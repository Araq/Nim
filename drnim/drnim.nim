--- conflicted
+++ resolved
@@ -170,21 +170,13 @@
         result.addInt d
       let v = if isOld: c.previousVarVersion(n.sym, version)
               else: c.currentVarVersion(n.sym, version)
-<<<<<<< HEAD
-      assert v >= 0
-=======
->>>>>>> 4005f0d0
       if v > 0:
         result.add '`'
         result.addInt v
     else:
       result.add "`magic="
       result.addInt ord(n.sym.magic)
-<<<<<<< HEAD
-  of nkBind:
-=======
   of nkBindStmt:
->>>>>>> 4005f0d0
     # we use 'bind x 3' to use the 3rd version of variable 'x'. This
     # is easier than using 'old' which is position relative.
     assert n.len == 2
@@ -888,14 +880,9 @@
   for i in until..<c.varVersions.len:
     c.varVersions[i] = - abs(c.varVersions[i])
 
-<<<<<<< HEAD
-proc varOfVersion(x: PSym; version: int): PNode =
-  result = newTree(nkBind, newSymNode(x), newIntNode(nkIntLit, version))
-=======
 proc varOfVersion(c: DrnimContext; x: PSym; scope: int): PNode =
   let version = currentVarVersion(c, x, VersionScope(scope))
   result = newTree(nkBindStmt, newSymNode(x), newIntNode(nkIntLit, version))
->>>>>>> 4005f0d0
 
 proc traverseIf(c: DrnimContext; n: PNode) =
   #[ Consider this example::
@@ -913,7 +900,6 @@
   So a Phi node from SSA representation is an 'or' formula like::
 
     x'3 == x'1 or x'3 == x'2 or x'3 == x'0
-<<<<<<< HEAD
 
   However, this loses some information. The formula that doesn't
   lose information is::
@@ -952,54 +938,6 @@
       # also:     x'0 == x'final
 
   ]#
-  traverse(c, n[0][0])
-  let oldFacts = c.facts.len
-  var branches: seq[seq[PNode]] = newSeq[seq[PNode]](n.len)
-  addFact(c, n[0][0])
-
-  let oldVars = c.varVersions.len
-  traverse(c, n[0][1])
-  disableVarVersions(c, oldVars)
-=======
-
-  However, this loses some information. The formula that doesn't
-  lose information is::
->>>>>>> 4005f0d0
-
-    (a -> (x'3 == x'1)) and
-    ((not a and b) -> (x'3 == x'2)) and
-    ((not a and not b) -> (x'3 == x'0))
-
-  (Where ``->`` is the logical implication.)
-
-  In addition to the Phi information we also know the 'facts'
-  computed by the branches, for example::
-
-    if a:
-      factA
-    elif b:
-      factB
-    else:
-      factC
-
-    (a -> factA) and
-    ((not a and b) -> factB) and
-    ((not a and not b) -> factC)
-
-  We can combine these two aspects by producing the following facts
-  after each branch::
-
-    var x = y   # x'0
-    if a:
-      inc x     # x'1 == x'0 + 1
-      # also:     x'1 == x'final
-    elif b:
-      inc x, 2  # x'2 == x'0 + 2
-      # also:     x'2 == x'final
-    else:
-      # also:     x'0 == x'final
-
-  ]#
   let oldFacts = c.facts.len
   let oldVars = c.varVersions.len
   var newFacts: seq[PNode]
@@ -1018,15 +956,6 @@
       addFact(c, branch[0])
       cond = combineFacts(c, cond, branch[0])
 
-<<<<<<< HEAD
-    let newFacts = c.facts.len
-    for i in 0..<branch.len:
-      traverse(c, branch[i])
-    collectImplication(c, newFacts)
-    disableVarVersions(c, oldVars)
-  #introducePhiNode(c, oldVars)
-  #setLen(c.facts, oldFacts)
-=======
     for i in 0..<branch.len:
       traverse(c, branch[i])
 
@@ -1059,7 +988,6 @@
         buildCall(c.o.opEq, varOfVersion(c, c.varSyms[v], branches[i][1]), newSymNode(c.varSyms[v]))),
         condVersion))
     prevIdx = branches[i][1]
->>>>>>> 4005f0d0
 
 proc traverseBlock(c: DrnimContext; n: PNode) =
   traverse(c, n)
