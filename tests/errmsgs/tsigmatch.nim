discard """
<<<<<<< HEAD
  cmd: "nim check --showAllMismatches:on --mm:refc --hints:off $file"
=======
  cmd: "nim check --mm:refc --showAllMismatches:on --hints:off $file"
>>>>>>> f89ba2c9
  nimout: '''
tsigmatch.nim(111, 4) Error: type mismatch: got <A, string>
but expected one of:
proc f(a: A)
  first type mismatch at position: 2
  extra argument given
proc f(b: B)
  first type mismatch at position: 1
  required type for b: B
  but expression 'A()' is of type: A

expression: f(A(), "extra")
tsigmatch.nim(125, 6) Error: type mismatch: got <(string, proc (){.gcsafe, locks: 0.})>
but expected one of:
proc foo(x: (string, proc ()))
  first type mismatch at position: 1
  required type for x: (string, proc (){.closure.})
  but expression '("foobar", proc () = echo(["Hello!"]))' is of type: (string, proc (){.gcsafe, locks: 0.})

expression: foo(("foobar", proc () = echo(["Hello!"])))
tsigmatch.nim(132, 11) Error: type mismatch: got <proc (s: string): string{.noSideEffect, gcsafe, locks: 0.}>
but expected one of:
proc foo[T, S](op: proc (x: T): S {.cdecl.}): auto
  first type mismatch at position: 1
  required type for op: proc (x: T): S{.cdecl.}
  but expression 'fun' is of type: proc (s: string): string{.noSideEffect, gcsafe, locks: 0.}
proc foo[T, S](op: proc (x: T): S {.safecall.}): auto
  first type mismatch at position: 1
  required type for op: proc (x: T): S{.safecall.}
  but expression 'fun' is of type: proc (s: string): string{.noSideEffect, gcsafe, locks: 0.}

expression: foo(fun)
tsigmatch.nim(143, 13) Error: type mismatch: got <array[0..0, proc (x: int){.gcsafe, locks: 0.}]>
but expected one of:
proc takesFuncs(fs: openArray[proc (x: int) {.gcsafe, locks: 0.}])
  first type mismatch at position: 1
  required type for fs: openArray[proc (x: int){.closure, gcsafe, locks: 0.}]
  but expression '[proc (x: int) {.gcsafe, locks: 0.} = echo [x]]' is of type: array[0..0, proc (x: int){.gcsafe, locks: 0.}]

expression: takesFuncs([proc (x: int) {.gcsafe, locks: 0.} = echo [x]])
tsigmatch.nim(149, 4) Error: type mismatch: got <int literal(10), a0: int literal(5), string>
but expected one of:
proc f(a0: uint8; b: string)
  first type mismatch at position: 2
  named param already provided: a0

expression: f(10, a0 = 5, "")
tsigmatch.nim(156, 4) Error: type mismatch: got <string, string, string, string, string, float64, string>
but expected one of:
proc f(a1: int)
  first type mismatch at position: 1
  required type for a1: int
  but expression '"asdf"' is of type: string
proc f(a1: string; a2: varargs[string]; a3: float; a4: var string)
  first type mismatch at position: 7
  required type for a4: var string
  but expression '"bad"' is immutable, not 'var'

expression: f("asdf", "1", "2", "3", "4", 2.3, "bad")
tsigmatch.nim(164, 4) Error: type mismatch: got <string, a0: int literal(12)>
but expected one of:
proc f(x: string; a0: string)
  first type mismatch at position: 2
  required type for a0: string
  but expression 'a0 = 12' is of type: int literal(12)
proc f(x: string; a0: var int)
  first type mismatch at position: 2
  required type for a0: var int
  but expression 'a0 = 12' is immutable, not 'var'

expression: f(foo, a0 = 12)
tsigmatch.nim(171, 7) Error: type mismatch: got <Mystring, string>
but expected one of:
proc fun1(a1: MyInt; a2: Mystring)
  first type mismatch at position: 1
  required type for a1: MyInt
  but expression 'default(Mystring)' is of type: Mystring
proc fun1(a1: float; a2: Mystring)
  first type mismatch at position: 1
  required type for a1: float
  but expression 'default(Mystring)' is of type: Mystring

expression: fun1(default(Mystring), "asdf")
'''
  errormsg: "type mismatch"
"""



#[
see also: tests/errmsgs/tdeclaredlocs.nim
]#





## line 100
when true:
  # bug #11061 Type mismatch error "first type mismatch at" points to wrong argument/position
  # Note: the error msg now gives correct position for mismatched argument
  type
    A = object of RootObj
    B = object of A
block:
  proc f(b: B) = discard
  proc f(a: A) = discard

  f(A(), "extra")
#[
this one is similar but error msg was even more misleading, since the user
would think float != float64 where in fact the issue is another param:
first type mismatch at position: 1; required type: float; but expression 'x = 1.2' is of type: float64
  proc f(x: string, a0 = 0, a1 = 0, a2 = 0) = discard
  proc f(x: float, a0 = 0, a1 = 0, a2 = 0) = discard
  f(x = float(1.2), a0 = 0, a0 = 0)
]#

block:
  # bug #7808 Passing tuple with proc leads to confusing errors
  # Note: the error message now shows `closure` which helps debugging the issue
  proc foo(x: (string, proc ())) = x[1]()
  foo(("foobar", proc () = echo("Hello!")))

block:
  # bug #8305 type mismatch error drops crucial pragma info when there's only 1 argument
  proc fun(s: string): string {.  .} = discard
  proc foo[T, S](op: proc (x: T): S {. cdecl .}): auto = 1
  proc foo[T, S](op: proc (x: T): S {. safecall .}): auto = 1
  echo foo(fun)

block:
  # bug #10285 Function signature don't match when inside seq/array/openArray
  # Note: the error message now shows `closure` which helps debugging the issue
  # out why it doesn't match
  proc takesFunc(f: proc (x: int) {.gcsafe, locks: 0.}) =
    echo "takes single Func"
  proc takesFuncs(fs: openArray[proc (x: int) {.gcsafe, locks: 0.}]) =
    echo "takes multiple Func"
  takesFunc(proc (x: int) {.gcsafe, locks: 0.} = echo x)         # works
  takesFuncs([proc (x: int) {.gcsafe, locks: 0.} = echo x])      # fails

block:
  # bug https://github.com/nim-lang/Nim/issues/11061#issuecomment-508970465
  # better fix for removal of `errCannotBindXTwice` due to #3836
  proc f(a0: uint8, b: string) = discard
  f(10, a0 = 5, "")

block:
  # bug: https://github.com/nim-lang/Nim/issues/11061#issuecomment-508969796
  # sigmatch gets confused with param/arg position after varargs
  proc f(a1: int) = discard
  proc f(a1: string, a2: varargs[string], a3: float, a4: var string) = discard
  f("asdf", "1", "2", "3", "4", 2.3, "bad")

block:
  # bug: https://github.com/nim-lang/Nim/issues/11061#issuecomment-508970046
  # err msg incorrectly said something is immutable
  proc f(x: string, a0: var int) = discard
  proc f(x: string, a0: string) = discard
  var foo = ""
  f(foo, a0 = 12)

when true:
  type Mystring = string
  type MyInt = int
  proc fun1(a1: MyInt, a2: Mystring) = discard
  proc fun1(a1: float, a2: Mystring) = discard
  fun1(Mystring.default, "asdf")
<|MERGE_RESOLUTION|>--- conflicted
+++ resolved
@@ -1,9 +1,5 @@
 discard """
-<<<<<<< HEAD
-  cmd: "nim check --showAllMismatches:on --mm:refc --hints:off $file"
-=======
   cmd: "nim check --mm:refc --showAllMismatches:on --hints:off $file"
->>>>>>> f89ba2c9
   nimout: '''
 tsigmatch.nim(111, 4) Error: type mismatch: got <A, string>
 but expected one of:
