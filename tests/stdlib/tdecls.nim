discard """
  targets: "c cpp js"
"""

import std/decls

template fun() =
  var s = @[10,11,12]
  var a {.byaddr.} = s[0]
  a+=100
  doAssert s == @[110,11,12]
  doAssert a is int
  var b {.byaddr.}: int = s[0]
  doAssert a.addr == b.addr

  when false:
    # template specific redeclaration issue
    # see https://github.com/nim-lang/Nim/issues/8275
    doAssert not compiles(block:
      # redeclaration not allowed
      var foo = 0
      var foo {.byaddr.} = s[0])

    doAssert not compiles(block:
      # ditto
      var foo {.byaddr.} = s[0]
      var foo {.byaddr.} = s[0])

  block:
    var b {.byaddr.} = s[1] # redeclaration ok in sub scope
    b = 123

  doAssert s == @[110,123,12]

  b = b * 10
  doAssert s == @[1100,123,12]

  doAssert not compiles(block:
    var b2 {.byaddr.}: float = s[2])

  doAssert compiles(block:
    var b2 {.byaddr.}: int = s[2])

proc fun2() = fun()
fun()
fun2()
static: fun2()
when false: # pending bug #13887
<<<<<<< HEAD
  static: fun()

## We can define custom pragmas in user code
template byUnsafeAddr(lhs, typ, expr) =
  when typ is type(nil):
    let tmp = addr(expr)
  else:
    let tmp: ptr typ = addr(expr)
  template lhs: untyped = tmp[]

block:
  let s = @["foo", "bar"]
  let a {.byUnsafeAddr.} = s[0]
  doAssert a == "foo"
  doAssert a[0].addr == s[0][0].addr

block: # nkAccQuoted
  # shows using a keyword, which requires nkAccQuoted
  template `cast`(lhs, typ, expr) =
    when typ is type(nil):
      let tmp = addr(expr)
    else:
      let tmp: ptr typ = addr(expr)
    template lhs: untyped = tmp[]

  block:
    let s = @["foo", "bar"]
    let a {.`byUnsafeAddr`.} = s[0]
    doAssert a == "foo"
    doAssert a[0].addr == s[0][0].addr

  block:
    let s = @["foo", "bar"]
    let a {.`cast`.} = s[0]
    doAssert a == "foo"
    doAssert a[0].addr == s[0][0].addr

block: # bug #15920
  template foo(lhs, typ, expr) =
    let lhs = expr
  proc fun1()=
    let a {.foo.} = 1
  template fun2()=
    let a {.foo.} = 1
  fun1() # ok
  fun2() # BUG
=======
  static: fun()
>>>>>>> 207237ce
<|MERGE_RESOLUTION|>--- conflicted
+++ resolved
@@ -46,53 +46,4 @@
 fun2()
 static: fun2()
 when false: # pending bug #13887
-<<<<<<< HEAD
-  static: fun()
-
-## We can define custom pragmas in user code
-template byUnsafeAddr(lhs, typ, expr) =
-  when typ is type(nil):
-    let tmp = addr(expr)
-  else:
-    let tmp: ptr typ = addr(expr)
-  template lhs: untyped = tmp[]
-
-block:
-  let s = @["foo", "bar"]
-  let a {.byUnsafeAddr.} = s[0]
-  doAssert a == "foo"
-  doAssert a[0].addr == s[0][0].addr
-
-block: # nkAccQuoted
-  # shows using a keyword, which requires nkAccQuoted
-  template `cast`(lhs, typ, expr) =
-    when typ is type(nil):
-      let tmp = addr(expr)
-    else:
-      let tmp: ptr typ = addr(expr)
-    template lhs: untyped = tmp[]
-
-  block:
-    let s = @["foo", "bar"]
-    let a {.`byUnsafeAddr`.} = s[0]
-    doAssert a == "foo"
-    doAssert a[0].addr == s[0][0].addr
-
-  block:
-    let s = @["foo", "bar"]
-    let a {.`cast`.} = s[0]
-    doAssert a == "foo"
-    doAssert a[0].addr == s[0][0].addr
-
-block: # bug #15920
-  template foo(lhs, typ, expr) =
-    let lhs = expr
-  proc fun1()=
-    let a {.foo.} = 1
-  template fun2()=
-    let a {.foo.} = 1
-  fun1() # ok
-  fun2() # BUG
-=======
-  static: fun()
->>>>>>> 207237ce
+  static: fun()