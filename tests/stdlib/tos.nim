discard """
  output: '''
All:
__really_obscure_dir_name/are.x
__really_obscure_dir_name/created
__really_obscure_dir_name/dirs
__really_obscure_dir_name/files.q
__really_obscure_dir_name/some
__really_obscure_dir_name/test
__really_obscure_dir_name/testing.r
__really_obscure_dir_name/these.txt
Files:
__really_obscure_dir_name/are.x
__really_obscure_dir_name/files.q
__really_obscure_dir_name/testing.r
__really_obscure_dir_name/these.txt
Dirs:
__really_obscure_dir_name/created
__really_obscure_dir_name/dirs
__really_obscure_dir_name/some
__really_obscure_dir_name/test
Raises
Raises
'''
  joinable: false
"""
# test os path creation, iteration, and deletion

import os, strutils, pathnorm
from stdtest/specialpaths import buildDir

block fileOperations:
  let files = @["these.txt", "are.x", "testing.r", "files.q"]
  let dirs = @["some", "created", "test", "dirs"]

  let dname = "__really_obscure_dir_name"

  createDir(dname)
  doAssert dirExists(dname)

  block: # copyFile, copyFileToDir
    doAssertRaises(OSError): copyFile(dname/"nonexistent.txt", dname/"nonexistent.txt")
    let fname = "D20201009T112235"
    let fname2 = "D20201009T112235.2"
    let str = "foo1\0foo2\nfoo3\0"
    let file = dname/fname
    let file2 = dname/fname2
    writeFile(file, str)
    doAssert readFile(file) == str
    let sub = "sub"
    doAssertRaises(OSError): copyFile(file, dname/sub/fname2)
    doAssertRaises(OSError): copyFileToDir(file, dname/sub)
    doAssertRaises(ValueError): copyFileToDir(file, "")
    copyFile(file, file2)
    doAssert fileExists(file2)
    doAssert readFile(file2) == str
    createDir(dname/sub)
    copyFileToDir(file, dname/sub)
    doAssert fileExists(dname/sub/fname)
    removeDir(dname/sub)
    doAssert not dirExists(dname/sub)
    removeFile(file)
    removeFile(file2)

  # Test creating files and dirs
  for dir in dirs:
    createDir(dname/dir)
    doAssert dirExists(dname/dir)

  for file in files:
    let fh = open(dname/file, fmReadWrite)
    fh.close()
    doAssert fileExists(dname/file)

  echo "All:"

  template norm(x): untyped =
    (when defined(windows): x.replace('\\', '/') else: x)

  for path in walkPattern(dname/"*"):
    echo path.norm

  echo "Files:"

  for path in walkFiles(dname/"*"):
    echo path.norm

  echo "Dirs:"

  for path in walkDirs(dname/"*"):
    echo path.norm

  # Test removal of files dirs
  for dir in dirs:
    removeDir(dname/dir)
    doAssert: not dirExists(dname/dir)

  for file in files:
    removeFile(dname/file)
    doAssert: not fileExists(dname/file)

  removeDir(dname)
  doAssert: not dirExists(dname)

  # createDir should create recursive directories
  createDir(dirs[0] / dirs[1])
  doAssert dirExists(dirs[0] / dirs[1]) # true
  removeDir(dirs[0])

  # createDir should properly handle trailing separator
  createDir(dname / "")
  doAssert dirExists(dname) # true
  removeDir(dname)

  # createDir should raise IOError if the path exists
  # and is not a directory
  open(dname, fmWrite).close
  try:
    createDir(dname)
  except IOError:
    echo "Raises"
  removeFile(dname)

  # removeFile should not remove directory
  createDir(dname)
  try:
    removeFile(dname)
  except OSError:
    echo "Raises"
  removeDir(dname)

  # test copyDir:
  createDir("a/b")
  open("a/b/file.txt", fmWrite).close
  createDir("a/b/c")
  open("a/b/c/fileC.txt", fmWrite).close

  copyDir("a", "../dest/a")
  removeDir("a")

  doAssert dirExists("../dest/a/b")
  doAssert fileExists("../dest/a/b/file.txt")

  doAssert fileExists("../dest/a/b/c/fileC.txt")
  removeDir("../dest")

  # test copyDir:
  # if separator at the end of a path
  createDir("a/b")
  open("a/file.txt", fmWrite).close

  copyDir("a/", "../dest/a/")
  removeDir("a")

  doAssert dirExists("../dest/a/b")
  doAssert fileExists("../dest/a/file.txt")
  removeDir("../dest")

  # createDir should not fail if `dir` is empty
  createDir("")

  # Symlink handling in `copyFile`, `copyFileWithPermissions`, `copyFileToDir`,
  # `copyDir`, `copyDirWithPermissions`, `moveFile`, and `moveDir`.
  block:
    const symlinksAreHandled = not defined(windows)
    const dname = buildDir/"D20210116T140629"
    const subDir = dname/"sub"
    const subDir2 = dname/"sub2"
    const brokenSymlinkName = "D20210101T191320_BROKEN_SYMLINK"
    const brokenSymlink = dname/brokenSymlinkName
    const brokenSymlinkSrc = "D20210101T191320_nonexistent"
    const brokenSymlinkCopy = brokenSymlink & "_COPY"
    const brokenSymlinkInSubDir = subDir/brokenSymlinkName
    const brokenSymlinkInSubDir2 = subDir2/brokenSymlinkName

    createDir(subDir)
    createSymlink(brokenSymlinkSrc, brokenSymlink)

    # Test copyFile
    when symlinksAreHandled:
      doAssertRaises(OSError):
        copyFile(brokenSymlink, brokenSymlinkCopy)
      doAssertRaises(OSError):
        copyFile(brokenSymlink, brokenSymlinkCopy, {cfSymlinkFollow})
    copyFile(brokenSymlink, brokenSymlinkCopy, {cfSymlinkIgnore})
    doAssert not fileExists(brokenSymlinkCopy)
    copyFile(brokenSymlink, brokenSymlinkCopy, {cfSymlinkAsIs})
    when symlinksAreHandled:
      doAssert expandSymlink(brokenSymlinkCopy) == brokenSymlinkSrc
      removeFile(brokenSymlinkCopy)
    else:
      doAssert not fileExists(brokenSymlinkCopy)
    doAssertRaises(AssertionDefect):
      copyFile(brokenSymlink, brokenSymlinkCopy,
               {cfSymlinkAsIs, cfSymlinkFollow})

    # Test copyFileWithPermissions
    when symlinksAreHandled:
      doAssertRaises(OSError):
        copyFileWithPermissions(brokenSymlink, brokenSymlinkCopy)
      doAssertRaises(OSError):
        copyFileWithPermissions(brokenSymlink, brokenSymlinkCopy,
                                options = {cfSymlinkFollow})
    copyFileWithPermissions(brokenSymlink, brokenSymlinkCopy,
                            options = {cfSymlinkIgnore})
    doAssert not fileExists(brokenSymlinkCopy)
    copyFileWithPermissions(brokenSymlink, brokenSymlinkCopy,
                            options = {cfSymlinkAsIs})
    when symlinksAreHandled:
      doAssert expandSymlink(brokenSymlinkCopy) == brokenSymlinkSrc
      removeFile(brokenSymlinkCopy)
    else:
      doAssert not fileExists(brokenSymlinkCopy)
    doAssertRaises(AssertionDefect):
      copyFileWithPermissions(brokenSymlink, brokenSymlinkCopy,
                              options = {cfSymlinkAsIs, cfSymlinkFollow})

    # Test copyFileToDir
    when symlinksAreHandled:
      doAssertRaises(OSError):
        copyFileToDir(brokenSymlink, subDir)
      doAssertRaises(OSError):
        copyFileToDir(brokenSymlink, subDir, {cfSymlinkFollow})
    copyFileToDir(brokenSymlink, subDir, {cfSymlinkIgnore})
    doAssert not fileExists(brokenSymlinkInSubDir)
    copyFileToDir(brokenSymlink, subDir, {cfSymlinkAsIs})
    when symlinksAreHandled:
      doAssert expandSymlink(brokenSymlinkInSubDir) == brokenSymlinkSrc
      removeFile(brokenSymlinkInSubDir)
    else:
      doAssert not fileExists(brokenSymlinkInSubDir)

    createSymlink(brokenSymlinkSrc, brokenSymlinkInSubDir)

    # Test copyDir
    copyDir(subDir, subDir2)
    when symlinksAreHandled:
      doAssert expandSymlink(brokenSymlinkInSubDir2) == brokenSymlinkSrc
    else:
      doAssert not fileExists(brokenSymlinkInSubDir2)
    removeDir(subDir2)

    # Test copyDirWithPermissions
    copyDirWithPermissions(subDir, subDir2)
    when symlinksAreHandled:
      doAssert expandSymlink(brokenSymlinkInSubDir2) == brokenSymlinkSrc
    else:
      doAssert not fileExists(brokenSymlinkInSubDir2)
    removeDir(subDir2)

    # Test moveFile
    moveFile(brokenSymlink, brokenSymlinkCopy)
    when not defined(windows):
      doAssert expandSymlink(brokenSymlinkCopy) == brokenSymlinkSrc
    else:
      doAssert symlinkExists(brokenSymlinkCopy)
    removeFile(brokenSymlinkCopy)

    # Test moveDir
    moveDir(subDir, subDir2)
    when not defined(windows):
      doAssert expandSymlink(brokenSymlinkInSubDir2) == brokenSymlinkSrc
    else:
      doAssert symlinkExists(brokenSymlinkInSubDir2)

    removeDir(dname)

block: # moveFile
  let tempDir = getTempDir() / "D20210609T151608"
  createDir(tempDir)
  defer: removeDir(tempDir)

  writeFile(tempDir / "a.txt", "")
  moveFile(tempDir / "a.txt", tempDir / "b.txt")
  doAssert not fileExists(tempDir / "a.txt")
  doAssert fileExists(tempDir / "b.txt")
  removeFile(tempDir / "b.txt")

  createDir(tempDir / "moveFile_test")
  writeFile(tempDir / "moveFile_test/a.txt", "")
  moveFile(tempDir / "moveFile_test/a.txt", tempDir / "moveFile_test/b.txt")
  doAssert not fileExists(tempDir / "moveFile_test/a.txt")
  doAssert fileExists(tempDir / "moveFile_test/b.txt")
  removeDir(tempDir / "moveFile_test")

  createDir(tempDir / "moveFile_test")
  writeFile(tempDir / "a.txt", "")
  moveFile(tempDir / "a.txt", tempDir / "moveFile_test/b.txt")
  doAssert not fileExists(tempDir / "a.txt")
  doAssert fileExists(tempDir / "moveFile_test/b.txt")
  removeDir(tempDir / "moveFile_test")

block: # moveDir
  let tempDir = getTempDir() / "D20210609T161443"
  createDir(tempDir)
  defer: removeDir(tempDir)

  createDir(tempDir / "moveDir_test")
  moveDir(tempDir / "moveDir_test/", tempDir / "moveDir_test_dest")
  doAssert not dirExists(tempDir / "moveDir_test")
  doAssert dirExists(tempDir / "moveDir_test_dest")
  removeDir(tempDir / "moveDir_test_dest")

  createDir(tempDir / "moveDir_test")
  writeFile(tempDir / "moveDir_test/a.txt", "")
  moveDir(tempDir / "moveDir_test", tempDir / "moveDir_test_dest")
  doAssert not dirExists(tempDir / "moveDir_test")
  doAssert not fileExists(tempDir / "moveDir_test/a.txt")
  doAssert dirExists(tempDir / "moveDir_test_dest")
  doAssert fileExists(tempDir / "moveDir_test_dest/a.txt")
  removeDir(tempDir / "moveDir_test_dest")

import times
block modificationTime:
  # Test get/set modification times
  # Should support at least microsecond resolution
  let tm = fromUnix(0) + 100.microseconds
  writeFile("a", "")
  setLastModificationTime("a", tm)

  when defined(macosx):
    doAssert true
  else:
    doAssert getLastModificationTime("a") == tm
  removeFile("a")

block walkDirRec:
  createDir("walkdir_test/a/b")
  open("walkdir_test/a/b/file_1", fmWrite).close()
  open("walkdir_test/a/file_2", fmWrite).close()

  for p in walkDirRec("walkdir_test"):
    doAssert p.fileExists
    doAssert p.startsWith("walkdir_test")

  var s: seq[string]
  for p in walkDirRec("walkdir_test", {pcFile}, {pcDir}, relative = true):
    s.add(p)

  doAssert s.len == 2
  doAssert "a" / "b" / "file_1" in s
  doAssert "a" / "file_2" in s

  removeDir("walkdir_test")

block: # walkDir
  doAssertRaises(OSError):
    for a in walkDir("nonexistent", checkDir = true): discard
  doAssertRaises(OSError):
    for p in walkDirRec("nonexistent", checkDir = true): discard

  when not defined(windows):
    block walkDirRelative:
      createDir("walkdir_test")
      createSymlink(".", "walkdir_test/c")
      for k, p in walkDir("walkdir_test", true):
        doAssert k == pcLinkToDir
      removeDir("walkdir_test")

block normalizedPath:
  doAssert normalizedPath("") == ""
  block relative:
    doAssert normalizedPath(".") == "."
    doAssert normalizedPath("foo/..") == "."
    doAssert normalizedPath("foo//../bar/.") == "bar"
    doAssert normalizedPath("..") == ".."
    doAssert normalizedPath("../") == ".."
    doAssert normalizedPath("../..") == unixToNativePath"../.."
    doAssert normalizedPath("../a/..") == ".."
    doAssert normalizedPath("../a/../") == ".."
    doAssert normalizedPath("./") == "."

  block absolute:
    doAssert normalizedPath("/") == unixToNativePath"/"
    doAssert normalizedPath("/.") == unixToNativePath"/"
    doAssert normalizedPath("/..") == unixToNativePath"/.."
    doAssert normalizedPath("/../") == unixToNativePath"/.."
    doAssert normalizedPath("/../..") == unixToNativePath"/../.."
    doAssert normalizedPath("/../../") == unixToNativePath"/../.."
    doAssert normalizedPath("/../../../") == unixToNativePath"/../../.."
    doAssert normalizedPath("/a/b/../../foo") == unixToNativePath"/foo"
    doAssert normalizedPath("/a/b/../../../foo") == unixToNativePath"/../foo"
    doAssert normalizedPath("/./") == unixToNativePath"/"
    doAssert normalizedPath("//") == unixToNativePath"/"
    doAssert normalizedPath("///") == unixToNativePath"/"
    doAssert normalizedPath("/a//b") == unixToNativePath"/a/b"
    doAssert normalizedPath("/a///b") == unixToNativePath"/a/b"
    doAssert normalizedPath("/a/b/c/..") == unixToNativePath"/a/b"
    doAssert normalizedPath("/a/b/c/../") == unixToNativePath"/a/b"

block isHidden:
  when defined(posix):
    doAssert ".foo.txt".isHidden
    doAssert "bar/.foo.ext".isHidden
    doAssert not "bar".isHidden
    doAssert not "foo/".isHidden
    doAssert ".foo/.".isHidden
    # Corner cases: `isHidden` is not yet `..` aware
    doAssert not ".foo/..".isHidden

block absolutePath:
  doAssertRaises(ValueError): discard absolutePath("a", "b")
  doAssert absolutePath("a") == getCurrentDir() / "a"
  doAssert absolutePath("a", "/b") == "/b" / "a"
  when defined(posix):
    doAssert absolutePath("a", "/b/") == "/b" / "a"
    doAssert absolutePath("a", "/b/c") == "/b/c" / "a"
    doAssert absolutePath("/a", "b/") == "/a"

block splitFile:
  doAssert splitFile("") == ("", "", "")
  doAssert splitFile("abc/") == ("abc", "", "")
  doAssert splitFile("/") == ("/", "", "")
  doAssert splitFile("./abc") == (".", "abc", "")
  doAssert splitFile(".txt") == ("", ".txt", "")
  doAssert splitFile("abc/.txt") == ("abc", ".txt", "")
  doAssert splitFile("abc") == ("", "abc", "")
  doAssert splitFile("abc.txt") == ("", "abc", ".txt")
  doAssert splitFile("/abc.txt") == ("/", "abc", ".txt")
  doAssert splitFile("/foo/abc.txt") == ("/foo", "abc", ".txt")
  doAssert splitFile("/foo/abc.txt.gz") == ("/foo", "abc.txt", ".gz")
  doAssert splitFile(".") == ("", ".", "")
  doAssert splitFile("abc/.") == ("abc", ".", "")
  doAssert splitFile("..") == ("", "..", "")
  doAssert splitFile("a/..") == ("a", "..", "")
  doAssert splitFile("/foo/abc....txt") == ("/foo", "abc...", ".txt")

# execShellCmd is tested in tosproc

block ospaths:
  doAssert unixToNativePath("") == ""
  doAssert unixToNativePath(".") == $CurDir
  doAssert unixToNativePath("..") == $ParDir
  doAssert isAbsolute(unixToNativePath("/"))
  doAssert isAbsolute(unixToNativePath("/", "a"))
  doAssert isAbsolute(unixToNativePath("/a"))
  doAssert isAbsolute(unixToNativePath("/a", "a"))
  doAssert isAbsolute(unixToNativePath("/a/b"))
  doAssert isAbsolute(unixToNativePath("/a/b", "a"))
  doAssert unixToNativePath("a/b") == joinPath("a", "b")

  when defined(macos):
    doAssert unixToNativePath("./") == ":"
    doAssert unixToNativePath("./abc") == ":abc"
    doAssert unixToNativePath("../abc") == "::abc"
    doAssert unixToNativePath("../../abc") == ":::abc"
    doAssert unixToNativePath("/abc", "a") == "abc"
    doAssert unixToNativePath("/abc/def", "a") == "abc:def"
  elif doslikeFileSystem:
    doAssert unixToNativePath("./") == ".\\"
    doAssert unixToNativePath("./abc") == ".\\abc"
    doAssert unixToNativePath("../abc") == "..\\abc"
    doAssert unixToNativePath("../../abc") == "..\\..\\abc"
    doAssert unixToNativePath("/abc", "a") == "a:\\abc"
    doAssert unixToNativePath("/abc/def", "a") == "a:\\abc\\def"
  else:
    #Tests for unix
    doAssert unixToNativePath("./") == "./"
    doAssert unixToNativePath("./abc") == "./abc"
    doAssert unixToNativePath("../abc") == "../abc"
    doAssert unixToNativePath("../../abc") == "../../abc"
    doAssert unixToNativePath("/abc", "a") == "/abc"
    doAssert unixToNativePath("/abc/def", "a") == "/abc/def"

  block extractFilenameTest:
    doAssert extractFilename("") == ""
    when defined(posix):
      doAssert extractFilename("foo/bar") == "bar"
      doAssert extractFilename("foo/bar.txt") == "bar.txt"
      doAssert extractFilename("foo/") == ""
      doAssert extractFilename("/") == ""
    when doslikeFileSystem:
      doAssert extractFilename(r"foo\bar") == "bar"
      doAssert extractFilename(r"foo\bar.txt") == "bar.txt"
      doAssert extractFilename(r"foo\") == ""
      doAssert extractFilename(r"C:\") == ""

  block lastPathPartTest:
    doAssert lastPathPart("") == ""
    when defined(posix):
      doAssert lastPathPart("foo/bar.txt") == "bar.txt"
      doAssert lastPathPart("foo/") == "foo"
      doAssert lastPathPart("/") == ""
    when doslikeFileSystem:
      doAssert lastPathPart(r"foo\bar.txt") == "bar.txt"
      doAssert lastPathPart(r"foo\") == "foo"

  template canon(x): untyped = normalizePath(x, '/')
  doAssert canon"/foo/../bar" == "/bar"
  doAssert canon"foo/../bar" == "bar"

  doAssert canon"/f/../bar///" == "/bar"
  doAssert canon"f/..////bar" == "bar"

  doAssert canon"../bar" == "../bar"
  doAssert canon"/../bar" == "/../bar"

  doAssert canon("foo/../../bar/") == "../bar"
  doAssert canon("./bla/blob/") == "bla/blob"
  doAssert canon(".hiddenFile") == ".hiddenFile"
  doAssert canon("./bla/../../blob/./zoo.nim") == "../blob/zoo.nim"

  doAssert canon("C:/file/to/this/long") == "C:/file/to/this/long"
  doAssert canon("") == ""
  doAssert canon("foobar") == "foobar"
  doAssert canon("f/////////") == "f"

  doAssert relativePath("/foo/bar//baz.nim", "/foo", '/') == "bar/baz.nim"
  doAssert normalizePath("./foo//bar/../baz", '/') == "foo/baz"

  doAssert relativePath("/Users/me/bar/z.nim", "/Users/other/bad", '/') == "../../me/bar/z.nim"

  doAssert relativePath("/Users/me/bar/z.nim", "/Users/other", '/') == "../me/bar/z.nim"

  # `//` is a UNC path, `/` is the current working directory's drive, so can't
  # run this test on Windows.
  when not doslikeFileSystem:
    doAssert relativePath("/Users///me/bar//z.nim", "//Users/", '/') == "me/bar/z.nim"
  doAssert relativePath("/Users/me/bar/z.nim", "/Users/me", '/') == "bar/z.nim"
  doAssert relativePath("", "/users/moo", '/') == ""
  doAssert relativePath("foo", "", '/') == "foo"
  doAssert relativePath("/foo", "/Foo", '/') == (when FileSystemCaseSensitive: "../foo" else: ".")
  doAssert relativePath("/Foo", "/foo", '/') == (when FileSystemCaseSensitive: "../Foo" else: ".")
  doAssert relativePath("/foo", "/fOO", '/') == (when FileSystemCaseSensitive: "../foo" else: ".")
  doAssert relativePath("/foO", "/foo", '/') == (when FileSystemCaseSensitive: "../foO" else: ".")

  doAssert relativePath("foo", ".", '/') == "foo"
  doAssert relativePath(".", ".", '/') == "."
  doAssert relativePath("..", ".", '/') == ".."

  doAssert relativePath("foo", "foo") == "."
  doAssert relativePath("", "foo") == ""
  doAssert relativePath("././/foo", "foo//./") == "."

  doAssert relativePath(getCurrentDir() / "bar", "foo") == "../bar".unixToNativePath
  doAssert relativePath("bar", getCurrentDir() / "foo") == "../bar".unixToNativePath

  when doslikeFileSystem:
    doAssert relativePath(r"c:\foo.nim", r"C:\") == r"foo.nim"
    doAssert relativePath(r"c:\foo\bar\baz.nim", r"c:\foo") == r"bar\baz.nim"
    doAssert relativePath(r"c:\foo\bar\baz.nim", r"d:\foo") == r"c:\foo\bar\baz.nim"
    doAssert relativePath(r"\foo\baz.nim", r"\foo") == r"baz.nim"
    doAssert relativePath(r"\foo\bar\baz.nim", r"\bar") == r"..\foo\bar\baz.nim"
    doAssert relativePath(r"\\foo\bar\baz.nim", r"\\foo\bar") == r"baz.nim"
    doAssert relativePath(r"\\foo\bar\baz.nim", r"\\foO\bar") == r"baz.nim"
    doAssert relativePath(r"\\foo\bar\baz.nim", r"\\bar\bar") == r"\\foo\bar\baz.nim"
    doAssert relativePath(r"\\foo\bar\baz.nim", r"\\foo\car") == r"\\foo\bar\baz.nim"
    doAssert relativePath(r"\\foo\bar\baz.nim", r"\\goo\bar") == r"\\foo\bar\baz.nim"
    doAssert relativePath(r"\\foo\bar\baz.nim", r"c:\") == r"\\foo\bar\baz.nim"
    doAssert relativePath(r"\\foo\bar\baz.nim", r"\foo") == r"\\foo\bar\baz.nim"
    doAssert relativePath(r"c:\foo.nim", r"\foo") == r"c:\foo.nim"

  doAssert joinPath("usr", "") == unixToNativePath"usr"
  doAssert joinPath("", "lib") == "lib"
  doAssert joinPath("", "/lib") == unixToNativePath"/lib"
  doAssert joinPath("usr/", "/lib") == unixToNativePath"usr/lib"
  doAssert joinPath("", "") == unixToNativePath"" # issue #13455
  doAssert joinPath("", "/") == unixToNativePath"/"
  doAssert joinPath("/", "/") == unixToNativePath"/"
  doAssert joinPath("/", "") == unixToNativePath"/"
  doAssert joinPath("/" / "") == unixToNativePath"/" # weird test case...
  doAssert joinPath("/", "/a/b/c") == unixToNativePath"/a/b/c"
  doAssert joinPath("foo/", "") == unixToNativePath"foo/"
  doAssert joinPath("foo/", "abc") == unixToNativePath"foo/abc"
  doAssert joinPath("foo//./", "abc/.//") == unixToNativePath"foo/abc/"
  doAssert joinPath("foo", "abc") == unixToNativePath"foo/abc"
  doAssert joinPath("", "abc") == unixToNativePath"abc"

  doAssert joinPath("zook/.", "abc") == unixToNativePath"zook/abc"

  # controversial: inconsistent with `joinPath("zook/.","abc")`
  # on linux, `./foo` and `foo` are treated a bit differently for executables
  # but not `./foo/bar` and `foo/bar`
  doAssert joinPath(".", "/lib") == unixToNativePath"./lib"
  doAssert joinPath(".", "abc") == unixToNativePath"./abc"

  # cases related to issue #13455
  doAssert joinPath("foo", "", "") == "foo"
  doAssert joinPath("foo", "") == "foo"
  doAssert joinPath("foo/", "") == unixToNativePath"foo/"
  doAssert joinPath("foo/", ".") == "foo"
  doAssert joinPath("foo", "./") == unixToNativePath"foo/"
  doAssert joinPath("foo", "", "bar/") == unixToNativePath"foo/bar/"

  # issue #13579
  doAssert joinPath("/foo", "../a") == unixToNativePath"/a"
  doAssert joinPath("/foo/", "../a") == unixToNativePath"/a"
  doAssert joinPath("/foo/.", "../a") == unixToNativePath"/a"
  doAssert joinPath("/foo/.b", "../a") == unixToNativePath"/foo/a"
  doAssert joinPath("/foo///", "..//a/") == unixToNativePath"/a/"
  doAssert joinPath("foo/", "../a") == unixToNativePath"a"

  when doslikeFileSystem:
    doAssert joinPath("C:\\Program Files (x86)\\Microsoft Visual Studio 14.0\\Common7\\Tools\\", "..\\..\\VC\\vcvarsall.bat") == r"C:\Program Files (x86)\Microsoft Visual Studio 14.0\VC\vcvarsall.bat"
    doAssert joinPath("C:\\foo", "..\\a") == r"C:\a"
    doAssert joinPath("C:\\foo\\", "..\\a") == r"C:\a"

block getTempDir:
  block TMPDIR:
    # TMPDIR env var is not used if either of these are defined.
    when not (defined(tempDir) or defined(windows) or defined(android)):
      if existsEnv("TMPDIR"):
        let origTmpDir = getEnv("TMPDIR")
        putEnv("TMPDIR", "/mytmp")
        doAssert getTempDir() == "/mytmp/"
        delEnv("TMPDIR")
        doAssert getTempDir() == "/tmp/"
        putEnv("TMPDIR", origTmpDir)
      else:
        doAssert getTempDir() == "/tmp/"

block: # getCacheDir
  doAssert getCacheDir().dirExists

block isRelativeTo:
  doAssert isRelativeTo("/foo", "/")
  doAssert isRelativeTo("/foo/bar", "/foo")
  doAssert isRelativeTo("foo/bar", "foo")
  doAssert isRelativeTo("/foo/bar.nim", "/foo/bar.nim")
  doAssert isRelativeTo("./foo/", "foo")
  doAssert isRelativeTo("foo", "./foo/")
  doAssert isRelativeTo(".", ".")
  doAssert isRelativeTo("foo/bar", ".")
  doAssert not isRelativeTo("foo/bar.nims", "foo/bar.nim")
  doAssert not isRelativeTo("/foo2", "/foo")

block: # quoteShellWindows
  doAssert quoteShellWindows("aaa") == "aaa"
  doAssert quoteShellWindows("aaa\"") == "aaa\\\""
  doAssert quoteShellWindows("") == "\"\""

block: # quoteShellCommand
  when defined(windows):
    doAssert quoteShellCommand(["a b c", "d", "e"]) == """"a b c" d e"""
    doAssert quoteShellCommand(["""ab"c""", r"\", "d"]) == """ab\"c \ d"""
    doAssert quoteShellCommand(["""ab"c""", """ \""", "d"]) == """ab\"c " \\" d"""
    doAssert quoteShellCommand(["""a\\\b""", """de fg""", "h"]) == """a\\\b "de fg" h"""
    doAssert quoteShellCommand(["""a\"b""", "c", "d"]) == """a\\\"b c d"""
    doAssert quoteShellCommand(["""a\\b c""", "d", "e"]) == """"a\\b c" d e"""
    doAssert quoteShellCommand(["""a\\b\ c""", "d", "e"]) == """"a\\b\ c" d e"""
    doAssert quoteShellCommand(["ab", ""]) == """ab """""

block: # quoteShellPosix
  doAssert quoteShellPosix("aaa") == "aaa"
  doAssert quoteShellPosix("aaa a") == "'aaa a'"
  doAssert quoteShellPosix("") == "''"
  doAssert quoteShellPosix("a'a") == "'a'\"'\"'a'"

block: # quoteShell
  when defined(posix):
    doAssert quoteShell("") == "''"

block: # normalizePathEnd
  # handle edge cases correctly: shouldn't affect whether path is
  # absolute/relative
  doAssert "".normalizePathEnd(true) == ""
  doAssert "".normalizePathEnd(false) == ""
  doAssert "/".normalizePathEnd(true) == $DirSep
  doAssert "/".normalizePathEnd(false) == $DirSep

  when defined(posix):
    doAssert "//".normalizePathEnd(false) == "/"
    doAssert "foo.bar//".normalizePathEnd == "foo.bar"
    doAssert "bar//".normalizePathEnd(trailingSep = true) == "bar/"
  when defined(windows):
    doAssert r"C:\foo\\".normalizePathEnd == r"C:\foo"
    doAssert r"C:\foo".normalizePathEnd(trailingSep = true) == r"C:\foo\"
    # this one is controversial: we could argue for returning `D:\` instead,
    # but this is simplest.
    doAssert r"D:\".normalizePathEnd == r"D:"
    doAssert r"E:/".normalizePathEnd(trailingSep = true) == r"E:\"
    doAssert "/".normalizePathEnd == r"\"


import sugar

block: # normalizeExe
  doAssert "".dup(normalizeExe) == ""
  when defined(posix):
    doAssert "foo".dup(normalizeExe) == "./foo"
    doAssert "foo/../bar".dup(normalizeExe) == "foo/../bar"
  when defined(windows):
    doAssert "foo".dup(normalizeExe) == "foo"

block: # isAdmin
  let isAzure = existsEnv("TF_BUILD") # xxx factor with testament.specs.isAzure
  # In Azure on Windows tests run as an admin user
  if isAzure and defined(windows): doAssert isAdmin()
  # In Azure on POSIX tests run as a normal user
  if isAzure and defined(posix): doAssert not isAdmin()


import sugar

block: # normalizeExe
  doAssert "".dup(normalizeExe) == ""
  when defined(posix):
    doAssert "foo".dup(normalizeExe) == "./foo"
    doAssert "foo/../bar".dup(normalizeExe) == "foo/../bar"
  when defined(windows):
    doAssert "foo".dup(normalizeExe) == "foo"

block: # isAdmin
  let isAzure = existsEnv("TF_BUILD") # xxx factor with testament.specs.isAzure
  # In Azure on Windows tests run as an admin user
  if isAzure and defined(windows): doAssert isAdmin()
  # In Azure on POSIX tests run as a normal user
  if isAzure and defined(posix): doAssert not isAdmin()

import std/sequtils

when doslikeFileSystem:
  import std/private/ntpath

  block: # Bug #19103 UNC paths

    # Easiest way of generating a valid, readable and writable UNC path
    let tempDir = r"\\?\" & getTempDir()
    doAssert dirExists tempDir
    createDir tempDir / "test"
    removeDir tempDir / "test"
    createDir tempDir / "recursive" / "test"
    removeDir tempDir / "recursive" / "test"

    let tempDir2 = getTempDir()
    let (drive, pathNoDrive) = splitDrive(tempDir2)
    setCurrentDir drive
    doAssert cmpIgnoreCase(getCurrentDir().splitDrive.drive, drive) == 0

    # Test `\Users` path syntax on Windows by stripping away drive. `\`
    # resolves to the drive in current working directory. This drive will be
    # the same as `tempDir2` because of the `setCurrentDir` above.
    doAssert pathNoDrive[0] == '\\'
    createDir pathNoDrive / "test"
    doAssert dirExists pathNoDrive / "test"
    removeDir pathNoDrive / "test"

    doAssert splitPath("//?/c:") == ("//?/c:", "")

    doAssert relativePath("//?/c:///Users//me", "//?/c:", '/') == "Users/me"

    doAssert parentDir(r"\\?\c:") == r""
    doAssert parentDir(r"//?/c:/Users") == r"\\?\c:"
    doAssert parentDir(r"\\localhost\c$") == r""
    doAssert parentDir(r"\Users") == r"\"

    doAssert tailDir("//?/c:") == ""
    doAssert tailDir("//?/c:/Users") == "Users"
    doAssert tailDir(r"\\localhost\c$\Windows\System32") == r"Windows\System32"

    doAssert isRootDir("//?/c:")
    doAssert isRootDir("//?/UNC/localhost/c$")
    doAssert not isRootDir(r"\\?\c:\Users")

    doAssert parentDirs(r"C:\Users", fromRoot = true).toSeq == @[r"C:\", r"C:\Users"]
    doAssert parentDirs(r"C:\Users", fromRoot = false).toSeq == @[r"C:\Users", r"C:"]
    doAssert parentDirs(r"\\?\c:\Users", fromRoot = true).toSeq ==
      @[r"\\?\c:\", r"\\?\c:\Users"]
    doAssert parentDirs(r"\\?\c:\Users", fromRoot = false).toSeq ==
      @[r"\\?\c:\Users", r"\\?\c:"]
    doAssert parentDirs(r"//localhost/c$/Users", fromRoot = true).toSeq ==
      @[r"//localhost/c$/", r"//localhost/c$/Users"]
    doAssert parentDirs(r"//?/UNC/localhost/c$/Users", fromRoot = false).toSeq ==
      @[r"//?/UNC/localhost/c$/Users", r"\\?\UNC\localhost\c$"]
    doAssert parentDirs(r"\Users", fromRoot = true).toSeq == @[r"\", r"\Users"]
    doAssert parentDirs(r"\Users", fromRoot = false).toSeq == @[r"\Users", r"\"]

    doAssert r"//?/c:" /../ "d/e" == r"\\?\c:\d\e"
    doAssert r"//?/c:/Users" /../ "d/e" == r"\\?\c:\d\e"
    doAssert r"\\localhost\c$" /../ "d/e" == r"\\localhost\c$\d\e"

    doAssert splitFile("//?/c:") == ("//?/c:", "", "")
    doAssert splitFile("//?/c:/Users") == ("//?/c:", "Users", "")
    doAssert splitFile(r"\\localhost\c$\test.txt") == (r"\\localhost\c$", "test", ".txt")

<<<<<<< HEAD

# https://github.com/nim-lang/Nim/pull/19643#issuecomment-1235102314
block:  # isValidFilename
  # Negative Tests.
  doAssert not isValidFilename("abcd", maxLen = 2)
  doAssert not isValidFilename("0123456789", maxLen = 8)
  doAssert not isValidFilename("con")
  doAssert not isValidFilename("aux")
  doAssert not isValidFilename("prn")
  doAssert not isValidFilename("OwO|UwU")
  doAssert not isValidFilename(" foo")
  doAssert not isValidFilename("foo ")
  doAssert not isValidFilename("foo.")
  doAssert not isValidFilename("con.txt")
  doAssert not isValidFilename("aux.bat")
  doAssert not isValidFilename("prn.exe")
  doAssert not isValidFilename("nim>.nim")
  doAssert not isValidFilename(" foo.log")
  # Positive Tests.
  doAssert isValidFilename("abcd", maxLen = 42.Positive)
  doAssert isValidFilename("c0n")
  doAssert isValidFilename("foo.aux")
  doAssert isValidFilename("bar.prn")
  doAssert isValidFilename("OwO_UwU")
  doAssert isValidFilename("cron")
  doAssert isValidFilename("ux.bat")
  doAssert isValidFilename("nim.nim")
  doAssert isValidFilename("foo.log")
=======
else:
  block: # parentDirs
    doAssert parentDirs("/home", fromRoot=true).toSeq == @["/", "/home"]
    doAssert parentDirs("/home", fromRoot=false).toSeq == @["/home", "/"]
    doAssert parentDirs("home", fromRoot=true).toSeq == @["home"]
    doAssert parentDirs("home", fromRoot=false).toSeq == @["home"]

    doAssert parentDirs("/home/user", fromRoot=true).toSeq == @["/", "/home/", "/home/user"]
    doAssert parentDirs("/home/user", fromRoot=false).toSeq == @["/home/user", "/home", "/"]
    doAssert parentDirs("home/user", fromRoot=true).toSeq == @["home/", "home/user"]
    doAssert parentDirs("home/user", fromRoot=false).toSeq == @["home/user", "home"]
>>>>>>> d44b5471
<|MERGE_RESOLUTION|>--- conflicted
+++ resolved
@@ -773,7 +773,18 @@
     doAssert splitFile("//?/c:/Users") == ("//?/c:", "Users", "")
     doAssert splitFile(r"\\localhost\c$\test.txt") == (r"\\localhost\c$", "test", ".txt")
 
-<<<<<<< HEAD
+else:
+  block: # parentDirs
+    doAssert parentDirs("/home", fromRoot=true).toSeq == @["/", "/home"]
+    doAssert parentDirs("/home", fromRoot=false).toSeq == @["/home", "/"]
+    doAssert parentDirs("home", fromRoot=true).toSeq == @["home"]
+    doAssert parentDirs("home", fromRoot=false).toSeq == @["home"]
+
+    doAssert parentDirs("/home/user", fromRoot=true).toSeq == @["/", "/home/", "/home/user"]
+    doAssert parentDirs("/home/user", fromRoot=false).toSeq == @["/home/user", "/home", "/"]
+    doAssert parentDirs("home/user", fromRoot=true).toSeq == @["home/", "home/user"]
+    doAssert parentDirs("home/user", fromRoot=false).toSeq == @["home/user", "home"]
+
 
 # https://github.com/nim-lang/Nim/pull/19643#issuecomment-1235102314
 block:  # isValidFilename
@@ -801,17 +812,4 @@
   doAssert isValidFilename("cron")
   doAssert isValidFilename("ux.bat")
   doAssert isValidFilename("nim.nim")
-  doAssert isValidFilename("foo.log")
-=======
-else:
-  block: # parentDirs
-    doAssert parentDirs("/home", fromRoot=true).toSeq == @["/", "/home"]
-    doAssert parentDirs("/home", fromRoot=false).toSeq == @["/home", "/"]
-    doAssert parentDirs("home", fromRoot=true).toSeq == @["home"]
-    doAssert parentDirs("home", fromRoot=false).toSeq == @["home"]
-
-    doAssert parentDirs("/home/user", fromRoot=true).toSeq == @["/", "/home/", "/home/user"]
-    doAssert parentDirs("/home/user", fromRoot=false).toSeq == @["/home/user", "/home", "/"]
-    doAssert parentDirs("home/user", fromRoot=true).toSeq == @["home/", "home/user"]
-    doAssert parentDirs("home/user", fromRoot=false).toSeq == @["home/user", "home"]
->>>>>>> d44b5471
+  doAssert isValidFilename("foo.log")