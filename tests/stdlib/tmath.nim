--- conflicted
+++ resolved
@@ -168,8 +168,6 @@
       let x: seq[float] = @[]
       doAssert prod(x) == 1.0
 
-<<<<<<< HEAD
-=======
     block: # round() tests
       # Round to 0 decimal places
       doAssert round(54.652) == 55.0
@@ -178,14 +176,6 @@
       doAssert round(-54.352) == -54.0
       doAssert round(0.0) == 0.0
 
->>>>>>> 9f1dd5c0
-    block: # splitDecimal() tests
-      doAssert splitDecimal(54.674).intpart == 54.0
-      doAssert splitDecimal(54.674).floatpart ==~ 0.674
-      doAssert splitDecimal(-693.4356).intpart == -693.0
-      doAssert splitDecimal(-693.4356).floatpart ==~ -0.4356
-      doAssert splitDecimal(0.0).intpart == 0.0
-      doAssert splitDecimal(0.0).floatpart == 0.0
 
     block: # trunc tests for vcc
       doAssert(trunc(-1.1) == -1)
