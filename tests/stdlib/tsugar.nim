discard """
<<<<<<< HEAD
  targets: "c js"
=======
  matrix: "--mm:refc; --mm:orc"
>>>>>>> 4ce3a68e
  output: '''
x + y = 30
'''
"""

import std/[sugar, algorithm, random, sets, tables, strutils, sequtils]

import std/[syncio, assertions]

type # for capture test, ref #20679
  FooCapture = ref object
    x: int

template main() =
  block: # `=>`
    block:
      let f1 = () => 42
      doAssert f1() == 42

      let f2 = (x: int) => x + 1
      doAssert f2(42) == 43

      let f3 = (x, y: int) => x + y
      doAssert f3(1, 2) == 3

      var x = 0
      let f4 = () => (x = 12)
      f4()
      doAssert x == 12

      let f5 = () => (discard) # simplest proc that returns void
      f5()

    block:
      proc call1(f: () -> int): int = f()
      doAssert call1(() => 12) == 12

      proc call2(f: int -> int): int = f(42)
      doAssert call2(x => x) == 42
      doAssert call2((x) => x) == 42
      doAssert call2((x: int) => x) == 42

      proc call3(f: (int, int) -> int): int = f(1, 2)
      doAssert call3((x, y) => x + y) == 3
      doAssert call3((x, y: int) => x + y) == 3
      doAssert call3((x: int, y: int) => x + y) == 3

      var a = 0
      proc call4(f: int -> void) = f(42)
      call4((x: int) => (a = x))
      doAssert a == 42

      proc call5(f: (int {.noSideEffect.} -> int)): int = f(42)
      doAssert call5(x {.noSideEffect.} => x + 1) == 43

  block: # `->`
    doAssert $(() -> int) == "proc (): int{.closure.}"
    doAssert $(float -> int) == "proc (i0: float): int{.closure.}"
    doAssert $((float) -> int) == "proc (i0: float): int{.closure.}"
    doAssert $((float, bool) -> int) == "proc (i0: float, i1: bool): int{.closure.}"

    doAssert $(() -> void) == "proc (){.closure.}"
    doAssert $(float -> void) == "proc (i0: float){.closure.}"
    doAssert $((float) -> void) == "proc (i0: float){.closure.}"
    doAssert $((float, bool) -> void) == "proc (i0: float, i1: bool){.closure.}"

    doAssert $(() {.inline.} -> int) == "proc (): int{.inline.}"
    doAssert $(float {.inline.} -> int) == "proc (i0: float): int{.inline.}"
    doAssert $((float) {.inline.} -> int) == "proc (i0: float): int{.inline.}"
    doAssert $((float, bool) {.inline.} -> int) == "proc (i0: float, i1: bool): int{.inline.}"

  block: # capture
    template impl =
      var closure1: () -> int
      for i in 0 .. 10:
        if i == 5:
          capture i:
            closure1 = () => i
      doAssert closure1() == 5

      var closure2: () -> (int, int)
      for i in 0 .. 10:
        for j in 0 .. 10:
          if i == 5 and j == 3:
            capture i, j:
              closure2 = () => (i, j)
      doAssert closure2() == (5, 3)
    when defined(js):
      when nimvm: discard # xxx gives: Error: cannot evaluate at compile time: i`gensym0
      else: impl()
    else: impl()

    block: # bug #16967
      var s = newSeq[proc (): int](5)
      {.push exportc.}
      proc bar() =
        for i in 0 ..< s.len:
          let foo = i + 1
          capture foo:
            s[i] = proc(): int = foo
      {.pop.}

      bar()

      for i, p in s.pairs:
        let foo = i + 1
        doAssert p() == foo

    block: # issue #20679
      # this should compile. Previously was broken as `var int` is an `nnkHiddenDeref`
      # which was not handled correctly

      block:
        var x = 5
        var s1 = newSeq[proc (): int](2)
        proc function(data: var int) =
          for i in 0 ..< 2:
            data = (i+1) * data
            capture data:
              s1[i] = proc(): int = data
        function(x)
        doAssert s1[0]() == 5
        doAssert s1[1]() == 10


      block:
        var y = @[5, 10]
        var s2 = newSeq[proc (): seq[int]](2)
        proc functionS(data: var seq[int]) =
          for i in 0 ..< 2:
            data.add (i+1) * 5
            capture data:
              s2[i] = proc(): seq[int] = data
        functionS(y)
        doAssert s2[0]() == @[5, 10, 5]
        doAssert s2[1]() == @[5, 10, 5, 10]


      template typeT(typ, val: untyped): untyped =
        var x = val
        var s = newSeq[proc (): typ](2)

        proc functionT[T](data: var T) =
          for i in 0 ..< 2:
            if i == 1:
              data = default(T)
            capture data:
              s[i] = proc (): T = data

        functionT(x)
        doAssert s[0]() == val
        doAssert s[1]() == x # == default
        doAssert s[1]() == default(typ)

      block:
        var x = 1.1
        typeT(float, x)
      block:
        var x = "hello"
        typeT(string, x)
      block:
        var f = FooCapture(x: 5)
        typeT(FooCapture, f)

  block: # dup
    block dup_with_field:
      type
        Foo = object
          col, pos: int
          name: string

      proc inc_col(foo: var Foo) = inc(foo.col)
      proc inc_pos(foo: var Foo) = inc(foo.pos)
      proc name_append(foo: var Foo, s: string) = foo.name &= s

      let a = Foo(col: 1, pos: 2, name: "foo")
      block:
        let b = a.dup(inc_col, inc_pos):
          _.pos = 3
          name_append("bar")
          inc_pos

        doAssert(b == Foo(col: 2, pos: 4, name: "foobar"))

      block:
        let b = a.dup(inc_col, pos = 3, name = "bar"):
          name_append("bar")
          inc_pos

        doAssert(b == Foo(col: 2, pos: 4, name: "barbar"))

    block:
      var a = @[1, 2, 3, 4, 5, 6, 7, 8, 9]
      doAssert dup(a, sort(_)) == sorted(a)
      doAssert a.dup(sort) == sorted(a)
      # Chaining:
      var aCopy = a
      aCopy.insert(10)
      doAssert a.dup(insert(10)).dup(sort()) == sorted(aCopy)

    block:
      when nimvm: discard
      else:
        const b = @[0, 1, 2]
        discard b.dup shuffle()
        doAssert b[0] == 0
        doAssert b[1] == 1

  block: # collect
    let data = @["bird", "word"] # if this gets stuck in your head, its not my fault

    doAssert collect(newSeq, for (i, d) in data.pairs: (if i mod 2 == 0: d)) == @["bird"]
    doAssert collect(initTable(2), for (i, d) in data.pairs: {i: d}) ==
      {0: "bird", 1: "word"}.toTable
    doAssert collect(initHashSet(), for d in data.items: {d}) == data.toHashSet

    block:
      let x = collect(newSeqOfCap(4)):
          for (i, d) in data.pairs:
            if i mod 2 == 0: d
      doAssert x == @["bird"]

    block: # bug #12874
      let bug = collect(
          newSeq,
          for (i, d) in data.pairs:(
            block:
              if i mod 2 == 0:
                d
              else:
                d & d
            )
      )
      doAssert bug == @["bird", "wordword"]

    block:
      let y = collect(newSeq):
        for (i, d) in data.pairs:
          try: parseInt(d) except: 0
      doAssert y == @[0, 0]

    block:
      let z = collect(newSeq):
        for (i, d) in data.pairs:
          case d
          of "bird": "word"
          else: d
      doAssert z == @["word", "word"]

    block:
      proc tforum(): seq[int] =
        collect(newSeq):
          for y in 0..10:
            if y mod 5 == 2:
              for x in 0..y:
                x
      doAssert tforum() == @[0, 1, 2, 0, 1, 2, 3, 4, 5, 6, 7]

    block:
      let x = collect:
        for d in data.items:
          when d is int: "word"
          else: d
      doAssert x == @["bird", "word"]

    block:
      doAssert collect(for (i, d) in pairs(data): (i, d)) == @[(0, "bird"), (1, "word")]
      doAssert collect(for d in data.items: (try: parseInt(d) except: 0)) == @[0, 0]
      doAssert collect(for (i, d) in pairs(data): {i: d}) ==
        {1: "word", 0: "bird"}.toTable
      doAssert collect(for d in data.items: {d}) == data.toHashSet

    block: # bug #14332
      template foo =
        discard collect(newSeq, for i in 1..3: i)
      foo()

  block: # dump
    # symbols in templates are gensym'd
    let
      x {.inject.} = 10
      y {.inject.} = 20
    dump(x + y) # x + y = 30

  block: # dumpToString
    template square(x): untyped = x * x
    let x {.inject.} = 10
    doAssert dumpToString(square(x)) == "square(x): x * x = 100"
    let s = dumpToString(doAssert 1+1 == 2)
    doAssert "failedAssertImpl" in s
    let s2 = dumpToString:
      doAssertRaises(AssertionDefect): doAssert false
    doAssert "except AssertionDefect" in s2

  block: # bug #20704
    proc test() =
      var xs, ys: seq[int]
      for i in 0..5:
        xs.add(i)

      xs.apply(d => ys.add(d))
      doAssert ys == @[0, 1, 2, 3, 4, 5]

    test()

static:
  main()
main()<|MERGE_RESOLUTION|>--- conflicted
+++ resolved
@@ -1,9 +1,7 @@
 discard """
-<<<<<<< HEAD
   targets: "c js"
-=======
   matrix: "--mm:refc; --mm:orc"
->>>>>>> 4ce3a68e
+
   output: '''
 x + y = 30
 '''
