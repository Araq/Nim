discard """
outputsub: ""
"""

# Test Posix interface

when not defined(windows):

  import posix, posix_utils

  var
    u: Utsname

  discard uname(u)

  writeLine(stdout, u.sysname)
  writeLine(stdout, u.nodename)
  writeLine(stdout, u.release)
  writeLine(stdout, u.machine)


<<<<<<< HEAD
  when defined(amd64):
    block:
      # lib/posix/posix_utils.nim
      let diskInfo = posix_utils.getDiskUsage(".")
      doAssert diskInfo is tuple
      doAssert diskInfo[0] is uint
      doAssert diskInfo[1] is uint
      doAssert diskInfo[2] is uint
      doAssert diskInfo.total > 0.uint
      doAssert diskInfo.used > 0.uint
      doAssert diskInfo.free > 0.uint
=======
  block:
    # lib/posix/posix_utils.nim
    let diskInfo = posix_utils.getDiskUsage(".")
    doAssert diskInfo is tuple
    doAssert diskInfo[0] is uint64
    doAssert diskInfo[1] is uint64
    doAssert diskInfo[2] is uint64
    doAssert diskInfo.total > 0.uint64
    doAssert diskInfo.used > 0.uint64
    doAssert diskInfo.free > 0.uint64
>>>>>>> 43b11945
<|MERGE_RESOLUTION|>--- conflicted
+++ resolved
@@ -19,19 +19,6 @@
   writeLine(stdout, u.machine)
 
 
-<<<<<<< HEAD
-  when defined(amd64):
-    block:
-      # lib/posix/posix_utils.nim
-      let diskInfo = posix_utils.getDiskUsage(".")
-      doAssert diskInfo is tuple
-      doAssert diskInfo[0] is uint
-      doAssert diskInfo[1] is uint
-      doAssert diskInfo[2] is uint
-      doAssert diskInfo.total > 0.uint
-      doAssert diskInfo.used > 0.uint
-      doAssert diskInfo.free > 0.uint
-=======
   block:
     # lib/posix/posix_utils.nim
     let diskInfo = posix_utils.getDiskUsage(".")
@@ -41,5 +28,4 @@
     doAssert diskInfo[2] is uint64
     doAssert diskInfo.total > 0.uint64
     doAssert diskInfo.used > 0.uint64
-    doAssert diskInfo.free > 0.uint64
->>>>>>> 43b11945
+    doAssert diskInfo.free > 0.uint64