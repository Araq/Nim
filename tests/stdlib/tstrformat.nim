--- conflicted
+++ resolved
@@ -12,7 +12,6 @@
 doAssert fmt"{o}" == "foobar"
 doAssert fmt"{o:10}" == "foobar    "
 
-<<<<<<< HEAD
 # see issue #7933
 var str = "abc"
 doAssert fmt">7.1 :: {str:>7.1}" == ">7.1 ::       a"
@@ -38,7 +37,7 @@
 # this is actually wrong, but the unicode module has no support for graphemes
 doAssert fmt"^7.4 :: {str:^7.4}" == "^7.4 ::  äöüe  "
 doAssert fmt"^7.9 :: {str:^7.9}" == "^7.9 :: äöüe\u0309\u0319o\u0307\u0359"
-=======
+
 # see issue #7932
 doAssert fmt"{15:08}" == "00000015" # int, works
 doAssert fmt"{1.5:08}" == "000001.5" # float, works
@@ -46,5 +45,4 @@
 doAssert fmt"{-1.5:0>8}" == "0000-1.5" # even that does not work for negative floats  
 doAssert fmt"{-1.5:08}" == "-00001.5" # works
 doAssert fmt"{1.5:+08}" == "+00001.5" # works
-doAssert fmt"{1.5: 08}" == " 00001.5" # works
->>>>>>> 91765e58
+doAssert fmt"{1.5: 08}" == " 00001.5" # works