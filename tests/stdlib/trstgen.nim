discard """
outputsub: ""
"""

# tests for rstgen module.

import ../../lib/packages/docutils/rstgen
import ../../lib/packages/docutils/rst
import unittest, strutils, strtabs
import std/private/miscdollars

proc toHtml(input: string,
            rstOptions: RstParseOptions = {roPreferMarkdown, roSupportMarkdown, roNimFile},
            error: ref string = nil,
            warnings: ref seq[string] = nil): string =
  ## If `error` is nil then no errors should be generated.
  ## The same goes for `warnings`.
  proc testMsgHandler(filename: string, line, col: int, msgkind: MsgKind,
                      arg: string) =
    let mc = msgkind.whichMsgClass
    let a = $msgkind % arg
    var message: string
    toLocation(message, filename, line, col + ColRstOffset)
    message.add " $1: $2" % [$mc, a]
    if mc == mcError:
      if error == nil:
        raise newException(EParseError, "[unexpected error] " & message)
      error[] = message
      # we check only first error because subsequent ones may be meaningless
      raise newException(EParseError, "")
    else:
      doAssert warnings != nil, "unexpected RST warning '" & message & "'"
      warnings[].add message
  try:
    result = rstToHtml(input, rstOptions, defaultConfig(),
                       msgHandler=testMsgHandler)
  except EParseError as e:
    if e.msg != "":
      result = e.msg

# inline code tags (for parsing originated from highlite.nim)
proc id(str: string): string = """<span class="Identifier">"""  & str & "</span>"
proc op(str: string): string = """<span class="Operator">"""    & str & "</span>"
proc pu(str: string): string = """<span class="Punctuation">""" & str & "</span>"
proc optionListLabel(opt: string): string =
  """<div class="option-list-label"><tt><span class="option">""" &
  opt &
  "</span></tt></div>"

const
  NoSandboxOpts = {roPreferMarkdown, roSupportMarkdown, roNimFile, roSandboxDisabled}


suite "YAML syntax highlighting":
  test "Basics":
    let input = """.. code-block:: yaml
    %YAML 1.2
    ---
    a string: string
    a list:
      - item 1
      - item 2
    a map:
    ? key
    : value
    ..."""
    let output = input.toHtml({})
    doAssert output == """<pre class = "listing"><span class="Directive">%YAML 1.2</span>
<span class="Keyword">---</span>
<span class="StringLit">a string</span><span class="Punctuation">:</span> <span class="StringLit">string</span>
<span class="StringLit">a list</span><span class="Punctuation">:</span>
  <span class="Punctuation">-</span> <span class="StringLit">item 1</span>
  <span class="Punctuation">-</span> <span class="StringLit">item 2</span>
<span class="StringLit">a map</span><span class="Punctuation">:</span>
<span class="Punctuation">?</span> <span class="StringLit">key</span>
<span class="Punctuation">:</span> <span class="StringLit">value</span>
<span class="Keyword">...</span></pre>"""

  test "Block scalars":
    let input = """.. code-block:: yaml
    a literal block scalar: |
      some text
      # not a comment
     # a comment, since less indented
      # another comment
    a folded block scalar: >2
       some text
      # not a comment since indented as specified
     # a comment
    another literal block scalar:
      |+ # comment after header
     allowed, since more indented than parent"""
    let output = input.toHtml({})
    doAssert output == """<pre class = "listing"><span class="StringLit">a literal block scalar</span><span class="Punctuation">:</span> <span class="Command">|</span><span class="Command"></span><span class="LongStringLit">
  some text
  # not a comment
 </span><span class="Comment"># a comment, since less indented</span>
  <span class="Comment"># another comment</span>
<span class="StringLit">a folded block scalar</span><span class="Punctuation">:</span> <span class="Command">&gt;2</span><span class="Command"></span><span class="LongStringLit">
   some text
  # not a comment since indented as specified
 </span><span class="Comment"># a comment</span>
<span class="StringLit">another literal block scalar</span><span class="Punctuation">:</span>
  <span class="Command">|+</span> <span class="Comment"># comment after header</span><span class="LongStringLit">
 allowed, since more indented than parent</span></pre>"""

  test "Directives":
    let input = """.. code-block:: yaml
    %YAML 1.2
    ---
    %not a directive
    ...
    %a directive
    ...
    a string
    % not a directive
    ...
    %TAG ! !foo:"""
    let output = input.toHtml({})
    doAssert output == """<pre class = "listing"><span class="Directive">%YAML 1.2</span>
<span class="Keyword">---</span>
<span class="StringLit">%not a directive</span>
<span class="Keyword">...</span>
<span class="Directive">%a directive</span>
<span class="Keyword">...</span>
<span class="StringLit">a string</span>
<span class="StringLit">% not a directive</span>
<span class="Keyword">...</span>
<span class="Directive">%TAG ! !foo:</span></pre>"""

  test "Flow Style and Numbers":
    let input = """.. code-block:: yaml
    {
      "quoted string": 42,
      'single quoted string': false,
      [ list, "with", 'entries' ]: 73.32e-73,
      more numbers: [-783, 11e78],
      not numbers: [ 42e, 0023, +32.37, 8 ball]
    }"""
    let output = input.toHtml({})
    doAssert output == """<pre class = "listing"><span class="Punctuation">{</span>
  <span class="StringLit">&quot;</span><span class="StringLit">quoted string&quot;</span><span class="Punctuation">:</span> <span class="DecNumber">42</span><span class="Punctuation">,</span>
  <span class="StringLit">'single quoted string'</span><span class="Punctuation">:</span> <span class="StringLit">false</span><span class="Punctuation">,</span>
  <span class="Punctuation">[</span> <span class="StringLit">list</span><span class="Punctuation">,</span> <span class="StringLit">&quot;</span><span class="StringLit">with&quot;</span><span class="Punctuation">,</span> <span class="StringLit">'entries'</span> <span class="Punctuation">]</span><span class="Punctuation">:</span> <span class="FloatNumber">73.32e-73</span><span class="Punctuation">,</span>
  <span class="StringLit">more numbers</span><span class="Punctuation">:</span> <span class="Punctuation">[</span><span class="DecNumber">-783</span><span class="Punctuation">,</span> <span class="FloatNumber">11e78</span><span class="Punctuation">]</span><span class="Punctuation">,</span>
  <span class="StringLit">not numbers</span><span class="Punctuation">:</span> <span class="Punctuation">[</span> <span class="StringLit">42e</span><span class="Punctuation">,</span> <span class="StringLit">0023</span><span class="Punctuation">,</span> <span class="StringLit">+32.37</span><span class="Punctuation">,</span> <span class="StringLit">8 ball</span><span class="Punctuation">]</span>
<span class="Punctuation">}</span></pre>"""

  test "Directives: warnings":
    let input = dedent"""
      .. non-existent-warning: Paragraph.

      .. another.wrong:warning::: Paragraph.
      """
    var warnings = new seq[string]
    let output = input.toHtml(warnings=warnings)
    check output == ""
    doAssert warnings[].len == 2
    check "(1, 24) Warning: RST style:" in warnings[0]
    check "double colon :: may be missing at end of 'non-existent-warning'" in warnings[0]
    check "(3, 25) Warning: RST style:" in warnings[1]
    check "RST style: too many colons for a directive (should be ::)" in warnings[1]

  test "not a directive":
    let input = "..warning:: I am not a warning."
    check input.toHtml == input

  test "Anchors, Aliases, Tags":
    let input = """.. code-block:: yaml
    --- !!map
    !!str string: !<tag:yaml.org,2002:int> 42
    ? &anchor !!seq []:
    : !localtag foo
    alias: *anchor
    """
    let output = input.toHtml({})
    doAssert output == """<pre class = "listing"><span class="Keyword">---</span> <span class="TagStart">!!map</span>
<span class="TagStart">!!str</span> <span class="StringLit">string</span><span class="Punctuation">:</span> <span class="TagStart">!&lt;tag:yaml.org,2002:int&gt;</span> <span class="DecNumber">42</span>
<span class="Punctuation">?</span> <span class="Label">&amp;anchor</span> <span class="TagStart">!!seq</span> <span class="Punctuation">[</span><span class="Punctuation">]</span><span class="Punctuation">:</span>
<span class="Punctuation">:</span> <span class="TagStart">!localtag</span> <span class="StringLit">foo</span>
<span class="StringLit">alias</span><span class="Punctuation">:</span> <span class="Reference">*anchor</span></pre>"""

  test "Edge cases":
    let input = """.. code-block:: yaml
    ...
     %a string:
      a:string:not:a:map
    ...
    not a list:
      -2
      -3
      -4
    example.com/not/a#comment:
      ?not a map key
    """
    let output = input.toHtml({})
    doAssert output == """<pre class = "listing"><span class="Keyword">...</span>
 <span class="StringLit">%a string</span><span class="Punctuation">:</span>
  <span class="StringLit">a:string:not:a:map</span>
<span class="Keyword">...</span>
<span class="StringLit">not a list</span><span class="Punctuation">:</span>
  <span class="DecNumber">-2</span>
  <span class="DecNumber">-3</span>
  <span class="DecNumber">-4</span>
<span class="StringLit">example.com/not/a#comment</span><span class="Punctuation">:</span>
  <span class="StringLit">?not a map key</span></pre>"""


suite "RST/Markdown general":
  test "RST emphasis":
    doAssert rstToHtml("*Hello* **world**!", {},
      newStringTable(modeStyleInsensitive)) ==
      "<em>Hello</em> <strong>world</strong>!"

  test "Markdown links":
    check("(( [Nim](https://nim-lang.org/) ))".toHtml ==
        """(( <a class="reference external" href="https://nim-lang.org/">Nim</a> ))""")
    check("(([Nim](https://nim-lang.org/)))".toHtml ==
        """((<a class="reference external" href="https://nim-lang.org/">Nim</a>))""")
    check("[[Nim](https://nim-lang.org/)]".toHtml ==
        """[<a class="reference external" href="https://nim-lang.org/">Nim</a>]""")

  test "Markdown tables":
    let input1 = """
| A1 header    | A2 \| not fooled
| :---         | ----:       |
| C1           | C2 **bold** | ignored |
| D1 `code \|` | D2          | also ignored
| E1 \| text   |
|              | F2 without pipe
not in table"""
    let output1 = input1.toHtml
    #[
    TODO: `\|` inside a table cell should render as `|`
        `|` outside a table cell should render as `\|`
    consistently with markdown, see https://stackoverflow.com/a/66557930/1426932
    ]#
    check(output1 == """
<table border="1" class="docutils"><tr><th>A1 header</th><th>A2 | not fooled</th></tr>
<tr><td>C1</td><td>C2 <strong>bold</strong></td></tr>
<tr><td>D1 <tt class="docutils literal"><span class="pre">""" & id"code" & " " & op"\|" & """</span></tt></td><td>D2</td></tr>
<tr><td>E1 | text</td><td></td></tr>
<tr><td></td><td>F2 without pipe</td></tr>
</table><p>not in table</p>""")
    let input2 = """
| A1 header | A2 |
| --- | --- |"""
    let output2 = input2.toHtml
    doAssert output2 == """<table border="1" class="docutils"><tr><th>A1 header</th><th>A2</th></tr>
</table>"""

  test "RST tables":
    let input1 = """
Test 2 column/4 rows table:
====   ===
H0     H1
====   ===
A0     A1
====   ===
A2     A3
====   ===
A4     A5
====   === """
    let output1 = rstToLatex(input1, {})
    doAssert "{LL}" in output1  # 2 columns
    doAssert count(output1, "\\\\") == 4  # 4 rows
    for cell in ["H0", "H1", "A0", "A1", "A2", "A3", "A4", "A5"]:
      doAssert cell in output1

    let input2 = """
Now test 3 columns / 2 rows, and also borders containing 4 =, 3 =, 1 = signs:

====   ===  =
H0     H1   H
====   ===  =
A0     A1   X
       Ax   Y
====   ===  = """
    let output2 = rstToLatex(input2, {})
    doAssert "{LLL}" in output2  # 3 columns
    doAssert count(output2, "\\\\") == 2  # 2 rows
    for cell in ["H0", "H1", "H", "A0", "A1", "X", "Ax", "Y"]:
      doAssert cell in output2


  test "RST adornments":
    let input1 = """
Check that a few punctuation symbols are not parsed as adornments:
:word1: word2 .... word3 """
    let output1 = input1.toHtml
    discard output1

  test "RST sections":
    let input1 = """
Long chapter name
'''''''''''''''''''
"""
    let output1 = input1.toHtml
    doAssert "Long chapter name" in output1 and "<h1" in output1

    let input2 = """
Short chapter name:

ChA
===
"""
    let output2 = input2.toHtml
    doAssert "ChA" in output2 and "<h1" in output2

    let input3 = """
Very short chapter name:

X
~
"""
    let output3 = input3.toHtml
    doAssert "X" in output3 and "<h1" in output3

    let input4 = """
Check that short underline is not enough to make section:

Wrong chapter
------------

"""
    var error4 = new string
    let output4 = input4.toHtml(error = error4)
    check(error4[] == "input(3, 1) Error: new section expected (underline " &
            "\'------------\' is too short)")

    let input5 = """
Check that punctuation after adornment and indent are not detected as adornment.

Some chapter
--------------

  "punctuation symbols" """
    let output5 = input5.toHtml
    doAssert "&quot;punctuation symbols&quot;" in output5 and "<h1" in output5

    # check that EOF after adornment does not prevent it parsing as heading
    let input6 = dedent """
      Some chapter
      ------------"""
    let output6 = input6.toHtml
    doAssert "<h1 id=\"some-chapter\">Some chapter</h1>" in output6

    # check that overline and underline match
    let input7 = dedent """
      ------------
      Some chapter
      -----------
      """
    var error7 = new string
    let output7 = input7.toHtml(error=error7)
    check(error7[] == "input(1, 1) Error: new section expected (underline " &
            "\'-----------\' does not match overline \'------------\')")

    let input8 = dedent """
      -----------
          Overflow
      -----------
      """
    var error8 = new string
    let output8 = input8.toHtml(error=error8)
    check(error8[] == "input(1, 1) Error: new section expected (overline " &
            "\'-----------\' is too short)")

    # check that hierarchy of title styles works
    let input9good = dedent """
      Level1
      ======

      Level2
      ------

      Level3
      ~~~~~~

      L1
      ==

      Another2
      --------

      More3
      ~~~~~

      """
    let output9good = input9good.toHtml
    doAssert "<h1 id=\"level1\">Level1</h1>" in output9good
    doAssert "<h2 id=\"level2\">Level2</h2>" in output9good
    doAssert "<h3 id=\"level3\">Level3</h3>" in output9good
    doAssert "<h1 id=\"l1\">L1</h1>" in output9good
    doAssert "<h2 id=\"another2\">Another2</h2>" in output9good
    doAssert "<h3 id=\"more3\">More3</h3>" in output9good

    # check that swap causes an exception
    let input9Bad = dedent """
      Level1
      ======

      Level2
      ------

      Level3
      ~~~~~~

      L1
      ==

      More
      ~~~~

      Another
      -------

      """
    var error9Bad = new string
    let output9Bad = input9bad.toHtml(error=error9Bad)
    check(error9Bad[] == "input(15, 1) Error: new section expected (section " &
            "level inconsistent: underline ~~~~~ unexpectedly found, while " &
            "the following intermediate section level(s) are missing on " &
            "lines 12..15: underline -----)")

  test "RST sections overline":
    # the same as input9good but with overline headings
    # first overline heading has a special meaning: document title
    let input = dedent """
      ======
      Title0
      ======

      +++++++++
      SubTitle0
      +++++++++

      ------
      Level1
      ------

      Level2
      ------

      ~~~~~~
      Level3
      ~~~~~~

      --
      L1
      --

      Another2
      --------

      ~~~~~
      More3
      ~~~~~

      """
    var rstGenera: RstGenerator
    var output: string
    let (rst, files, _) = rstParse(input, "", 1, 1, {})
    rstGenera.initRstGenerator(outHtml, defaultConfig(), "input", filenames = files)
    rstGenera.renderRstToOut(rst, output)
    doAssert rstGenera.meta[metaTitle] == "Title0"
    doAssert rstGenera.meta[metaSubTitle] == "SubTitle0"
    doAssert "<h1 id=\"level1\"><center>Level1</center></h1>" in output
    doAssert "<h2 id=\"level2\">Level2</h2>" in output
    doAssert "<h3 id=\"level3\"><center>Level3</center></h3>" in output
    doAssert "<h1 id=\"l1\"><center>L1</center></h1>" in output
    doAssert "<h2 id=\"another2\">Another2</h2>" in output
    doAssert "<h3 id=\"more3\"><center>More3</center></h3>" in output

  test "RST sections overline 2":
    # check that a paragraph prevents interpreting overlines as document titles
    let input = dedent """
      Paragraph

      ======
      Title0
      ======

      +++++++++
      SubTitle0
      +++++++++
      """
    var rstGenera: RstGenerator
    var output: string
    let (rst, files, _) = rstParse(input, "", 1, 1, {})
    rstGenera.initRstGenerator(outHtml, defaultConfig(), "input", filenames=files)
    rstGenera.renderRstToOut(rst, output)
    doAssert rstGenera.meta[metaTitle] == ""
    doAssert rstGenera.meta[metaSubTitle] == ""
    doAssert "<h1 id=\"title0\"><center>Title0</center></h1>" in output
    doAssert "<h2 id=\"subtitle0\"><center>SubTitle0</center></h2>" in output

  test "RST+Markdown sections":
    # check that RST and Markdown headings don't interfere
    let input = dedent """
      ======
      Title0
      ======

      MySection1a
      +++++++++++

      # MySection1b

      MySection1c
      +++++++++++

      ##### MySection5a

      MySection2a
      -----------
      """
    var rstGenera: RstGenerator
    var output: string
    let (rst, files, _) = rstParse(input, "", 1, 1, {roSupportMarkdown})
    rstGenera.initRstGenerator(outHtml, defaultConfig(), "input", filenames=files)
    rstGenera.renderRstToOut(rst, output)
    doAssert rstGenera.meta[metaTitle] == "Title0"
    doAssert rstGenera.meta[metaSubTitle] == ""
    doAssert output ==
             "\n<h1 id=\"mysection1a\">MySection1a</h1>" & # RST
             "\n<h1 id=\"mysection1b\">MySection1b</h1>" & # Markdown
             "\n<h1 id=\"mysection1c\">MySection1c</h1>" & # RST
             "\n<h5 id=\"mysection5a\">MySection5a</h5>" & # Markdown
             "\n<h2 id=\"mysection2a\">MySection2a</h2>"   # RST

  test "RST inline text":
    let input1 = "GC_step"
    let output1 = input1.toHtml
    doAssert output1 == "GC_step"

  test "RST links":
    let input1 = """
Want to learn about `my favorite programming language`_?

.. _my favorite programming language: https://nim-lang.org"""
    let output1 = input1.toHtml
    doAssert "<a" in output1 and "href=\"https://nim-lang.org\"" in output1

  test "RST transitions":
    let input1 = """
context1

~~~~

context2
"""
    let output1 = input1.toHtml
    doAssert "<hr" in output1

    let input2 = """
This is too short to be a transition:

---

context2
"""
    var error2 = new string
    let output2 = input2.toHtml(error=error2)
    check(error2[] == "input(3, 1) Error: new section expected (overline " &
            "\'---\' is too short)")

  test "RST literal block":
    let input1 = """
Test literal block

::

  check """
    let output1 = input1.toHtml
    doAssert "<pre>" in output1

  test "Markdown code block":
    let input1 = """
```
let x = 1
``` """
    let output1 = input1.toHtml
    doAssert "<pre" in output1 and "class=\"Keyword\"" notin output1

    let input2 = """
Parse the block with language specifier:
```Nim
let x = 1
``` """
    let output2 = input2.toHtml
    doAssert "<pre" in output2 and "class=\"Keyword\"" in output2

  test "interpreted text":
    check("""`foo.bar`""".toHtml ==
      """<tt class="docutils literal"><span class="pre">""" &
      id"foo" & op"." & id"bar" & "</span></tt>")
    check("""`foo\`\`bar`""".toHtml ==
      """<tt class="docutils literal"><span class="pre">""" &
      id"foo" & pu"`" & pu"`" & id"bar" & "</span></tt>")
    check("""`foo\`bar`""".toHtml ==
      """<tt class="docutils literal"><span class="pre">""" &
      id"foo" & pu"`" & id"bar" & "</span></tt>")
    check("""`\`bar`""".toHtml ==
      """<tt class="docutils literal"><span class="pre">""" &
      pu"`" & id"bar" & "</span></tt>")
    check("""`a\b\x\\ar`""".toHtml ==
      """<tt class="docutils literal"><span class="pre">""" &
      id"a" & op"""\""" & id"b" & op"""\""" & id"x" & op"""\\""" & id"ar" &
      "</span></tt>")

  test "inline literal":
    check """``foo.bar``""".toHtml == """<tt class="docutils literal"><span class="pre">foo.bar</span></tt>"""
    check """``foo\bar``""".toHtml == """<tt class="docutils literal"><span class="pre">foo\bar</span></tt>"""
    check """``f\`o\\o\b`ar``""".toHtml == """<tt class="docutils literal"><span class="pre">f\`o\\o\b`ar</span></tt>"""

  test "default-role":
    # nim(default) -> literal -> nim -> code(=literal)
    let input = dedent"""
      Par1 `value1`.

      .. default-role:: literal

      Par2 `value2`.

      .. default-role:: nim

      Par3 `value3`.

      .. default-role:: code

      Par4 `value4`."""
    let p1 = """Par1 <tt class="docutils literal"><span class="pre">""" & id"value1" & "</span></tt>."
    let p2 = """<p>Par2 <tt class="docutils literal"><span class="pre">value2</span></tt>.</p>"""
    let p3 = """<p>Par3 <tt class="docutils literal"><span class="pre">""" & id"value3" & "</span></tt>.</p>"
    let p4 = """<p>Par4 <tt class="docutils literal"><span class="pre">value4</span></tt>.</p>"""
    let expected = p1 & p2 & "\n" & p3 & "\n" & p4
    check(
      input.toHtml(NoSandboxOpts) == expected
    )

  test "role directive":
    let input = dedent"""
      .. role:: y(code)
         :language: yaml

      .. role:: brainhelp(code)
         :language: brainhelp
    """
    var warnings = new seq[string]
    let output = input.toHtml(
      NoSandboxOpts,
      warnings=warnings
    )
    check(warnings[].len == 1 and "language 'brainhelp' not supported" in warnings[0])

  test "RST comments":
    let input1 = """

Check that comment disappears:

..
  some comment """
    let output1 = input1.toHtml
    doAssert output1 == "Check that comment disappears:"

  test "RST line blocks + headings":
    let input = """
=====
Test1
=====

|
|
| line block
| other line

"""
    var rstGenera: RstGenerator
    var output: string
    let (rst, files, _) = rstParse(input, "", 1, 1, {})
    rstGenera.initRstGenerator(outHtml, defaultConfig(), "input", filenames=files)
    rstGenera.renderRstToOut(rst, output)
    doAssert rstGenera.meta[metaTitle] == "Test1"
      # check that title was not overwritten to '|'
    doAssert output == "<p><br/><br/>line block<br/>other line<br/></p>"
    let output1l = rstToLatex(input, {})
    doAssert "line block\n\n" in output1l
    doAssert "other line\n\n" in output1l
    doAssert output1l.count("\\vspace") == 2 + 2  # +2 surrounding paddings

  test "RST line blocks":
    let input2 = dedent"""
      Paragraph1

      |

      Paragraph2"""

    let output2 = input2.toHtml
    doAssert "Paragraph1<p><br/></p> <p>Paragraph2</p>" == output2

    let input3 = dedent"""
      | xxx
      |   yyy
      |     zzz"""

    let output3 = input3.toHtml
    doAssert "xxx<br/>" in output3
    doAssert "<span style=\"margin-left: 1.0em\">yyy</span><br/>" in output3
    doAssert "<span style=\"margin-left: 2.0em\">zzz</span><br/>" in output3

    # check that '|   ' with a few spaces is still parsed as new line
    let input4 = dedent"""
      | xxx
      |
      |     zzz"""

    let output4 = input4.toHtml
    doAssert "xxx<br/><br/>" in output4
    doAssert "<span style=\"margin-left: 2.0em\">zzz</span><br/>" in output4

  test "RST enumerated lists":
    let input1 = dedent """
      1. line1
         1
      2. line2
         2

      3. line3
         3


      4. line4
         4



      5. line5
         5
      """
    let output1 = input1.toHtml
    for i in 1..5:
      doAssert ($i & ". line" & $i) notin output1
      doAssert ("<li>line" & $i & " " & $i & "</li>") in output1

    let input2 = dedent """
      3. line3

      4. line4


      5. line5



      7. line7




      8. line8
      """
    let output2 = input2.toHtml
    for i in [3, 4, 5, 7, 8]:
      doAssert ($i & ". line" & $i) notin output2
      doAssert ("<li>line" & $i & "</li>") in output2

    # check that nested enumerated lists work
    let input3 = dedent """
      1.  a) string1
      2. string2
      """
    let output3 = input3.toHtml
    doAssert count(output3, "<ol ") == 2
    doAssert count(output3, "</ol>") == 2
    doAssert "<li>string1</li>" in output3 and "<li>string2</li>" in output3

    let input4 = dedent """
      Check that enumeration specifiers are respected

      9. string1
      10. string2
      12. string3

      b) string4
      c) string5
      e) string6
      """
    let output4 = input4.toHtml
    doAssert count(output4, "<ol ") == 4
    doAssert count(output4, "</ol>") == 4
    for enumerator in [9, 12]:
      doAssert "start=\"$1\"" % [$enumerator] in output4
    for enumerator in [2, 5]:  # 2=b, 5=e
      doAssert "start=\"$1\"" % [$enumerator] in output4

    let input5 = dedent """
      Check that auto-numbered enumeration lists work.

      #. string1

      #. string2

      #. string3

      #) string5
      #) string6
      """
    let output5 = input5.toHtml
    doAssert count(output5, "<ol ") == 2
    doAssert count(output5, "</ol>") == 2
    doAssert count(output5, "<li>") == 5

    let input5a = dedent """
      Auto-numbered RST list can start with 1 even when Markdown support is on.

      1. string1
      #. string2
      #. string3
      """
    let output5a = input5a.toHtml
    doAssert count(output5a, "<ol ") == 1
    doAssert count(output5a, "</ol>") == 1
    doAssert count(output5a, "<li>") == 3

    let input6 = dedent """
      ... And for alphabetic enumerators too!

      b. string1
      #. string2
      #. string3
      """
    let output6 = input6.toHtml
    doAssert count(output6, "<ol ") == 1
    doAssert count(output6, "</ol>") == 1
    doAssert count(output6, "<li>") == 3
    doAssert "start=\"2\"" in output6 and "class=\"loweralpha simple\"" in output6

    let input7 = dedent """
      ... And for uppercase alphabetic enumerators.

      C. string1
      #. string2
      #. string3
      """
    let output7 = input7.toHtml
    doAssert count(output7, "<ol ") == 1
    doAssert count(output7, "</ol>") == 1
    doAssert count(output7, "<li>") == 3
    doAssert "start=\"3\"" in output7 and "class=\"upperalpha simple\"" in output7

    # check that it's not recognized as enum.list without indentation on 2nd line
    let input8 = dedent """
      Paragraph.

      A. stringA
      B. stringB
      C. string1
      string2
      """
    var warnings8 = new seq[string]
    let output8 = input8.toHtml(warnings = warnings8)
    check(warnings8[].len == 1)
    check("input(6, 1) Warning: RST style: \n" &
          "not enough indentation on line 6" in warnings8[0])
    doAssert output8 == "Paragraph.<ol class=\"upperalpha simple\">" &
        "<li>stringA</li>\n<li>stringB</li>\n</ol>\n<p>C. string1 string2 </p>"

  test "Markdown enumerated lists":
    let input1 = dedent """
      Below are 2 enumerated lists: Markdown-style (5 items) and RST (1 item)
      1. line1
      1. line2
      1. line3
      1. line4

      1. line5

      #. lineA
      """
    let output1 = input1.toHtml
    for i in 1..5:
      doAssert ($i & ". line" & $i) notin output1
      doAssert ("<li>line" & $i & "</li>") in output1
    doAssert count(output1, "<ol ") == 2
    doAssert count(output1, "</ol>") == 2

  test "RST bullet lists":
    let input1 = dedent """
      * line1
        1
      * line2
        2

      * line3
        3


      * line4
        4



      * line5
        5
      """
    let output1 = input1.toHtml
    for i in 1..5:
      doAssert ("<li>line" & $i & " " & $i & "</li>") in output1
    doAssert count(output1, "<ul ") == 1
    doAssert count(output1, "</ul>") == 1

  test "Nim RST footnotes and citations":
    # check that auto-label footnote enumerated properly after a manual one
    let input1 = dedent """
      .. [1] Body1.
      .. [#note] Body2

      Ref. [#note]_
      """
    let output1 = input1.toHtml
    doAssert output1.count(">[1]</a>") == 1
    doAssert output1.count(">[2]</a>") == 2
    doAssert "href=\"#footnote-note\"" in output1
    doAssert ">[-1]" notin output1
    doAssert "Body1." in output1
    doAssert "Body2" in output1

    # check that there are NO footnotes/citations, only comments:
    let input2 = dedent """
      .. [1 #] Body1.
      .. [# note] Body2.
      .. [wrong citation] That gives you a comment.

      .. [not&allowed] That gives you a comment.

      Not references[#note]_[1 #]_ [wrong citation]_ and [not&allowed]_.
      """
    let output2 = input2.toHtml
    doAssert output2 == "Not references[#note]_[1 #]_ [wrong citation]_ and [not&amp;allowed]_."

    # check that auto-symbol footnotes work:
    let input3 = dedent """
      Ref. [*]_ and [*]_ and [*]_.

      .. [*] Body1
      .. [*] Body2.


      .. [*] Body3.
      .. [*] Body4

      And [*]_.
      """
    let output3 = input3.toHtml
    # both references and footnotes. Footnotes have link to themselves.
    doAssert output3.count("href=\"#footnotesym-1\">[*]</a>") == 2
    doAssert output3.count("href=\"#footnotesym-2\">[**]</a>") == 2
    doAssert output3.count("href=\"#footnotesym-3\">[***]</a>") == 2
    doAssert output3.count("href=\"#footnotesym-4\">[^]</a>") == 2
    # footnote group
    doAssert output3.count("<hr class=\"footnote\">" &
                           "<div class=\"footnote-group\">") == 1
    # footnotes
    doAssert output3.count("<div class=\"footnote-label\"><sup><strong>" &
               "<a href=\"#footnotesym-1\">[*]</a></strong></sup></div>") == 1
    doAssert output3.count("<div class=\"footnote-label\"><sup><strong>" &
               "<a href=\"#footnotesym-2\">[**]</a></strong></sup></div>") == 1
    doAssert output3.count("<div class=\"footnote-label\"><sup><strong>" &
               "<a href=\"#footnotesym-3\">[***]</a></strong></sup></div>") == 1
    doAssert output3.count("<div class=\"footnote-label\"><sup><strong>" &
               "<a href=\"#footnotesym-4\">[^]</a></strong></sup></div>") == 1
    for i in 1 .. 4: doAssert ("Body" & $i) in output3

    # check manual, auto-number and auto-label footnote enumeration
    let input4 = dedent """
      .. [3] Manual1.
      .. [#] Auto-number1.
      .. [#mylabel] Auto-label1.
      .. [#note] Auto-label2.
      .. [#] Auto-number2.

      Ref. [#note]_ and [#]_ and [#]_.
      """
    let output4 = input4.toHtml
    doAssert ">[-1]" notin output1
    let order = @[
        "footnote-3", "[3]", "Manual1.",
        "footnoteauto-1", "[1]", "Auto-number1",
        "footnote-mylabel", "[2]", "Auto-label1",
        "footnote-note", "[4]", "Auto-label2",
        "footnoteauto-2", "[5]", "Auto-number2",
        ]
    for i in 0 .. order.len-2:
      let pos1 = output4.find(order[i])
      let pos2 = output4.find(order[i+1])
      doAssert pos1 >= 0
      doAssert pos2 >= 0
      doAssert pos1 < pos2

    # forgot [#]_
    let input5 = dedent """
      .. [3] Manual1.
      .. [#] Auto-number1.
      .. [#note] Auto-label2.

      Ref. [#note]_
      """
    var error5 = new string
    let output5 = input5.toHtml(error=error5)
    check(error5[] == "input(1, 1) Error: mismatch in number of footnotes " &
            "and their refs: 1 (lines 2) != 0 (lines ) for auto-numbered " &
            "footnotes")

    # extra [*]_
    let input6 = dedent """
      Ref. [*]_

      .. [*] Auto-Symbol.

      Ref. [*]_
      """
    var error6 = new string
    let output6 = input6.toHtml(error=error6)
    check(error6[] == "input(1, 1) Error: mismatch in number of footnotes " &
            "and their refs: 1 (lines 3) != 2 (lines 2, 6) for auto-symbol " &
            "footnotes")

    let input7 = dedent """
      .. [Some:CITATION-2020] Citation.

      Ref. [some:citation-2020]_.
      """
    let output7 = input7.toHtml
    doAssert output7.count("href=\"#citation-somecoloncitationminus2020\"") == 2
    doAssert output7.count("[Some:CITATION-2020]") == 1
    doAssert output7.count("[some:citation-2020]") == 1
    doAssert output3.count("<hr class=\"footnote\">" &
                           "<div class=\"footnote-group\">") == 1

    let input8 = dedent """
      .. [Some] Citation.

      Ref. [som]_.
      """
    var warnings8 = new seq[string]
    let output8 = input8.toHtml(warnings=warnings8)
    check(warnings8[] == @["input(3, 7) Warning: broken link 'citation-som'"])

    # check that footnote group does not break parsing of other directives:
    let input9 = dedent """
      .. [Some] Citation.

      .. _`internal anchor`:

      .. [Another] Citation.
      .. just comment.
      .. [Third] Citation.

      Paragraph1.

      Paragraph2 ref `internal anchor`_.
      """
    let output9 = input9.toHtml
    # _`internal anchor` got erased:
    check "href=\"#internal-anchor\"" notin output9
    check "href=\"#citation-another\"" in output9
    doAssert output9.count("<hr class=\"footnote\">" &
                           "<div class=\"footnote-group\">") == 1
    doAssert output9.count("<div class=\"footnote-label\">") == 3
    doAssert "just comment" notin output9

    # check that nested citations/footnotes work
    let input10 = dedent """
      Paragraph1 [#]_.

      .. [First] Citation.

         .. [#] Footnote.

            .. [Third] Citation.
      """
    let output10 = input10.toHtml
    doAssert output10.count("<hr class=\"footnote\">" &
                            "<div class=\"footnote-group\">") == 3
    doAssert output10.count("<div class=\"footnote-label\">") == 3
    doAssert "<a href=\"#citation-first\">[First]</a>" in output10
    doAssert "<a href=\"#footnoteauto-1\">[1]</a>" in output10
    doAssert "<a href=\"#citation-third\">[Third]</a>" in output10

    let input11 = ".. [note]\n"  # should not crash
    let output11 = input11.toHtml
    doAssert "<a href=\"#citation-note\">[note]</a>" in output11

    # check that references to auto-numbered footnotes work
    let input12 = dedent """
      Ref. [#]_ and [#]_ STOP.

      .. [#] Body1.
      .. [#] Body3
      .. [2] Body2.
      """
    let output12 = input12.toHtml
    let orderAuto = @[
        "#footnoteauto-1", "[1]",
        "#footnoteauto-2", "[3]",
        "STOP.",
        "Body1.", "Body3", "Body2."
        ]
    for i in 0 .. orderAuto.len-2:
      let pos1 = output12.find(orderAuto[i])
      let pos2 = output12.find(orderAuto[i+1])
      doAssert pos1 >= 0
      doAssert pos2 >= 0
      doAssert pos1 < pos2

  test "Nim (RST extension) code-block":
    # check that presence of fields doesn't consume the following text as
    # its code (which is a literal block)
    let input0 = dedent """
      .. code-block:: nim
         :number-lines: 0

      Paragraph1"""
    let output0 = input0.toHtml
    doAssert "<p>Paragraph1</p>" in output0

  test "Nim code-block :number-lines:":
    let input = dedent """
      .. code-block:: nim
         :number-lines: 55

         x
         y
      """
    check "<pre class=\"line-nums\">55\n56\n</pre>" in input.toHtml

  test "Nim code-block indentation":
    let input = dedent """
      .. code-block:: nim
        :number-lines: 55

       x
      """
    let output = input.toHtml
    check "<pre class=\"line-nums\">55\n</pre>" in output
    check "<span class=\"Identifier\">x</span>" in output

  test "Nim code-block indentation":
    let input = dedent """
      .. code-block:: nim
        :number-lines: 55
         let a = 1
      """
    var error = new string
    let output = input.toHtml(error=error)
    check(error[] == "input(2, 3) Error: invalid field: " &
                     "extra arguments were given to number-lines: ' let a = 1'")
    check "" == output

  test "code-block warning":
    let input = dedent """
      .. code:: Nim
         :unsupportedField: anything

      .. code:: unsupportedLang

         anything

      ```anotherLang
      someCode
      ```
      """
    let warnings = new seq[string]
    let output = input.toHtml(warnings=warnings)
    check(warnings[] == @[
        "input(2, 4) Warning: field 'unsupportedField' not supported",
        "input(4, 11) Warning: language 'unsupportedLang' not supported",
        "input(8, 4) Warning: language 'anotherLang' not supported"
        ])
    check(output == "<pre class = \"listing\">anything</pre>" &
                    "<p><pre class = \"listing\">\nsomeCode\n</pre> </p>")

  test "RST admonitions":
    # check that all admonitions are implemented
    let input0 = dedent """
      .. admonition:: endOf admonition
      .. attention:: endOf attention
      .. caution:: endOf caution
      .. danger:: endOf danger
      .. error:: endOf error
      .. hint:: endOf hint
      .. important:: endOf important
      .. note:: endOf note
      .. tip:: endOf tip
      .. warning:: endOf warning
    """
    let output0 = input0.toHtml(
      NoSandboxOpts
    )
    for a in ["admonition", "attention", "caution", "danger", "error", "hint",
        "important", "note", "tip", "warning" ]:
      doAssert "endOf " & a & "</div>" in output0

    # Test that admonition does not swallow up the next paragraph.
    let input1 = dedent """
      .. error:: endOfError

      Test paragraph.
    """
    let output1 = input1.toHtml(
      NoSandboxOpts
    )
    doAssert "endOfError</div>" in output1
    doAssert "<p>Test paragraph. </p>" in output1
    doAssert "class=\"admonition admonition-error\"" in output1

    # Test that second line is parsed as continuation of the first line.
    let input2 = dedent """
      .. error:: endOfError
        Test2p.

      Test paragraph.
    """
    let output2 = input2.toHtml(
      NoSandboxOpts
    )
    doAssert "endOfError Test2p.</div>" in output2
    doAssert "<p>Test paragraph. </p>" in output2
    doAssert "class=\"admonition admonition-error\"" in output2

    let input3 = dedent """
      .. note:: endOfNote
    """
    let output3 = input3.toHtml(
      NoSandboxOpts
    )
    doAssert "endOfNote</div>" in output3
    doAssert "class=\"admonition admonition-info\"" in output3

  test "RST internal links":
    let input1 = dedent """
      Start.

      .. _target000:

      Paragraph.

      .. _target001:

      * bullet list
      * Y

      .. _target002:

      1. enumeration list
      2. Y

      .. _target003:

      term 1
        Definition list 1.

      .. _target004:

      | line block

      .. _target005:

      :a: field list value

      .. _target006:

      -a  option description

      .. _target007:

      ::

        Literal block

      .. _target008:

      Doctest blocks are not implemented.

      .. _target009:

          block quote

      .. _target010:

      =====  =====  =======
        A      B    A and B
      =====  =====  =======
      False  False  False
      =====  =====  =======

      .. _target100:

      .. CAUTION:: admonition

      .. _target101:

      .. code:: nim

         const pi = 3.14

      .. _target102:

      .. code-block::

         const pi = 3.14

      Paragraph2.

      .. _target202:

      ----

      That was a transition.
    """
    let output1 = input1.toHtml(
      NoSandboxOpts
    )
    doAssert "<p id=\"target000\""     in output1
    doAssert "<ul id=\"target001\""    in output1
    doAssert "<ol id=\"target002\""    in output1
    doAssert "<dl id=\"target003\""    in output1
    doAssert "<p id=\"target004\""     in output1
    doAssert "<table id=\"target005\"" in output1  # field list
    doAssert "<div id=\"target006\""   in output1  # option list
    doAssert "<pre id=\"target007\""   in output1
    doAssert "<blockquote id=\"target009\"" in output1
    doAssert "<table id=\"target010\"" in output1  # just table
    doAssert "<span id=\"target100\""  in output1
    doAssert "<pre id=\"target101\""   in output1  # code
    doAssert "<pre id=\"target102\""   in output1  # code-block
    doAssert "<hr id=\"target202\""    in output1

  test "RST internal links for sections":
    let input1 = dedent """
      .. _target101:
      .. _target102:

      Section xyz
      -----------

      Ref. target101_
    """
    let output1 = input1.toHtml
    # "target101" should be erased and changed to "section-xyz":
    check "href=\"#target101\"" notin output1
    check "id=\"target101\""    notin output1
    check "href=\"#target102\"" notin output1
    check "id=\"target102\""    notin output1
    check "id=\"section-xyz\""     in output1
    check "href=\"#section-xyz\""  in output1

    let input2 = dedent """
      .. _target300:

      Section xyz
      ===========

      .. _target301:

      SubsectionA
      -----------

      Ref. target300_ and target301_.

      .. _target103:

      .. [cit2020] note.

      Ref. target103_.

    """
    let output2 = input2.toHtml
    # "target101" should be erased and changed to "section-xyz":
    doAssert "href=\"#target300\"" notin output2
    doAssert "id=\"target300\""    notin output2
    doAssert "href=\"#target301\"" notin output2
    doAssert "id=\"target301\""    notin output2
    doAssert "<h1 id=\"section-xyz\"" in output2
    doAssert "<h2 id=\"subsectiona\"" in output2
    # links should preserve their original names but point to section labels:
    doAssert "href=\"#section-xyz\">target300" in output2
    doAssert "href=\"#subsectiona\">target301" in output2
    doAssert "href=\"#citation-cit2020\">target103" in output2

    let output2l = rstToLatex(input2, {})
    doAssert "\\label{section-xyz}\\hypertarget{section-xyz}{}" in output2l
    doAssert "\\hyperlink{section-xyz}{target300}"  in output2l
    doAssert "\\hyperlink{subsectiona}{target301}"  in output2l

  test "RST internal links (inline)":
    let input1 = dedent """
      Paragraph with _`some definition`.

      Ref. `some definition`_.
    """
    let output1 = input1.toHtml
    doAssert "<span class=\"target\" " &
        "id=\"some-definition\">some definition</span>" in output1
    doAssert "Ref. <a class=\"reference internal\" " &
        "href=\"#some-definition\">some definition</a>" in output1

  test "RST references (additional symbols)":
    # check that ., _, -, +, : are allowed symbols in references without ` `
    let input1 = dedent """
      sec.1
      -----

      2-other:sec+c_2
      ^^^^^^^^^^^^^^^

      .. _link.1_2021:

      Paragraph

      Ref. sec.1_! and 2-other:sec+c_2_;and link.1_2021_.
    """
    let output1 = input1.toHtml
    doAssert "id=\"secdot1\"" in output1
    doAssert "id=\"Z2minusothercolonsecplusc-2\"" in output1
    check "id=\"linkdot1-2021\"" in output1
    let ref1 = "<a class=\"reference internal\" href=\"#secdot1\">sec.1</a>"
    let ref2 = "<a class=\"reference internal\" href=\"#Z2minusothercolonsecplusc-2\">2-other:sec+c_2</a>"
    let ref3 = "<a class=\"reference internal\" href=\"#linkdot1-2021\">link.1_2021</a>"
    let refline = "Ref. " & ref1 & "! and " & ref2 & ";and " & ref3 & "."
    doAssert refline in output1

  test "Option lists 1":
    # check that "* b" is not consumed by previous bullet item because of
    # incorrect indentation handling in option lists
    let input = dedent """
      * a
        -m   desc
        -n   very long
             desc
      * b"""
    let output = input.toHtml
    check(output.count("<ul") == 1)
    check(output.count("<li>") == 2)
    check(output.count("<div class=\"option-list\"") == 1)
    check(optionListLabel("-m") &
          """<div class="option-list-description">desc</div></div>""" in
          output)
    check(optionListLabel("-n") &
          """<div class="option-list-description">very long desc</div></div>""" in
          output)

  test "Option lists 2":
    # check that 2nd option list is not united with the 1st
    let input = dedent """
      * a
        -m   desc
        -n   very long
             desc
      -d  option"""
    let output = input.toHtml
    check(output.count("<ul") == 1)
    check output.count("<div class=\"option-list\"") == 2
    check(optionListLabel("-m") &
          """<div class="option-list-description">desc</div></div>""" in
          output)
    check(optionListLabel("-n") &
          """<div class="option-list-description">very long desc</div></div>""" in
          output)
    check(optionListLabel("-d") &
          """<div class="option-list-description">option</div></div>""" in
          output)
    check "<p>option</p>" notin output

  test "Option list 3 (double /)":
    let input = dedent """
      * a
        //compile  compile1
        //doc      doc1
                   cont
      -d  option"""
    let output = input.toHtml
    check(output.count("<ul") == 1)
    check output.count("<div class=\"option-list\"") == 2
    check(optionListLabel("compile") &
          """<div class="option-list-description">compile1</div></div>""" in
          output)
    check(optionListLabel("doc") &
          """<div class="option-list-description">doc1 cont</div></div>""" in
          output)
    check(optionListLabel("-d") &
          """<div class="option-list-description">option</div></div>""" in
          output)
    check "<p>option</p>" notin output

  test "Roles: subscript prefix/postfix":
    let expected = "See <sub>some text</sub>."
    check "See :subscript:`some text`.".toHtml == expected
    check "See `some text`:subscript:.".toHtml == expected

  test "Roles: correct parsing from beginning of line":
    let expected = "<sup>3</sup>He is an isotope of helium."
    check """:superscript:`3`\ He is an isotope of helium.""".toHtml == expected
    check """:sup:`3`\ He is an isotope of helium.""".toHtml == expected
    check """`3`:sup:\ He is an isotope of helium.""".toHtml == expected
    check """`3`:superscript:\ He is an isotope of helium.""".toHtml == expected

  test "Roles: warnings":
    let input = dedent"""
      See function :py:func:`spam`.

      See also `egg`:py:class:.
      """
    var warnings = new seq[string]
    let output = input.toHtml(warnings=warnings)
    doAssert warnings[].len == 2
    check "(1, 14) Warning: " in warnings[0]
    check "language 'py:func' not supported" in warnings[0]
    check "(3, 15) Warning: " in warnings[1]
    check "language 'py:class' not supported" in warnings[1]
    check("""<p>See function <span class="py:func">spam</span>.</p>""" & "\n" &
          """<p>See also <span class="py:class">egg</span>. </p>""" ==
          output)

  test "(not) Roles: check escaping 1":
    let expected = """See :subscript:<tt class="docutils literal">""" &
                   """<span class="pre">""" & id"some" & " " & id"text" &
                   "</span></tt>."
    check """See \:subscript:`some text`.""".toHtml == expected
    check """See :subscript\:`some text`.""".toHtml == expected

  test "(not) Roles: check escaping 2":
    check("""See :subscript:\`some text\`.""".toHtml ==
          "See :subscript:`some text`.")

  test "Field list":
    check(":field: text".toHtml ==
            """<table class="docinfo" frame="void" rules="none">""" &
            """<col class="docinfo-name" /><col class="docinfo-content" />""" &
            """<tbody valign="top"><tr><th class="docinfo-name">field:</th>""" &
            """<td>text</td></tr>""" & "\n</tbody></table>")

  test "Field list: body after newline":
    let output = dedent """
      :field:
        text1""".toHtml
    check "<table class=\"docinfo\"" in output
    check ">field:</th>" in output
    check "<td>text1</td>" in output

  test "Field list (incorrect)":
    check ":field:text".toHtml == ":field:text"

suite "RST/Code highlight":
  test "Basic Python code highlight":
    let pythonCode = """
    .. code-block:: python

      def f_name(arg=42):
          print(f"{arg}")

    """

    let expected = """<blockquote><p><span class="Keyword">def</span> f_name<span class="Punctuation">(</span><span class="Punctuation">arg</span><span class="Operator">=</span><span class="DecNumber">42</span><span class="Punctuation">)</span><span class="Punctuation">:</span>
    print<span class="Punctuation">(</span><span class="RawData">f&quot;{arg}&quot;</span><span class="Punctuation">)</span></p></blockquote>"""

    check strip(rstToHtml(pythonCode, {}, newStringTable(modeCaseSensitive))) ==
      strip(expected)


suite "invalid targets":
  test "invalid image target":
    let input1 = dedent """.. image:: /images/myimage.jpg
      :target: https://bar.com
      :alt: Alt text for the image"""
    let output1 = input1.toHtml
    check output1 == """<a class="reference external" href="https://bar.com"><img src="/images/myimage.jpg" alt="Alt text for the image"/></a>"""

    let input2 = dedent """.. image:: /images/myimage.jpg
      :target: javascript://bar.com
      :alt: Alt text for the image"""
    let output2 = input2.toHtml
    check output2 == """<img src="/images/myimage.jpg" alt="Alt text for the image"/>"""

    let input3 = dedent """.. image:: /images/myimage.jpg
      :target: bar.com
      :alt: Alt text for the image"""
    let output3 = input3.toHtml
    check output3 == """<a class="reference external" href="bar.com"><img src="/images/myimage.jpg" alt="Alt text for the image"/></a>"""

  test "invalid links":
    check("(([Nim](https://nim-lang.org/)))".toHtml ==
        """((<a class="reference external" href="https://nim-lang.org/">Nim</a>))""")
<<<<<<< HEAD
    check("(([Nim](javascript://nim-lang.org/)))".toHtml ==
        """((<a class="reference external" href="">Nim</a>))""")
=======
    # unknown protocol is treated just like plain text, not a link
    var warnings = new seq[string]
    check("(([Nim](javascript://nim-lang.org/)))".toHtml(warnings=warnings) ==
        """(([Nim](javascript://nim-lang.org/)))""")
    check(warnings[] == @["input(1, 9) Warning: broken link 'javascript'"])
    warnings[].setLen 0
    check("`Nim <javascript://nim-lang.org/>`_".toHtml(warnings=warnings) ==
      """Nim &lt;javascript://nim-lang.org/&gt;""")
    check(warnings[] == @["input(1, 33) Warning: broken link 'javascript'"])

suite "local file inclusion":
  test "cannot include files in sandboxed mode":
    var error = new string
    discard ".. include:: ./readme.md".toHtml(error=error)
    check(error[] == "input(1, 11) Error: disabled directive: 'include'")

  test "code-block file directive is disabled":
    var error = new string
    discard ".. code-block:: nim\n    :file: ./readme.md".toHtml(error=error)
    check(error[] == "input(2, 20) Error: disabled directive: 'file'")
>>>>>>> 27e54814
<|MERGE_RESOLUTION|>--- conflicted
+++ resolved
@@ -1593,10 +1593,7 @@
   test "invalid links":
     check("(([Nim](https://nim-lang.org/)))".toHtml ==
         """((<a class="reference external" href="https://nim-lang.org/">Nim</a>))""")
-<<<<<<< HEAD
-    check("(([Nim](javascript://nim-lang.org/)))".toHtml ==
-        """((<a class="reference external" href="">Nim</a>))""")
-=======
+
     # unknown protocol is treated just like plain text, not a link
     var warnings = new seq[string]
     check("(([Nim](javascript://nim-lang.org/)))".toHtml(warnings=warnings) ==
@@ -1617,4 +1614,3 @@
     var error = new string
     discard ".. code-block:: nim\n    :file: ./readme.md".toHtml(error=error)
     check(error[] == "input(2, 20) Error: disabled directive: 'file'")
->>>>>>> 27e54814
