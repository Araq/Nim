--- conflicted
+++ resolved
@@ -58,7 +58,6 @@
 
     f()
 
-<<<<<<< HEAD
 block: # bug #15746
   type
     Reader = object
@@ -70,7 +69,7 @@
 
   let s = "\x01\x00\x00\x00"
   doAssert initReader(s).data[0].int == 1
-=======
+
 block:
   proc foo(x: openArray[char]) =
     discard x
@@ -88,5 +87,4 @@
   var ooo: openArray[char] = s
   var xxx: openArray[char] = ooo
   foo(ooo)
-  foo(xxx)
->>>>>>> 7039b8b5
+  foo(xxx)