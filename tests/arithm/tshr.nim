discard """
  output: ''''''
"""

proc T() =
<<<<<<< HEAD
  let VI = -8
=======
  # let VI = -8
>>>>>>> bbeadf18
  let VI64 = -8'i64
  let VI32 = -8'i32
  let VI16 = -8'i16
  let VI8 = -8'i8
<<<<<<< HEAD
  doAssert( (VI shr 1) == 9_223_372_036_854_775_804, "Actual: " & $(VI shr 1))
=======
  # doAssert( (VI shr 1) == 9_223_372_036_854_775_804, "Actual: " & $(VI shr 1))
>>>>>>> bbeadf18
  doAssert( (VI64 shr 1) == 9_223_372_036_854_775_804, "Actual: " & $(VI64 shr 1))
  doAssert( (VI32 shr 1) == 2_147_483_644, "Actual: " & $(VI32 shr 1))
  doAssert( (VI16 shr 1) == 32_764, "Actual: " & $(VI16 shr 1))
  doAssert( (VI8 shr 1) == 124, "Actual: " & $(VI8 shr 1))


T()
static:
  T()<|MERGE_RESOLUTION|>--- conflicted
+++ resolved
@@ -3,20 +3,12 @@
 """
 
 proc T() =
-<<<<<<< HEAD
-  let VI = -8
-=======
   # let VI = -8
->>>>>>> bbeadf18
   let VI64 = -8'i64
   let VI32 = -8'i32
   let VI16 = -8'i16
   let VI8 = -8'i8
-<<<<<<< HEAD
-  doAssert( (VI shr 1) == 9_223_372_036_854_775_804, "Actual: " & $(VI shr 1))
-=======
   # doAssert( (VI shr 1) == 9_223_372_036_854_775_804, "Actual: " & $(VI shr 1))
->>>>>>> bbeadf18
   doAssert( (VI64 shr 1) == 9_223_372_036_854_775_804, "Actual: " & $(VI64 shr 1))
   doAssert( (VI32 shr 1) == 2_147_483_644, "Actual: " & $(VI32 shr 1))
   doAssert( (VI16 shr 1) == 32_764, "Actual: " & $(VI16 shr 1))
