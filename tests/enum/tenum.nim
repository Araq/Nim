--- conflicted
+++ resolved
@@ -174,7 +174,6 @@
     proc typ(): OGRwkbGeometryType =
       return wkbPoint25D
 
-<<<<<<< HEAD
     doAssert $typ() == "wkbPoint25D"
 
 when not defined(i386):
@@ -185,7 +184,5 @@
         A = int64.high()
   
     doAssert ord(A) == int64.high()
-=======
     when not defined(gcRefc):
-      doAssert $typ() == "wkbPoint25D"
->>>>>>> 1b1412f3
+      doAssert $typ() == "wkbPoint25D"