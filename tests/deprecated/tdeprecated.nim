discard """
  nimout: '''
tdeprecated.nim(23, 3) Warning: a is deprecated [Deprecated]
tdeprecated.nim(30, 11) Warning: asdf; enum 'Foo' which contains field 'a' is deprecated [Deprecated]
tdeprecated.nim(40, 16) Warning: use fooX instead; fooA is deprecated [Deprecated]
end
'''
"""

<<<<<<< HEAD
var
  a* {.deprecated.}: array[0..11, int]
=======
>>>>>>> 3b73da31





## line 15



block:
  var
    a {.deprecated.}: array[0..11, int]

  a[8] = 1

block t10111:
  type
    Foo {.deprecated: "asdf" .} = enum
      a 
  
  var _ = a
  

block: # issue #8063
  type
    Foo = enum
      fooX

  {.deprecated: [fooA: fooX].}
  let
    foo: Foo = fooA
  echo foo
  static: echo "end"<|MERGE_RESOLUTION|>--- conflicted
+++ resolved
@@ -7,11 +7,6 @@
 '''
 """
 
-<<<<<<< HEAD
-var
-  a* {.deprecated.}: array[0..11, int]
-=======
->>>>>>> 3b73da31
 
 
 
