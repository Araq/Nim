--- conflicted
+++ resolved
@@ -249,18 +249,17 @@
     let cmd = fmt"{nim} r -b:cpp --hints:off --nimcache:{nimcache} --warningAsError:ProveInit {file}"
     check execCmdEx(cmd) == ("witness\n", 0)
 
-<<<<<<< HEAD
   block: # bug #20149
     let file = testsDir / "misc/m20149.nim"
     let cmd = fmt"{nim} r --hints:off --nimcache:{nimcache} --hintAsError:XDeclaredButNotUsed {file}"
     check execCmdEx(cmd) == ("12\n", 0)
-=======
+
   block: # bug #15316
     let file = testsDir / "misc/m15316.nim"
     let cmd = fmt"{nim} check --hints:off --nimcache:{nimcache} {file}"
     check execCmdEx(cmd) == ("m15316.nim(1, 15) Error: expression expected, but found \')\'\nm15316.nim(2, 1) Error: expected: \':\', but got: \'[EOF]\'\nm15316.nim(2, 1) Error: expression expected, but found \'[EOF]\'\nm15316.nim(2, 1) " &
           "Error: expected: \')\', but got: \'[EOF]\'\nError: illformed AST: \n", 1)
->>>>>>> 9f408ea9
+
 
   block: # config.nims, nim.cfg, hintConf, bug #16557
     let cmd = fmt"{nim} r --hint:all:off --hint:conf tests/newconfig/bar/mfoo.nim"
