discard """
  nimout: '''foo = "muhaha"
proc poo(x, y: int) =
  let y = x
  echo ["poo"]'''
"""

import macros

const
  foo = "muhaha"

proc poo(x, y: int) =
  let y = x
  echo "poo"

macro m(x: typed): untyped =
  echo repr x.getImpl

m(foo)
m(poo)

#------------

macro checkOwner(x: typed, check_id: static[int]): untyped =
  let sym = case check_id:
    of 0: x
    of 1: x.getImpl.body[0][0][0]
    of 2: x.getImpl.body[0][0][^1]
    of 3: x.getImpl.body[1][0]
    else: x
  result = newStrLitNode($sym.owner.symKind)

macro isSameOwner(x, y: typed): untyped =
  result =
    if x.owner == y.owner: bindSym"true"
    else: bindSym"false"


static:
  doAssert checkOwner(foo, 0) == "nskModule"
  doAssert checkOwner(poo, 0) == "nskModule"
  doAssert checkOwner(poo, 1) == "nskProc"
  doAssert checkOwner(poo, 2) == "nskProc"
  doAssert checkOwner(poo, 3) == "nskModule"
  doAssert isSameOwner(foo, poo)
  proc wrappedScope() =
    proc dummyproc() = discard
    doAssert isSameOwner(foo, dummyproc) == false
    doAssert isSameOwner(poo, dummyproc) == false
  wrappedScope()
<<<<<<< HEAD
=======

>>>>>>> 0c3e7039
#---------------------------------------------------------------

macro check_gen_proc(ex: typed): (bool, bool) =
  let lenChoice = bindsym"len"
  var is_equal = false 
  var is_instance_of = false 
  for child in lenChoice:
    if not is_equal:
      is_equal = ex[0] == child
    if not is_instance_of:
      is_instance_of = isInstantiationOf(ex[0], child)
         
  result = nnkTupleConstr.newTree(newLit(is_equal), newLit(is_instance_of))

# check that len(seq[int]) is not equal to bindSym"len", but is instance of it
let a = @[1,2,3]
assert: check_gen_proc(len(a)) == (false, true)


#---------------------------------------------------------------
# issue #16110

macro check(x: type): untyped =
  let z = getType(x)
  let y = getImpl(z[1])  
  let sym = if y[0].kind == nnkSym: y[0] else: y[0][0]
  expectKind(z[1], nnkSym)
  expectKind(sym, nnkSym)
  expectKind(y[2], nnkObjectTy)
  doAssert(sym == z[1])

type
  TirePtr = ptr object
    code: int

  TireRef* = ref object
    code: int

  TireRef2* {.inheritable.} = ref object
    code: int

  TireRef3* {.inheritable.} = object
    code: int

var z1: TirePtr
check(typeof(z1[]))
var z2: TireRef
check(typeof(z2[]))
var z3: TireRef2
check(typeof(z3[]))
check(TireRef3)<|MERGE_RESOLUTION|>--- conflicted
+++ resolved
@@ -49,11 +49,6 @@
     doAssert isSameOwner(foo, dummyproc) == false
     doAssert isSameOwner(poo, dummyproc) == false
   wrappedScope()
-<<<<<<< HEAD
-=======
-
->>>>>>> 0c3e7039
-#---------------------------------------------------------------
 
 macro check_gen_proc(ex: typed): (bool, bool) =
   let lenChoice = bindsym"len"
