--- conflicted
+++ resolved
@@ -1,8 +1,3 @@
-when defined(windows):
-<<<<<<< HEAD
-  --threads:off
---mm:refc
-=======
-  --tlsEmulation:off
-
->>>>>>> 2e8c0167
+when defined(windows):
+  --tlsEmulation:off
+--mm:refc