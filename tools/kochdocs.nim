## Part of 'koch' responsible for the documentation generation.

import os, strutils, osproc, sets, pathnorm, pegs
from std/private/globs import nativeToUnixPath, walkDirRecFilter, PathEntry
import "../compiler/nimpaths"

const
  gaCode* = " --doc.googleAnalytics:UA-48159761-1"
  # errormax: subsequent errors are probably consequences of 1st one; a simple
  # bug could cause unlimited number of errors otherwise, hard to debug in CI.
  nimArgs = "--errormax:3 --hint:Conf:off --hint:Path:off --hint:Processing:off --hint:XDeclaredButNotUsed:off --warning:UnusedImport:off -d:boot --putenv:nimversion=$#" % system.NimVersion
  gitUrl = "https://github.com/nim-lang/Nim"
  docHtmlOutput = "doc/html"
  webUploadOutput = "web/upload"

var nimExe*: string
const allowList = ["jsbigints.nim"] # Nim for JavaScript target outside of lib/js/

template isJsOnly(file: string): bool =
<<<<<<< HEAD
  file.isRelativeTo("lib/js") or file.extractFilename in allowList
=======
  file.isRelativeTo("lib/js") or
  file.isRelativeTo("lib/fusion/js")
>>>>>>> 2a426ca8

proc exe*(f: string): string =
  result = addFileExt(f, ExeExt)
  when defined(windows):
    result = result.replace('/','\\')

proc findNimImpl*(): tuple[path: string, ok: bool] =
  if nimExe.len > 0: return (nimExe, true)
  let nim = "nim".exe
  result.path = "bin" / nim
  result.ok = true
  if fileExists(result.path): return
  for dir in split(getEnv("PATH"), PathSep):
    result.path = dir / nim
    if fileExists(result.path): return
  # assume there is a symlink to the exe or something:
  return (nim, false)

proc findNim*(): string = findNimImpl().path

proc exec*(cmd: string, errorcode: int = QuitFailure, additionalPath = "") =
  let prevPath = getEnv("PATH")
  if additionalPath.len > 0:
    var absolute = additionalPath
    if not absolute.isAbsolute:
      absolute = getCurrentDir() / absolute
    echo("Adding to $PATH: ", absolute)
    putEnv("PATH", (if prevPath.len > 0: prevPath & PathSep else: "") & absolute)
  echo(cmd)
  if execShellCmd(cmd) != 0: quit("FAILURE", errorcode)
  putEnv("PATH", prevPath)

template inFold*(desc, body) =
  if existsEnv("TRAVIS"):
    echo "travis_fold:start:" & desc.replace(" ", "_")
  elif existsEnv("GITHUB_ACTIONS"):
    echo "::group::" & desc
  elif existsEnv("TF_BUILD"):
    echo "##[group]" & desc

  body

  if existsEnv("TRAVIS"):
    echo "travis_fold:end:" & desc.replace(" ", "_")
  elif existsEnv("GITHUB_ACTIONS"):
    echo "::endgroup::"
  elif existsEnv("TF_BUILD"):
    echo "##[endgroup]"

proc execFold*(desc, cmd: string, errorcode: int = QuitFailure, additionalPath = "") =
  ## Execute shell command. Add log folding for various CI services.
  # https://github.com/travis-ci/travis-ci/issues/2285#issuecomment-42724719
  inFold(desc):
    exec(cmd, errorcode, additionalPath)

proc execCleanPath*(cmd: string,
                   additionalPath = ""; errorcode: int = QuitFailure) =
  # simulate a poor man's virtual environment
  let prevPath = getEnv("PATH")
  when defined(windows):
    let cleanPath = r"$1\system32;$1;$1\System32\Wbem" % getEnv"SYSTEMROOT"
  else:
    const cleanPath = r"/usr/local/bin:/usr/bin:/bin:/usr/sbin:/sbin:/opt/X11/bin"
  putEnv("PATH", cleanPath & PathSep & additionalPath)
  echo(cmd)
  if execShellCmd(cmd) != 0: quit("FAILURE", errorcode)
  putEnv("PATH", prevPath)

proc nimexec*(cmd: string) =
  # Consider using `nimCompile` instead
  exec findNim().quoteShell() & " " & cmd

proc nimCompile*(input: string, outputDir = "bin", mode = "c", options = "") =
  let output = outputDir / input.splitFile.name.exe
  let cmd = findNim().quoteShell() & " " & mode & " -o:" & output & " " & options & " " & input
  exec cmd

proc nimCompileFold*(desc, input: string, outputDir = "bin", mode = "c", options = "") =
  let output = outputDir / input.splitFile.name.exe
  let cmd = findNim().quoteShell() & " " & mode & " -o:" & output & " " & options & " " & input
  execFold(desc, cmd)

proc getRst2html(): seq[string] =
  for a in walkDirRecFilter("doc"):
    let path = a.path
    if a.kind == pcFile and path.splitFile.ext == ".rst" and path.lastPathPart notin
        ["docs.rst", "nimfix.rst"]:
          # maybe we should still show nimfix, could help reviving it
          # `docs` is redundant with `overview`, might as well remove that file?
      result.add path
  doAssert "doc/manual/var_t_return.rst".unixToNativePath in result # sanity check

const
  pdf = """
doc/manual.rst
doc/lib.rst
doc/tut1.rst
doc/tut2.rst
doc/tut3.rst
doc/nimc.rst
doc/niminst.rst
doc/gc.rst
""".splitWhitespace()

  doc0 = """
lib/system/threads.nim
lib/system/channels.nim
""".splitWhitespace() # ran by `nim doc0` instead of `nim doc`

  withoutIndex = """
lib/wrappers/mysql.nim
lib/wrappers/sqlite3.nim
lib/wrappers/postgres.nim
lib/wrappers/tinyc.nim
lib/wrappers/odbcsql.nim
lib/wrappers/pcre.nim
lib/wrappers/openssl.nim
lib/posix/posix.nim
lib/posix/linux.nim
lib/posix/termios.nim
""".splitWhitespace()

  # some of these are include files so shouldn't be docgen'd
  ignoredModules = """
lib/prelude.nim
lib/pure/future.nim
lib/pure/collections/hashcommon.nim
lib/pure/collections/tableimpl.nim
lib/pure/collections/setimpl.nim
lib/pure/ioselects/ioselectors_kqueue.nim
lib/pure/ioselects/ioselectors_select.nim
lib/pure/ioselects/ioselectors_poll.nim
lib/pure/ioselects/ioselectors_epoll.nim
lib/posix/posix_macos_amd64.nim
lib/posix/posix_other.nim
lib/posix/posix_nintendoswitch.nim
lib/posix/posix_nintendoswitch_consts.nim
lib/posix/posix_linux_amd64.nim
lib/posix/posix_linux_amd64_consts.nim
lib/posix/posix_other_consts.nim
lib/posix/posix_freertos_consts.nim
lib/posix/posix_openbsd_amd64.nim
lib/posix/posix_haiku.nim
""".splitWhitespace()

when (NimMajor, NimMinor) < (1, 1) or not declared(isRelativeTo):
  proc isRelativeTo(path, base: string): bool =
    let path = path.normalizedPath
    let base = base.normalizedPath
    let ret = relativePath(path, base)
    result = path.len > 0 and not ret.startsWith ".."

proc getDocList(): seq[string] =
  var docIgnore: HashSet[string]
  for a in doc0: docIgnore.incl a
  for a in withoutIndex: docIgnore.incl a
  for a in ignoredModules: docIgnore.incl a

  # don't ignore these even though in lib/system (not include files)
  const goodSystem = """
lib/system/io.nim
lib/system/nimscript.nim
lib/system/assertions.nim
lib/system/iterators.nim
lib/system/dollars.nim
lib/system/widestrs.nim
""".splitWhitespace()

  proc follow(a: PathEntry): bool =
    a.path.lastPathPart notin ["nimcache", "htmldocs", "includes", "deprecated", "genode"]
  for entry in walkDirRecFilter("lib", follow = follow):
    let a = entry.path
    if entry.kind != pcFile or a.splitFile.ext != ".nim" or
       (a.isRelativeTo("lib/system") and a.nativeToUnixPath notin goodSystem) or
       a.nativeToUnixPath in docIgnore:
         continue
    result.add a
  result.add normalizePath("nimsuggest/sexp.nim")

let doc = getDocList()

proc sexec(cmds: openArray[string]) =
  ## Serial queue wrapper around exec.
  for cmd in cmds:
    echo(cmd)
    let (outp, exitCode) = osproc.execCmdEx(cmd)
    if exitCode != 0: quit outp

proc mexec(cmds: openArray[string]) =
  ## Multiprocessor version of exec
  let r = execProcesses(cmds, {poStdErrToStdOut, poParentStreams, poEchoCmd})
  if r != 0:
    echo "external program failed, retrying serial work queue for logs!"
    sexec(cmds)

proc buildDocSamples(nimArgs, destPath: string) =
  ## Special case documentation sample proc.
  ##
  ## TODO: consider integrating into the existing generic documentation builders
  ## now that we have a single `doc` command.
  exec(findNim().quoteShell() & " doc $# -o:$# $#" %
    [nimArgs, destPath / "docgen_sample.html", "doc" / "docgen_sample.nim"])

proc buildDocPackages(nimArgs, destPath: string) =
  # compiler docs; later, other packages (perhaps tools, testament etc)
  let nim = findNim().quoteShell()
    # to avoid broken links to manual from compiler dir, but a multi-package
    # structure could be supported later

  proc docProject(outdir, options, mainproj: string) =
    exec("$nim doc --project --outdir:$outdir $nimArgs --git.url:$gitUrl $options $mainproj" % [
      "nim", nim,
      "outdir", outdir,
      "nimArgs", nimArgs,
      "gitUrl", gitUrl,
      "options", options,
      "mainproj", mainproj,
      ])
  let extra = "-u:boot"
  # xxx keep in sync with what's in $nim_prs_D/config/nimdoc.cfg, or, rather,
  # start using nims instead of nimdoc.cfg
  docProject(destPath/"compiler", extra, "compiler/index.nim")

proc buildDoc(nimArgs, destPath: string) =
  # call nim for the documentation:
  let rst2html = getRst2html()
  var
    commands = newSeq[string](rst2html.len + len(doc0) + len(doc) + withoutIndex.len)
    i = 0
  let nim = findNim().quoteShell()
  for d in items(rst2html):
    commands[i] = nim & " rst2html $# --git.url:$# -o:$# --index:on $#" %
      [nimArgs, gitUrl,
      destPath / changeFileExt(splitFile(d).name, "html"), d]
    i.inc
  for d in items(doc0):
    commands[i] = nim & " doc0 $# --git.url:$# -o:$# --index:on $#" %
      [nimArgs, gitUrl,
      destPath / changeFileExt(splitFile(d).name, "html"), d]
    i.inc
  for d in items(doc):
    let extra = if isJsOnly(d): "--backend:js" else: ""
    var nimArgs2 = nimArgs
    if d.isRelativeTo("compiler"): doAssert false
    commands[i] = nim & " doc $# $# --git.url:$# --outdir:$# --index:on $#" %
      [extra, nimArgs2, gitUrl, destPath, d]
    i.inc
  for d in items(withoutIndex):
    commands[i] = nim & " doc $# --git.url:$# -o:$# $#" %
      [nimArgs, gitUrl,
      destPath / changeFileExt(splitFile(d).name, "html"), d]
    i.inc

  mexec(commands)
  exec(nim & " buildIndex -o:$1/theindex.html $1" % [destPath])
    # caveat: this works so long it's called before `buildDocPackages` which
    # populates `compiler/` with unrelated idx files that shouldn't be in index,
    # so should work in CI but you may need to remove your generated html files
    # locally after calling `./koch docs`. The clean fix would be for `idx` files
    # to be transient with `--project` (eg all in memory).

proc buildPdfDoc*(nimArgs, destPath: string) =
  createDir(destPath)
  if os.execShellCmd("pdflatex -version") != 0:
    echo "pdflatex not found; no PDF documentation generated"
  else:
    const pdflatexcmd = "pdflatex -interaction=nonstopmode "
    for d in items(pdf):
      exec(findNim().quoteShell() & " rst2tex $# $#" % [nimArgs, d])
      let tex = splitFile(d).name & ".tex"
      removeFile("doc" / tex)
      moveFile(tex, "doc" / tex)
      # call LaTeX twice to get cross references right:
      exec(pdflatexcmd & changeFileExt(d, "tex"))
      exec(pdflatexcmd & changeFileExt(d, "tex"))
      # delete all the crappy temporary files:
      let pdf = splitFile(d).name & ".pdf"
      let dest = destPath / pdf
      removeFile(dest)
      moveFile(dest=dest, source=pdf)
      removeFile(changeFileExt(pdf, "aux"))
      if fileExists(changeFileExt(pdf, "toc")):
        removeFile(changeFileExt(pdf, "toc"))
      removeFile(changeFileExt(pdf, "log"))
      removeFile(changeFileExt(pdf, "out"))
      removeFile(changeFileExt(d, "tex"))

proc buildJS(): string =
  let nim = findNim()
  exec(nim.quoteShell() & " js -d:release --out:$1 tools/nimblepkglist.nim" %
      [webUploadOutput / "nimblepkglist.js"])
      # xxx deadcode? and why is it only for webUploadOutput, not for local docs?
  result = getDocHacksJs(nimr = getCurrentDir(), nim)

proc buildDocsDir*(args: string, dir: string) =
  let args = nimArgs & " " & args
  let docHackJsSource = buildJS()
  createDir(dir)
  buildDocSamples(args, dir)
  buildDoc(args, dir) # bottleneck
  copyFile(dir / "overview.html", dir / "index.html")
  buildDocPackages(args, dir)
  copyFile(docHackJsSource, dir / docHackJsSource.lastPathPart)

proc buildDocs*(args: string, localOnly = false, localOutDir = "") =
  let localOutDir =
    if localOutDir.len == 0:
      docHtmlOutput
    else:
      localOutDir

  var args = args

  if not localOnly:
    buildDocsDir(args, webUploadOutput / NimVersion)

    let gaFilter = peg"@( y'--doc.googleAnalytics:' @(\s / $) )"
    args = args.replace(gaFilter)

  buildDocsDir(args, localOutDir)<|MERGE_RESOLUTION|>--- conflicted
+++ resolved
@@ -14,15 +14,10 @@
   webUploadOutput = "web/upload"
 
 var nimExe*: string
-const allowList = ["jsbigints.nim"] # Nim for JavaScript target outside of lib/js/
 
 template isJsOnly(file: string): bool =
-<<<<<<< HEAD
-  file.isRelativeTo("lib/js") or file.extractFilename in allowList
-=======
   file.isRelativeTo("lib/js") or
   file.isRelativeTo("lib/fusion/js")
->>>>>>> 2a426ca8
 
 proc exe*(f: string): string =
   result = addFileExt(f, ExeExt)
