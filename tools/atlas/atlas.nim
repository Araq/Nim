--- conflicted
+++ resolved
@@ -214,6 +214,9 @@
     msg.add a
   stdout.writeLine msg
 
+proc info(c: var AtlasContext; p: PackageName; args: varargs[string]) =
+  message(c, "[Info] ", p, args)
+
 proc warn(c: var AtlasContext; p: PackageName; args: varargs[string]) =
   message(c, "[Warning] ", p, args)
   inc c.errors
@@ -222,15 +225,10 @@
   message(c, "[Error] ", p, args)
   inc c.errors
 
-<<<<<<< HEAD
 proc error*(msg: string) =
   when defined(debug):
     writeStackTrace()
   quit "[Error] " & msg
-=======
-proc info(c: var AtlasContext; p: PackageName; args: varargs[string]) =
-  message(c, "[Info] ", p, args)
->>>>>>> af3fd5a0
 
 proc sameVersionAs(tag, ver: string): bool =
   const VersionChars = {'0'..'9', '.'}
