--- conflicted
+++ resolved
@@ -228,12 +228,9 @@
 - Added `ZZZ` and `ZZZZ` patterns to `times.nim` `DateTime` parsing, to match time
   zone offsets without colons, e.g. `UTC+7 -> +0700`.
 
-<<<<<<< HEAD
 - Added `jscore.debugger` to [call any available debugging functionality, such as breakpoint](https://developer.mozilla.org/en-US/docs/Web/JavaScript/Reference/Statements/debugger).
 
 - Added `jscore.jsExport` to [generate JavaScript `export` statements, including aliased exports and default export](https://developer.mozilla.org/en-US/docs/Web/JavaScript/Reference/Statements/export).
-=======
->>>>>>> be495057
 
 
 
