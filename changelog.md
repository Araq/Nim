--- conflicted
+++ resolved
@@ -13,13 +13,6 @@
 
 - Optional parameters in combination with `: body` syntax (RFC #405) are now opt-in via
   `experimental:flexibleOptionalParams`.
-<<<<<<< HEAD
-
-## Standard library additions and changes
-
-## Standard library additions and changes
-
-=======
 
 - `std/sharedstrings` module is removed.
 - Constants `colors.colPaleVioletRed` and `colors.colMediumPurple` changed to match the CSS color standard.
@@ -31,15 +24,12 @@
 
 ## Standard library additions and changes
 
->>>>>>> 27e54814
 - `macros.parseExpr` and `macros.parseStmt` now accept an optional
   filename argument for more informative errors.
 - Module `colors` expanded with missing colors from the CSS color standard.
 - Fixed `lists.SinglyLinkedList` being broken after removing the last node ([#19353](https://github.com/nim-lang/Nim/pull/19353)).
-<<<<<<< HEAD
-=======
+
 - `md5` now works at compile time and in JavaScript.
->>>>>>> 27e54814
 
 - `std/smtp` sends `ehlo` first. If the mail server does not understand, it sends `helo` as a fallback.
 
@@ -51,11 +41,8 @@
 
 - Added `std/oserrors` for OS error reporting. Added `std/envvars` for environment variables handling.
 
-<<<<<<< HEAD
-=======
 ## Language changes
 
->>>>>>> 27e54814
 - Pragma macros on type definitions can now return `nnkTypeSection` nodes as well as `nnkTypeDef`,
   allowing multiple type definitions to be injected in place of the original type definition.
 
@@ -88,12 +75,9 @@
   ```
 - [Case statement macros](manual.html#macros-case-statement-macros) are no longer experimental,
   meaning you no longer need to enable the experimental switch `caseStmtMacros` to use them.
-<<<<<<< HEAD
-=======
 - Full command syntax and block arguments i.e. `foo a, b: c` are now allowed
   for the right-hand side of type definitions in type sections. Previously
   they would error with "invalid indentation".
->>>>>>> 27e54814
 
 ## Compiler changes
 
