--- conflicted
+++ resolved
@@ -42,8 +42,5 @@
 
 
 ## Bugfixes
-<<<<<<< HEAD
 
-- Fixed "`writeFile` and `write(f, str)` skip null bytes on Windows" ([#12315](https://github.com/nim-lang/Nim/issues/12315))
-=======
->>>>>>> 509f53b7
+- Fixed "`writeFile` and `write(f, str)` skip null bytes on Windows" ([#12315](https://github.com/nim-lang/Nim/issues/12315))