--- conflicted
+++ resolved
@@ -66,15 +66,12 @@
 - `echo` and `debugEcho` will now raise `IOError` if writing to stdout fails.  Previous behavior
   silently ignored errors.  See #16366.  Use `-d:nimLegacyEchoNoRaise` for previous behavior.
 
-<<<<<<< HEAD
 - Add `jsbigint` module, arbitrary precision integers for JavaScript target.
 
-=======
 - Added new operations for singly- and doubly linked lists: `lists.toSinglyLinkedList`
   and `lists.toDoublyLinkedList` convert from `openArray`s; `lists.copy` implements
   shallow copying; `lists.add` concatenates two lists - an O(1) variation that consumes
   its argument, `addMoved`, is also supplied.
->>>>>>> d00a4121
 
 ## Language changes
 
