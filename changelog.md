--- conflicted
+++ resolved
@@ -56,16 +56,13 @@
 - Removed deprecated `` httpcore.`==` ``.
 - Removed deprecated `std/dom_extensions`.
 - Removed deprecated `std/posix.CMSG_SPACE` and `std/posix.CMSG_LEN` that takes wrong argument types.
-<<<<<<< HEAD
-- Remove deprecated `osproc.poDemon`, symbol with typo.
 
 - Deprecated `selfExe` for Nimscript.
 
 - Removed deprecated module: `securehash`.
 
-=======
 - Removed deprecated `osproc.poDemon`, symbol with typo.
->>>>>>> 41568932
+
 
 ## Language changes
 
