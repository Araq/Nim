## v0.19.X - XX/XX/2018

### Changes affecting backwards compatibility

- The stdlib module ``future`` has been renamed to ``sugar``.
- ``macros.callsite`` is now deprecated. Since the introduction of ``varargs``
  parameters this became unnecessary.
- Anonymous tuples with a single element can now be written as ``(1,)`` with a
  trailing comma. The underlying AST is ``nnkTupleConst(newLit 1)`` for this
  example. ``nnkTupleConstr`` is a new node kind your macros need to be able
  to deal with!
- Indexing into a ``cstring`` for the JS target is now mapped
  to ``charCodeAt``.
- Assignments that would "slice" an object into its supertype are now prevented
  at runtime. Use ``ref object`` with inheritance rather than ``object`` with
  inheritance to prevent this issue.
- The ``not nil`` type annotation now has to be enabled explicitly
  via ``{.experimental: "notnil"}`` as we are still not pleased with how this
  feature works with Nim's containers.
- The parser now warns about inconsistent spacing around binary operators as
  these can easily be confused with unary operators. This warning will likely
  become an error in the future.
- The ``'c`` and ``'C'`` prefix for octal literals is now deprecated to
  bring the language in line with the standard library (e.g. ``parseOct``).


#### Breaking changes in the standard library

- ``re.split`` for empty regular expressions now yields every character in
  the string which is what other programming languages chose to do.
- The returned tuple of ``system.instantiationInfo`` now has a third field
  containing the column of the instantiation.

- ``cookies.setCookie`` no longer assumes UTC for the expiration date.
- ``strutils.formatEng`` does not distinguish between ``nil`` and ``""``
  strings anymore for its ``unit`` parameter. Instead the space is controlled
  by a new parameter ``useUnitSpace``.

- ``proc `-`*(a, b: Time): int64`` in the ``times`` module has changed return type
  to ``times.Duration`` in order to support higher time resolutions.
  The proc is no longer deprecated.
- ``posix.Timeval.tv_sec`` has changed type to ``posix.Time``.

- ``math.`mod` `` for floats now behaves the same as ``mod`` for integers
  (previously it used floor division like Python). Use ``math.floorMod`` for the old behavior.

- For string inputs, ``unicode.isUpper`` and ``unicode.isLower`` now require a
  second mandatory parameter ``skipNonAlpha``.

- For string inputs, ``strutils.isUpperAscii`` and ``strutils.isLowerAscii`` now
  require a second mandatory parameter ``skipNonAlpha``.

<<<<<<< HEAD
- ``osLastError`` is now marked with ``sideEffect``
=======
- The procs ``parseHexInt`` and ``parseOctInt`` now fail on empty strings
    and strings containing only valid prefixes, e.g. "0x" for hex integers.

>>>>>>> 5c5388c0

#### Breaking changes in the compiler

- The undocumented ``#? braces`` parsing mode was removed.
- The undocumented PHP backend was removed.

### Library additions

- ``re.split`` now also supports the ``maxsplit`` parameter for consistency
  with ``strutils.split``.
- Added ``system.toOpenArray`` in order to support zero-copy slicing
  operations. This is currently not yet available for the JavaScript target.
- Added ``getCurrentDir``, ``findExe``, ``cpDir`` and  ``mvDir`` procs to
  ``nimscript``.
- The ``times`` module now supports up to nanosecond time resolution when available.
- Added the type ``times.Duration`` for representing fixed durations of time.
- Added the proc ``times.convert`` for converting between different time units,
  e.g days to seconds.
- Added the proc ``algorithm.binarySearch[T, K]`` with the ```cmp``` parameter.
- Added the proc ``algorithm.upperBound``.
- Added inverse hyperbolic functions, ``math.arcsinh``, ``math.arccosh`` and ``math.arctanh`` procs.
- Added cotangent, secant and cosecant procs ``math.cot``, ``math.sec`` and ``math.csc``; and their hyperbolic, inverse and inverse hyperbolic functions, ``math.coth``, ``math.sech``, ``math.csch``, ``math.arccot``, ``math.arcsec``, ``math.arccsc``, ``math.arccoth``, ``math.arcsech`` and ``math.arccsch`` procs.
- Added the procs ``math.floorMod`` and ``math.floorDiv`` for floor based integer division.
- Added the procs ``rationals.`div```, ``rationals.`mod```, ``rationals.floorDiv`` and ``rationals.floorMod`` for rationals.
- Added the proc ``math.prod`` for product of elements in openArray.
- Added the proc ``parseBinInt`` to parse a binary integer from a string, which returns the value.
- ``parseOct`` and ``parseBin`` in parseutils now also support the ``maxLen`` argument similar to ``parseHexInt``
- Added the proc ``flush`` for memory mapped files.
- Added the ``MemMapFileStream``.

### Library changes

- ``macros.astGenRepr``, ``macros.lispRepr`` and ``macros.treeRepr``
  now escapes the content of string literals consistently.
- ``macros.NimSym`` and ``macros.NimIdent`` is now deprecated in favor
  of the more general ``NimNode``.
- ``macros.getImpl`` now includes the pragmas of types, instead of omitting them.
- ``macros.hasCustomPragma`` and ``macros.getCustomPragmaVal`` now
  also support ``ref`` and ``ptr`` types, pragmas on types and variant
  fields.
- ``system.SomeReal`` is now called ``SomeFloat`` for consistency and
  correctness.
- ``algorithm.smartBinarySearch`` and ``algorithm.binarySearch`` is
  now joined in ``binarySearch``. ``smartbinarySearch`` is now
  deprecated.
- The `terminal` module now exports additional procs for generating ANSI color
  codes as strings.
- Added the parameter ``val`` for the ``CritBitTree[int].inc`` proc.
- An exception raised from a ``test`` block of ``unittest`` now shows its type in
  error message.
- The ``compiler/nimeval`` API was rewritten to simplify the "compiler as an
  API". Using the Nim compiler and its VM as a scripting engine has never been
  easier. See ``tests/compilerapi/tcompilerapi.nim`` for an example of how to
  use the Nim VM in a native Nim application.
- Added the parameter ``val`` for the ``CritBitTree[T].incl`` proc.
- The proc ``tgamma`` was renamed to ``gamma``. ``tgamma`` is deprecated.
- The ``pegs`` module now exports getters for the fields of its ``Peg`` and ``NonTerminal``
  object types. ``Peg``s with child nodes now have the standard ``items`` and ``pairs``
  iterators.

### Language additions

- Dot calls combined with explicit generic instantiations can now be written
  as ``x.y[:z]`` which is transformed into ``y[z](x)`` by the parser.
- ``func`` is now an alias for ``proc {.noSideEffect.}``.
- In order to make ``for`` loops and iterators more flexible to use Nim now
  supports so called "for-loop macros". See
  the `manual <manual.html#macros-for-loop-macros>`_ for more details.
- the `typedesc` special type has been renamed to just `type`.
- `static` and `type` are now also modifiers similar to `ref` and `ptr`.
  They denote the special types `static[T]` and `type[T]`.
- Forcing compile-time evaluation with `static` now supports specifying
  the desired target type (as a concrete type or as a type class)
- The `type` operator now supports checking that the supplied expression
  matches an expected type constraint.

### Language changes

- The `importcpp` pragma now allows importing the listed fields of generic
  C++ types. Support for numeric parameters have also been added through
  the use of `static[T]` types.
  (#6415)

- Native C++ exceptions can now be imported with `importcpp` pragma.
  Imported exceptions can be raised and caught just like Nim exceptions.
  More details in language manual.

- ``nil`` for strings/seqs is finally gone. Instead the default value for
  these is ``"" / @[]``.

- Accessing the binary zero terminator in Nim's native strings
  is now invalid. Internally a Nim string still has the trailing zero for
  zero-copy interoperability with ``cstring``. Compile your code with the
  new switch ``--laxStrings:on`` if you need a transition period.

- The command syntax now supports keyword arguments after the first comma.

- Thread-local variables can now be declared inside procs. This implies all
  the effects of the `global` pragma.

- Nim now supports `except` clause in the export statement.

- Range float types, example `range[0.0 .. Inf]`. More details in language manual.

### Tool changes

- ``jsondoc2`` has been renamed ``jsondoc``, similar to how ``doc2`` was renamed
  ``doc``. The old ``jsondoc`` can still be invoked with ``jsondoc0``.

### Compiler changes

- The VM's instruction count limit was raised to 1 billion instructions in
  order to support more complex computations at compile-time.

- Support for hot code reloading has been implemented for the JavaScript
  target. To use it, compile your code with `--hotCodeReloading:on` and use a
  helper library such as LiveReload or BrowserSync.

- A new compiler option `--cppCompileToNamespace` puts the generated C++ code
  into the namespace "Nim" in order to avoid naming conflicts with existing
  C++ code. This is done for all Nim code - internal and exported.

- Added ``macros.getProjectPath`` and ``ospaths.putEnv`` procs to Nim's virtual
  machine.

- The ``deadCodeElim`` option is now always turned on and the switch has no
  effect anymore, but is recognized for backwards compatibility.

- ``experimental`` is now a pragma / command line switch that can enable specific
  language extensions, it is not an all-or-nothing switch anymore.

- Nintendo Switch was added as a new platform target. See [the compiler user guide](https://nim-lang.org/docs/nimc.html)
  for more info.

### Bugfixes<|MERGE_RESOLUTION|>--- conflicted
+++ resolved
@@ -50,13 +50,10 @@
 - For string inputs, ``strutils.isUpperAscii`` and ``strutils.isLowerAscii`` now
   require a second mandatory parameter ``skipNonAlpha``.
 
-<<<<<<< HEAD
 - ``osLastError`` is now marked with ``sideEffect``
-=======
 - The procs ``parseHexInt`` and ``parseOctInt`` now fail on empty strings
     and strings containing only valid prefixes, e.g. "0x" for hex integers.
 
->>>>>>> 5c5388c0
 
 #### Breaking changes in the compiler
 
