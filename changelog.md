# v2.0.0 - yyyy-mm-dd


## Changes affecting backward compatibility
- `httpclient.contentLength` default to `-1` if the Content-Length header is not set in the response, it followed Apache HttpClient(Java), http(go) and .Net HttpWebResponse(C#) behavior. Previously it raised `ValueError`.

- `addr` is now available for all addressable locations,
  `unsafeAddr` is now deprecated and an alias for `addr`.

- Certain definitions from the default `system` module have been moved to
  the following new modules:

  - `std/syncio`
  - `std/assertions`
  - `std/formatfloat`
  - `std/objectdollar`
  - `std/widestrs`
  - `std/typedthreads`
  - `std/sysatomics`

  In the future, these definitions will be removed from the `system` module,
  and their respective modules will have to be imported to use them.
  Currently, to make these imports required, the `-d:nimPreviewSlimSystem` option
  may be used.

- Enabling `-d:nimPreviewSlimSystem` also removes the following deprecated
  symbols in the `system` module:
  - Aliases with `Error` suffix to exception types that have a `Defect` suffix
    (see [exceptions](https://nim-lang.org/docs/exceptions.html)):
    `ArithmeticError`, `DivByZeroError`, `OverflowError`,
    `AccessViolationError`, `AssertionError`, `OutOfMemError`, `IndexError`,
    `FieldError`, `RangeError`, `StackOverflowError`, `ReraiseError`,
    `ObjectAssignmentError`, `ObjectConversionError`, `FloatingPointError`,
    `FloatOverflowError`, `FloatUnderflowError`, `FloatInexactError`,
    `DeadThreadError`, `NilAccessError`
  - `addQuitProc`, replaced by `exitprocs.addExitProc`
  - Legacy unsigned conversion operations: `ze`, `ze64`, `toU8`, `toU16`, `toU32`
  - `TaintedString`, formerly a distinct alias to `string`
  - `PInt32`, `PInt64`, `PFloat32`, `PFloat64`, aliases to
    `ptr int32`, `ptr int64`, `ptr float32`, `ptr float64`

- Enabling `-d:nimPreviewSlimSystem` removes the import of `channels_builtin` in
  in the `system` module.

- Enabling `-d:nimPreviewCstringConversion`, `ptr char`, `ptr array[N, char]` and `ptr UncheckedArray[N, char]` don't support conversion to cstring anymore.

- The `gc:v2` option is removed.

- The `mainmodule` and `m` options are removed.

- The `threads:on` option is now the default.

- Optional parameters in combination with `: body` syntax (RFC #405) are now opt-in via
  `experimental:flexibleOptionalParams`.

- Automatic dereferencing (experimental feature) is removed.

- The `Math.trunc` polyfill for targeting Internet Explorer was
  previously included in most JavaScript output files.
  Now, it is only included with `-d:nimJsMathTruncPolyfill`.
  If you are targeting Internet Explorer, you may choose to enable this option
  or define your own `Math.trunc` polyfill using the [`emit` pragma](https://nim-lang.org/docs/manual.html#implementation-specific-pragmas-emit-pragma).
  Nim uses `Math.trunc` for the division and modulo operators for integers.

- `shallowCopy` and `shallow` are removed for ARC/ORC. Use `move` when possible or combine assignment and
`sink` for optimization purposes.

- The `nimPreviewDotLikeOps` define is going to be removed or deprecated.

- The `{.this.}` pragma, deprecated since 0.19, has been removed.
- `nil` literals can no longer be directly assigned to variables or fields of `distinct` pointer types. They must be converted instead.
  ```nim
  type Foo = distinct ptr int

  # Before:
  var x: Foo = nil
  # After:
  var x: Foo = Foo(nil)
  ```
- Removed two type pragma syntaxes deprecated since 0.20, namely
  `type Foo = object {.final.}`, and `type Foo {.final.} [T] = object`.

- [Overloadable enums](https://nim-lang.github.io/Nim/manual.html#overloadable-enum-value-names) and Unicode Operators
  are no longer experimental.

- Removed the `nimIncrSeqV3` define.

- `macros.getImpl` for `const` symbols now returns the full definition node
  (as `nnkConstDef`) rather than the AST of the constant value.

- Lock levels are deprecated, now a noop.

- ORC is now the default memory management strategy. Use
  `--mm:refc` for a transition period.

- `strictEffects` are no longer experimental.
  Use `legacy:laxEffects` to keep backward compatibility.

- The `gorge`/`staticExec` calls will now return a descriptive message in the output
  if the execution fails for whatever reason. To get back legacy behaviour use `-d:nimLegacyGorgeErrors`.

- Pointer to `cstring` conversion now triggers a `[PtrToCstringConv]` warning.
  This warning will become an error in future versions! Use a `cast` operation
  like `cast[cstring](x)` instead.

- `logging` will default to flushing all log level messages. To get the legacy behaviour of only flushing Error and Fatal messages, use `-d:nimV1LogFlushBehavior`.

- Object fields now support default values, see https://nim-lang.github.io/Nim/manual.html#types-default-values-for-object-fields for details.

- Redefining templates with the same signature was previously
  allowed to support certain macro code. To do this explicitly, the
  `{.redefine.}` pragma has been added. Note that this is only for templates.
  Implicit redefinition of templates is now deprecated and will give an error in the future.

- Using an unnamed break in a block is deprecated. This warning will become an error in future versions! Use a named block with a named break instead.

<<<<<<< HEAD
- Several Standard libraries are moved to nimble packages, use `nimble` to install them:
  - `std/punycode` => `punycode`
  - `std/asyncftpclient` => `asyncftpclient`
  - `std/smtp` => `smtp`
  - `std/db_common` => `db_connector/db_common`
  - `std/db_sqlite` => `db_connector/db_sqlite`
  - `std/db_mysql` => `db_connector/db_mysql`
  - `std/db_postgres` => `db_connector/db_postgres`
  - `std/db_odbc` => `db_connector/db_odbc`
=======
- Previously, calls like `foo(a, b): ...` or `foo(a, b) do: ...` where the final argument of
  `foo` had type `proc ()` were assumed by the compiler to mean `foo(a, b, proc () = ...)`.
  This behavior is now deprecated. Use `foo(a, b) do (): ...` or `foo(a, b, proc () = ...)` instead.
>>>>>>> b2c70190

## Standard library additions and changes

[//]: # "Changes:"
- OpenSSL 3 is now supported.
- `macros.parseExpr` and `macros.parseStmt` now accept an optional
  filename argument for more informative errors.
- Module `colors` expanded with missing colors from the CSS color standard.
  `colPaleVioletRed` and `colMediumPurple` have also been changed to match the CSS color standard.
- Fixed `lists.SinglyLinkedList` being broken after removing the last node ([#19353](https://github.com/nim-lang/Nim/pull/19353)).
- The `md5` module now works at compile time and in JavaScript.
- Changed `mimedb` to use an `OrderedTable` instead of `OrderedTableRef` to support `const` tables.
- `strutils.find` now uses and defaults to `last = -1` for whole string searches,
  making limiting it to just the first char (`last = 0`) valid.
- `random.rand` now works with `Ordinal`s.
- Undeprecated `os.isvalidfilename`.
- `std/oids` now uses `int64` to store time internally (before it was int32).
- `std/uri.Uri` dollar `$` improved, precalculates the `string` result length from the `Uri`.
- `std/uri.Uri.isIpv6` is now exported.
- `std/logging.ConsoleLogger` and `FileLogger` now have a `flushThreshold` attribute to set what log message levels are automatically flushed. For Nim v1 use `-d:nimFlushAllLogs` to automatically flush all message levels. Flushing all logs is the default behavior for Nim v2.


- `std/net.IpAddress` dollar `$` improved, uses a fixed capacity for the `string` result based from the `IpAddressFamily`.
- `std/jsfetch.newFetchOptions` now has default values for all parameters
- `std/jsformdata` now accepts `Blob` data type.


[//]: # "Additions:"
- Added ISO 8601 week date utilities in `times`:
  - Added `IsoWeekRange`, a range type for weeks in a week-based year.
  - Added `IsoYear`, a distinct type for a week-based year in contrast to a regular year.
  - Added a `initDateTime` overload to create a datetime from an ISO week date.
  - Added `getIsoWeekAndYear` to get an ISO week number and week-based year from a datetime.
  - Added `getIsoWeeksInYear` to return the number of weeks in a week-based year.
- Added new modules which were part of `std/os`:
  - Added `std/oserrors` for OS error reporting. Added `std/envvars` for environment variables handling.
  - Added `std/paths`, `std/dirs`, `std/files`, `std/symlinks` and `std/appdirs`.
- Added `sep` parameter in `std/uri` to specify the query separator.
- Added bindings to [`Array.shift`](https://developer.mozilla.org/en-US/docs/Web/JavaScript/Reference/Global_Objects/Array/shift)
  and [`queueMicrotask`](https://developer.mozilla.org/en-US/docs/Web/API/queueMicrotask)
  in `jscore` for JavaScript targets.
- Added `UppercaseLetters`, `LowercaseLetters`, `PunctuationChars`, `PrintableChars` sets to `std/strutils`.
- Added `complex.sgn` for obtaining the phase of complex numbers.
- Added `insertAdjacentText`, `insertAdjacentElement`, `insertAdjacentHTML`,
  `after`, `before`, `closest`, `append`, `hasAttributeNS`, `removeAttributeNS`,
  `hasPointerCapture`, `releasePointerCapture`, `requestPointerLock`,
  `replaceChildren`, `replaceWith`, `scrollIntoViewIfNeeded`, `setHTML`,
  `toggleAttribute`, and `matches` to `std/dom`.
- Added [`jsre.hasIndices`](https://developer.mozilla.org/en-US/docs/Web/JavaScript/Reference/Global_Objects/RegExp/hasIndices)
- Added `capacity` for `string` and `seq` to return the current capacity, see https://github.com/nim-lang/RFCs/issues/460
- Added `openArray[char]` overloads for `std/parseutils` allowing more code reuse.
- Added `openArray[char]` overloads for `std/unicode` allowing more code reuse.
- Added `safe` parameter to `base64.encodeMime`.

[//]: # "Deprecations:"
- Deprecated `selfExe` for Nimscript.
- Deprecated `std/sums`.
- Deprecated `std/base64.encode` for collections of arbitrary integer element type.
  Now only `byte` and `char` are supported.

[//]: # "Removals:"
- Removed deprecated module `parseopt2`.
- Removed deprecated module `sharedstrings`.
- Removed deprecated module `dom_extensions`.
- Removed deprecated module `LockFreeHash`.
- Removed deprecated module `events`.
- Removed deprecated `oids.oidToString`.
- Removed define `nimExperimentalAsyncjsThen` for `std/asyncjs.then` and `std/jsfetch`.
- Removed deprecated `jsre.test` and `jsre.toString`.
- Removed deprecated `math.c_frexp`.
- Removed deprecated `` httpcore.`==` ``.
- Removed deprecated `std/posix.CMSG_SPACE` and `std/posix.CMSG_LEN` that takes wrong argument types.
- Removed deprecated `osproc.poDemon`, symbol with typo.

- Removed deprecated `posix.CLONE_STOPPED`.


## Language changes

- [Tag tracking](https://nim-lang.github.io/Nim/manual.html#effect-system-tag-tracking) supports the definition of forbidden tags by the `.forbids` pragma
  which can be used to disable certain effects in proc types.
- [Case statement macros](https://nim-lang.github.io/Nim/manual.html#macros-case-statement-macros) are no longer experimental,
  meaning you no longer need to enable the experimental switch `caseStmtMacros` to use them.
- Full command syntax and block arguments i.e. `foo a, b: c` are now allowed
  for the right-hand side of type definitions in type sections. Previously
  they would error with "invalid indentation".
- `defined` now accepts identifiers separated by dots, i.e. `defined(a.b.c)`.
  In the command line, this is defined as `-d:a.b.c`. Older versions can
  use accents as in ``defined(`a.b.c`)`` to access such defines.
- [Macro pragmas](https://nim-lang.github.io/Nim/manual.html#userminusdefined-pragmas-macro-pragmas) changes:
  - Templates now accept macro pragmas.
  - Macro pragmas for var/let/const sections have been redesigned in a way that works
    similarly to routine macro pragmas. The new behavior is documented in the
    [experimental manual](https://nim-lang.github.io/Nim/manual_experimental.html#extended-macro-pragmas).
  - Pragma macros on type definitions can now return `nnkTypeSection` nodes as well as `nnkTypeDef`,
    allowing multiple type definitions to be injected in place of the original type definition.

    ```nim
    import macros
    macro multiply(amount: static int, s: untyped): untyped =
      let name = $s[0].basename
      result = newNimNode(nnkTypeSection)
      for i in 1 .. amount:
        result.add(newTree(nnkTypeDef, ident(name & $i), s[1], s[2]))
    type
      Foo = object
      Bar {.multiply: 3.} = object
        x, y, z: int
      Baz = object
    # becomes
    type
      Foo = object
      Bar1 = object
        x, y, z: int
      Bar2 = object
        x, y, z: int
      Bar3 = object
        x, y, z: int
      Baz = object
    ```

- A new form of type inference called [top-down inference](https://nim-lang.github.io/Nim/manual_experimental.html#topminusdown-type-inference)
  has been implemented for a variety of basic cases. For example, code like the following now compiles:

  ```nim
  let foo: seq[(float, byte, cstring)] = @[(1, 2, "abc")]
  ```

- `cstring` is now accepted as a selector in `case` statements, removing the
  need to convert to `string`. On the JS backend, this is translated directly
  to a `switch` statement.

- Nim now supports `out` parameters and ["strict definitions"](https://nim-lang.github.io/Nim/manual_experimental.html#strict-definitions-and-nimout-parameters).
- Nim now offers a [strict mode](https://nim-lang.github.io/Nim/manual_experimental.html#strict-case-objects) for `case objects`.


## Compiler changes

- The `gc` switch has been renamed to `mm` ("memory management") in order to reflect the
  reality better. (Nim moved away from all techniques based on "tracing".)

- Defines the `gcRefc` symbol which allows writing specific code for the refc GC.

- `nim` can now compile version 1.4.0 as follows: `nim c --lib:lib --stylecheck:off compiler/nim`,
  without requiring `-d:nimVersion140` which is now a noop.

- `--styleCheck`, `--hintAsError` and `--warningAsError` now only apply to the current package.

- The switch `--nimMainPrefix:prefix` has been added to add a prefix to the names of `NimMain` and
  related functions produced on the backend. This prevents conflicts with other Nim
  static libraries.

- When compiling for Release the flag `-fno-math-errno` is used for GCC.


## Tool changes

- Nim now supports Nimble version 0.14 which added support for lock-files. This is done by
  a simple configuration change setting that you can do yourself too. In `$nim/config/nim.cfg`
  replace `pkgs` by `pkgs2`.<|MERGE_RESOLUTION|>--- conflicted
+++ resolved
@@ -114,7 +114,6 @@
 
 - Using an unnamed break in a block is deprecated. This warning will become an error in future versions! Use a named block with a named break instead.
 
-<<<<<<< HEAD
 - Several Standard libraries are moved to nimble packages, use `nimble` to install them:
   - `std/punycode` => `punycode`
   - `std/asyncftpclient` => `asyncftpclient`
@@ -124,11 +123,10 @@
   - `std/db_mysql` => `db_connector/db_mysql`
   - `std/db_postgres` => `db_connector/db_postgres`
   - `std/db_odbc` => `db_connector/db_odbc`
-=======
+
 - Previously, calls like `foo(a, b): ...` or `foo(a, b) do: ...` where the final argument of
   `foo` had type `proc ()` were assumed by the compiler to mean `foo(a, b, proc () = ...)`.
   This behavior is now deprecated. Use `foo(a, b) do (): ...` or `foo(a, b, proc () = ...)` instead.
->>>>>>> b2c70190
 
 ## Standard library additions and changes
 
