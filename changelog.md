# 1.2 - xxxx-xx-xx


## Changes affecting backwards compatibility



### Breaking changes in the standard library

- `base64.encode` no longer supports `lineLen` and `newLine`.
  Use `base64.encodeMIME` instead.
- `os.splitPath()` behavior synchronized with `os.splitFile()` to return "/"
   as the dir component of "/root_sub_dir" instead of the empty string.
- `sequtils.zip` now returns a sequence of anonymous tuples i.e. those tuples
  now do not have fields named "a" and "b".
- `strutils.formatFloat` with `precision = 0` has the same behavior in all
  backends, and it is compatible with Python's behavior,
  e.g. `formatFloat(3.14159, precision = 0)` is now `3`, not `3.`.
- Global variable `lc` has been removed from sugar.nim.
- `distinctBase` has been moved from sugar.nim to typetraits and now implemented as
  compiler type trait instead of macro. `distinctBase` in sugar module is now deprecated.
- `CountTable.mget` has been removed from `tables.nim`. It didn't work, and it
  was an oversight to be included in v1.0.
<<<<<<< HEAD
- `move` proc has been changed, it now resets memory location only if argument 
   Stype has destructor.
=======
- `tables.merge(CountTable, CountTable): CountTable` has been removed.
  It didn't work well together with the existing inplace version of the same proc
  (`tables.merge(var CountTable, CountTable)`).
  It was an oversight to be included in v1.0.
>>>>>>> 7dd787b8


### Breaking changes in the compiler

- Implicit conversions for `const` behave correctly now, meaning that code like
  `const SOMECONST = 0.int; procThatTakesInt32(SOMECONST)` will be illegal now.
  Simply write `const SOMECONST = 0` instead.



## Library additions

- `macros.newLit` now works for ref object types.
- `system.writeFile` has been overloaded to also support `openarray[byte]`.
- Added overloaded `strformat.fmt` macro that use specified characters as
  delimiter instead of '{' and '}'.
- introduced new procs in `tables.nim`: `OrderedTable.pop`, `CountTable.del`,
  `CountTable.pop`, `Table.pop`
- To `strtabs.nim`, added `StringTable.clear` overload that reuses the existing mode.
- Added `sugar.outplace` for turning in-place algorithms like `sort` and `shuffle` into
  operations that work on a copy of the data and return the mutated copy. As the existing
  `sorted` does.
- Added `sugar.collect` that does comprehension for seq/set/table collections.
- Added `sugar.capture` for capturing some local loop variables when creating a closure.
  This is an enhanced version of `closureScope`.
- Added `typetraits.lenTuple` to get number of elements of a tuple/type tuple,
  and `typetraits.get` to get the ith element of a type tuple.
- Added `typetraits.genericParams` to return a tuple of generic params from a generic instantiation
- Added `os.normalizePathEnd` for additional path sanitization.
- Added `times.fromUnixFloat,toUnixFloat`, subsecond resolution versions of `fromUnix`,`toUnixFloat`.
- Added `wrapnils` module for chains of field-access and indexing where the LHS can be nil.
  This simplifies code by reducing need for if-else branches around intermediate maybe nil values.
  E.g. `echo ?.n.typ.kind`
- Added `minIndex` and `maxIndex` to the `sequtils` module
- Added `os.isRelativeTo` to tell whether a path is relative to another
- Added `resetOutputFormatters` to `unittest`


## Library changes

- `asynchttpserver` now the request body is a FutureStream.
- `asyncdispatch.drain` now properly takes into account `selector.hasPendingOperations`
  and only returns once all pending async operations are guaranteed to have completed.
- `asyncdispatch.drain` now consistently uses the passed timeout value for all
  iterations of the event loop, and not just the first iteration.
  This is more consistent with the other asyncdispatch apis, and allows
  `asyncdispatch.drain` to be more efficient.
- `base64.encode` and `base64.decode` was made faster by about 50%.
- `htmlgen` adds [MathML](https://wikipedia.org/wiki/MathML) support
  (ISO 40314).
- `macros.eqIdent` is now invariant to export markers and backtick quotes.
- `htmlgen.html` allows `lang` on the `<html>` tag and common valid attributes.
- `macros.basename` and `basename=` got support for `PragmaExpr`,
  so that an expression like `MyEnum {.pure.}` is handled correctly.
- `httpclient.maxredirects` changed from `int` to `Natural`, because negative values
  serve no purpose whatsoever.
- `httpclient.newHttpClient` and `httpclient.newAsyncHttpClient` added `headers`
  argument to set initial HTTP Headers, instead of a hardcoded empty `newHttpHeader()`.


## Language additions

- An `align` pragma can now be used for variables and object fields, similar
  to the `alignas` declaration modifier in C/C++.

- `=sink` type bound operator is now optional. Compiler can now use combination
  of `=destroy` and `copyMem` to move objects efficiently.


## Language changes

- Unsigned integer operators have been fixed to allow promotion of the first operand.
- Conversions to unsigned integers are unchecked at runtime, imitating earlier Nim
  versions. The documentation was improved to acknowledge this special case.
  See https://github.com/nim-lang/RFCs/issues/175 for more details.


### Tool changes



### Compiler changes

- JS target indent is all spaces, instead of mixed spaces and tabs, for
  generated JavaScript.
- The Nim compiler now supports the ``--asm`` command option for easier
  inspection of the produced assembler code.
- The Nim compiler now supports a new pragma called ``.localPassc`` to
  pass specific compiler options to the C(++) backend for the C(++) file
  that was produced from the current Nim module.


## Bugfixes

- The `FD` variant of `selector.unregister` for `ioselector_epoll` and
  `ioselector_select` now properly handle the `Event.User` select event type.<|MERGE_RESOLUTION|>--- conflicted
+++ resolved
@@ -21,16 +21,12 @@
   compiler type trait instead of macro. `distinctBase` in sugar module is now deprecated.
 - `CountTable.mget` has been removed from `tables.nim`. It didn't work, and it
   was an oversight to be included in v1.0.
-<<<<<<< HEAD
-- `move` proc has been changed, it now resets memory location only if argument 
-   Stype has destructor.
-=======
 - `tables.merge(CountTable, CountTable): CountTable` has been removed.
   It didn't work well together with the existing inplace version of the same proc
   (`tables.merge(var CountTable, CountTable)`).
   It was an oversight to be included in v1.0.
->>>>>>> 7dd787b8
-
+- `move` proc has been changed, it now resets memory location only if argument 
+   Stype has destructor.
 
 ### Breaking changes in the compiler
 
