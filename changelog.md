# v1.8.x - yyyy-mm-dd


## Changes affecting backward compatibility

- The `Math.trunc` polyfill for targeting Internet Explorer was
  previously emitted for every JavaScript output file except if
  the symbol `nodejs` was defined via `-d:nodejs`. Now, it is only
  emitted if the symbol `nimJsMathTruncPolyfill` is defined. If you are
  targeting Internet Explorer, you may choose to enable this option
  or define your own `Math.trunc` polyfill using the [`emit` pragma](https://nim-lang.org/docs/manual.html#implementation-specific-pragmas-emit-pragma). Nim uses
  `Math.trunc` for the division and modulo operators for integers.

- Optional parameters in combination with `: body` syntax (RFC #405) are now opt-in via
  `experimental:flexibleOptionalParams`.

- `std/sharedstrings` module is removed.
- Constants `colors.colPaleVioletRed` and `colors.colMediumPurple` changed to match the CSS color standard.

- `addr` is now available for all addressable locations, `unsafeAddr` is deprecated and
becomes an alias for `addr`.

- io is about to move out of system; use `-d:nimPreviewSlimSystem` and import `std/syncio`.

## Standard library additions and changes

[//]: # "Changes:"
- `macros.parseExpr` and `macros.parseStmt` now accept an optional.
  filename argument for more informative errors.
- Module `colors` expanded with missing colors from the CSS color standard.
- Fixed `lists.SinglyLinkedList` being broken after removing the last node ([#19353](https://github.com/nim-lang/Nim/pull/19353)).
- `md5` now works at compile time and in JavaScript.
- `std/smtp` sends `ehlo` first. If the mail server does not understand, it sends `helo` as a fallback.
- Changed mimedb to use an `OrderedTable` instead of `OrderedTableRef`, to use it in a const.
- `strutils.find` now use and default to `last=-1` for whole string searches, making limiting it to just the first char (`last=0`) valid.

[//]: # "Additions:"
- Added `IsoWeekRange`, a range type to represent the number of weeks in an ISO week-based year.
- Added `IsoYear`, a distinct int type to prevent bugs from confusing the week-based year and the regular year.
- Added `initDateTime` in `times` to create a datetime from a weekday, and ISO 8601 week number and week-based year.
- Added `getIsoWeekAndYear` in `times` to get an ISO week number along with the corresponding ISO week-based year from a datetime.
- Added `getIsoWeeksInYear` in `times` to return the number of weeks in an ISO week-based year.
- Added `std/oserrors` for OS error reporting. Added `std/envvars` for environment variables handling.
- Added `sep` parameter in `std/uri` to specify the query separator.
- Added [`Array.shift`](https://developer.mozilla.org/en-US/docs/Web/JavaScript/Reference/Global_Objects/Array/shift) for JavaScript targets.
- Added [`queueMicrotask`](https://developer.mozilla.org/en-US/docs/Web/API/queueMicrotask) for JavaScript targets.

[//]: # "Deprecations:"
- Deprecated `selfExe` for Nimscript.

[//]: # "Removals:"
- Removed deprecated `oids.oidToString`.
- Removed define `nimExperimentalAsyncjsThen` for `std/asyncjs.then` and `std/jsfetch`.
- Removed deprecated `jsre.test` and `jsre.toString`.
- Removed deprecated `math.c_frexp`.
- Removed deprecated `` httpcore.`==` ``.
- Removed deprecated `std/dom_extensions`.
- Removed deprecated `std/posix.CMSG_SPACE` and `std/posix.CMSG_LEN` that takes wrong argument types.
<<<<<<< HEAD
- Remove deprecated `osproc.poDemon`, symbol with typo.

- Deprecated `selfExe` for Nimscript.

- Lock levels are deprecated, now a noop.

=======
- Removed deprecated `osproc.poDemon`, symbol with typo.
>>>>>>> 41568932

## Language changes

- Pragma macros on type definitions can now return `nnkTypeSection` nodes as well as `nnkTypeDef`,
  allowing multiple type definitions to be injected in place of the original type definition.

  ```nim
  import macros

  macro multiply(amount: static int, s: untyped): untyped =
    let name = $s[0].basename
    result = newNimNode(nnkTypeSection)
    for i in 1 .. amount:
      result.add(newTree(nnkTypeDef, ident(name & $i), s[1], s[2]))

  type
    Foo = object
    Bar {.multiply: 3.} = object
      x, y, z: int
    Baz = object

  # becomes

  type
    Foo = object
    Bar1 = object
      x, y, z: int
    Bar2 = object
      x, y, z: int
    Bar3 = object
      x, y, z: int
    Baz = object
  ```
- [Case statement macros](manual.html#macros-case-statement-macros) are no longer experimental,
  meaning you no longer need to enable the experimental switch `caseStmtMacros` to use them.
- Full command syntax and block arguments i.e. `foo a, b: c` are now allowed
  for the right-hand side of type definitions in type sections. Previously
  they would error with "invalid indentation".

## Compiler changes

- `nim` can now compile version 1.4.0 as follows: `nim c --lib:lib --stylecheck:off compiler/nim`,
  without requiring `-d:nimVersion140` which is now a noop.


## Tool changes

- The `gc` switch has been renamed to `mm` ("memory management") in order to reflect the
  reality better. (Nim moved away from all techniques based on "tracing".)

- Nim now supports Nimble version 0.14 which added support for lock-files. This is done by
  a simple configuration change setting that you can do yourself too. In `$nim/config/nim.cfg`
  replace `pkgs` by `pkgs2`.

- There is a new switch `--nimMainPrefix:prefix` to influence the `NimMain` that the
  compiler produces. This is particularly useful for generating static libraries.<|MERGE_RESOLUTION|>--- conflicted
+++ resolved
@@ -56,16 +56,11 @@
 - Removed deprecated `` httpcore.`==` ``.
 - Removed deprecated `std/dom_extensions`.
 - Removed deprecated `std/posix.CMSG_SPACE` and `std/posix.CMSG_LEN` that takes wrong argument types.
-<<<<<<< HEAD
-- Remove deprecated `osproc.poDemon`, symbol with typo.
 
 - Deprecated `selfExe` for Nimscript.
 
 - Lock levels are deprecated, now a noop.
 
-=======
-- Removed deprecated `osproc.poDemon`, symbol with typo.
->>>>>>> 41568932
 
 ## Language changes
 
