# v1.6.x - yyyy-mm-dd



## Standard library additions and changes

- On Windows the SSL library now checks for valid certificates.
  It uses the `cacert.pem` file for this purpose which was extracted
  from `https://curl.se/ca/cacert.pem`. Besides
  the OpenSSL DLLs (e.g. libssl-1_1-x64.dll, libcrypto-1_1-x64.dll) you
  now also need to ship `cacert.pem` with your `.exe` file.


- Make `{.requiresInit.}` pragma to work for `distinct` types.

- Added a macros `enumLen` for returning the number of items in an enum to the
  `typetraits.nim` module.

- `prelude` now works with the JavaScript target.
  Added `sequtils` import to `prelude`.
  `prelude` can now be used via `include std/prelude`, but `include prelude` still works.

- Added `almostEqual` in `math` for comparing two float values using a machine epsilon.

- The JSON module can now handle integer literals and floating point literals of
  arbitrary length and precision.
  Numbers that do not fit the underlying `BiggestInt` or `BiggestFloat` fields are
  kept as string literals and one can use external BigNum libraries to handle these.
  The `parseFloat` family of functions also has now optional `rawIntegers` and
  `rawFloats` parameters that can be used to enforce that all integer or float
  literals remain in the "raw" string form so that client code can easily treat
  small and large numbers uniformly.

- Added `BackwardsIndex` overload for `JsonNode`.

- added `jsonutils.jsonTo` overload with `opt = Joptions()` param.

- Added an overload for the `collect` macro that inferes the container type based
  on the syntax of the last expression. Works with std seqs, tables and sets.

- Added `randState` template that exposes the default random number generator.
  Useful for library authors.

- Added std/enumutils module containing `genEnumCaseStmt` macro that generates
  case statement to parse string to enum.

- Removed deprecated `iup` module from stdlib, it has already moved to
  [nimble](https://github.com/nim-lang/iup).

- various functions in `httpclient` now accept `url` of type `Uri`. Moreover `request` function's
  `httpMethod` argument of type `string` was deprecated in favor of `HttpMethod` enum type.

- `nodejs` backend now supports osenv: `getEnv`, `putEnv`, `envPairs`, `delEnv`, `existsEnv`.

- Added `cmpMem` to `system`.

- `doAssertRaises` now correctly handles foreign exceptions.

- Added `asyncdispatch.activeDescriptors` that returns the number of currently
  active async event handles/file descriptors.

- `--gc:orc` is now 10% faster than previously for common workloads. If
  you have trouble with its changed behavior, compile with `-d:nimOldOrc`.


- `os.FileInfo` (returned by `getFileInfo`) now contains `blockSize`,
  determining preferred I/O block size for this file object.

<<<<<<< HEAD
- Added a simpler to use `io.readChars` overload.
=======
- `repr` now doesn't insert trailing newline; previous behavior was very inconsistent,
  see #16034. Use `-d:nimLegacyReprWithNewline` for previous behavior.

- Added `**` to jsffi.

- `writeStackTrace` is available in JS backend now.

- Added `decodeQuery` to `std/uri`.
- `strscans.scanf` now supports parsing single characters.
- `strscans.scanTuple` added which uses `strscans.scanf` internally, returning a tuple which can be unpacked for easier usage of `scanf`.

- Added `setutils.toSet` that can take any iterable and convert it to a built-in `set`,
  if the iterable yields a built-in settable type.
- Added `setutils.fullSet` which returns a full built-in `set` for a valid type.
- Added `setutils.complement` which returns the complement of a built-in `set`.


- Added `math.isNaN`.

- `echo` and `debugEcho` will now raise `IOError` if writing to stdout fails.  Previous behavior
  silently ignored errors.  See #16366.  Use `-d:nimLegacyEchoNoRaise` for previous behavior.

- Added `jsbigints` module, arbitrary precision integers for JavaScript target.

- Added `math.copySign`.
- Added new operations for singly- and doubly linked lists: `lists.toSinglyLinkedList`
  and `lists.toDoublyLinkedList` convert from `openArray`s; `lists.copy` implements
  shallow copying; `lists.add` concatenates two lists - an O(1) variation that consumes
  its argument, `addMoved`, is also supplied.

- Added `euclDiv` and `euclMod` to `math`.
- Added `httpcore.is1xx` and missing HTTP codes.
- Added `jsconsole.jsAssert` for JavaScript target.

- Added `posix_utils.osReleaseFile` to get system identification from `os-release` file on Linux and the BSDs.
  https://www.freedesktop.org/software/systemd/man/os-release.html

- `math.round` now is rounded "away from zero" in JS backend which is consistent
with other backends. see #9125. Use `-d:nimLegacyJsRound` for previous behavior.
- Added `socketstream` module that wraps sockets in the stream interface

- Changed the behavior of `uri.decodeQuery` when there are unencoded `=`
  characters in the decoded values. Prior versions would raise an error. This is
  no longer the case to comply with the HTML spec and other languages
  implementations. Old behavior can be obtained with
  `-d:nimLegacyParseQueryStrict`. `cgi.decodeData` which uses the same
  underlying code is also updated the same way.

- Added `sugar.dumpToString` which improves on `sugar.dump`.

- Added `math.signbit`.


- Removed the optional `longestMatch` parameter of the `critbits._WithPrefix` iterators (it never worked reliably)
- In `lists`: renamed `append` to `add` and retained `append` as an alias;
  added `prepend` and `prependMoved` analogously to `add` and `addMoved`;
  added `remove` for `SinglyLinkedList`s.

- Deprecated `any`. See https://github.com/nim-lang/RFCs/issues/281

- Added `std/sysrand` module to get random numbers from a secure source 
provided by the operating system.

- Added optional `options` argument to `copyFile`, `copyFileToDir`, and
  `copyFileWithPermissions`. By default, on non-Windows OSes, symlinks are
  followed (copy files symlinks point to); on Windows, `options` argument is
  ignored and symlinks are skipped.
- On non-Windows OSes, `copyDir` and `copyDirWithPermissions` copy symlinks as
  symlinks (instead of skipping them as it was before); on Windows symlinks are
  skipped.
- On non-Windows OSes, `moveFile` and `moveDir` move symlinks as symlinks
  (instead of skipping them sometimes as it was before).
- Added optional `followSymlinks` argument to `setFilePermissions`.

- Added `random.initRand()` overload with no argument which uses the current time as a seed.

- Added experimental `linenoise.readLineStatus` to get line and status (e.g. ctrl-D or ctrl-C).

- Added `compilesettings.SingleValueSetting.libPath`
- `std/wrapnils` doesn't use `experimental:dotOperators` anymore, avoiding
  issues like https://github.com/nim-lang/Nim/issues/13063 (which affected error messages)
  for modules importing `std/wrapnils`.

- Added `math.frexp` overload procs. Deprecated `c_frexp`, use `frexp` instead.

- `parseopt.initOptParser` has been made available and `parseopt` has been
  added back to `prelude` for all backends. Previously `initOptParser` was
  unavailable if the `os` module did not have `paramCount` or `paramStr`,
  but the use of these in `initOptParser` were conditionally to the runtime
  arguments passed to it, so `initOptParser` has been changed to raise
  `ValueError` when the real command line is not available. `parseopt` was
  previously excluded from `prelude` for JS, as it could not be imported.

- On POSIX systems, the default signal handlers used for Nim programs (it's
  used for printing the stacktrace on fatal signals) will now re-raise the
  signal for the OS default handlers to handle.

  This lets the OS perform its default actions, which might include core
  dumping (on select signals) and notifying the parent process about the cause
  of termination.
>>>>>>> 6b7a6f8c

## Language changes

- `nimscript` now handles `except Exception as e`.

- The `cstring` doesn't support `[]=` operator in JS backend.

- nil dereference is not allowed at compile time. `cast[ptr int](nil)[]` is rejected at compile time.

- `typetraits.distinctBase` now is identity instead of error for non distinct types.

- `os.copyFile` is now 2.5x faster on OSX, by using `copyfile` from `copyfile.h`;
  use `-d:nimLegacyCopyFile` for OSX < 10.5.

- The required name of case statement macros for the experimental
  `caseStmtMacros` feature has changed from `match` to `` `case` ``.

- `typedesc[Foo]` now renders as such instead of `type Foo` in compiler messages.

## Compiler changes

- Added `--declaredlocs` to show symbol declaration location in messages.

- Deprecated `TaintedString` and `--taintmode`.

- Source+Edit links now appear on top of every docgen'd page when
  `nim doc --git.url:url ...` is given.

- Added `nim --eval:cmd` to evaluate a command directly, see `nim --help`.

- VM now supports `addr(mystring[ind])` (index + index assignment)

- Type mismatch errors now show more context, use `-d:nimLegacyTypeMismatch` for previous
  behavior.

- Added `--hintAsError` with similar semantics as `--warningAsError`.

- TLS: OSX now uses native TLS (`--tlsEmulation:off`), TLS now works with importcpp non-POD types,
  such types must use `.cppNonPod` and `--tlsEmulation:off`should be used.

- Now array literals(JS backend) uses JS typed arrays when the corresponding js typed array exists, for example `[byte(1), 2, 3]` generates `new Uint8Array([1, 2, 3])`.

- docgen: rst files can now use single backticks instead of double backticks and correctly render
  in both rst2html (as before) as well as common tools rendering rst directly (e.g. github), by
  adding: `default-role:: code` directive inside the rst file, which is now handled by rst2html.

- Added `-d:nimStrictMode` in CI in several places to ensure code doesn't have certain hints/warnings

## Tool changes

- The rst parser now supports markdown table syntax.
  Known limitations:
  - cell alignment is not supported, i.e. alignment annotations in a delimiter
    row (`:---`, `:--:`, `---:`) are ignored,
  - every table row must start with `|`, e.g. `| cell 1 | cell 2 |`.

- `fusion` is now un-bundled from nim, `./koch fusion` will
  install it via nimble at a fixed hash.<|MERGE_RESOLUTION|>--- conflicted
+++ resolved
@@ -66,9 +66,8 @@
 - `os.FileInfo` (returned by `getFileInfo`) now contains `blockSize`,
   determining preferred I/O block size for this file object.
 
-<<<<<<< HEAD
 - Added a simpler to use `io.readChars` overload.
-=======
+
 - `repr` now doesn't insert trailing newline; previous behavior was very inconsistent,
   see #16034. Use `-d:nimLegacyReprWithNewline` for previous behavior.
 
@@ -169,7 +168,7 @@
   This lets the OS perform its default actions, which might include core
   dumping (on select signals) and notifying the parent process about the cause
   of termination.
->>>>>>> 6b7a6f8c
+
 
 ## Language changes
 
