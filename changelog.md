--- conflicted
+++ resolved
@@ -118,11 +118,8 @@
 - Added `times.isLeapDay`
 - Added a new module, `std / compilesettings` for querying the compiler about
   diverse configuration settings.
-<<<<<<< HEAD
+- `base64` adds URL-Safe Base64, implements RFC-4648 Section-7.
 - Added `jsconsole.trace`, `jsconsole.table`, `jsconsole.exception` for JavaScript target.
-=======
-- `base64` adds URL-Safe Base64, implements RFC-4648 Section-7.
->>>>>>> 86b94351
 
 
 ## Library changes
