--- conflicted
+++ resolved
@@ -123,11 +123,6 @@
 - Added `sugar.dumpToString` which improves on `sugar.dump`.
 
 - Added `math.signbit`.
-
-<<<<<<< HEAD
-- Added `algorithm.merge`.
-
-=======
 
 - Removed the optional `longestMatch` parameter of the `critbits._WithPrefix` iterators (it never worked reliably)
 - In `lists`: renamed `append` to `add` and retained `append` as an alias;
@@ -186,7 +181,9 @@
 
 - `std/options` changed `$some(3)` to `"some(3)"` instead of `"Some(3)"`
   and `$none(int)` to `"none(int)"` instead of `"None[int]"`.
->>>>>>> b725e0ed
+  
+- Added `algorithm.merge`.
+
 
 ## Language changes
 
