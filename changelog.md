## v0.19.X - XX/XX/2018

### Changes affecting backwards compatibility

- The stdlib module ``future`` has been renamed to ``sugar``.
- ``macros.callsite`` is now deprecated. Since the introduction of ``varargs``
  parameters this became unnecessary.
- Anonymous tuples with a single element can now be written as ``(1,)`` with a
  trailing comma. The underlying AST is ``nnkTupleConst(newLit 1)`` for this
  example. ``nnkTupleConstr`` is a new node kind your macros need to be able
  to deal with!
- Indexing into a ``cstring`` for the JS target is now mapped
  to ``charCodeAt``.
- Assignments that would "slice" an object into its supertype are now prevented
  at runtime. Use ``ref object`` with inheritance rather than ``object`` with
  inheritance to prevent this issue.
- The ``not nil`` type annotation now has to be enabled explicitly
  via ``{.experimental: "notnil"}`` as we are still not pleased with how this
  feature works with Nim's containers.
- The parser now warns about inconsistent spacing around binary operators as
  these can easily be confused with unary operators. This warning will likely
  become an error in the future.


#### Breaking changes in the standard library

- ``re.split`` for empty regular expressions now yields every character in
  the string which is what other programming languages chose to do.
- The returned tuple of ``system.instantiationInfo`` now has a third field
  containing the column of the instantiation.

- ``cookies.setCookie` no longer assumes UTC for the expiration date.
- ``strutils.formatEng`` does not distinguish between ``nil`` and ``""``
  strings anymore for its ``unit`` parameter. Instead the space is controlled
  by a new parameter ``useUnitSpace``.

- ``proc `-`*(a, b: Time): int64`` in the ``times`` module has changed return type
  to ``times.Duration`` in order to support higher time resolutions.
  The proc is no longer deprecated.
- ``posix.Timeval.tv_sec`` has changed type to ``posix.Time``.

#### Breaking changes in the compiler

- The undocumented ``#? braces`` parsing mode was removed.
- The undocumented PHP backend was removed.

### Library additions

- ``re.split`` now also supports the ``maxsplit`` parameter for consistency
  with ``strutils.split``.
- Added ``system.toOpenArray`` in order to support zero-copy slicing
  operations. This is currently not yet available for the JavaScript target.
- Added ``getCurrentDir``, ``findExe``, ``cpDir`` and  ``mvDir`` procs to
  ``nimscript``.
- The ``times`` module now supports up to nanosecond time resolution when available.
- Added the type ``times.Duration`` for representing fixed durations of time.
- Added the proc ``times.convert`` for converting between different time units,
  e.g days to seconds.
<<<<<<< HEAD
- Added the proc ``os.pathMatches`` for matching a path with a specified pattern.
=======
- Added the proc ``algorithm.binarySearch[T, K]`` with the ```cmp``` parameter.
>>>>>>> dc809bd4

### Library changes

- ``macros.astGenRepr``, ``macros.lispRepr`` and ``macros.treeRepr``
  now escapes the content of string literals consistently.
- ``macros.NimSym`` and ``macros.NimIdent`` is now deprecated in favor
  of the more general ``NimNode``.
- ``macros.getImpl`` now includes the pragmas of types, instead of omitting them.
- ``macros.hasCustomPragma`` and ``macros.getCustomPragmaVal`` now
  also support ``ref`` and ``ptr`` types, pragmas on types and variant
  fields.
- ``system.SomeReal`` is now called ``SomeFloat`` for consistency and
  correctness.
- ``algorithm.smartBinarySearch`` and ``algorithm.binarySearch`` is
  now joined in ``binarySearch``. ``smartbinarySearch`` is now
  deprecated.
- The `terminal` module now exports additional procs for generating ANSI color
  codes as strings.
- Added the parameter ``val`` for the ``CritBitTree[int].inc`` proc.

### Language additions

- Dot calls combined with explicit generic instantiations can now be written
  as ``x.y[:z]``. ``x.y[:z]`` that is transformed into ``y[z](x)`` in the parser.
- ``func`` is now an alias for ``proc {.noSideEffect.}``.
- In order to make ``for`` loops and iterators more flexible to use Nim now
  supports so called "for-loop macros". See
  the `manual <manual.html#macros-for-loop-macros>`_ for more details.

### Language changes

- The `importcpp` pragma now allows importing the listed fields of generic
  C++ types. Support for numeric parameters have also been added through
  the use of `static[T]` types.
  (#6415)

- Native C++ exceptions can now be imported with `importcpp` pragma.
  Imported exceptions can be raised and caught just like Nim exceptions.
  More details in language manual.

- ``nil`` for strings/seqs is finally gone. Instead the default value for
  these is ``"" / @[]``.

- Accessing the binary zero terminator in Nim's native strings
  is now invalid. Internally a Nim string still has the trailing zero for
  zero-copy interoperability with ``cstring``. Compile your code with the
  new switch ``--laxStrings:on`` if you need a transition period.

- The command syntax now supports keyword arguments after the first comma.

- Thread-local variables can now be declared inside procs. This implies all
  the effects of the `global` pragma.

- Nim now supports `except` clause in the export statement.

### Tool changes

- ``jsondoc2`` has been renamed ``jsondoc``, similar to how ``doc2`` was renamed
  ``doc``. The old ``jsondoc`` can still be invoked with ``jsondoc0``.

### Compiler changes

- The VM's instruction count limit was raised to 1 billion instructions in
  order to support more complex computations at compile-time.

- Support for hot code reloading has been implemented for the JavaScript
  target. To use it, compile your code with `--hotCodeReloading:on` and use a
  helper library such as LiveReload or BrowserSync.

- A new compiler option `--cppCompileToNamespace` puts the generated C++ code
  into the namespace "Nim" in order to avoid naming conflicts with existing
  C++ code. This is done for all Nim code - internal and exported.

- Added ``macros.getProjectPath`` and ``ospaths.putEnv`` procs to Nim's virtual
  machine.

- The ``deadCodeElim`` option is now always turned on and the switch has no
  effect anymore, but is recognized for backwards compatibility.

- ``experimental`` is now a pragma / command line switch that can enable specific
  language extensions, it is not an all-or-nothing switch anymore.

### Bugfixes<|MERGE_RESOLUTION|>--- conflicted
+++ resolved
@@ -56,11 +56,8 @@
 - Added the type ``times.Duration`` for representing fixed durations of time.
 - Added the proc ``times.convert`` for converting between different time units,
   e.g days to seconds.
-<<<<<<< HEAD
 - Added the proc ``os.pathMatches`` for matching a path with a specified pattern.
-=======
 - Added the proc ``algorithm.binarySearch[T, K]`` with the ```cmp``` parameter.
->>>>>>> dc809bd4
 
 ### Library changes
 
