# 1.2 - xxxx-xx-xx


## Changes affecting backwards compatibility



### Breaking changes in the standard library

- `base64.encode` no longer supports `lineLen` and `newLine`.
  Use `base64.encodeMIME` instead.
- `os.splitPath()` behavior synchronized with `os.splitFile()` to return "/"
   as the dir component of "/root_sub_dir" instead of the empty string.
- `sequtils.zip` now returns a sequence of anonymous tuples i.e. those tuples
  now do not have fields named "a" and "b".
- `strutils.formatFloat` with `precision = 0` has the same behavior in all
  backends, and it is compatible with Python's behavior,
  e.g. `formatFloat(3.14159, precision = 0)` is now `3`, not `3.`.
- Global variable `lc` has been removed from sugar.nim.
- `distinctBase` has been moved from sugar.nim to typetraits and now implemented as
  compiler type trait instead of macro. `distinctBase` in sugar module is now deprecated.
- `CountTable.mget` has been removed from `tables.nim`. It didn't work, and it
  was an oversight to be included in v1.0.
- `tables.merge(CountTable, CountTable): CountTable` has been removed.
  It didn't work well together with the existing inplace version of the same proc
  (`tables.merge(var CountTable, CountTable)`).
  It was an oversight to be included in v1.0.
- `options` now treats `proc` like other pointer types, meaning `nil` proc variables
  are converted to `None`.
- `relativePath("foo", "foo")` is now `"."`, not `""`, as `""` means invalid path
  and shouldn't be conflated with `"."`; use -d:nimOldRelativePathBehavior to restore the old
  behavior
- `joinPath(a,b)` now honors trailing slashes in `b` (or `a` if `b` = "")

### Breaking changes in the compiler

- Implicit conversions for `const` behave correctly now, meaning that code like
  `const SOMECONST = 0.int; procThatTakesInt32(SOMECONST)` will be illegal now.
  Simply write `const SOMECONST = 0` instead.
- The `{.dynlib.}` pragma is now required for exporting symbols when making
  shared objects on POSIX and macOS, which make it consistent with the behavior
  on Windows.
- The compiler is now more strict about type conversions concerning proc
  types: Type conversions cannot be used to hide `.raise` effects or side
  effects, instead a `cast` must be used. With the flag `--useVersion:1.0` the
  old behaviour is emulated.


## Library additions

- `macros.newLit` now works for ref object types.
- `system.writeFile` has been overloaded to also support `openarray[byte]`.
- Added overloaded `strformat.fmt` macro that use specified characters as
  delimiter instead of '{' and '}'.
- introduced new procs in `tables.nim`: `OrderedTable.pop`, `CountTable.del`,
  `CountTable.pop`, `Table.pop`
- To `strtabs.nim`, added `StringTable.clear` overload that reuses the existing mode.
- Added `browsers.osOpen` const alias for the operating system specific *"open"* command.
- Added `sugar.dup` for turning in-place algorithms like `sort` and `shuffle` into
  operations that work on a copy of the data and return the mutated copy. As the existing
  `sorted` does.
- Added `sugar.collect` that does comprehension for seq/set/table collections.
- Added `sugar.capture` for capturing some local loop variables when creating a closure.
  This is an enhanced version of `closureScope`.
- Added `typetraits.lenTuple` to get number of elements of a tuple/type tuple,
  and `typetraits.get` to get the ith element of a type tuple.
- Added `typetraits.genericParams` to return a tuple of generic params from a generic instantiation
- Added `os.normalizePathEnd` for additional path sanitization.
- Added `times.fromUnixFloat,toUnixFloat`, subsecond resolution versions of `fromUnix`,`toUnixFloat`.
- Added `wrapnils` module for chains of field-access and indexing where the LHS can be nil.
  This simplifies code by reducing need for if-else branches around intermediate maybe nil values.
  E.g. `echo ?.n.typ.kind`
- Added `minIndex`, `maxIndex` and `unzip` to the `sequtils` module.
- Added `os.isRelativeTo` to tell whether a path is relative to another
- Added `resetOutputFormatters` to `unittest`
<<<<<<< HEAD
- `deques.peekFirst` and `deques.peekLast` now have `var Deque[T] -> var T` overloads.
=======
- Added `expectIdent` to the `macros` module.
>>>>>>> f5f9243c
- Added `os.isValidFilename` that returns `true` if `filename` argument is valid for crossplatform use.

- Added a `with` macro for easy function chaining that's available
  everywhere, there is no need to concern your APIs with returning the first argument
  to enable "chaining", instead use the dedicated macro `with` that
  was designed for it. For example:

```nim

type
  Foo = object
    col, pos: string

proc setColor(f: var Foo; r, g, b: int) = f.col = $(r, g, b)
proc setPosition(f: var Foo; x, y: float) = f.pos = $(x, y)

var f: Foo
with(f, setColor(2, 3, 4), setPosition(0.0, 1.0))
echo f

```

- Added `times.isLeapDay`
- Added a new module, `std / compilesettings` for querying the compiler about
  diverse configuration settings.

## Library changes

- `asyncdispatch.drain` now properly takes into account `selector.hasPendingOperations`
  and only returns once all pending async operations are guaranteed to have completed.
- `asyncdispatch.drain` now consistently uses the passed timeout value for all
  iterations of the event loop, and not just the first iteration.
  This is more consistent with the other asyncdispatch apis, and allows
  `asyncdispatch.drain` to be more efficient.
- `base64.encode` and `base64.decode` was made faster by about 50%.
- `htmlgen` adds [MathML](https://wikipedia.org/wiki/MathML) support
  (ISO 40314).
- `macros.eqIdent` is now invariant to export markers and backtick quotes.
- `htmlgen.html` allows `lang` on the `<html>` tag and common valid attributes.
- `macros.basename` and `basename=` got support for `PragmaExpr`,
  so that an expression like `MyEnum {.pure.}` is handled correctly.
- `httpclient.maxredirects` changed from `int` to `Natural`, because negative values
  serve no purpose whatsoever.
- `httpclient.newHttpClient` and `httpclient.newAsyncHttpClient` added `headers`
  argument to set initial HTTP Headers, instead of a hardcoded empty `newHttpHeader()`.
- `parseutils.parseUntil` has now a different behaviour if the `until` parameter is
  empty. This was required for intuitive behaviour of the strscans module
  (see bug #13605).


## Language additions

- An `align` pragma can now be used for variables and object fields, similar
  to the `alignas` declaration modifier in C/C++.

- `=sink` type bound operator is now optional. Compiler can now use combination
  of `=destroy` and `copyMem` to move objects efficiently.

## Language changes

- Unsigned integer operators have been fixed to allow promotion of the first operand.
- Conversions to unsigned integers are unchecked at runtime, imitating earlier Nim
  versions. The documentation was improved to acknowledge this special case.
  See https://github.com/nim-lang/RFCs/issues/175 for more details.


### Tool changes

- Fix Nimpretty must not accept negative indentation argument because breaks file.


### Compiler changes

- JS target indent is all spaces, instead of mixed spaces and tabs, for
  generated JavaScript.
- The Nim compiler now supports the ``--asm`` command option for easier
  inspection of the produced assembler code.
- The Nim compiler now supports a new pragma called ``.localPassc`` to
  pass specific compiler options to the C(++) backend for the C(++) file
  that was produced from the current Nim module.
- The compiler now inferes "sink parameters". To disable this for a specific routine,
  annotate it with `.nosinks`. To disable it for a section of code, use
  `{.push sinkInference: off.}`...`{.pop.}`.


## Bugfixes

- The `FD` variant of `selector.unregister` for `ioselector_epoll` and
  `ioselector_select` now properly handle the `Event.User` select event type.
- `joinPath` path normalization when `/` is the first argument works correctly:
  `assert "/" / "/a" == "/a"`. Fixed the edgecase: `assert "" / "" == ""`.
- `xmltree` now adds indentation consistently to child nodes for any number
  of children nodes.<|MERGE_RESOLUTION|>--- conflicted
+++ resolved
@@ -73,11 +73,8 @@
 - Added `minIndex`, `maxIndex` and `unzip` to the `sequtils` module.
 - Added `os.isRelativeTo` to tell whether a path is relative to another
 - Added `resetOutputFormatters` to `unittest`
-<<<<<<< HEAD
 - `deques.peekFirst` and `deques.peekLast` now have `var Deque[T] -> var T` overloads.
-=======
 - Added `expectIdent` to the `macros` module.
->>>>>>> f5f9243c
 - Added `os.isValidFilename` that returns `true` if `filename` argument is valid for crossplatform use.
 
 - Added a `with` macro for easy function chaining that's available
