--- conflicted
+++ resolved
@@ -57,14 +57,11 @@
 
 - Added `--declaredlocs` to show symbol declaration location in messages.
 
-<<<<<<< HEAD
 - Added a ``.noalias`` pragma. It is mapped to C's ``restrict`` keyword for the increased
   performance this keyword can enable.
 - Deprecated `TaintedString` and Taint mode.
-=======
 - Source+Edit links now appear on top of every docgen'd page when
   `nim doc --git.url:url ...` is given.
->>>>>>> acf8316e
 
 - Added `nim --eval:cmd` to evaluate a command directly, see `nim --help`.
 
