--- conflicted
+++ resolved
@@ -20,11 +20,8 @@
 - `addr` is now available for all addressable locations, `unsafeAddr` is deprecated and
 becomes an alias for `addr`.
 
-<<<<<<< HEAD
-=======
 - io is about to move out of system; use `-d:nimPreviewSlimSystem` and import `std/syncio`.
 
->>>>>>> 207237ce
 ## Standard library additions and changes
 
 - `macros.parseExpr` and `macros.parseStmt` now accept an optional
