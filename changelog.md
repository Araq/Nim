--- conflicted
+++ resolved
@@ -41,19 +41,16 @@
   objects the cyclic collector did free. If the number is zero that is a strong indicator that you can use `--mm:arc`
   instead of `--mm:orc`.
 - A `$` template is provided for `Path` in `std/paths`.
-<<<<<<< HEAD
 - `nimPreviewHashFarm` has been added to `lib/pure/hashes.nim` to default to a
 64-bit string `Hash` (based upon Google's Farm Hash) which is also faster than
 the present one.  At present, this is incompatible with `--jsbigint=off` mode.
 - `min`, `max`, and `sequtils`' `minIndex`, `maxIndex` and `minmax` for `openArray`s now accept a comparison function.
-=======
 - `std/hashes.hash(x:string)` changed to produce a 64-bit string `Hash` (based
 on Google's Farm Hash) which is also often faster than the present one.  Define
 `nimStringHash2` to get the old values back.  `--jsbigint=off` mode always only
 produces the old values.  This may impact your automated tests if they depend
 on hash order in some obvious or indirect way.  Using `sorted` or `OrderedTable`
 is often an easy workaround.
->>>>>>> 12b90d7c
 
 [//]: # "Deprecations:"
 
