--- conflicted
+++ resolved
@@ -139,11 +139,9 @@
 - Nim now supports Nimble version 0.14 which added support for lock-files. This is done by
   a simple configuration change setting that you can do yourself too. In `$nim/config/nim.cfg`
   replace `pkgs` by `pkgs2`.
-<<<<<<< HEAD
+
 
 - There is a new switch `--nimMainPrefix:prefix` to influence the `NimMain` that the
   compiler produces. This is particularly useful for generating static libraries.
 
-- A new tool, `nimgendeps` is added. It is used to produce a depfile from the input nim file.
-=======
->>>>>>> 9f408ea9
+- A new tool, `nimgendeps` is added. It is used to produce a depfile from the input nim file.