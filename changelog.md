# v2.2.0 - yyyy-mm-dd


## Changes affecting backward compatibility

- `-d:nimStrictDelete` becomes the default. An index error is produced when the index passed to `system.delete` was out of bounds. Use `-d:nimAuditDelete` to mimic the old behavior for backwards compatibility.
- The default user-agent in `std/httpclient` has been changed to `Nim-httpclient/<version>` instead of `Nim httpclient/<version>` which was incorrect according to the HTTP spec.
- Methods now support implementations based on a VTable by using `--experimental:vtables`. Methods are then confined to be in the same module where their type has been defined.
- With `-d:nimPreviewNonVarDestructor`, non-var destructors become the default.
- A bug where tuple unpacking assignment with a longer tuple on the RHS than the LHS was allowed has been fixed, i.e. code like:
  ```nim
  var a, b: int
  (a, b) = (1, 2, 3, 4)
  ```
  will no longer compile.
- `internalNew` is removed from system, use `new` instead.

- `bindMethod` in `std/jsffi` is deprecated, don't use it with closures.

- JS backend now supports lambda lifting for closures. Use `--legacy:jsNoLambdaLifting` to emulate old behavior.

<<<<<<< HEAD
- JS backend now supports closure iterators.
=======
- `owner` in `std/macros` is deprecated.

- Ambiguous type symbols in generic procs and templates now generate symchoice nodes.
  Previously; in templates they would error immediately at the template definition,
  and in generic procs a type symbol would arbitrarily be captured, losing the
  information of the other symbols. This means that generic code can now give
  errors for ambiguous type symbols, and macros operating on generic proc AST
  may encounter symchoice nodes instead of the arbitrarily resolved type symbol nodes.

- Partial generic instantiation of routines is no longer allowed. Previously
  it compiled in niche situations due to bugs in the compiler.

  ```nim
  proc foo[T, U](x: T, y: U) = echo (x, y)
  proc foo[T, U](x: var T, y: U) = echo "var ", (x, y)

  proc bar[T]() =
    foo[float](1, "abc")

  bar[int]() # before: (1.0, "abc"), now: type mismatch, missing generic parameter
  ```

- `const` values now open a new scope for each constant, meaning symbols
  declared in them can no longer be used outside or in the value of
  other constants.

  ```nim
  const foo = (var a = 1; a)
  const bar = a # error
  let baz = a # error
  ```
>>>>>>> fcee829d

## Standard library additions and changes

[//]: # "Changes:"

- Changed `std/osfiles.copyFile` to allow to specify `bufferSize` instead of a hardcoded one.
- Changed `std/osfiles.copyFile` to use `POSIX_FADV_SEQUENTIAL` hints for kernel-level aggressive sequential read-aheads.
- `std/htmlparser` has been moved to a nimble package, use `nimble` or `atlas` to install it.

[//]: # "Additions:"

- Added `newStringUninit` to system, which creates a new string of length `len` like `newString` but with uninitialized content.
- Added `setLenUninit` to system, which doesn't initialize
slots when enlarging a sequence.
- Added `hasDefaultValue` to `std/typetraits` to check if a type has a valid default value.
- Added `rangeBase` to `std/typetraits` to obtain the base type of a range type or
  convert a value with a range type to its base type.
- Added Viewport API for the JavaScript targets in the `dom` module.
- Added `toSinglyLinkedRing` and `toDoublyLinkedRing` to `std/lists` to convert from `openArray`s.
- ORC: To be enabled via `nimOrcStats` there is a new API called `GC_orcStats` that can be used to query how many
  objects the cyclic collector did free. If the number is zero that is a strong indicator that you can use `--mm:arc`
  instead of `--mm:orc`.
- A `$` template is provided for `Path` in `std/paths`.
- `std/hashes.hash(x:string)` changed to produce a 64-bit string `Hash` (based
on Google's Farm Hash) which is also often faster than the present one.  Define
`nimStringHash2` to get the old values back.  `--jsbigint=off` mode always only
produces the old values.  This may impact your automated tests if they depend
on hash order in some obvious or indirect way.  Using `sorted` or `OrderedTable`
is often an easy workaround.

[//]: # "Deprecations:"

- Deprecates `system.newSeqUninitialized`, which is replaced by `newSeqUninit`.

[//]: # "Removals:"


## Language changes

- `noInit` can be used in types and fields to disable member initializers in the C++ backend.
- C++ custom constructors initializers see https://nim-lang.org/docs/manual_experimental.html#constructor-initializer
- `member` can be used to attach a procedure to a C++ type.
- C++ `constructor` now reuses `result` instead creating `this`.

- Tuple unpacking changes:
  - Tuple unpacking assignment now supports using underscores to discard values.
    ```nim
    var a, c: int
    (a, _, c) = (1, 2, 3)
    ```
  - Tuple unpacking variable declarations now support type annotations, but
    only for the entire tuple.
    ```nim
    let (a, b): (int, int) = (1, 2)
    let (a, (b, c)): (byte, (float, cstring)) = (1, (2, "abc"))
    ```

- The experimental option `--experimental:openSym` has been added to allow
  captured symbols in generic routine and template bodies respectively to be
  replaced by symbols injected locally by templates/macros at instantiation
  time. `bind` may be used to keep the captured symbols over the injected ones
  regardless of enabling the option, but other methods like renaming the
  captured symbols should be used instead so that the code is not affected by
  context changes.

  Since this change may affect runtime behavior, the experimental switch
  `openSym`, or `genericsOpenSym` and `templateOpenSym` for only the respective
  routines, needs to be enabled; and a warning is given in the case where an
  injected symbol would replace a captured symbol not bound by `bind` and
  the experimental switch isn't enabled.

  ```nim
  const value = "captured"
  template foo(x: int, body: untyped): untyped =
    let value {.inject.} = "injected"
    body

  proc old[T](): string =
    foo(123):
      return value # warning: a new `value` has been injected, use `bind` or turn on `experimental:openSym`
  echo old[int]() # "captured"

  template oldTempl(): string =
    block:
      foo(123):
        value # warning: a new `value` has been injected, use `bind` or turn on `experimental:openSym`
  echo oldTempl() # "captured"

  {.experimental: "openSym".} # or {.experimental: "genericsOpenSym".} for just generic procs

  proc bar[T](): string =
    foo(123):
      return value
  assert bar[int]() == "injected" # previously it would be "captured"

  proc baz[T](): string =
    bind value
    foo(123):
      return value
  assert baz[int]() == "captured"

  # {.experimental: "templateOpenSym".} would be needed here if genericsOpenSym was used

  template barTempl(): string =
    block:
      foo(123):
        value
  assert barTempl() == "injected" # previously it would be "captured"

  template bazTempl(): string =
    bind value
    block:
      foo(123):
        value
  assert bazTempl() == "captured"
  ```

  This option also generates a new node kind `nnkOpenSym` which contains
  exactly 1 `nnkSym` node. In the future this might be merged with a slightly
  modified `nnkOpenSymChoice` node but macros that want to support the
  experimental feature should still handle `nnkOpenSym`, as the node kind would
  simply not be generated as opposed to being removed.

## Compiler changes

- `--nimcache` using a relative path as the argument in a config file is now relative to the config file instead of the current directory.

## Tool changes

- koch now allows bootstrapping with `-d:nimHasLibFFI`, replacing the older option of building the compiler directly w/ the `libffi` nimble package in tow.
<|MERGE_RESOLUTION|>--- conflicted
+++ resolved
@@ -19,9 +19,8 @@
 
 - JS backend now supports lambda lifting for closures. Use `--legacy:jsNoLambdaLifting` to emulate old behavior.
 
-<<<<<<< HEAD
 - JS backend now supports closure iterators.
-=======
+
 - `owner` in `std/macros` is deprecated.
 
 - Ambiguous type symbols in generic procs and templates now generate symchoice nodes.
@@ -53,7 +52,7 @@
   const bar = a # error
   let baz = a # error
   ```
->>>>>>> fcee829d
+
 
 ## Standard library additions and changes
 
