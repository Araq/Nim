--- conflicted
+++ resolved
@@ -4,72 +4,9 @@
 
 ## Standard library additions and changes
 
-
-<<<<<<< HEAD
-### Breaking changes in the standard library
-
-- `base64.encode` no longer supports `lineLen` and `newLine`.
-  Use `base64.encodeMIME` instead.
-- `os.splitPath()` behavior synchronized with `os.splitFile()` to return "/"
-   as the dir component of "/root_sub_dir" instead of the empty string.
-- `sequtils.zip` now returns a sequence of anonymous tuples i.e. those tuples
-  now do not have fields named "a" and "b".
-- `strutils.formatFloat` with `precision = 0` has the same behavior in all
-  backends, and it is compatible with Python's behavior,
-  e.g. `formatFloat(3.14159, precision = 0)` is now `3`, not `3.`.
-- Global variable `lc` has been removed from sugar.nim.
-
-### Breaking changes in the compiler
-
-- Implicit conversions for `const` behave correctly now, meaning that code like
-  `const SOMECONST = 0.int; procThatTakesInt32(SOMECONST)` will be illegal now.
-  Simply write `const SOMECONST = 0` instead.
-
-
-
-## Library additions
-
-- `macros.newLit` now works for ref object types.
-- `system.writeFile` has been overloaded to also support `openarray[byte]`.
-- Added overloaded `strformat.fmt` macro that use specified characters as
-  delimiter instead of '{' and '}'.
-- introduced new procs in `tables.nim`: `OrderedTable.pop`, `CountTable.del`,
-  `CountTable.pop`, `Table.pop`
-- To `strtabs.nim`, added `StringTable.clear` overload that reuses the existing mode.
-
-
-- Added `sugar.outplace` for turning in-place algorithms like `sort` and `shuffle` into
-  operations that work on a copy of the data and return the mutated copy. As the existing
-  `sorted` does.
-- Added `sugar.collect` that does comprehension for seq/set/table collections.
-
-- Added `sugar.capture` for capturing some local loop variables when creating a closure.
-  This is an enhanced version of `closureScope`.
 - `jsfetch` [Fetch](https://developer.mozilla.org/docs/Web/API/Fetch_API) wrapper for JavaScript target.
 
 
-## Library changes
-
-- `asyncdispatch.drain` now properly takes into account `selector.hasPendingOperations`
-  and only returns once all pending async operations are guaranteed to have completed.
-- `asyncdispatch.drain` now consistently uses the passed timeout value for all
-  iterations of the event loop, and not just the first iteration.
-  This is more consistent with the other asyncdispatch apis, and allows
-  `asyncdispatch.drain` to be more efficient.
-- `base64.encode` and `base64.decode` was made faster by about 50%.
-- `htmlgen` adds [MathML](https://wikipedia.org/wiki/MathML) support
-  (ISO 40314).
-- `macros.eqIdent` is now invariant to export markers and backtick quotes.
-- `htmlgen.html` allows `lang` on the `<html>` tag and common valid attributes.
-
-
-## Language additions
-
-- An `align` pragma can now be used for variables and object fields, similar
-  to the `alignas` declaration modifier in C/C++.
-
-=======
->>>>>>> f1fd3ef7
 ## Language changes
 
 
@@ -78,4 +15,4 @@
 - Specific warnings can now be turned into errors via `--warningAsError[X]:on|off`.
 - The `define` and `undef` pragmas have been de-deprecated.
 
-## Tool changes
+## Tool changes