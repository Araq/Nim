# v1.6.x - yyyy-mm-dd



## Standard library additions and changes

- On Windows the SSL library now checks for valid certificates.
  It uses the `cacert.pem` file for this purpose which was extracted
  from `https://curl.se/ca/cacert.pem`. Besides
  the OpenSSL DLLs (e.g. libssl-1_1-x64.dll, libcrypto-1_1-x64.dll) you
  now also need to ship `cacert.pem` with your `.exe` file.


- Make `{.requiresInit.}` pragma to work for `distinct` types.

- Added a macros `enumLen` for returning the number of items in an enum to the
  `typetraits.nim` module.

- `prelude` now works with the JavaScript target.
  Added `sequtils` import to `prelude`.
  `prelude` can now be used via `include std/prelude`, but `include prelude` still works.

- Added `almostEqual` in `math` for comparing two float values using a machine epsilon.

- The JSON module can now handle integer literals and floating point literals of
  arbitrary length and precision.
  Numbers that do not fit the underlying `BiggestInt` or `BiggestFloat` fields are
  kept as string literals and one can use external BigNum libraries to handle these.
  The `parseFloat` family of functions also has now optional `rawIntegers` and
  `rawFloats` parameters that can be used to enforce that all integer or float
  literals remain in the "raw" string form so that client code can easily treat
  small and large numbers uniformly.

- Added `BackwardsIndex` overload for `JsonNode`.

- added `jsonutils.jsonTo` overload with `opt = Joptions()` param.

- Added an overload for the `collect` macro that inferes the container type based
  on the syntax of the last expression. Works with std seqs, tables and sets.

- Added `randState` template that exposes the default random number generator.
  Useful for library authors.

- Added `std/enumutils` module. Added `genEnumCaseStmt` macro that generates case statement to parse string to enum.
  Added `items` for enums with holes.

- Added `typetraits.SomeEnumWithHoles` for enums with holes.

- Removed deprecated `iup` module from stdlib, it has already moved to
  [nimble](https://github.com/nim-lang/iup).

- various functions in `httpclient` now accept `url` of type `Uri`. Moreover `request` function's
  `httpMethod` argument of type `string` was deprecated in favor of `HttpMethod` enum type.

- `nodejs` backend now supports osenv: `getEnv`, `putEnv`, `envPairs`, `delEnv`, `existsEnv`.

- Added `cmpMem` to `system`.

- `doAssertRaises` now correctly handles foreign exceptions.

- Added `asyncdispatch.activeDescriptors` that returns the number of currently
  active async event handles/file descriptors.

- `--gc:orc` is now 10% faster than previously for common workloads. If
  you have trouble with its changed behavior, compile with `-d:nimOldOrc`.


- `os.FileInfo` (returned by `getFileInfo`) now contains `blockSize`,
  determining preferred I/O block size for this file object.

- Added a simpler to use `io.readChars` overload.

- `repr` now doesn't insert trailing newline; previous behavior was very inconsistent,
  see #16034. Use `-d:nimLegacyReprWithNewline` for previous behavior.

- Added `**` to jsffi.

- `writeStackTrace` is available in JS backend now.

- Added `decodeQuery` to `std/uri`.
- `strscans.scanf` now supports parsing single characters.
- `strscans.scanTuple` added which uses `strscans.scanf` internally, returning a tuple which can be unpacked for easier usage of `scanf`.

- Added `setutils.toSet` that can take any iterable and convert it to a built-in `set`,
  if the iterable yields a built-in settable type.
- Added `setutils.fullSet` which returns a full built-in `set` for a valid type.
- Added `setutils.complement` which returns the complement of a built-in `set`.


- Added `math.isNaN`.

<<<<<<< HEAD
- Added `jsfetch` module [Fetch](https://developer.mozilla.org/docs/Web/API/Fetch_API) wrapper for JavaScript target.
- Added `jsheaders` module [Headers](https://developer.mozilla.org/en-US/docs/Web/API/Headers) wrapper for JavaScript target.

=======
- `echo` and `debugEcho` will now raise `IOError` if writing to stdout fails.  Previous behavior
  silently ignored errors.  See #16366.  Use `-d:nimLegacyEchoNoRaise` for previous behavior.

- Added `jsbigints` module, arbitrary precision integers for JavaScript target.

- Added `math.copySign`.
- Added new operations for singly- and doubly linked lists: `lists.toSinglyLinkedList`
  and `lists.toDoublyLinkedList` convert from `openArray`s; `lists.copy` implements
  shallow copying; `lists.add` concatenates two lists - an O(1) variation that consumes
  its argument, `addMoved`, is also supplied.

- Added `euclDiv` and `euclMod` to `math`.
- Added `httpcore.is1xx` and missing HTTP codes.
- Added `jsconsole.jsAssert` for JavaScript target.

- Added `posix_utils.osReleaseFile` to get system identification from `os-release` file on Linux and the BSDs.
  https://www.freedesktop.org/software/systemd/man/os-release.html

- `math.round` now is rounded "away from zero" in JS backend which is consistent
with other backends. see #9125. Use `-d:nimLegacyJsRound` for previous behavior.
- Added `socketstream` module that wraps sockets in the stream interface

- Changed the behavior of `uri.decodeQuery` when there are unencoded `=`
  characters in the decoded values. Prior versions would raise an error. This is
  no longer the case to comply with the HTML spec and other languages
  implementations. Old behavior can be obtained with
  `-d:nimLegacyParseQueryStrict`. `cgi.decodeData` which uses the same
  underlying code is also updated the same way.

- Added `sugar.dumpToString` which improves on `sugar.dump`.

- Added `math.signbit`.


- Removed the optional `longestMatch` parameter of the `critbits._WithPrefix` iterators (it never worked reliably)
- In `lists`: renamed `append` to `add` and retained `append` as an alias;
  added `prepend` and `prependMoved` analogously to `add` and `addMoved`;
  added `remove` for `SinglyLinkedList`s.

- Deprecated `any`. See https://github.com/nim-lang/RFCs/issues/281

- Added `std/sysrand` module to get random numbers from a secure source 
provided by the operating system.

- Added optional `options` argument to `copyFile`, `copyFileToDir`, and
  `copyFileWithPermissions`. By default, on non-Windows OSes, symlinks are
  followed (copy files symlinks point to); on Windows, `options` argument is
  ignored and symlinks are skipped.
- On non-Windows OSes, `copyDir` and `copyDirWithPermissions` copy symlinks as
  symlinks (instead of skipping them as it was before); on Windows symlinks are
  skipped.
- On non-Windows OSes, `moveFile` and `moveDir` move symlinks as symlinks
  (instead of skipping them sometimes as it was before).
- Added optional `followSymlinks` argument to `setFilePermissions`.

- Added `random.initRand()` overload with no argument which uses the current time as a seed.

- Added experimental `linenoise.readLineStatus` to get line and status (e.g. ctrl-D or ctrl-C).

- Added `compilesettings.SingleValueSetting.libPath`

- `std/wrapnils` doesn't use `experimental:dotOperators` anymore, avoiding
  issues like https://github.com/nim-lang/Nim/issues/13063 (which affected error messages)
  for modules importing `std/wrapnils`.
  Added `??.` macro which returns an `Option`.

- Added `math.frexp` overload procs. Deprecated `c_frexp`, use `frexp` instead.

- `parseopt.initOptParser` has been made available and `parseopt` has been
  added back to `prelude` for all backends. Previously `initOptParser` was
  unavailable if the `os` module did not have `paramCount` or `paramStr`,
  but the use of these in `initOptParser` were conditionally to the runtime
  arguments passed to it, so `initOptParser` has been changed to raise
  `ValueError` when the real command line is not available. `parseopt` was
  previously excluded from `prelude` for JS, as it could not be imported.

- On POSIX systems, the default signal handlers used for Nim programs (it's
  used for printing the stacktrace on fatal signals) will now re-raise the
  signal for the OS default handlers to handle.

  This lets the OS perform its default actions, which might include core
  dumping (on select signals) and notifying the parent process about the cause
  of termination.

- Added `strip` and `setSlice` to `std/strbasics`.


- Added to `wrapnils` an option-like API via `??.`, `isSome`, `get`.

- `std/options` changed `$some(3)` to `"some(3)"` instead of `"Some(3)"`
  and `$none(int)` to `"none(int)"` instead of `"None[int]"`.
>>>>>>> 578d1ee7

## Language changes

- `nimscript` now handles `except Exception as e`.

- The `cstring` doesn't support `[]=` operator in JS backend.

- nil dereference is not allowed at compile time. `cast[ptr int](nil)[]` is rejected at compile time.

- `typetraits.distinctBase` now is identity instead of error for non distinct types.

- `os.copyFile` is now 2.5x faster on OSX, by using `copyfile` from `copyfile.h`;
  use `-d:nimLegacyCopyFile` for OSX < 10.5.

- The required name of case statement macros for the experimental
  `caseStmtMacros` feature has changed from `match` to `` `case` ``.

- `typedesc[Foo]` now renders as such instead of `type Foo` in compiler messages.

## Compiler changes

- Added `--declaredlocs` to show symbol declaration location in messages.

- Deprecated `TaintedString` and `--taintmode`.

- Source+Edit links now appear on top of every docgen'd page when
  `nim doc --git.url:url ...` is given.

- Added `nim --eval:cmd` to evaluate a command directly, see `nim --help`.

- VM now supports `addr(mystring[ind])` (index + index assignment)

- Type mismatch errors now show more context, use `-d:nimLegacyTypeMismatch` for previous
  behavior.

- Added `--hintAsError` with similar semantics as `--warningAsError`.

- TLS: OSX now uses native TLS (`--tlsEmulation:off`), TLS now works with importcpp non-POD types,
  such types must use `.cppNonPod` and `--tlsEmulation:off`should be used.

- Now array literals(JS backend) uses JS typed arrays when the corresponding js typed array exists, for example `[byte(1), 2, 3]` generates `new Uint8Array([1, 2, 3])`.

- docgen: rst files can now use single backticks instead of double backticks and correctly render
  in both rst2html (as before) as well as common tools rendering rst directly (e.g. github), by
  adding: `default-role:: code` directive inside the rst file, which is now handled by rst2html.

- Added `-d:nimStrictMode` in CI in several places to ensure code doesn't have certain hints/warnings

- Added `then`, `catch` to `asyncjs`, for now hidden behind `-d:nimExperimentalAsyncjsThen`.

## Tool changes

- The rst parser now supports markdown table syntax.
  Known limitations:
  - cell alignment is not supported, i.e. alignment annotations in a delimiter
    row (`:---`, `:--:`, `---:`) are ignored,
  - every table row must start with `|`, e.g. `| cell 1 | cell 2 |`.

- `fusion` is now un-bundled from nim, `./koch fusion` will
  install it via nimble at a fixed hash.<|MERGE_RESOLUTION|>--- conflicted
+++ resolved
@@ -89,11 +89,9 @@
 
 - Added `math.isNaN`.
 
-<<<<<<< HEAD
 - Added `jsfetch` module [Fetch](https://developer.mozilla.org/docs/Web/API/Fetch_API) wrapper for JavaScript target.
 - Added `jsheaders` module [Headers](https://developer.mozilla.org/en-US/docs/Web/API/Headers) wrapper for JavaScript target.
 
-=======
 - `echo` and `debugEcho` will now raise `IOError` if writing to stdout fails.  Previous behavior
   silently ignored errors.  See #16366.  Use `-d:nimLegacyEchoNoRaise` for previous behavior.
 
@@ -185,7 +183,6 @@
 
 - `std/options` changed `$some(3)` to `"some(3)"` instead of `"Some(3)"`
   and `$none(int)` to `"none(int)"` instead of `"None[int]"`.
->>>>>>> 578d1ee7
 
 ## Language changes
 
