--- conflicted
+++ resolved
@@ -193,13 +193,10 @@
     """
   ```
 
-<<<<<<< HEAD
 - Add `initUri(isIpv6: bool)` to `uri` module, now `uri` supports parsing ipv6 hostname.
 - Add `strmisc.parseFloatThousandSep` designed to parse floats as found in the wild formatted for humans.
 
-=======
 - Added `initUri(isIpv6: bool)` to `uri` module, now `uri` supports parsing ipv6 hostname.
->>>>>>> 3eaacac2
 
 - Added `readLines(p: Process)` to `osproc` module for `startProcess` convenience.
 
