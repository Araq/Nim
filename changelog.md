# v1.6.x - yyyy-mm-dd



## Standard library additions and changes

- Make `{.requiresInit.}` pragma to work for `distinct` types.

- Added a macros `enumLen` for returning the number of items in an enum to the
  `typetraits.nim` module.

- `prelude` now works with the JavaScript target.

- Added `almostEqual` in `math` for comparing two float values using a machine epsilon.

- The JSON module can now handle integer literals and floating point literals of
  arbitrary length and precision.
  Numbers that do not fit the underlying `BiggestInt` or `BiggestFloat` fields are
  kept as string literals and one can use external BigNum libraries to handle these.
  The `parseFloat` family of functions also has now optional `rawIntegers` and
  `rawFloats` parameters that can be used to enforce that all integer or float
  literals remain in the "raw" string form so that client code can easily treat
  small and large numbers uniformly.

- Added an overload for the `collect` macro that inferes the container type based
  on the syntax of the last expression. Works with std seqs, tables and sets.

- Added `randState` template that exposes the default random number generator.
  Useful for library authors.

- Added std/enumutils module containing `genEnumCaseStmt` macro that generates
  case statement to parse string to enum.

- Removed deprecated `iup` module from stdlib, it has already moved to
  [nimble](https://github.com/nim-lang/iup).

- `nodejs` backend now supports osenv: `getEnv`, `putEnv`, `envPairs`, `delEnv`, `existsEnv`.

- Added `cmpMem` to `system`.

- `doAssertRaises` now correctly handles foreign exceptions.

- Added `asyncdispatch.activeDescriptors` that returns the number of currently
  active async event handles/file descriptors.

- ``--gc:orc`` is now 10% faster than previously for common workloads. If
  you have trouble with its changed behavior, compile with ``-d:nimOldOrc``.


- `os.FileInfo` (returned by `getFileInfo`) now contains `blockSize`,
  determining preferred I/O block size for this file object.

- `repr` now doesn't insert trailing newline; previous behavior was very inconsistent,
  see #16034. Use `-d:nimLegacyReprWithNewline` for previous behavior.

- Added `**` to jsffi.

- `writeStackTrace` is available in JS backend now.

<<<<<<< HEAD
- Added `algorithm.merge`.
=======
- Added `decodeQuery` to `std/uri`.
- `strscans.scanf` now supports parsing single characters.
- `strscans.scanTuple` added which uses `strscans.scanf` internally, returning a tuple which can be unpacked for easier usage of `scanf`.

- Added `setutils.toSet` that can take any iterable and convert it to a built-in set,
  if the iterable yields a built-in settable type.

- Added `math.isNaN`.

- `echo` and `debugEcho` will now raise `IOError` if writing to stdout fails.  Previous behavior
  silently ignored errors.  See #16366.  Use `-d:nimLegacyEchoNoRaise` for previous behavior.

- Added `math.copySign`.
- Added new operations for singly- and doubly linked lists: `lists.toSinglyLinkedList`
  and `lists.toDoublyLinkedList` convert from `openArray`s; `lists.copy` implements
  shallow copying; `lists.add` concatenates two lists - an O(1) variation that consumes
  its argument, `addMoved`, is also supplied.

- Added `sequtils` import to `prelude`.

- Added `euclDiv` and `euclMod` to `math`.
- Added `httpcore.is1xx` and missing HTTP codes.
- Added `jsconsole.jsAssert` for JavaScript target.

- Added `mimetypes.mimesExtMaxLen` thats equal to the length of the longest "ext" from `mimes`.
- Added `mimetypes.mimesMaxLen` thats equal to the length of the longest "mime" from `mimes`.

- Added `posix_utils.osReleaseFile` to get system identification from `os-release` file on Linux and the BSDs.
  https://www.freedesktop.org/software/systemd/man/os-release.html

- Added `BackwardsIndex` overload for `JsonNode`.

- `math.round` now is rounded "away from zero" in JS backend which is consistent
with other backends. see #9125. Use `-d:nimLegacyJsRound` for previous behavior.
- Added `socketstream` module that wraps sockets in the stream interface




- Added `math.signbit`.
>>>>>>> 0e7902b9

## Language changes

- `nimscript` now handles `except Exception as e`.

- The `cstring` doesn't support `[]=` operator in JS backend.

- nil dereference is not allowed at compile time. `cast[ptr int](nil)[]` is rejected at compile time.


## Compiler changes

- Added `--declaredlocs` to show symbol declaration location in messages.

- Source+Edit links now appear on top of every docgen'd page when
  `nim doc --git.url:url ...` is given.

- Added `nim --eval:cmd` to evaluate a command directly, see `nim --help`.

- VM now supports `addr(mystring[ind])` (index + index assignment)
- Type mismatch errors now show more context, use `-d:nimLegacyTypeMismatch` for previous
  behavior.


## Tool changes

- The rst parser now supports markdown table syntax.
  Known limitations:
  - cell alignment is not supported, i.e. alignment annotations in a delimiter
    row (`:---`, `:--:`, `---:`) are ignored,
  - every table row must start with `|`, e.g. `| cell 1 | cell 2 |`.<|MERGE_RESOLUTION|>--- conflicted
+++ resolved
@@ -57,9 +57,8 @@
 
 - `writeStackTrace` is available in JS backend now.
 
-<<<<<<< HEAD
-- Added `algorithm.merge`.
-=======
+
+
 - Added `decodeQuery` to `std/uri`.
 - `strscans.scanf` now supports parsing single characters.
 - `strscans.scanTuple` added which uses `strscans.scanf` internally, returning a tuple which can be unpacked for easier usage of `scanf`.
@@ -100,7 +99,9 @@
 
 
 - Added `math.signbit`.
->>>>>>> 0e7902b9
+
+- Added `algorithm.merge`.
+
 
 ## Language changes
 
