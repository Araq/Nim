# 1.2 - xxxx-xx-xx


## Changes affecting backwards compatibility

- The Nim compiler now implements a faster way to detect overflows based
  on GCC's `__builtin_sadd_overflow` family of functions. (Clang also
  supports these). Some versions of GCC lack this feature and unfortunately
  we cannot detect this case reliably. So if you get compilation errors like
  "undefined reference to `__builtin_saddll_overflow`" compile your programs
  with `-d:nimEmulateOverflowChecks`.


### Breaking changes in the standard library

- `base64.encode` no longer supports `lineLen` and `newLine`.
  Use `base64.encodeMIME` instead.
- `os.splitPath()` behavior synchronized with `os.splitFile()` to return "/"
   as the dir component of "/root_sub_dir" instead of the empty string.
- `sequtils.zip` now returns a sequence of anonymous tuples i.e. those tuples
  now do not have fields named "a" and "b".
- `strutils.formatFloat` with `precision = 0` has the same behavior in all
  backends, and it is compatible with Python's behavior,
  e.g. `formatFloat(3.14159, precision = 0)` is now `3`, not `3.`.
- Global variable `lc` has been removed from sugar.nim.
- `distinctBase` has been moved from sugar.nim to typetraits and now implemented as
  compiler type trait instead of macro. `distinctBase` in sugar module is now deprecated.
- `CountTable.mget` has been removed from `tables.nim`. It didn't work, and it
  was an oversight to be included in v1.0.
- `tables.merge(CountTable, CountTable): CountTable` has been removed.
  It didn't work well together with the existing inplace version of the same proc
  (`tables.merge(var CountTable, CountTable)`).
  It was an oversight to be included in v1.0.
- `options` now treats `proc` like other pointer types, meaning `nil` proc variables
  are converted to `None`.
- `relativePath("foo", "foo")` is now `"."`, not `""`, as `""` means invalid path
  and shouldn't be conflated with `"."`; use -d:nimOldRelativePathBehavior to
  restore the old behavior
- `joinPath(a,b)` now honors trailing slashes in `b` (or `a` if `b` = "")
- `times.parse` now only uses input to compute its result, and not `now`:
  `parse("2020", "YYYY", utc())` is now `2020-01-01T00:00:00Z` instead of
  `2020-03-02T00:00:00Z` if run on 03-02; it also doesn't crash anymore when
  used on 29th, 30th, 31st of each month.
- `httpcore.==(string, HttpCode)` is now deprecated due to lack of practical
  usage. The `$` operator can be used to obtain the string form of `HttpCode`
  for comparison if desired.
- `os.walkDir` and `os.walkDirRec` now have new flag, `checkDir` (default: false).
  If it is set to true, it will throw if input dir is invalid instead of a noop
  (which is the default behaviour, as it was before this change),
  `os.walkDirRec` only throws if top-level dir is invalid, but ignores errors for
  subdirs, otherwise it would be impossible to resume iteration.


### Breaking changes in the compiler

- Implicit conversions for `const` behave correctly now, meaning that code like
  `const SOMECONST = 0.int; procThatTakesInt32(SOMECONST)` will be illegal now.
  Simply write `const SOMECONST = 0` instead.
- The `{.dynlib.}` pragma is now required for exporting symbols when making
  shared objects on POSIX and macOS, which make it consistent with the behavior
  on Windows.
- The compiler is now more strict about type conversions concerning proc
  types: Type conversions cannot be used to hide `.raise` effects or side
  effects, instead a `cast` must be used. With the flag `--useVersion:1.0` the
  old behaviour is emulated.


## Library additions

- `macros.newLit` now works for ref object types.
- `system.writeFile` has been overloaded to also support `openarray[byte]`.
- Added overloaded `strformat.fmt` macro that use specified characters as
  delimiter instead of '{' and '}'.
- introduced new procs in `tables.nim`: `OrderedTable.pop`, `CountTable.del`,
  `CountTable.pop`, `Table.pop`
- To `strtabs.nim`, added `StringTable.clear` overload that reuses the existing mode.
- Added `browsers.osOpen` const alias for the operating system specific *"open"* command.
- Added `sugar.dup` for turning in-place algorithms like `sort` and `shuffle` into
  operations that work on a copy of the data and return the mutated copy. As the existing
  `sorted` does.
- Added `sugar.collect` that does comprehension for seq/set/table collections.
- Added `sugar.capture` for capturing some local loop variables when creating a closure.
  This is an enhanced version of `closureScope`.
- Added `typetraits.tupleLen` to get number of elements of a tuple/type tuple,
  and `typetraits.get` to get the ith element of a type tuple.
- Added `typetraits.genericParams` to return a tuple of generic params from a generic instantiation
- Added `os.normalizePathEnd` for additional path sanitization.
- Added `times.fromUnixFloat,toUnixFloat`, subsecond resolution versions of `fromUnix`,`toUnixFloat`.
- Added `wrapnils` module for chains of field-access and indexing where the LHS can be nil.
  This simplifies code by reducing need for if-else branches around intermediate maybe nil values.
  E.g. `echo ?.n.typ.kind`
- Added `minIndex`, `maxIndex` and `unzip` to the `sequtils` module.
- Added `os.isRelativeTo` to tell whether a path is relative to another
- Added `resetOutputFormatters` to `unittest`
- Added `expectIdent` to the `macros` module.
- Added `os.isValidFilename` that returns `true` if `filename` argument is valid for crossplatform use.

- Added a `with` macro for easy function chaining that's available
  everywhere, there is no need to concern your APIs with returning the first argument
  to enable "chaining", instead use the dedicated macro `with` that
  was designed for it. For example:

```nim

type
  Foo = object
    col, pos: string

proc setColor(f: var Foo; r, g, b: int) = f.col = $(r, g, b)
proc setPosition(f: var Foo; x, y: float) = f.pos = $(x, y)

var f: Foo
with(f, setColor(2, 3, 4), setPosition(0.0, 1.0))
echo f

```

- Added `times.isLeapDay`
- Added a new module, `std / compilesettings` for querying the compiler about
  diverse configuration settings.
- `base64` adds URL-Safe Base64, implements RFC-4648 Section-7.


## Library changes

- `asyncdispatch.drain` now properly takes into account `selector.hasPendingOperations`
  and only returns once all pending async operations are guaranteed to have completed.
- `asyncdispatch.drain` now consistently uses the passed timeout value for all
  iterations of the event loop, and not just the first iteration.
  This is more consistent with the other asyncdispatch apis, and allows
  `asyncdispatch.drain` to be more efficient.
- `base64.encode` and `base64.decode` was made faster by about 50%.
- `htmlgen` adds [MathML](https://wikipedia.org/wiki/MathML) support
  (ISO 40314).
- `macros.eqIdent` is now invariant to export markers and backtick quotes.
- `htmlgen.html` allows `lang` on the `<html>` tag and common valid attributes.
- `macros.basename` and `basename=` got support for `PragmaExpr`,
  so that an expression like `MyEnum {.pure.}` is handled correctly.
- `httpclient.maxredirects` changed from `int` to `Natural`, because negative values
  serve no purpose whatsoever.
- `httpclient.newHttpClient` and `httpclient.newAsyncHttpClient` added `headers`
  argument to set initial HTTP Headers, instead of a hardcoded empty `newHttpHeader()`.
- `parseutils.parseUntil` has now a different behaviour if the `until` parameter is
  empty. This was required for intuitive behaviour of the strscans module
  (see bug #13605).
<<<<<<< HEAD
- `uri.encodeQuery` added `usePrefix` parameter which adds a prefix `?` at the start of the result string.
=======
- `std/oswalkdir` was buggy, it's now deprecated and reuses `std/os` procs
- `net.newContext` now performs SSL Certificate checking on Linux and OSX.
  Define `nimDisableCertificateValidation` to disable it globally.
>>>>>>> 86b94351


## Language additions

- An `align` pragma can now be used for variables and object fields, similar
  to the `alignas` declaration modifier in C/C++.

- `=sink` type bound operator is now optional. Compiler can now use combination
  of `=destroy` and `copyMem` to move objects efficiently.

## Language changes

- Unsigned integer operators have been fixed to allow promotion of the first operand.
- Conversions to unsigned integers are unchecked at runtime, imitating earlier Nim
  versions. The documentation was improved to acknowledge this special case.
  See https://github.com/nim-lang/RFCs/issues/175 for more details.


### Tool changes

- Fix Nimpretty must not accept negative indentation argument because breaks file.


### Compiler changes

- JS target indent is all spaces, instead of mixed spaces and tabs, for
  generated JavaScript.
- The Nim compiler now supports the ``--asm`` command option for easier
  inspection of the produced assembler code.
- The Nim compiler now supports a new pragma called ``.localPassc`` to
  pass specific compiler options to the C(++) backend for the C(++) file
  that was produced from the current Nim module.
- The compiler now inferes "sink parameters". To disable this for a specific routine,
  annotate it with `.nosinks`. To disable it for a section of code, use
  `{.push sinkInference: off.}`...`{.pop.}`.
- The compiler now supports a new switch `--panics:on` that turns runtime
  errors like `IndexError` or `OverflowError` into fatal errors that **cannot**
  be caught via Nim's `try` statement. `--panics:on` can improve the
  runtime efficiency and code size of your program significantly.
- The compiler now warns about inheriting directly from `system.Exception` as
  this is **very bad** style. You should inherit from `ValueError`, `IOError`,
  `OSError` or from a different specific exception type that inherits from
  `CatchableError` and cannot be confused with a `Defect`.


## Bugfixes

- The `FD` variant of `selector.unregister` for `ioselector_epoll` and
  `ioselector_select` now properly handle the `Event.User` select event type.
- `joinPath` path normalization when `/` is the first argument works correctly:
  `assert "/" / "/a" == "/a"`. Fixed the edgecase: `assert "" / "" == ""`.
- `xmltree` now adds indentation consistently to child nodes for any number
  of children nodes.<|MERGE_RESOLUTION|>--- conflicted
+++ resolved
@@ -143,13 +143,10 @@
 - `parseutils.parseUntil` has now a different behaviour if the `until` parameter is
   empty. This was required for intuitive behaviour of the strscans module
   (see bug #13605).
-<<<<<<< HEAD
-- `uri.encodeQuery` added `usePrefix` parameter which adds a prefix `?` at the start of the result string.
-=======
 - `std/oswalkdir` was buggy, it's now deprecated and reuses `std/os` procs
 - `net.newContext` now performs SSL Certificate checking on Linux and OSX.
   Define `nimDisableCertificateValidation` to disable it globally.
->>>>>>> 86b94351
+- `uri.encodeQuery` added `usePrefix` parameter which adds a prefix `?` at the start of the result string.
 
 
 ## Language additions
