# v1.8.x - yyyy-mm-dd


## Changes affecting backward compatibility

- `addr` is now available for all addressable locations,
  `unsafeAddr` is now deprecated and an alias for `addr`.

- `io` and `assertions` are about to move out of the `system` module.
  You may instead import `std/syncio` and `std/assertions`.
  The `-d:nimPreviewSlimSystem` option makes these imports required.

- The `gc:v2` option is removed.

- The `threads:on` option is now the default.

- Optional parameters in combination with `: body` syntax (RFC #405) are now opt-in via
  `experimental:flexibleOptionalParams`.

- The `Math.trunc` polyfill for targeting Internet Explorer was
  previously emitted for every JavaScript output file except if
  the symbol `nodejs` was defined via `-d:nodejs`. Now, it is only
  emitted if the symbol `nimJsMathTruncPolyfill` is defined. If you are
  targeting Internet Explorer, you may choose to enable this option
  or define your own `Math.trunc` polyfill using the [`emit` pragma](https://nim-lang.org/docs/manual.html#implementation-specific-pragmas-emit-pragma). Nim uses
  `Math.trunc` for the division and modulo operators for integers.

<<<<<<< HEAD
- Deprecated `std/sums`.

- Optional parameters in combination with `: body` syntax (RFC #405) are now opt-in via
  `experimental:flexibleOptionalParams`.

- `std/sharedstrings` module is removed.
- Constants `colors.colPaleVioletRed` and `colors.colMediumPurple` changed to match the CSS color standard.

- `addr` is now available for all addressable locations, `unsafeAddr` is deprecated and
becomes an alias for `addr`.

- `io` and `assertions` are about to move out of system; use `-d:nimPreviewSlimSystem`, import `std/syncio` and import `std/assertions`.

- The `gc:v2` option is removed.

- The `threads:on` option becomes the default.

- `shallowCopy` is removed for ARC/ORC. Use `move` when possible or combine assignment and
`sink` for optimization purposes.

=======
>>>>>>> 1c39af33
## Standard library additions and changes

[//]: # "Changes:"
- `macros.parseExpr` and `macros.parseStmt` now accept an optional
  filename argument for more informative errors.
- Module `colors` expanded with missing colors from the CSS color standard.
  `colPaleVioletRed` and `colMediumPurple` have also been changed to match the CSS color standard.
- Fixed `lists.SinglyLinkedList` being broken after removing the last node ([#19353](https://github.com/nim-lang/Nim/pull/19353)).
- `md5` now works at compile time and in JavaScript.
- `std/smtp` sends `ehlo` first. If the mail server does not understand, it sends `helo` as a fallback.
- Changed `mimedb` to use an `OrderedTable` instead of `OrderedTableRef` to support `const` tables.
- `strutils.find` now use and default to `last=-1` for whole string searches, making limiting it to just the first char (`last=0`) valid.
- `random.rand` now works with `Ordinal`s.

[//]: # "Additions:"
- Added `times.IsoWeekRange`, a range type to represent the number of weeks in an ISO week-based year.
- Added `times.IsoYear`, a distinct int type to prevent bugs from confusing the week-based year and the regular year.
- Added `times.initDateTime` to create a datetime from a weekday, and ISO 8601 week number and week-based year.
- Added `times.getIsoWeekAndYear` to get an ISO week number along with the corresponding ISO week-based year from a datetime.
- Added `times.getIsoWeeksInYear` to return the number of weeks in an ISO week-based year.
- Added `std/oserrors` for OS error reporting. Added `std/envvars` for environment variables handling.
- Added `sep` parameter in `std/uri` to specify the query separator.
- Added bindings to [`Array.shift`](https://developer.mozilla.org/en-US/docs/Web/JavaScript/Reference/Global_Objects/Array/shift)
  and [`queueMicrotask`](https://developer.mozilla.org/en-US/docs/Web/API/queueMicrotask)
  in `jscore` for JavaScript targets.

[//]: # "Deprecations:"
- Deprecated `selfExe` for Nimscript.
- Deprecated `std/sums`.

[//]: # "Removals:"
- Removed deprecated `std/sharedstrings`.
- Removed deprecated `oids.oidToString`.
- Removed define `nimExperimentalAsyncjsThen` for `std/asyncjs.then` and `std/jsfetch`.
- Removed deprecated `jsre.test` and `jsre.toString`.
- Removed deprecated `math.c_frexp`.
- Removed deprecated `` httpcore.`==` ``.
- Removed deprecated `std/dom_extensions`.
- Removed deprecated `std/posix.CMSG_SPACE` and `std/posix.CMSG_LEN` that takes wrong argument types.
- Removed deprecated `osproc.poDemon`, symbol with typo.

## Language changes

- [Tag tracking](manual.html#tag-tracking) supports the definition of forbidden tags by the `.forbids` pragma
  which can be used to disable certain effects in proc types.
- [Case statement macros](manual.html#macros-case-statement-macros) are no longer experimental,
  meaning you no longer need to enable the experimental switch `caseStmtMacros` to use them.
- Templates now accept [macro pragmas](https://nim-lang.github.io/Nim/manual.html#userminusdefined-pragmas-macro-pragmas).
- Macro pragmas for var/let/const sections have been redesigned in a way that works
  similarly to routine macro pragmas. The new behavior is documented in the
  [experimental manual](https://nim-lang.github.io/Nim/manual_experimental.html#extended-macro-pragmas).
- Pragma macros on type definitions can now return `nnkTypeSection` nodes as well as `nnkTypeDef`,
  allowing multiple type definitions to be injected in place of the original type definition.

  ```nim
  import macros

  macro multiply(amount: static int, s: untyped): untyped =
    let name = $s[0].basename
    result = newNimNode(nnkTypeSection)
    for i in 1 .. amount:
      result.add(newTree(nnkTypeDef, ident(name & $i), s[1], s[2]))

  type
    Foo = object
    Bar {.multiply: 3.} = object
      x, y, z: int
    Baz = object

  # becomes

  type
    Foo = object
    Bar1 = object
      x, y, z: int
    Bar2 = object
      x, y, z: int
    Bar3 = object
      x, y, z: int
    Baz = object
  ```
- Full command syntax and block arguments i.e. `foo a, b: c` are now allowed
  for the right-hand side of type definitions in type sections. Previously
  they would error with "invalid indentation".
- `defined` now accepts identifiers separated by dots, i.e. `defined(a.b.c)`.
  In the command line, this is defined as `-d:a.b.c`. Older versions can
  use accents as in ``defined(`a.b.c`)`` to access such defines.

- Defines the `gcRefc` symbol which allows writing specific code for the refc GC.

## Compiler changes

- `nim` can now compile version 1.4.0 as follows: `nim c --lib:lib --stylecheck:off compiler/nim`,
  without requiring `-d:nimVersion140` which is now a noop.

- `--styleCheck` now only applies to the current package.


## Tool changes

- The `gc` switch has been renamed to `mm` ("memory management") in order to reflect the
  reality better. (Nim moved away from all techniques based on "tracing".)

- Nim now supports Nimble version 0.14 which added support for lock-files. This is done by
  a simple configuration change setting that you can do yourself too. In `$nim/config/nim.cfg`
  replace `pkgs` by `pkgs2`.

- There is a new switch `--nimMainPrefix:prefix` to influence the `NimMain` that the
  compiler produces. This is particularly useful for generating static libraries.<|MERGE_RESOLUTION|>--- conflicted
+++ resolved
@@ -25,29 +25,9 @@
   or define your own `Math.trunc` polyfill using the [`emit` pragma](https://nim-lang.org/docs/manual.html#implementation-specific-pragmas-emit-pragma). Nim uses
   `Math.trunc` for the division and modulo operators for integers.
 
-<<<<<<< HEAD
-- Deprecated `std/sums`.
-
-- Optional parameters in combination with `: body` syntax (RFC #405) are now opt-in via
-  `experimental:flexibleOptionalParams`.
-
-- `std/sharedstrings` module is removed.
-- Constants `colors.colPaleVioletRed` and `colors.colMediumPurple` changed to match the CSS color standard.
-
-- `addr` is now available for all addressable locations, `unsafeAddr` is deprecated and
-becomes an alias for `addr`.
-
-- `io` and `assertions` are about to move out of system; use `-d:nimPreviewSlimSystem`, import `std/syncio` and import `std/assertions`.
-
-- The `gc:v2` option is removed.
-
-- The `threads:on` option becomes the default.
-
 - `shallowCopy` is removed for ARC/ORC. Use `move` when possible or combine assignment and
 `sink` for optimization purposes.
 
-=======
->>>>>>> 1c39af33
 ## Standard library additions and changes
 
 [//]: # "Changes:"
