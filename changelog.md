# v1.6.x - yyyy-mm-dd



## Standard library additions and changes

- `prelude` now works with the JavaScript target.

- Added `ioutils` module containing `duplicate` and `duplicateTo` to duplicate `FileHandle` using C function `dup` and `dup2`.

- The JSON module can now handle integer literals and floating point literals of arbitrary length and precision.
  Numbers that do not fit the underlying `BiggestInt` or `BiggestFloat` fields are kept as string literals and
  one can use external BigNum libraries to handle these. The `parseFloat` family of functions also has now optional
  `rawIntegers` and `rawFloats` parameters that can be used to enforce that all integer or float literals remain
  in the "raw" string form so that client code can easily treat small and large numbers uniformly.

- Added `randState` template that exposes the default random number generator. Useful for library authors.

## Language changes

<<<<<<< HEAD
- The `=destroy` hook no longer has to reset its target, as the compiler now automatically inserts
  `wasMoved` calls where needed.
- In the newruntime it is now allowed to assign to the discriminator field
  without restrictions as long as case object doesn't have custom destructor.
  The discriminator value doesn't have to be a constant either. If you have a
  custom destructor for a case object and you do want to freely assign discriminator
  fields, it is recommended to refactor object into 2 objects like this:

  ```nim
  type
    MyObj = object
      case kind: bool
        of true: y: ptr UncheckedArray[float]
        of false: z: seq[int]

  proc `=destroy`(x: MyObj) =
    if x.kind and x.y != nil:
      deallocShared(x.y)
      x.y = nil
  ```
  Refactor into:
  ```nim
  type
    MySubObj = object
      val: ptr UncheckedArray[float]
    MyObj = object
      case kind: bool
      of true: y: MySubObj
      of false: z: seq[int]

  proc `=destroy`(x: MySubObj) =
    if x.val != nil:
      deallocShared(x.val)
      x.val = nil
  ```
- `getImpl` on enum type symbols now returns field syms instead of idents. This helps
  with writing typed macros. Old behavior for backwards compatibility can be restored
  with command line switch `--useVersion:1.0`.
- ``let`` statements can now be used without a value if declared with
  ``importc``/``importcpp``/``importjs``/``importobjc``.
- The keyword `from` is now usable as an operator.
- Exceptions inheriting from `system.Defect` are no longer tracked with
  the `.raises: []` exception tracking mechanism. This is more consistent with the
  built-in operations. The following always used to compile (and still does):

```nim

proc mydiv(a, b): int {.raises: [].} =
  a div b # can raise an DivByZeroDefect

```

  Now also this compiles:

```nim

proc mydiv(a, b): int {.raises: [].} =
  if b == 0: raise newException(DivByZeroDefect, "division by zero")
  else: result = a div b

```

  The reason for this is that `DivByZeroDefect` inherits from `Defect` and
  with `--panics:on` `Defects` become unrecoverable errors.

- Added the `thiscall` calling convention as specified by Microsoft, mostly for hooking purpose
- Deprecated `{.unroll.}` pragma, was ignored by the compiler anyways, was a nop.
- Remove `strutils.isNilOrWhitespace`, was deprecated.
- Remove `sharedtables.initSharedTable`, was deprecated and produces undefined behavior.
- Removed `asyncdispatch.newAsyncNativeSocket`, was deprecated since `0.18`.
- Remove `dom.releaseEvents` and `dom.captureEvents`, was deprecated.

- Remove `sharedlists.initSharedList`, was deprecated and produces undefined behaviour.

- There is a new experimental feature called "strictFuncs" which makes the definition of
  `.noSideEffect` stricter. [See](manual_experimental.html#stricts-funcs)
  for more information.

- "for-loop macros" (see [the manual](manual.html#macros-for-loop-macros)) are no longer
  an experimental feature. In other words, you don't have to write pragma
  `{.experimental: "forLoopMacros".}` if you want to use them.

- Added a ``.noalias`` pragma. It is mapped to C's ``restrict`` keyword for the increased
  performance this keyword can enable.
- Deprecated `TaintedString` and Taint mode.
=======
>>>>>>> 912d8f80


## Compiler changes

- Added `--declaredlocs` to show symbol declaration location in messages.
- Source+Edit links now appear on top of every docgen'd page when `nim doc --git.url:url ...` is given.


## Tool changes<|MERGE_RESOLUTION|>--- conflicted
+++ resolved
@@ -18,7 +18,6 @@
 
 ## Language changes
 
-<<<<<<< HEAD
 - The `=destroy` hook no longer has to reset its target, as the compiler now automatically inserts
   `wasMoved` calls where needed.
 - In the newruntime it is now allowed to assign to the discriminator field
@@ -104,8 +103,6 @@
 - Added a ``.noalias`` pragma. It is mapped to C's ``restrict`` keyword for the increased
   performance this keyword can enable.
 - Deprecated `TaintedString` and Taint mode.
-=======
->>>>>>> 912d8f80
 
 
 ## Compiler changes
