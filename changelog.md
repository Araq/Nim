--- conflicted
+++ resolved
@@ -71,11 +71,9 @@
 - The `gc` switch has been renamed to `mm` ("memory management") in order to reflect the
   reality better. (Nim moved away from all techniques based on "tracing".)
 
-<<<<<<< HEAD
-Nim now supports Nimble version 0.14 which added support for lock-files. This is done by
-a simple configuration change setting that you can do yourself too. In `$nim/config/nim.cfg`
-replace `pkgs` by `pkgs2`.
-=======
+- Nim now supports Nimble version 0.14 which added support for lock-files. This is done by
+  a simple configuration change setting that you can do yourself too. In `$nim/config/nim.cfg`
+  replace `pkgs` by `pkgs2`.
+
 - There is a new switch `--nimMainPrefix:prefix` to influence the `NimMain` that the
-  compiler produces. This is particularly useful for generating static libraries.
->>>>>>> 7ff43d07
+  compiler produces. This is particularly useful for generating static libraries.