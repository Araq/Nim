--- conflicted
+++ resolved
@@ -57,12 +57,9 @@
 - Added the proc ``times.convert`` for converting between different time units,
   e.g days to seconds.
 - Added the proc ``algorithm.binarySearch[T, K]`` with the ```cmp``` parameter.
-<<<<<<< HEAD
+- Added the proc ``algorithm.upperBound``.
 - Added inverse hyperbolic functions, ``math.arcsinh``, ``math.arccosh`` and ``math.arctanh`` procs.
 - Added cotangent, secant and cosecant procs ``math.cot``, ``math.sec`` and ``math.csc``; and their hyperbolic, inverse and inverse hyperbolic functions, ``math.coth``, ``math.sech``, ``math.csch``, ``math.arccot``, ``math.arcsec``, ``math.arccsc``, ``math.arccoth``, ``math.arcsech`` and ``math.arccsch`` procs.
-=======
-- Added the proc ``algorithm.upperBound``.
->>>>>>> 25a41d5d
 
 ### Library changes
 
