--- conflicted
+++ resolved
@@ -183,13 +183,8 @@
 
 - Added the `thiscall` calling convention as specified by Microsoft, mostly for hooking purpose
 - Deprecated `{.unroll.}` pragma, was ignored by the compiler anyways, was a nop.
-<<<<<<< HEAD
-
 - Removed `asyncdispatch.newAsyncNativeSocket`, was deprecated since `0.18`.
-
-=======
 - Remove `dom.releaseEvents` and `dom.captureEvents`, was deprecated.
->>>>>>> 89a15e41
 
 ## Compiler changes
 
