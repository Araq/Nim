# v1.8.x - yyyy-mm-dd


## Changes affecting backward compatibility
- `httpclient.contentLength` default to `-1` if the Content-Length header is not set in the response, it followed Apache HttpClient(Java), http(go) and .Net HttpWebResponse(C#) behavior. Previously raise `ValueError`.  

- `addr` is now available for all addressable locations,
  `unsafeAddr` is now deprecated and an alias for `addr`.

- `io`, `assertions`, `formatfloat`, and `` dollars.`$` `` for objects are about to move out of the `system` module. You may instead import `std/syncio`, `std/assertions`, `std/formatfloat` and `std/objectdollar`.
  The `-d:nimPreviewSlimSystem` option makes these imports required.

- The `gc:v2` option is removed.

- The `mainmodule` and `m` options are removed.

- The `threads:on` option is now the default.

- Optional parameters in combination with `: body` syntax (RFC #405) are now opt-in via
  `experimental:flexibleOptionalParams`.

- The `Math.trunc` polyfill for targeting Internet Explorer was
  previously included in most JavaScript output files.
  Now, it is only included with `-d:nimJsMathTruncPolyfill`.
  If you are targeting Internet Explorer, you may choose to enable this option
  or define your own `Math.trunc` polyfill using the [`emit` pragma](https://nim-lang.org/docs/manual.html#implementation-specific-pragmas-emit-pragma).
  Nim uses `Math.trunc` for the division and modulo operators for integers.

- `shallowCopy` is removed for ARC/ORC. Use `move` when possible or combine assignment and
`sink` for optimization purposes.

- The `nimPreviewDotLikeOps` define is going to be removed or deprecated.

- The `{.this.}` pragma, deprecated since 0.19, has been removed.
- `nil` literals can no longer be directly assigned to variables or fields of `distinct` pointer types. They must be converted instead.
  ```nim
  type Foo = distinct ptr int

  # Before:
  var x: Foo = nil
  # After:
  var x: Foo = Foo(nil)
  ```
- Removed two type pragma syntaxes deprecated since 0.20, namely
  `type Foo = object {.final.}`, and `type Foo {.final.} [T] = object`.

- [Overloadable enums](https://nim-lang.github.io/Nim/manual_experimental.html#overloadable-enum-value-names)
  are no longer experimental.

- Removed the `nimIncrSeqV3` define.

- Static linking against OpenSSL versions below 1.1, previously done by
  setting `-d:openssl10`, is no longer supported.

- ORC is now the default memory management strategy. Use
  `--mm:refc` for a transition period.

## Standard library additions and changes

[//]: # "Changes:"
- OpenSSL version 3 is now supported by setting either `-d:sslVersion=3` or `-d:useOpenssl3`.
- `macros.parseExpr` and `macros.parseStmt` now accept an optional
  filename argument for more informative errors.
- Module `colors` expanded with missing colors from the CSS color standard.
  `colPaleVioletRed` and `colMediumPurple` have also been changed to match the CSS color standard.
- Fixed `lists.SinglyLinkedList` being broken after removing the last node ([#19353](https://github.com/nim-lang/Nim/pull/19353)).
- The `md5` module now works at compile time and in JavaScript.
- `std/smtp` sends `ehlo` first. If the mail server does not understand, it sends `helo` as a fallback.
- Changed `mimedb` to use an `OrderedTable` instead of `OrderedTableRef` to support `const` tables.
- `strutils.find` now uses and defaults to `last = -1` for whole string searches,
  making limiting it to just the first char (`last = 0`) valid.
- `random.rand` now works with `Ordinal`s.
<<<<<<< HEAD
- Undeprecated `os.isvalidfilename`.
=======
- `std/oids` now uses `int64` to store time internally (before it was int32), the length of
  the string form of `Oid` changes from 24 to 32.
>>>>>>> fdc6b0fb

[//]: # "Additions:"
- Added ISO 8601 week date utilities in `times`:
  - Added `IsoWeekRange`, a range type for weeks in a week-based year.
  - Added `IsoYear`, a distinct type for a week-based year in contrast to a regular year.
  - Added a `initDateTime` overload to create a datetime from an ISO week date.
  - Added `getIsoWeekAndYear` to get an ISO week number and week-based year from a datetime.
  - Added `getIsoWeeksInYear` to return the number of weeks in a week-based year.
- Added `std/oserrors` for OS error reporting. Added `std/envvars` for environment variables handling.
- Added `sep` parameter in `std/uri` to specify the query separator.
- Added bindings to [`Array.shift`](https://developer.mozilla.org/en-US/docs/Web/JavaScript/Reference/Global_Objects/Array/shift)
  and [`queueMicrotask`](https://developer.mozilla.org/en-US/docs/Web/API/queueMicrotask)
  in `jscore` for JavaScript targets.
- Added `UppercaseLetters`, `LowercaseLetters`, `PunctuationChars`, `PrintableChars` sets to `std/strutils`.
- Added `complex.sgn` for obtaining the phase of complex numbers.
- Added `insertAdjacentText`, `insertAdjacentElement`, `insertAdjacentHTML`,
  `after`, `before`, `closest`, `append`, `hasAttributeNS`, `removeAttributeNS`,
  `hasPointerCapture`, `releasePointerCapture`, `requestPointerLock`,
  `replaceChildren`, `replaceWith`, `scrollIntoViewIfNeeded`, `setHTML`,
  `toggleAttribute`, and `matches` to `std/dom`.
- Added [`jsre.hasIndices`](https://developer.mozilla.org/en-US/docs/Web/JavaScript/Reference/Global_Objects/RegExp/hasIndices)
- Added `capacity` for `string` and `seq` to return the current capacity, see https://github.com/nim-lang/RFCs/issues/460

[//]: # "Deprecations:"
- Deprecated `selfExe` for Nimscript.
- Deprecated `std/sums`.

[//]: # "Removals:"
- Removed deprecated module `parseopt2`.
- Removed deprecated module `sharedstrings`.
- Removed deprecated module `dom_extensions`.
- Removed deprecated module `LockFreeHash`.
- Removed deprecated module `events`.
- Removed deprecated `oids.oidToString`.
- Removed define `nimExperimentalAsyncjsThen` for `std/asyncjs.then` and `std/jsfetch`.
- Removed deprecated `jsre.test` and `jsre.toString`.
- Removed deprecated `math.c_frexp`.
- Removed deprecated `` httpcore.`==` ``.
- Removed deprecated `std/posix.CMSG_SPACE` and `std/posix.CMSG_LEN` that takes wrong argument types.
- Removed deprecated `osproc.poDemon`, symbol with typo.

## Language changes

- [Tag tracking](https://nim-lang.github.io/Nim/manual.html#effect-system-tag-tracking) supports the definition of forbidden tags by the `.forbids` pragma
  which can be used to disable certain effects in proc types.
- [Case statement macros](https://nim-lang.github.io/Nim/manual.html#macros-case-statement-macros) are no longer experimental,
  meaning you no longer need to enable the experimental switch `caseStmtMacros` to use them.
- Full command syntax and block arguments i.e. `foo a, b: c` are now allowed
  for the right-hand side of type definitions in type sections. Previously
  they would error with "invalid indentation".
- `defined` now accepts identifiers separated by dots, i.e. `defined(a.b.c)`.
  In the command line, this is defined as `-d:a.b.c`. Older versions can
  use accents as in ``defined(`a.b.c`)`` to access such defines.
- [Macro pragmas](https://nim-lang.github.io/Nim/manual.html#userminusdefined-pragmas-macro-pragmas) changes:
  - Templates now accept macro pragmas.
  - Macro pragmas for var/let/const sections have been redesigned in a way that works
    similarly to routine macro pragmas. The new behavior is documented in the
    [experimental manual](https://nim-lang.github.io/Nim/manual_experimental.html#extended-macro-pragmas).
  - Pragma macros on type definitions can now return `nnkTypeSection` nodes as well as `nnkTypeDef`,
    allowing multiple type definitions to be injected in place of the original type definition.

    ```nim
    import macros
    macro multiply(amount: static int, s: untyped): untyped =
      let name = $s[0].basename
      result = newNimNode(nnkTypeSection)
      for i in 1 .. amount:
        result.add(newTree(nnkTypeDef, ident(name & $i), s[1], s[2]))
    type
      Foo = object
      Bar {.multiply: 3.} = object
        x, y, z: int
      Baz = object
    # becomes
    type
      Foo = object
      Bar1 = object
        x, y, z: int
      Bar2 = object
        x, y, z: int
      Bar3 = object
        x, y, z: int
      Baz = object
    ```

- Redefining templates with the same signature implicitly was previously
  allowed to support certain macro code. A `{.redefine.}` pragma has been
  added to make this work explicitly, and a warning is generated in the case
  where it is implicit. This behavior only applies to templates, redefinition
  is generally disallowed for other symbols.

- A new form of type inference called [top-down inference](https://nim-lang.github.io/Nim/manual_experimental.html#topminusdown-type-inference)
  has been implemented for a variety of basic cases. For example, code like the following now compiles:

  ```nim
  let foo: seq[(float, byte, cstring)] = @[(1, 2, "abc")]
  ```

- `cstring` is now accepted as a selector in `case` statements, removing the
  need to convert to `string`. On the JS backend, this is translated directly
  to a `switch` statement.

## Compiler changes

- The `gc` switch has been renamed to `mm` ("memory management") in order to reflect the
  reality better. (Nim moved away from all techniques based on "tracing".)

- Defines the `gcRefc` symbol which allows writing specific code for the refc GC.

- `nim` can now compile version 1.4.0 as follows: `nim c --lib:lib --stylecheck:off compiler/nim`,
  without requiring `-d:nimVersion140` which is now a noop.

- `--styleCheck`, `--hintAsError` and `--warningAsError` now only applies to the current package.

- The switch `--nimMainPrefix:prefix` has been added to add a prefix to the names of `NimMain` and
  related functions produced on the backend. This prevents conflicts with other Nim
  static libraries.


## Tool changes

- Nim now supports Nimble version 0.14 which added support for lock-files. This is done by
  a simple configuration change setting that you can do yourself too. In `$nim/config/nim.cfg`
  replace `pkgs` by `pkgs2`.<|MERGE_RESOLUTION|>--- conflicted
+++ resolved
@@ -70,12 +70,9 @@
 - `strutils.find` now uses and defaults to `last = -1` for whole string searches,
   making limiting it to just the first char (`last = 0`) valid.
 - `random.rand` now works with `Ordinal`s.
-<<<<<<< HEAD
 - Undeprecated `os.isvalidfilename`.
-=======
 - `std/oids` now uses `int64` to store time internally (before it was int32), the length of
   the string form of `Oid` changes from 24 to 32.
->>>>>>> fdc6b0fb
 
 [//]: # "Additions:"
 - Added ISO 8601 week date utilities in `times`:
