--- conflicted
+++ resolved
@@ -218,16 +218,13 @@
   need to convert to `string`. On the JS backend, this is translated directly
   to a `switch` statement.
 
-<<<<<<< HEAD
+- Nim now supports `out` parameters and ["strict definitions"](https://nim-lang.github.io/Nim/manual_experimental.html#strict-definitions-and-nimout-parameters).
+- Nim now offers a [strict mode](https://nim-lang.github.io/Nim/manual_experimental.html#strict-case-objects) for `case objects`.
+
 - `foo a = b` now means `foo(a = b)` rather than `foo(a) = b`. This is consistent
   with the existing behavior of `foo a, b = c` meaning `foo(a, b = c)`.
   This decision was made with the assumption that the old syntax was used rarely;
   if your code used the old syntax, please be aware of this change.
-=======
-- Nim now supports `out` parameters and ["strict definitions"](https://nim-lang.github.io/Nim/manual_experimental.html#strict-definitions-and-nimout-parameters).
-- Nim now offers a [strict mode](https://nim-lang.github.io/Nim/manual_experimental.html#strict-case-objects) for `case objects`.
-
->>>>>>> f8b5464f
 
 ## Compiler changes
 
