--- conflicted
+++ resolved
@@ -15,15 +15,14 @@
   avoid conflicts with `system.default`, so named argument usage for this
   parameter like `getOrDefault(..., default = ...)` will have to be changed.
 
-<<<<<<< HEAD
-=======
+
 - With `-d:nimPreviewCheckedClose`, the `close` function in the `std/syncio` module now raises an IO exception in case of an error.
 
 - Unknown warnings and hints now gives warnings `warnUnknownNotes` instead of
 errors.
 
 - With `-d:nimPreviewAsmSemSymbol`, backticked symbols are type checked in the `asm/emit` statements.
->>>>>>> e8bf6af0
+
 
 ## Standard library additions and changes
 
