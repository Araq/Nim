--- conflicted
+++ resolved
@@ -77,10 +77,6 @@
 - Added `minIndex`, `maxIndex` and `unzip` to the `sequtils` module.
 - Added `os.isRelativeTo` to tell whether a path is relative to another
 - Added `resetOutputFormatters` to `unittest`
-<<<<<<< HEAD
-- Added `jsconsole.trace`, `jsconsole.table`, `jsconsole.exception` for JavaScript target.
-
-=======
 - Added `expectIdent` to the `macros` module.
 - Added `os.isValidFilename` that returns `true` if `filename` argument is valid for crossplatform use.
 
@@ -107,7 +103,8 @@
 - Added `times.isLeapDay`
 - Added a new module, `std / compilesettings` for querying the compiler about
   diverse configuration settings.
->>>>>>> c74cee4e
+- Added `jsconsole.trace`, `jsconsole.table`, `jsconsole.exception` for JavaScript target.
+
 
 ## Library changes
 
