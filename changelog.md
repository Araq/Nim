--- conflicted
+++ resolved
@@ -31,12 +31,9 @@
 - Removed deprecated `iup` module from stdlib, it has already moved to
   [nimble](https://github.com/nim-lang/iup).
 
-<<<<<<< HEAD
 - Removed deprecated `iup` module from stdlib, it has already moved to [nimble](https://github.com/nim-lang/iup).
 - nodejs now supports osenv: `getEnv`, `putEnv`, `envPairs`, `delEnv`, `existsEnv`
-=======
 - `doAssertRaises` now correctly handles foreign exceptions.
->>>>>>> c6ceefea
 
 ## Language changes
 
