--- conflicted
+++ resolved
@@ -201,16 +201,13 @@
 
 - Add `readLines(p: Process)` to `osproc` module for `startProcess` convenience.
 
-<<<<<<< HEAD
 - Added `heapqueue.toHeapQueue`, which creates a HeapQueue from an openArray.
   The usage is similar to procs such as `sets.toHashSet` and `tables.toTable`.
   Previously, it was necessary to create an empty HeapQueue and add items
   manually.
-=======
 - Added `intsets.toIntSet`, which creates an IntSet from an openArray. The usage
   is similar to procs such as `sets.toHashSet` and `tables.toTable`. Previously,
   it was necessary to create an empty IntSet and add items manually.
->>>>>>> d48b356e
 
 
 ## Language changes
