# v1.8.x - yyyy-mm-dd


## Changes affecting backward compatibility

- `addr` is now available for all addressable locations,
  `unsafeAddr` is now deprecated and an alias for `addr`.

- `io` and `assertions` are about to move out of the `system` module.
  You may instead import `std/syncio` and `std/assertions`.
  The `-d:nimPreviewSlimSystem` option makes these imports required.

- The `gc:v2` option is removed.

- The `threads:on` option is now the default.

- Optional parameters in combination with `: body` syntax (RFC #405) are now opt-in via
  `experimental:flexibleOptionalParams`.

- The `Math.trunc` polyfill for targeting Internet Explorer was
  previously included in most JavaScript output files.
  Now, it is only included with `-d:nimJsMathTruncPolyfill`.
  If you are targeting Internet Explorer, you may choose to enable this option
  or define your own `Math.trunc` polyfill using the [`emit` pragma](https://nim-lang.org/docs/manual.html#implementation-specific-pragmas-emit-pragma).
  Nim uses `Math.trunc` for the division and modulo operators for integers.

- `shallowCopy` is removed for ARC/ORC. Use `move` when possible or combine assignment and
`sink` for optimization purposes.

- `nimPreviewDotLikeOps` is going to be removed or deprecated.

<<<<<<< HEAD
- The `{.this.}` pragma, deprecated since 0.19, has been removed.
=======
- `nil` is no longer a valid value for distinct pointer types.
>>>>>>> 3dbf2ac9

## Standard library additions and changes

[//]: # "Changes:"
- `macros.parseExpr` and `macros.parseStmt` now accept an optional
  filename argument for more informative errors.
- Module `colors` expanded with missing colors from the CSS color standard.
  `colPaleVioletRed` and `colMediumPurple` have also been changed to match the CSS color standard.
- Fixed `lists.SinglyLinkedList` being broken after removing the last node ([#19353](https://github.com/nim-lang/Nim/pull/19353)).
- The `md5` module now works at compile time and in JavaScript.
- `std/smtp` sends `ehlo` first. If the mail server does not understand, it sends `helo` as a fallback.
- Changed `mimedb` to use an `OrderedTable` instead of `OrderedTableRef` to support `const` tables.
- `strutils.find` now uses and defaults to `last = -1` for whole string searches,
  making limiting it to just the first char (`last = 0`) valid.
- `random.rand` now works with `Ordinal`s.

[//]: # "Additions:"
- Added ISO 8601 week date utilities in `times`:
  - Added `IsoWeekRange`, a range type for weeks in a week-based year.
  - Added `IsoYear`, a distinct type for a week-based year in contrast to a regular year.
  - Added a `initDateTime` overload to create a datetime from an ISO week date.
  - Added `getIsoWeekAndYear` to get an ISO week number and week-based year from a datetime.
  - Added `getIsoWeeksInYear` to return the number of weeks in a week-based year.
- Added `std/oserrors` for OS error reporting. Added `std/envvars` for environment variables handling.
- Added `sep` parameter in `std/uri` to specify the query separator.
- Added bindings to [`Array.shift`](https://developer.mozilla.org/en-US/docs/Web/JavaScript/Reference/Global_Objects/Array/shift)
  and [`queueMicrotask`](https://developer.mozilla.org/en-US/docs/Web/API/queueMicrotask)
  in `jscore` for JavaScript targets.
- Added `UppercaseLetters`, `LowercaseLetters`, `PunctuationChars`, `PrintableChars` sets to `std/strutils`.

[//]: # "Deprecations:"
- Deprecated `selfExe` for Nimscript.
- Deprecated `std/sums`.

[//]: # "Removals:"
- Removed deprecated `std/sharedstrings`.
- Removed deprecated `oids.oidToString`.
- Removed define `nimExperimentalAsyncjsThen` for `std/asyncjs.then` and `std/jsfetch`.
- Removed deprecated `jsre.test` and `jsre.toString`.
- Removed deprecated `math.c_frexp`.
- Removed deprecated `` httpcore.`==` ``.
- Removed deprecated `std/dom_extensions`.
- Removed deprecated `std/posix.CMSG_SPACE` and `std/posix.CMSG_LEN` that takes wrong argument types.
- Removed deprecated `osproc.poDemon`, symbol with typo.

## Language changes

- [Tag tracking](https://nim-lang.github.io/Nim/manual.html#effect-system-tag-tracking) supports the definition of forbidden tags by the `.forbids` pragma
  which can be used to disable certain effects in proc types.
- [Case statement macros](https://nim-lang.github.io/Nim/manual.html#macros-case-statement-macros) are no longer experimental,
  meaning you no longer need to enable the experimental switch `caseStmtMacros` to use them.
- Full command syntax and block arguments i.e. `foo a, b: c` are now allowed
  for the right-hand side of type definitions in type sections. Previously
  they would error with "invalid indentation".
- `defined` now accepts identifiers separated by dots, i.e. `defined(a.b.c)`.
  In the command line, this is defined as `-d:a.b.c`. Older versions can
  use accents as in ``defined(`a.b.c`)`` to access such defines.
- [Macro pragmas](https://nim-lang.github.io/Nim/manual.html#userminusdefined-pragmas-macro-pragmas) changes:
  - Templates now accept macro pragmas.
  - Macro pragmas for var/let/const sections have been redesigned in a way that works
    similarly to routine macro pragmas. The new behavior is documented in the
    [experimental manual](https://nim-lang.github.io/Nim/manual_experimental.html#extended-macro-pragmas).
  - Pragma macros on type definitions can now return `nnkTypeSection` nodes as well as `nnkTypeDef`,
    allowing multiple type definitions to be injected in place of the original type definition.

    ```nim
    import macros
    macro multiply(amount: static int, s: untyped): untyped =
      let name = $s[0].basename
      result = newNimNode(nnkTypeSection)
      for i in 1 .. amount:
        result.add(newTree(nnkTypeDef, ident(name & $i), s[1], s[2]))
    type
      Foo = object
      Bar {.multiply: 3.} = object
        x, y, z: int
      Baz = object
    # becomes
    type
      Foo = object
      Bar1 = object
        x, y, z: int
      Bar2 = object
        x, y, z: int
      Bar3 = object
        x, y, z: int
      Baz = object
    ```

## Compiler changes

- The `gc` switch has been renamed to `mm` ("memory management") in order to reflect the
  reality better. (Nim moved away from all techniques based on "tracing".)
  
- Defines the `gcRefc` symbol which allows writing specific code for the refc GC.

- `nim` can now compile version 1.4.0 as follows: `nim c --lib:lib --stylecheck:off compiler/nim`,
  without requiring `-d:nimVersion140` which is now a noop.

- `--styleCheck`, `--hintAsError` and `--warningAsError` now only applies to the current package.

- The switch `--nimMainPrefix:prefix` has been added to add a prefix to the names of `NimMain` and
  related functions produced on the backend. This prevents conflicts with other Nim
  static libraries.


## Tool changes

- Nim now supports Nimble version 0.14 which added support for lock-files. This is done by
  a simple configuration change setting that you can do yourself too. In `$nim/config/nim.cfg`
  replace `pkgs` by `pkgs2`.
<|MERGE_RESOLUTION|>--- conflicted
+++ resolved
@@ -29,11 +29,8 @@
 
 - `nimPreviewDotLikeOps` is going to be removed or deprecated.
 
-<<<<<<< HEAD
 - The `{.this.}` pragma, deprecated since 0.19, has been removed.
-=======
 - `nil` is no longer a valid value for distinct pointer types.
->>>>>>> 3dbf2ac9
 
 ## Standard library additions and changes
 
