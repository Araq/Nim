# v1.6.x - yyyy-mm-dd



## Standard library additions and changes

- Make `{.requiresInit.}` pragma to work for `distinct` types.

- Added a macros `enumLen` for returning the number of items in an enum to the
  `typetraits.nim` module.

- `prelude` now works with the JavaScript target.

- Added `almostEqual` in `math` for comparing two float values using a machine epsilon.

- The JSON module can now handle integer literals and floating point literals of
  arbitrary length and precision.
  Numbers that do not fit the underlying `BiggestInt` or `BiggestFloat` fields are
  kept as string literals and one can use external BigNum libraries to handle these.
  The `parseFloat` family of functions also has now optional `rawIntegers` and
  `rawFloats` parameters that can be used to enforce that all integer or float
  literals remain in the "raw" string form so that client code can easily treat
  small and large numbers uniformly.

- Added `BackwardsIndex` overload for `JsonNode`.

- added `jsonutils.jsonTo` overload with `opt = Joptions()` param.

- Added an overload for the `collect` macro that inferes the container type based
  on the syntax of the last expression. Works with std seqs, tables and sets.

- Added `randState` template that exposes the default random number generator.
  Useful for library authors.

- Added std/enumutils module containing `genEnumCaseStmt` macro that generates
  case statement to parse string to enum.

- Removed deprecated `iup` module from stdlib, it has already moved to
  [nimble](https://github.com/nim-lang/iup).

- various functions in `httpclient` now accept `url` of type `Uri`. Moreover `request` function's
  `httpMethod` argument of type `string` was deprecated in favor of `HttpMethod` enum type.

- `nodejs` backend now supports osenv: `getEnv`, `putEnv`, `envPairs`, `delEnv`, `existsEnv`.

- Added `cmpMem` to `system`.

- `doAssertRaises` now correctly handles foreign exceptions.

- Added `asyncdispatch.activeDescriptors` that returns the number of currently
  active async event handles/file descriptors.

- `--gc:orc` is now 10% faster than previously for common workloads. If
  you have trouble with its changed behavior, compile with `-d:nimOldOrc`.


- `os.FileInfo` (returned by `getFileInfo`) now contains `blockSize`,
  determining preferred I/O block size for this file object.

- `repr` now doesn't insert trailing newline; previous behavior was very inconsistent,
  see #16034. Use `-d:nimLegacyReprWithNewline` for previous behavior.

- Added `**` to jsffi.

- `writeStackTrace` is available in JS backend now.

- Added `decodeQuery` to `std/uri`.
- `strscans.scanf` now supports parsing single characters.
- `strscans.scanTuple` added which uses `strscans.scanf` internally, returning a tuple which can be unpacked for easier usage of `scanf`.

- Added `setutils.toSet` that can take any iterable and convert it to a built-in set,
  if the iterable yields a built-in settable type.

- Added `math.isNaN`.

- `echo` and `debugEcho` will now raise `IOError` if writing to stdout fails.  Previous behavior
  silently ignored errors.  See #16366.  Use `-d:nimLegacyEchoNoRaise` for previous behavior.

- Added `jsbigints` module, arbitrary precision integers for JavaScript target.

- Added `math.copySign`.
- Added new operations for singly- and doubly linked lists: `lists.toSinglyLinkedList`
  and `lists.toDoublyLinkedList` convert from `openArray`s; `lists.copy` implements
  shallow copying; `lists.add` concatenates two lists - an O(1) variation that consumes
  its argument, `addMoved`, is also supplied.

- Added `sequtils` import to `prelude`.

- Added `euclDiv` and `euclMod` to `math`.
- Added `httpcore.is1xx` and missing HTTP codes.
- Added `jsconsole.jsAssert` for JavaScript target.

- Added `posix_utils.osReleaseFile` to get system identification from `os-release` file on Linux and the BSDs.
  https://www.freedesktop.org/software/systemd/man/os-release.html

- `math.round` now is rounded "away from zero" in JS backend which is consistent
with other backends. see #9125. Use `-d:nimLegacyJsRound` for previous behavior.
- Added `socketstream` module that wraps sockets in the stream interface

- Changed the behavior of `uri.decodeQuery` when there are unencoded `=`
  characters in the decoded values. Prior versions would raise an error. This is
  no longer the case to comply with the HTML spec and other languages
  implementations. Old behavior can be obtained with
  `-d:nimLegacyParseQueryStrict`. `cgi.decodeData` which uses the same
  underlying code is also updated the same way.


- Added `math.signbit`.

<<<<<<< HEAD
- Added `math.frexp` overload procs. Deprecate `c_frexp`, use `frexp` instead.
=======
- Removed the optional `longestMatch` parameter of the `critbits._WithPrefix` iterators (it never worked reliably)
>>>>>>> de4f2604

## Language changes

- `nimscript` now handles `except Exception as e`.

- The `cstring` doesn't support `[]=` operator in JS backend.

- nil dereference is not allowed at compile time. `cast[ptr int](nil)[]` is rejected at compile time.

- `typetraits.distinctBase` now is identity instead of error for non distinct types.

## Compiler changes

- Added `--declaredlocs` to show symbol declaration location in messages.

- Deprecated `TaintedString` and `--taintmode`.

- Source+Edit links now appear on top of every docgen'd page when
  `nim doc --git.url:url ...` is given.

- Added `nim --eval:cmd` to evaluate a command directly, see `nim --help`.

- VM now supports `addr(mystring[ind])` (index + index assignment)

- Type mismatch errors now show more context, use `-d:nimLegacyTypeMismatch` for previous
  behavior.

- Added `--hintAsError` with similar semantics as `--warningAsError`.
- TLS: OSX now uses native TLS (`--tlsEmulation:off`), TLS now works with importcpp non-POD types,
  such types must use `.cppNonPod` and `--tlsEmulation:off`should be used.

## Tool changes

- The rst parser now supports markdown table syntax.
  Known limitations:
  - cell alignment is not supported, i.e. alignment annotations in a delimiter
    row (`:---`, `:--:`, `---:`) are ignored,
  - every table row must start with `|`, e.g. `| cell 1 | cell 2 |`.<|MERGE_RESOLUTION|>--- conflicted
+++ resolved
@@ -107,11 +107,10 @@
 
 - Added `math.signbit`.
 
-<<<<<<< HEAD
+
+- Removed the optional `longestMatch` parameter of the `critbits._WithPrefix` iterators (it never worked reliably)
+
 - Added `math.frexp` overload procs. Deprecate `c_frexp`, use `frexp` instead.
-=======
-- Removed the optional `longestMatch` parameter of the `critbits._WithPrefix` iterators (it never worked reliably)
->>>>>>> de4f2604
 
 ## Language changes
 
