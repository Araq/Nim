# v1.6.x - yyyy-mm-dd



## Standard library additions and changes

- Make `{.requiresInit.}` pragma to work for `distinct` types.

- Added a macros `enumLen` for returning the number of items in an enum to the
  `typetraits.nim` module.

- `prelude` now works with the JavaScript target.

- Added `almostEqual` in `math` for comparing two float values using a machine epsilon.

- The JSON module can now handle integer literals and floating point literals of
  arbitrary length and precision.
  Numbers that do not fit the underlying `BiggestInt` or `BiggestFloat` fields are
  kept as string literals and one can use external BigNum libraries to handle these.
  The `parseFloat` family of functions also has now optional `rawIntegers` and
  `rawFloats` parameters that can be used to enforce that all integer or float
  literals remain in the "raw" string form so that client code can easily treat
  small and large numbers uniformly.

- Added `randState` template that exposes the default random number generator.
  Useful for library authors.

- Added std/enumutils module containing `genEnumCaseStmt` macro that generates
  case statement to parse string to enum.

- Removed deprecated `iup` module from stdlib, it has already moved to
  [nimble](https://github.com/nim-lang/iup).

- `doAssertRaises` now correctly handles foreign exceptions.

## Language changes

<<<<<<< HEAD
- `nimscript` now handles `except Exception as e`
=======
- The `cstring` doesn't support `[]=` operator in JS backend.

>>>>>>> 1f9bf431


## Compiler changes

- Added `--declaredlocs` to show symbol declaration location in messages.

- Source+Edit links now appear on top of every docgen'd page when
  `nim doc --git.url:url ...` is given.

- Added `nim --eval:cmd` to evaluate a command directly, see `nim --help`.



## Tool changes

- The rst parser now supports markdown table syntax.
  Known limitations:
  - cell alignment is not supported, i.e. alignment annotations in a delimiter
    row (`:---`, `:--:`, `---:`) are ignored,
  - every table row must start with `|`, e.g. `| cell 1 | cell 2 |`.<|MERGE_RESOLUTION|>--- conflicted
+++ resolved
@@ -35,12 +35,9 @@
 
 ## Language changes
 
-<<<<<<< HEAD
 - `nimscript` now handles `except Exception as e`
-=======
 - The `cstring` doesn't support `[]=` operator in JS backend.
 
->>>>>>> 1f9bf431
 
 
 ## Compiler changes
