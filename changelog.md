# x.x - xxxx-xx-xx


## Changes affecting backwards compatibility



### Breaking changes in the standard library

- `base64.encode` no longer supports `lineLen` and `newLine` use `base64.encodeMIME` instead.


### Breaking changes in the compiler

- Implicit conversions for `const` behave correctly now, meaning that code like `const SOMECONST = 0.int; procThatTakesInt32(SOMECONST)` will be illegal now.
  Simply write `const SOMECONST = 0` instead.


## Library additions

- `macros.newLit` now works for ref object types.
- `system.writeFile` has been overloaded to also support `openarray[byte]`.

## Library changes

<<<<<<< HEAD
- `asyncdispatch.drain` now properly takes into account `selector.hasPendingOperations` and only returns once all pending async operations are guaranteed to have completed.
- `asyncdispatch.drain` now consistently uses the passed timeout value for all iterations of the event loop, and not just the first iteration. This is more consistent with the other asyncdispatch apis, and allows `asyncdispatch.drain` to be more efficient.
=======
- `base64.encode` and `base64.decode` was made faster by about 50%.
- `htmlgen` adds [MathML](https://wikipedia.org/wiki/MathML) support (ISO 40314).
>>>>>>> 04903243

## Language additions



## Language changes

- Unsigned integer operators have been fixed to allow promotion of the first operand.


### Tool changes



### Compiler changes




## Bugfixes

- The `FD` variant of `selector.unregister` for `ioselector_epoll` and `ioselector_select` now properly handle the `Event.User` select event type.<|MERGE_RESOLUTION|>--- conflicted
+++ resolved
@@ -23,13 +23,10 @@
 
 ## Library changes
 
-<<<<<<< HEAD
 - `asyncdispatch.drain` now properly takes into account `selector.hasPendingOperations` and only returns once all pending async operations are guaranteed to have completed.
 - `asyncdispatch.drain` now consistently uses the passed timeout value for all iterations of the event loop, and not just the first iteration. This is more consistent with the other asyncdispatch apis, and allows `asyncdispatch.drain` to be more efficient.
-=======
 - `base64.encode` and `base64.decode` was made faster by about 50%.
 - `htmlgen` adds [MathML](https://wikipedia.org/wiki/MathML) support (ISO 40314).
->>>>>>> 04903243
 
 ## Language additions
 
