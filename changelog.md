--- conflicted
+++ resolved
@@ -76,13 +76,10 @@
 - Added the procs ``math.floorMod`` and ``math.floorDiv`` for floor based integer division.
 - Added the procs ``rationals.`div```, ``rationals.`mod```, ``rationals.floorDiv`` and ``rationals.floorMod`` for rationals.
 - Added the proc ``math.prod`` for product of elements in openArray.
-<<<<<<< HEAD
+- Added the proc ``parseBinInt`` to parse a binary integer from a string, which returns the value.
+- ``parseOct`` and ``parseBin`` in parseutils now also support the ``maxLen`` argument similar to ``parseHexInt``
 - Added the proc ``flush`` for memory mapped files.
 - Added the ``MemMapFileStream``.
-=======
-- Added the proc ``parseBinInt`` to parse a binary integer from a string, which returns the value.
-- ``parseOct`` and ``parseBin`` in parseutils now also support the ``maxLen`` argument similar to ``parseHexInt``
->>>>>>> 2d186f18
 
 ### Library changes
 
