--- conflicted
+++ resolved
@@ -10,14 +10,10 @@
 
 ## Compiler changes
 
-<<<<<<< HEAD
+- Specific warnings can now be turned into errors via `--warningAsError[X]:on|off`.
+- The `define` and `undef` pragmas have been de-deprecated.
 - JavaScript backend adds compile-time optional `let` variable declarations,
-  compile Nim with `-d:jsLet` for `let` and without for `var`,
+  compile Nim with `-d:nimJsVar` for `var` and without for `let`,
   for a transition period, for more information see https://caniuse.com/let
 
-=======
-- Specific warnings can now be turned into errors via `--warningAsError[X]:on|off`.
-- The `define` and `undef` pragmas have been de-deprecated.
->>>>>>> 3036ec9c
-
 ## Tool changes
