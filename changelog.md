--- conflicted
+++ resolved
@@ -41,7 +41,10 @@
 - Fixed `lists.SinglyLinkedList` being broken after removing the last node ([#19353](https://github.com/nim-lang/Nim/pull/19353)).
 - The `md5` module now works at compile time and in JavaScript.
 - `std/smtp` sends `ehlo` first. If the mail server does not understand, it sends `helo` as a fallback.
-<<<<<<< HEAD
+- Changed `mimedb` to use an `OrderedTable` instead of `OrderedTableRef` to support `const` tables.
+- `strutils.find` now uses and defaults to `last = -1` for whole string searches,
+  making limiting it to just the first char (`last = 0`) valid.
+- `random.rand` now works with `Ordinal`s.
 
 - Added `IsoWeekRange`, a range type to represent the number of weeks in an ISO week-based year.
 - Added `IsoYear`, a distinct int type to prevent bugs from confusing the week-based year and the regular year.
@@ -49,12 +52,6 @@
 - Added `getIsoWeekAndYear` in `times` to get an ISO week number along with the corresponding ISO week-based year from a datetime.
 - Added `getIsoWeeksInYear` in `times` to return the number of weeks in an ISO week-based year.
 - Added `capacity` for `string` and `seq` to return the current capacity, see https://github.com/nim-lang/RFCs/issues/460
-=======
-- Changed `mimedb` to use an `OrderedTable` instead of `OrderedTableRef` to support `const` tables.
-- `strutils.find` now uses and defaults to `last = -1` for whole string searches,
-  making limiting it to just the first char (`last = 0`) valid.
-- `random.rand` now works with `Ordinal`s.
-
 [//]: # "Additions:"
 - Added ISO 8601 week date utilities in `times`:
   - Added `IsoWeekRange`, a range type for weeks in a week-based year.
@@ -62,7 +59,6 @@
   - Added a `initDateTime` overload to create a datetime from an ISO week date.
   - Added `getIsoWeekAndYear` to get an ISO week number and week-based year from a datetime.
   - Added `getIsoWeeksInYear` to return the number of weeks in a week-based year.
->>>>>>> f540fd5c
 - Added `std/oserrors` for OS error reporting. Added `std/envvars` for environment variables handling.
 - Added `sep` parameter in `std/uri` to specify the query separator.
 - Added bindings to [`Array.shift`](https://developer.mozilla.org/en-US/docs/Web/JavaScript/Reference/Global_Objects/Array/shift)
