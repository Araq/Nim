# 1.2 - xxxx-xx-xx


## Changes affecting backwards compatibility

- The Nim compiler now implements a faster way to detect overflows based
  on GCC's `__builtin_sadd_overflow` family of functions. (Clang also
  supports these). Some versions of GCC lack this feature and unfortunately
  we cannot detect this case reliably. So if you get compilation errors like
  "undefined reference to `__builtin_saddll_overflow`" compile your programs
  with `-d:nimEmulateOverflowChecks`.


### Breaking changes in the standard library

- `base64.encode` no longer supports `lineLen` and `newLine`.
  Use `base64.encodeMime` instead.
- `os.splitPath()` behavior synchronized with `os.splitFile()` to return "/"
   as the dir component of "/root_sub_dir" instead of the empty string.
- `sequtils.zip` now returns a sequence of anonymous tuples i.e. those tuples
  now do not have fields named "a" and "b".
- `strutils.formatFloat` with `precision = 0` has the same behavior in all
  backends, and it is compatible with Python's behavior,
  e.g. `formatFloat(3.14159, precision = 0)` is now `3`, not `3.`.
- Global variable `lc` has been removed from sugar.nim.
- `distinctBase` has been moved from sugar.nim to typetraits and now implemented as
  compiler type trait instead of macro. `distinctBase` in sugar module is now deprecated.
- `CountTable.mget` has been removed from `tables.nim`. It didn't work, and it
  was an oversight to be included in v1.0.
- `tables.merge(CountTable, CountTable): CountTable` has been removed.
  It didn't work well together with the existing inplace version of the same proc
  (`tables.merge(var CountTable, CountTable)`).
  It was an oversight to be included in v1.0.
- `options` now treats `proc` like other pointer types, meaning `nil` proc variables
  are converted to `None`.
- `relativePath("foo", "foo")` is now `"."`, not `""`, as `""` means invalid path
  and shouldn't be conflated with `"."`; use -d:nimOldRelativePathBehavior to
  restore the old behavior
- `joinPath(a,b)` now honors trailing slashes in `b` (or `a` if `b` = "")
- `times.parse` now only uses input to compute its result, and not `now`:
  `parse("2020", "YYYY", utc())` is now `2020-01-01T00:00:00Z` instead of
  `2020-03-02T00:00:00Z` if run on 03-02; it also doesn't crash anymore when
  used on 29th, 30th, 31st of each month.
- `httpcore.==(string, HttpCode)` is now deprecated due to lack of practical
  usage. The `$` operator can be used to obtain the string form of `HttpCode`
  for comparison if desired.
- `os.walkDir` and `os.walkDirRec` now have new flag, `checkDir` (default: false).
  If it is set to true, it will throw if input dir is invalid instead of a noop
  (which is the default behaviour, as it was before this change),
  `os.walkDirRec` only throws if top-level dir is invalid, but ignores errors for
  subdirs, otherwise it would be impossible to resume iteration.


### Breaking changes in the compiler

- Implicit conversions for `const` behave correctly now, meaning that code like
  `const SOMECONST = 0.int; procThatTakesInt32(SOMECONST)` will be illegal now.
  Simply write `const SOMECONST = 0` instead.
- The `{.dynlib.}` pragma is now required for exporting symbols when making
  shared objects on POSIX and macOS, which make it consistent with the behavior
  on Windows.
- The compiler is now more strict about type conversions concerning proc
  types: Type conversions cannot be used to hide `.raise` effects or side
  effects, instead a `cast` must be used. With the flag `--useVersion:1.0` the
  old behaviour is emulated.


## Library additions

- `macros.newLit` now works for ref object types.
- `system.writeFile` has been overloaded to also support `openarray[byte]`.
- Added overloaded `strformat.fmt` macro that use specified characters as
  delimiter instead of '{' and '}'.
- introduced new procs in `tables.nim`: `OrderedTable.pop`, `CountTable.del`,
  `CountTable.pop`, `Table.pop`
- To `strtabs.nim`, added `StringTable.clear` overload that reuses the existing mode.
- Added `browsers.osOpen` const alias for the operating system specific *"open"* command.
- Added `sugar.dup` for turning in-place algorithms like `sort` and `shuffle` into
  operations that work on a copy of the data and return the mutated copy. As the existing
  `sorted` does.
- Added `sugar.collect` that does comprehension for seq/set/table collections.
- Added `sugar.capture` for capturing some local loop variables when creating a closure.
  This is an enhanced version of `closureScope`.
- Added `typetraits.tupleLen` to get number of elements of a tuple/type tuple,
  and `typetraits.get` to get the ith element of a type tuple.
- Added `typetraits.genericParams` to return a tuple of generic params from a generic instantiation
- Added `os.normalizePathEnd` for additional path sanitization.
- Added `times.fromUnixFloat,toUnixFloat`, subsecond resolution versions of `fromUnix`,`toUnixFloat`.
- Added `wrapnils` module for chains of field-access and indexing where the LHS can be nil.
  This simplifies code by reducing need for if-else branches around intermediate maybe nil values.
  E.g. `echo ?.n.typ.kind`
- Added `minIndex`, `maxIndex` and `unzip` to the `sequtils` module.
- Added `os.isRelativeTo` to tell whether a path is relative to another
- Added `resetOutputFormatters` to `unittest`
- Added `expectIdent` to the `macros` module.
- Added `os.isValidFilename` that returns `true` if `filename` argument is valid for crossplatform use.

- Added a `with` macro for easy function chaining that's available
  everywhere, there is no need to concern your APIs with returning the first argument
  to enable "chaining", instead use the dedicated macro `with` that
  was designed for it. For example:

```nim

type
  Foo = object
    col, pos: string

proc setColor(f: var Foo; r, g, b: int) = f.col = $(r, g, b)
proc setPosition(f: var Foo; x, y: float) = f.pos = $(x, y)

var f: Foo
with(f, setColor(2, 3, 4), setPosition(0.0, 1.0))
echo f

```

- Added `times.isLeapDay`
- Added a new module, `std / compilesettings` for querying the compiler about
  diverse configuration settings.
- `base64` adds URL-Safe Base64, implements RFC-4648 Section-7.
- Added `net.getPeerCertificates` and `asyncnet.getPeerCertificates` for
  retrieving the verified certificate chain of the peer we are connected to
  through an SSL-wrapped `Socket`/`AsyncSocket`.
- Added `distinctBase` overload for values: `assert 12.MyInt.distinctBase == 12`
<<<<<<< HEAD
- Added `jsconsole.trace`, `jsconsole.table`, `jsconsole.exception` for JavaScript target.
=======
- Added `browsers.openDefaultBrowser` without URL, implements IETF RFC-6694 Section-3.
>>>>>>> 46ca19ff


## Library changes

- `asyncdispatch.drain` now properly takes into account `selector.hasPendingOperations`
  and only returns once all pending async operations are guaranteed to have completed.
- `asyncdispatch.drain` now consistently uses the passed timeout value for all
  iterations of the event loop, and not just the first iteration.
  This is more consistent with the other asyncdispatch apis, and allows
  `asyncdispatch.drain` to be more efficient.
- `base64.encode` and `base64.decode` was made faster by about 50%.
- `htmlgen` adds [MathML](https://wikipedia.org/wiki/MathML) support
  (ISO 40314).
- `macros.eqIdent` is now invariant to export markers and backtick quotes.
- `htmlgen.html` allows `lang` on the `<html>` tag and common valid attributes.
- `macros.basename` and `basename=` got support for `PragmaExpr`,
  so that an expression like `MyEnum {.pure.}` is handled correctly.
- `httpclient.maxredirects` changed from `int` to `Natural`, because negative values
  serve no purpose whatsoever.
- `httpclient.newHttpClient` and `httpclient.newAsyncHttpClient` added `headers`
  argument to set initial HTTP Headers, instead of a hardcoded empty `newHttpHeader()`.
- `parseutils.parseUntil` has now a different behaviour if the `until` parameter is
  empty. This was required for intuitive behaviour of the strscans module
  (see bug #13605).
- `std/oswalkdir` was buggy, it's now deprecated and reuses `std/os` procs
- `net.newContext` now performs SSL Certificate checking on Linux and OSX.
  Define `nimDisableCertificateValidation` to disable it globally.
- new syntax for lvalue references: `var b {.byaddr.} = expr` enabled by `import pragmas`
- new module `std/stackframes`, in particular `setFrameMsg` which enables
  custom runtime annotation of stackframes, see #13351 for examples. Turn on/off via
  `--stackTraceMsgs:on/off`

## Language additions

- An `align` pragma can now be used for variables and object fields, similar
  to the `alignas` declaration modifier in C/C++.

- `=sink` type bound operator is now optional. Compiler can now use combination
  of `=destroy` and `copyMem` to move objects efficiently.

- `var a {.foo.}: MyType = expr` now lowers to `foo(a, MyType, expr)` for non builtin pragmas,
  enabling things like lvalue references, see `pragmas.byaddr`

- `macro pragmas` can now be used in type sections.

## Language changes

- Unsigned integer operators have been fixed to allow promotion of the first operand.
- Conversions to unsigned integers are unchecked at runtime, imitating earlier Nim
  versions. The documentation was improved to acknowledge this special case.
  See https://github.com/nim-lang/RFCs/issues/175 for more details.


### Tool changes

- Fix Nimpretty must not accept negative indentation argument because breaks file.


### Compiler changes

- JS target indent is all spaces, instead of mixed spaces and tabs, for
  generated JavaScript.
- The Nim compiler now supports the ``--asm`` command option for easier
  inspection of the produced assembler code.
- The Nim compiler now supports a new pragma called ``.localPassc`` to
  pass specific compiler options to the C(++) backend for the C(++) file
  that was produced from the current Nim module.
- The compiler now inferes "sink parameters". To disable this for a specific routine,
  annotate it with `.nosinks`. To disable it for a section of code, use
  `{.push sinkInference: off.}`...`{.pop.}`.
- The compiler now supports a new switch `--panics:on` that turns runtime
  errors like `IndexError` or `OverflowError` into fatal errors that **cannot**
  be caught via Nim's `try` statement. `--panics:on` can improve the
  runtime efficiency and code size of your program significantly.
- The compiler now warns about inheriting directly from `system.Exception` as
  this is **very bad** style. You should inherit from `ValueError`, `IOError`,
  `OSError` or from a different specific exception type that inherits from
  `CatchableError` and cannot be confused with a `Defect`.
- The error reporting for Nim's effect system has been improved.


## Bugfixes

- The `FD` variant of `selector.unregister` for `ioselector_epoll` and
  `ioselector_select` now properly handle the `Event.User` select event type.
- `joinPath` path normalization when `/` is the first argument works correctly:
  `assert "/" / "/a" == "/a"`. Fixed the edgecase: `assert "" / "" == ""`.
- `xmltree` now adds indentation consistently to child nodes for any number
  of children nodes.<|MERGE_RESOLUTION|>--- conflicted
+++ resolved
@@ -123,11 +123,8 @@
   retrieving the verified certificate chain of the peer we are connected to
   through an SSL-wrapped `Socket`/`AsyncSocket`.
 - Added `distinctBase` overload for values: `assert 12.MyInt.distinctBase == 12`
-<<<<<<< HEAD
+- Added `browsers.openDefaultBrowser` without URL, implements IETF RFC-6694 Section-3.
 - Added `jsconsole.trace`, `jsconsole.table`, `jsconsole.exception` for JavaScript target.
-=======
-- Added `browsers.openDefaultBrowser` without URL, implements IETF RFC-6694 Section-3.
->>>>>>> 46ca19ff
 
 
 ## Library changes
