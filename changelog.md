# v1.6.x - yyyy-mm-dd



## Standard library additions and changes

- Added `sections` iterator in `parsecfg`.

- Make custom op in macros.quote work for all statements.

- On Windows the SSL library now checks for valid certificates.
  It uses the `cacert.pem` file for this purpose which was extracted
  from `https://curl.se/ca/cacert.pem`. Besides
  the OpenSSL DLLs (e.g. libssl-1_1-x64.dll, libcrypto-1_1-x64.dll) you
  now also need to ship `cacert.pem` with your `.exe` file.


- Make `{.requiresInit.}` pragma to work for `distinct` types.

- Added a macros `enumLen` for returning the number of items in an enum to the
  `typetraits.nim` module.

- `prelude` now works with the JavaScript target.
  Added `sequtils` import to `prelude`.
  `prelude` can now be used via `include std/prelude`, but `include prelude` still works.

- Added `almostEqual` in `math` for comparing two float values using a machine epsilon.

- Added `clamp` in `math` which allows using a `Slice` to clamp to a value.

- The JSON module can now handle integer literals and floating point literals of
  arbitrary length and precision.
  Numbers that do not fit the underlying `BiggestInt` or `BiggestFloat` fields are
  kept as string literals and one can use external BigNum libraries to handle these.
  The `parseFloat` family of functions also has now optional `rawIntegers` and
  `rawFloats` parameters that can be used to enforce that all integer or float
  literals remain in the "raw" string form so that client code can easily treat
  small and large numbers uniformly.

- Added `BackwardsIndex` overload for `JsonNode`.

- added `jsonutils.jsonTo` overload with `opt = Joptions()` param.

- `json.%`,`json.to`, `jsonutils.formJson`,`jsonutils.toJson` now work with `uint|uint64`
  instead of raising (as in 1.4) or giving wrong results (as in 1.2).

- Added an overload for the `collect` macro that inferes the container type based
  on the syntax of the last expression. Works with std seqs, tables and sets.

- `jsonutils` now handles `cstring` (including as Table key).

- Added `randState` template that exposes the default random number generator.
  Useful for library authors.

- Added `std/enumutils` module. Added `genEnumCaseStmt` macro that generates case statement to parse string to enum.
  Added `items` for enums with holes.
  Added `symbolName` to return the enum symbol name ignoring the human readable name.

- Added `typetraits.HoleyEnum` for enums with holes, `OrdinalEnum` for enums without holes.

- Removed deprecated `iup` module from stdlib, it has already moved to
  [nimble](https://github.com/nim-lang/iup).

- various functions in `httpclient` now accept `url` of type `Uri`. Moreover `request` function's
  `httpMethod` argument of type `string` was deprecated in favor of `HttpMethod` enum type.

- `nodejs` backend now supports osenv: `getEnv`, `putEnv`, `envPairs`, `delEnv`, `existsEnv`.

- Added `cmpMem` to `system`.

- `doAssertRaises` now correctly handles foreign exceptions.

- Added `asyncdispatch.activeDescriptors` that returns the number of currently
  active async event handles/file descriptors.

- Added `getPort` to `asynchttpserver`.

- `--gc:orc` is now 10% faster than previously for common workloads. If
  you have trouble with its changed behavior, compile with `-d:nimOldOrc`.


- `os.FileInfo` (returned by `getFileInfo`) now contains `blockSize`,
  determining preferred I/O block size for this file object.

- Added a simpler to use `io.readChars` overload.

- `repr` now doesn't insert trailing newline; previous behavior was very inconsistent,
  see #16034. Use `-d:nimLegacyReprWithNewline` for previous behavior.

- Added `**` to jsffi.

- `writeStackTrace` is available in JS backend now.

- Added `decodeQuery` to `std/uri`.

- `strscans.scanf` now supports parsing single characters.

- `strscans.scanTuple` added which uses `strscans.scanf` internally,
  returning a tuple which can be unpacked for easier usage of `scanf`.

- Added `setutils.toSet` that can take any iterable and convert it to a built-in `set`,
  if the iterable yields a built-in settable type.

- Added `setutils.fullSet` which returns a full built-in `set` for a valid type.

- Added `setutils.complement` which returns the complement of a built-in `set`.

- Added `setutils.[]=`.

- Added `math.isNaN`.

- `echo` and `debugEcho` will now raise `IOError` if writing to stdout fails.  Previous behavior
  silently ignored errors.  See #16366.  Use `-d:nimLegacyEchoNoRaise` for previous behavior.

- Added `jsbigints` module, arbitrary precision integers for JavaScript target.

- Added `math.copySign`.

- Added new operations for singly- and doubly linked lists: `lists.toSinglyLinkedList`
  and `lists.toDoublyLinkedList` convert from `openArray`s; `lists.copy` implements
  shallow copying; `lists.add` concatenates two lists - an O(1) variation that consumes
  its argument, `addMoved`, is also supplied.

- Added `euclDiv` and `euclMod` to `math`.

- Added `httpcore.is1xx` and missing HTTP codes.

- Added `jsconsole.jsAssert` for JavaScript target.

- Added `posix_utils.osReleaseFile` to get system identification from `os-release` file on Linux and the BSDs.
  https://www.freedesktop.org/software/systemd/man/os-release.html

- `math.round` now is rounded "away from zero" in JS backend which is consistent
  with other backends. See #9125. Use `-d:nimLegacyJsRound` for previous behavior.

- Added `socketstream` module that wraps sockets in the stream interface

- Changed the behavior of `uri.decodeQuery` when there are unencoded `=`
  characters in the decoded values. Prior versions would raise an error. This is
  no longer the case to comply with the HTML spec and other languages
  implementations. Old behavior can be obtained with
  `-d:nimLegacyParseQueryStrict`. `cgi.decodeData` which uses the same
  underlying code is also updated the same way.

- Added `sugar.dumpToString` which improves on `sugar.dump`.

- Added `math.signbit`.

- Removed the optional `longestMatch` parameter of the `critbits._WithPrefix` iterators (it never worked reliably)

- In `lists`: renamed `append` to `add` and retained `append` as an alias;
  added `prepend` and `prependMoved` analogously to `add` and `addMoved`;
  added `remove` for `SinglyLinkedList`s.

- Deprecated `any`. See https://github.com/nim-lang/RFCs/issues/281

- Added `std/sysrand` module to get random numbers from a secure source
  provided by the operating system.

- Added optional `options` argument to `copyFile`, `copyFileToDir`, and
  `copyFileWithPermissions`. By default, on non-Windows OSes, symlinks are
  followed (copy files symlinks point to); on Windows, `options` argument is
  ignored and symlinks are skipped.

- On non-Windows OSes, `copyDir` and `copyDirWithPermissions` copy symlinks as
  symlinks (instead of skipping them as it was before); on Windows symlinks are
  skipped.

- On non-Windows OSes, `moveFile` and `moveDir` move symlinks as symlinks
  (instead of skipping them sometimes as it was before).

- Added optional `followSymlinks` argument to `setFilePermissions`.

- Added `os.isAdmin` to tell whether the caller's process is a member of the
  Administrators local group (on Windows) or a root (on POSIX).

- Added `random.initRand()` overload with no argument which uses the current time as a seed.

- Added experimental `linenoise.readLineStatus` to get line and status (e.g. ctrl-D or ctrl-C).

- Added `compilesettings.SingleValueSetting.libPath`.

- `std/wrapnils` doesn't use `experimental:dotOperators` anymore, avoiding
  issues like https://github.com/nim-lang/Nim/issues/13063 (which affected error messages)
  for modules importing `std/wrapnils`.
  Added `??.` macro which returns an `Option`.

- Added `math.frexp` overload procs. Deprecated `c_frexp`, use `frexp` instead.

- `parseopt.initOptParser` has been made available and `parseopt` has been
  added back to `prelude` for all backends. Previously `initOptParser` was
  unavailable if the `os` module did not have `paramCount` or `paramStr`,
  but the use of these in `initOptParser` were conditionally to the runtime
  arguments passed to it, so `initOptParser` has been changed to raise
  `ValueError` when the real command line is not available. `parseopt` was
  previously excluded from `prelude` for JS, as it could not be imported.

- On POSIX systems, the default signal handlers used for Nim programs (it's
  used for printing the stacktrace on fatal signals) will now re-raise the
  signal for the OS default handlers to handle.

  This lets the OS perform its default actions, which might include core
  dumping (on select signals) and notifying the parent process about the cause
  of termination.

- Added `system.prepareStrMutation` for better support of low
  level `moveMem`, `copyMem` operations for Orc's copy-on-write string
  implementation.

- `hashes.hash` now supports `object`, but can be overloaded.

- Added `std/strbasics` for high performance string operations.
  Added `strip`, `setSlice`, `add(a: var string, b: openArray[char])`.

- `hashes.hash` now supports `object`, but can be overloaded.

- Added to `wrapnils` an option-like API via `??.`, `isSome`, `get`.

- `std/options` changed `$some(3)` to `"some(3)"` instead of `"Some(3)"`
  and `$none(int)` to `"none(int)"` instead of `"None[int]"`.

- Added `algorithm.merge`.


- Added `std/jsfetch` module [Fetch](https://developer.mozilla.org/docs/Web/API/Fetch_API) wrapper for JavaScript target.

- Added `std/jsheaders` module [Headers](https://developer.mozilla.org/en-US/docs/Web/API/Headers) wrapper for JavaScript target.

- Added `std/jsformdata` module [FormData](https://developer.mozilla.org/en-US/docs/Web/API/FormData) wrapper for JavaScript target.

- `system.addEscapedChar` now renders `\r` as `\r` instead of `\c`, to be compatible
  with most other languages.

- Removed support for named procs in `sugar.=>`.

- Added `jscore.debugger` to [call any available debugging functionality, such as breakpoints.](https://developer.mozilla.org/en-US/docs/Web/JavaScript/Reference/Statements/debugger).


- Added `std/channels`.

- Added `htmlgen.portal` for [making "SPA style" pages using HTML only](https://web.dev/hands-on-portals).

- Added `ZZZ` and `ZZZZ` patterns to `times.nim` `DateTime` parsing, to match time
  zone offsets without colons, e.g. `UTC+7 -> +0700`.

<<<<<<< HEAD
- Added `std/tempfiles`.
=======
- In `std/os`, `getHomeDir`, `expandTilde`, `getTempDir`, `getConfigDir` now do not include trailing `DirSep`,
  unless `-d:nimLegacyHomeDir` is specified (for a transition period).

- Added `jsconsole.dir`, `jsconsole.dirxml`, `jsconsole.timeStamp`.

- Added dollar `$` and `len` for `jsre.RegExp`.

- Added `hasDataBuffered` to `asyncnet`.

- Added `hasClosure` to `std/typetraits`.

>>>>>>> f0587e02

## Language changes

- `nimscript` now handles `except Exception as e`.

- The `cstring` doesn't support `[]=` operator in JS backend.

- nil dereference is not allowed at compile time. `cast[ptr int](nil)[]` is rejected at compile time.

- `typetraits.distinctBase` now is identity instead of error for non distinct types.

- `os.copyFile` is now 2.5x faster on OSX, by using `copyfile` from `copyfile.h`;
  use `-d:nimLegacyCopyFile` for OSX < 10.5.

- The required name of case statement macros for the experimental
  `caseStmtMacros` feature has changed from `match` to `` `case` ``.

- `typedesc[Foo]` now renders as such instead of `type Foo` in compiler messages.

- The unary minus in `-1` is now part of the integer literal, it is now parsed as a single token.
  This implies that edge cases like `-128'i8` finally work correctly.

- Custom numeric literals (e.g. `-128'bignum`) are now supported.

- Tuple expressions are now parsed consistently as
  `nnkTupleConstr` node. Will affect macros expecting nodes to be of `nnkPar`.

- `nim e` now accepts arbitrary file extensions for the nimscript file,
  although `.nims` is still the preferred extension in general.

## Compiler changes

- Added `--declaredlocs` to show symbol declaration location in messages.

- Deprecated `TaintedString` and `--taintmode`.

- Deprecated `--nilseqs` which is now a noop.

- Added `--spellSuggest` to show spelling suggestions on typos.

- Source+Edit links now appear on top of every docgen'd page when
  `nim doc --git.url:url ...` is given.

- Added `nim --eval:cmd` to evaluate a command directly, see `nim --help`.

- VM now supports `addr(mystring[ind])` (index + index assignment)

- Type mismatch errors now show more context, use `-d:nimLegacyTypeMismatch` for previous
  behavior.

- Added `--hintAsError` with similar semantics as `--warningAsError`.

- TLS: OSX now uses native TLS (`--tlsEmulation:off`), TLS now works with importcpp non-POD types,
  such types must use `.cppNonPod` and `--tlsEmulation:off`should be used.

- Now array literals(JS backend) uses JS typed arrays when the corresponding js typed array exists, for example `[byte(1), 2, 3]` generates `new Uint8Array([1, 2, 3])`.

- docgen: rst files can now use single backticks instead of double backticks and correctly render
  in both rst2html (as before) as well as common tools rendering rst directly (e.g. github), by
  adding: `default-role:: code` directive inside the rst file, which is now handled by rst2html.

- Added `-d:nimStrictMode` in CI in several places to ensure code doesn't have certain hints/warnings

- Added `then`, `catch` to `asyncjs`, for now hidden behind `-d:nimExperimentalAsyncjsThen`.

- `--newruntime` and `--refchecks` are deprecated.

- Added `unsafeIsolate` and `extract` to `std/isolation`.

- `--hint:CC` now goes to stderr (like all other hints) instead of stdout.


## Tool changes

- The rst parser now supports markdown table syntax.
  Known limitations:
  - cell alignment is not supported, i.e. alignment annotations in a delimiter
    row (`:---`, `:--:`, `---:`) are ignored,
  - every table row must start with `|`, e.g. `| cell 1 | cell 2 |`.

- `fusion` is now un-bundled from nim, `./koch fusion` will
  install it via nimble at a fixed hash.<|MERGE_RESOLUTION|>--- conflicted
+++ resolved
@@ -243,9 +243,7 @@
 - Added `ZZZ` and `ZZZZ` patterns to `times.nim` `DateTime` parsing, to match time
   zone offsets without colons, e.g. `UTC+7 -> +0700`.
 
-<<<<<<< HEAD
 - Added `std/tempfiles`.
-=======
 - In `std/os`, `getHomeDir`, `expandTilde`, `getTempDir`, `getConfigDir` now do not include trailing `DirSep`,
   unless `-d:nimLegacyHomeDir` is specified (for a transition period).
 
@@ -257,7 +255,6 @@
 
 - Added `hasClosure` to `std/typetraits`.
 
->>>>>>> f0587e02
 
 ## Language changes
 
