--- conflicted
+++ resolved
@@ -25,16 +25,13 @@
 
 ## Library additions
 
-<<<<<<< HEAD
 - Added `macros.quoteAst` as a candidate to replace `quote do`.
-=======
 - `encodings.getCurrentEncoding` now distinguishes between the console's
   encoding and the OS's encoding. This distinction is only meaningful on
   Windows.
 - Added `system.getOsFileHandle` which is usually more useful
   than `system.getFileHandle`. This distinction is only meaningful on
   Windows.
->>>>>>> ce7f29e8
 
 ## Library changes
 
