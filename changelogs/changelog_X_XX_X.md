--- conflicted
+++ resolved
@@ -13,15 +13,10 @@
 
 - Changed `example.foo` to take additional `bar` parameter.
 
-<<<<<<< HEAD
-=======
-- Added support for evaluating parenthesised expressions in strformat
-
->>>>>>> 5c12c711
 ## Language changes
 
 
 ## Compiler changes
 
 
-## Tool changes
+## Tool changes