--- conflicted
+++ resolved
@@ -100,13 +100,8 @@
 pkg "nimcrypto", "nim r --path:. tests/testall.nim" # `--path:.` workaround needed, see D20210308T165435
 pkg "NimData", "nim c -o:nimdataa src/nimdata.nim"
 pkg "nimes", "nim c src/nimes.nim"
-<<<<<<< HEAD
-# pkg "nimfp", "nim c -o:nfp -r src/fp.nim"  # see https://github.com/nim-lang/Nim/pull/19775
-pkg "nimgame2", "nim c nimgame2/nimgame.nim"
-=======
 pkg "nimfp", "nim c -o:nfp -r src/fp.nim"
 pkg "nimgame2", "nim c --mm:refc nimgame2/nimgame.nim"
->>>>>>> 25cb19a8
   # XXX Doesn't work with deprecated 'randomize', will create a PR.
 pkg "nimgen", "nim c -o:nimgenn -r src/nimgen/runcfg.nim"
 pkg "nimlsp"
@@ -115,13 +110,8 @@
 pkg "nimph", "nimble test", "https://github.com/disruptek/nimph", allowFailure = true
 pkg "nimPNG", useHead = true
 pkg "nimpy", "nim c -r tests/nimfrompy.nim"
-<<<<<<< HEAD
-pkg "nimquery"
-# pkg "nimsl"  # see https://github.com/nim-lang/Nim/pull/19775
-=======
 pkg "nimquery", url = "https://github.com/nim-lang/nimquery", useHead = true
 pkg "nimsl"
->>>>>>> 25cb19a8
 pkg "nimsvg"
 pkg "nimterop", "nimble minitest"
 pkg "nimwc", "nim c nimwc.nim"
@@ -160,11 +150,7 @@
 pkg "telebot", "nim c -o:tbot -r src/telebot.nim"
 pkg "tempdir"
 pkg "templates"
-<<<<<<< HEAD
-# pkg "tensordsl", "nim c -r tests/tests.nim", "https://krux02@bitbucket.org/krux02/tensordslnim.git"  # see https://github.com/nim-lang/Nim/pull/19775
-=======
 pkg "tensordsl", "nim c -r --mm:refc tests/tests.nim", "https://krux02@bitbucket.org/krux02/tensordslnim.git"
->>>>>>> 25cb19a8
 pkg "terminaltables", "nim c src/terminaltables.nim"
 pkg "termstyle", "nim c -r termstyle.nim"
 pkg "timeit"
