--- conflicted
+++ resolved
@@ -23,9 +23,6 @@
 ## many options and tweaking, but you are not limited to snippets and can
 ## generate `LaTeX documents <https://en.wikipedia.org/wiki/LaTeX>`_ too.
 ##
-<<<<<<< HEAD
-## **Note:** Import `packages/docutils/rstgen` to use this module
-=======
 ## `Docutils configuration files`_ are not supported. Instead HTML generation
 ## can be tweaked by editing file ``config/nimdoc.cfg``.
 ##
@@ -43,7 +40,7 @@
 ##   can be done by simply searching for [footnoteName].
 ##
 ## .. Tip: Import ``packages/docutils/rstgen`` to use this module
->>>>>>> 35bd39a9
+
 
 import strutils, os, hashes, strtabs, rstast, rst, highlite, tables, sequtils,
   algorithm, parseutils
