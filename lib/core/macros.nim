#
#
#            Nim's Runtime Library
#        (c) Copyright 2015 Andreas Rumpf
#
#    See the file "copying.txt", included in this
#    distribution, for details about the copyright.
#

include "system/inclrtl"

## This module contains the interface to the compiler's abstract syntax
## tree (`AST`:idx:). Macros operate on this tree.

## .. include:: ../../doc/astspec.txt

type
  NimNodeKind* = enum
    nnkNone, nnkEmpty, nnkIdent, nnkSym,
    nnkType, nnkCharLit, nnkIntLit, nnkInt8Lit,
    nnkInt16Lit, nnkInt32Lit, nnkInt64Lit, nnkUIntLit, nnkUInt8Lit,
    nnkUInt16Lit, nnkUInt32Lit, nnkUInt64Lit, nnkFloatLit,
    nnkFloat32Lit, nnkFloat64Lit, nnkFloat128Lit, nnkStrLit, nnkRStrLit,
    nnkTripleStrLit, nnkNilLit, nnkComesFrom, nnkDotCall,
    nnkCommand, nnkCall, nnkCallStrLit, nnkInfix,
    nnkPrefix, nnkPostfix, nnkHiddenCallConv,
    nnkExprEqExpr,
    nnkExprColonExpr, nnkIdentDefs, nnkVarTuple,
    nnkPar, nnkObjConstr, nnkCurly, nnkCurlyExpr,
    nnkBracket, nnkBracketExpr, nnkPragmaExpr, nnkRange,
    nnkDotExpr, nnkCheckedFieldExpr, nnkDerefExpr, nnkIfExpr,
    nnkElifExpr, nnkElseExpr, nnkLambda, nnkDo, nnkAccQuoted,
    nnkTableConstr, nnkBind,
    nnkClosedSymChoice,
    nnkOpenSymChoice,
    nnkHiddenStdConv,
    nnkHiddenSubConv, nnkConv, nnkCast, nnkStaticExpr,
    nnkAddr, nnkHiddenAddr, nnkHiddenDeref, nnkObjDownConv,
    nnkObjUpConv, nnkChckRangeF, nnkChckRange64, nnkChckRange,
    nnkStringToCString, nnkCStringToString, nnkAsgn,
    nnkFastAsgn, nnkGenericParams, nnkFormalParams, nnkOfInherit,
    nnkImportAs, nnkProcDef, nnkMethodDef, nnkConverterDef,
    nnkMacroDef, nnkTemplateDef, nnkIteratorDef, nnkOfBranch,
    nnkElifBranch, nnkExceptBranch, nnkElse,
    nnkAsmStmt, nnkPragma, nnkPragmaBlock, nnkIfStmt, nnkWhenStmt,
    nnkForStmt, nnkParForStmt, nnkWhileStmt, nnkCaseStmt,
    nnkTypeSection, nnkVarSection, nnkLetSection, nnkConstSection,
    nnkConstDef, nnkTypeDef,
    nnkYieldStmt, nnkDefer, nnkTryStmt, nnkFinally, nnkRaiseStmt,
    nnkReturnStmt, nnkBreakStmt, nnkContinueStmt, nnkBlockStmt, nnkStaticStmt,
    nnkDiscardStmt, nnkStmtList,
    nnkImportStmt,
    nnkImportExceptStmt,
    nnkExportStmt,
    nnkExportExceptStmt,
    nnkFromStmt,
    nnkIncludeStmt,
    nnkBindStmt, nnkMixinStmt, nnkUsingStmt,
    nnkCommentStmt, nnkStmtListExpr, nnkBlockExpr,
    nnkStmtListType, nnkBlockType,
    nnkWith, nnkWithout,
    nnkTypeOfExpr, nnkObjectTy,
    nnkTupleTy, nnkTupleClassTy, nnkTypeClassTy, nnkStaticTy,
    nnkRecList, nnkRecCase, nnkRecWhen,
    nnkRefTy, nnkPtrTy, nnkVarTy,
    nnkConstTy, nnkMutableTy,
    nnkDistinctTy,
    nnkProcTy,
    nnkIteratorTy,         # iterator type
    nnkSharedTy,           # 'shared T'
    nnkEnumTy,
    nnkEnumFieldDef,
    nnkArglist, nnkPattern
    nnkReturnToken,
    nnkClosure,
    nnkGotoState,
    nnkState,
    nnkBreakState,
    nnkFuncDef

  NimNodeKinds* = set[NimNodeKind]
  NimTypeKind* = enum  # some types are no longer used, see ast.nim
    ntyNone, ntyBool, ntyChar, ntyEmpty,
    ntyAlias, ntyNil, ntyExpr, ntyStmt,
    ntyTypeDesc, ntyGenericInvocation, ntyGenericBody, ntyGenericInst,
    ntyGenericParam, ntyDistinct, ntyEnum, ntyOrdinal,
    ntyArray, ntyObject, ntyTuple, ntySet,
    ntyRange, ntyPtr, ntyRef, ntyVar,
    ntySequence, ntyProc, ntyPointer, ntyOpenArray,
    ntyString, ntyCString, ntyForward, ntyInt,
    ntyInt8, ntyInt16, ntyInt32, ntyInt64,
    ntyFloat, ntyFloat32, ntyFloat64, ntyFloat128,
    ntyUInt, ntyUInt8, ntyUInt16, ntyUInt32, ntyUInt64,
    ntyUnused0, ntyUnused1, ntyUnused2,
    ntyVarargs,
    ntyUnused,
    ntyError,
    ntyBuiltinTypeClass, ntyUserTypeClass, ntyUserTypeClassInst,
    ntyCompositeTypeClass, ntyInferred, ntyAnd, ntyOr, ntyNot,
    ntyAnything, ntyStatic, ntyFromExpr, ntyOpt, ntyVoid

  TNimTypeKinds* {.deprecated.} = set[NimTypeKind]
  NimSymKind* = enum
    nskUnknown, nskConditional, nskDynLib, nskParam,
    nskGenericParam, nskTemp, nskModule, nskType, nskVar, nskLet,
    nskConst, nskResult,
    nskProc, nskFunc, nskMethod, nskIterator,
    nskConverter, nskMacro, nskTemplate, nskField,
    nskEnumField, nskForVar, nskLabel,
    nskStub

  TNimSymKinds* {.deprecated.} = set[NimSymKind]

type
  NimIdent* = object of RootObj
    ## represents a Nim identifier in the AST. **Note**: This is only
    ## rarely useful, for identifier construction from a string
    ## use ``ident"abc"``.

  NimSymObj = object # hidden
  NimSym* = ref NimSymObj
    ## represents a Nim *symbol* in the compiler; a *symbol* is a looked-up
    ## *ident*.

{.deprecated: [TNimrodNodeKind: NimNodeKind, TNimNodeKinds: NimNodeKinds,
    TNimrodTypeKind: NimTypeKind, TNimrodSymKind: NimSymKind,
    TNimrodIdent: NimIdent, PNimrodSymbol: NimSym].}

const
  nnkLiterals* = {nnkCharLit..nnkNilLit}
  nnkCallKinds* = {nnkCall, nnkInfix, nnkPrefix, nnkPostfix, nnkCommand,
                   nnkCallStrLit}
  nnkPragmaCallKinds = {nnkExprColonExpr, nnkCall, nnkCallStrLit}

proc `!`*(s: string): NimIdent {.magic: "StrToIdent", noSideEffect, deprecated.}
  ## constructs an identifier from the string `s`
  ## **Deprecated since version 0.18.0**: Use ``toNimIdent`` instead.

proc toNimIdent*(s: string): NimIdent {.magic: "StrToIdent", noSideEffect.}
  ## constructs an identifier from the string `s`

proc `$`*(i: NimIdent): string {.magic: "IdentToStr", noSideEffect.}
  ## converts a Nim identifier to a string

proc `$`*(s: NimSym): string {.magic: "IdentToStr", noSideEffect.}
  ## converts a Nim symbol to a string

proc `==`*(a, b: NimIdent): bool {.magic: "EqIdent", noSideEffect.}
  ## compares two Nim identifiers

proc `==`*(a, b: NimNode): bool {.magic: "EqNimrodNode", noSideEffect.}
  ## compares two Nim nodes

proc `==`*(a, b: NimSym): bool {.magic: "EqNimrodNode", noSideEffect.}
  ## compares two Nim symbols

proc sameType*(a, b: NimNode): bool {.magic: "SameNodeType", noSideEffect.} =
  ## compares two Nim nodes' types. Return true if the types are the same,
  ## eg. true when comparing alias with original type.
  discard

proc len*(n: NimNode): int {.magic: "NLen", noSideEffect.}
  ## returns the number of children of `n`.

proc `[]`*(n: NimNode, i: int): NimNode {.magic: "NChild", noSideEffect.}
  ## get `n`'s `i`'th child.

proc `[]`*(n: NimNode, i: BackwardsIndex): NimNode = n[n.len - i.int]
  ## get `n`'s `i`'th child.

proc `[]=`*(n: NimNode, i: int, child: NimNode) {.magic: "NSetChild",
  noSideEffect.}
  ## set `n`'s `i`'th child to `child`.

proc `[]=`*(n: NimNode, i: BackwardsIndex, child: NimNode) =
  ## set `n`'s `i`'th child to `child`.
  n[n.len - i.int] = child

proc add*(father, child: NimNode): NimNode {.magic: "NAdd", discardable,
  noSideEffect, locks: 0.}
  ## Adds the `child` to the `father` node. Returns the
  ## father node so that calls can be nested.

proc add*(father: NimNode, children: varargs[NimNode]): NimNode {.
  magic: "NAddMultiple", discardable, noSideEffect, locks: 0.}
  ## Adds each child of `children` to the `father` node.
  ## Returns the `father` node so that calls can be nested.

proc del*(father: NimNode, idx = 0, n = 1) {.magic: "NDel", noSideEffect.}
  ## deletes `n` children of `father` starting at index `idx`.

proc kind*(n: NimNode): NimNodeKind {.magic: "NKind", noSideEffect.}
  ## returns the `kind` of the node `n`.

proc intVal*(n: NimNode): BiggestInt {.magic: "NIntVal", noSideEffect.}

proc floatVal*(n: NimNode): BiggestFloat {.magic: "NFloatVal", noSideEffect.}
proc symbol*(n: NimNode): NimSym {.magic: "NSymbol", noSideEffect.}
proc ident*(n: NimNode): NimIdent {.magic: "NIdent", noSideEffect.}

proc getType*(n: NimNode): NimNode {.magic: "NGetType", noSideEffect.}
  ## with 'getType' you can access the node's `type`:idx:. A Nim type is
  ## mapped to a Nim AST too, so it's slightly confusing but it means the same
  ## API can be used to traverse types. Recursive types are flattened for you
  ## so there is no danger of infinite recursions during traversal. To
  ## resolve recursive types, you have to call 'getType' again. To see what
  ## kind of type it is, call `typeKind` on getType's result.

proc getType*(n: typedesc): NimNode {.magic: "NGetType", noSideEffect.}
  ## Returns the Nim type node for given type. This can be used to turn macro
  ## typedesc parameter into proper NimNode representing type, since typedesc
  ## are an exception in macro calls - they are not mapped implicitly to
  ## NimNode like any other arguments.

proc typeKind*(n: NimNode): NimTypeKind {.magic: "NGetType", noSideEffect.}
  ## Returns the type kind of the node 'n' that should represent a type, that
  ## means the node should have been obtained via `getType`.

proc getTypeInst*(n: NimNode): NimNode {.magic: "NGetType", noSideEffect.}
  ## Like getType except it includes generic parameters for a specific instance

proc getTypeInst*(n: typedesc): NimNode {.magic: "NGetType", noSideEffect.}
  ## Like getType except it includes generic parameters for a specific instance

proc getTypeImpl*(n: NimNode): NimNode {.magic: "NGetType", noSideEffect.}
  ## Like getType except it includes generic parameters for the implementation

proc getTypeImpl*(n: typedesc): NimNode {.magic: "NGetType", noSideEffect.}
  ## Like getType except it includes generic parameters for the implementation

proc strVal*(n: NimNode): string  {.magic: "NStrVal", noSideEffect.}

proc `intVal=`*(n: NimNode, val: BiggestInt) {.magic: "NSetIntVal", noSideEffect.}
proc `floatVal=`*(n: NimNode, val: BiggestFloat) {.magic: "NSetFloatVal", noSideEffect.}
proc `symbol=`*(n: NimNode, val: NimSym) {.magic: "NSetSymbol", noSideEffect.}
proc `ident=`*(n: NimNode, val: NimIdent) {.magic: "NSetIdent", noSideEffect.}
#proc `typ=`*(n: NimNode, typ: typedesc) {.magic: "NSetType".}
# this is not sound! Unfortunately forbidding 'typ=' is not enough, as you
# can easily do:
#   let bracket = semCheck([1, 2])
#   let fake = semCheck(2.0)
#   bracket[0] = fake  # constructs a mixed array with ints and floats!

proc `strVal=`*(n: NimNode, val: string) {.magic: "NSetStrVal", noSideEffect.}

proc newNimNode*(kind: NimNodeKind,
                 lineInfoFrom: NimNode = nil): NimNode
  {.magic: "NNewNimNode", noSideEffect.}
  ## Creates a new AST node of the specified kind.
  ##
  ## The ``lineInfoFrom`` parameter is used for line information when the
  ## produced code crashes. You should ensure that it is set to a node that
  ## you are transforming.

proc copyNimNode*(n: NimNode): NimNode {.magic: "NCopyNimNode", noSideEffect.}
proc copyNimTree*(n: NimNode): NimNode {.magic: "NCopyNimTree", noSideEffect.}

proc getImpl*(s: NimSym): NimNode {.magic: "GetImpl", noSideEffect.} =
  ## retrieve the implementation of a symbol `s`. `s` can be a routine or a
  ## const.
  discard

proc error*(msg: string, n: NimNode = nil) {.magic: "NError", benign.}
  ## writes an error message at compile time

proc warning*(msg: string) {.magic: "NWarning", benign.}
  ## writes a warning message at compile time

proc hint*(msg: string) {.magic: "NHint", benign.}
  ## writes a hint message at compile time

proc newStrLitNode*(s: string): NimNode {.compileTime, noSideEffect.} =
  ## creates a string literal node from `s`
  result = newNimNode(nnkStrLit)
  result.strVal = s

proc newCommentStmtNode*(s: string): NimNode {.compileTime, noSideEffect.} =
  ## creates a comment statement node
  result = newNimNode(nnkCommentStmt)
  result.strVal = s

proc newIntLitNode*(i: BiggestInt): NimNode {.compileTime.} =
  ## creates a int literal node from `i`
  result = newNimNode(nnkIntLit)
  result.intVal = i

proc newFloatLitNode*(f: BiggestFloat): NimNode {.compileTime.} =
  ## creates a float literal node from `f`
  result = newNimNode(nnkFloatLit)
  result.floatVal = f

proc newIdentNode*(i: NimIdent): NimNode {.compileTime.} =
  ## creates an identifier node from `i`
  result = newNimNode(nnkIdent)
  result.ident = i

proc newIdentNode*(i: string): NimNode {.compileTime.} =
  ## creates an identifier node from `i`
  result = newNimNode(nnkIdent)
  result.ident = toNimIdent i


type
  BindSymRule* = enum    ## specifies how ``bindSym`` behaves
    brClosed,            ## only the symbols in current scope are bound
    brOpen,              ## open wrt overloaded symbols, but may be a single
                         ## symbol if not ambiguous (the rules match that of
                         ## binding in generics)
    brForceOpen          ## same as brOpen, but it will always be open even
                         ## if not ambiguous (this cannot be achieved with
                         ## any other means in the language currently)

{.deprecated: [TBindSymRule: BindSymRule].}

proc bindSym*(ident: string, rule: BindSymRule = brClosed): NimNode {.
              magic: "NBindSym", noSideEffect.}
  ## creates a node that binds `ident` to a symbol node. The bound symbol
  ## may be an overloaded symbol.
  ## If ``rule == brClosed`` either an ``nkClosedSymChoice`` tree is
  ## returned or ``nkSym`` if the symbol is not ambiguous.
  ## If ``rule == brOpen`` either an ``nkOpenSymChoice`` tree is
  ## returned or ``nkSym`` if the symbol is not ambiguous.
  ## If ``rule == brForceOpen`` always an ``nkOpenSymChoice`` tree is
  ## returned even if the symbol is not ambiguous.

proc genSym*(kind: NimSymKind = nskLet; ident = ""): NimNode {.
  magic: "NGenSym", noSideEffect.}
  ## generates a fresh symbol that is guaranteed to be unique. The symbol
  ## needs to occur in a declaration context.

proc callsite*(): NimNode {.magic: "NCallSite", benign.}
  ## returns the AST of the invocation expression that invoked this macro.

proc toStrLit*(n: NimNode): NimNode {.compileTime.} =
  ## converts the AST `n` to the concrete Nim code and wraps that
  ## in a string literal node
  return newStrLitNode(repr(n))

type
  LineInfo* = object
    filename*: string
    line*,column*: int

proc `$`*(arg: Lineinfo): string =
  result = arg.filename & "(" & $arg.line & ", " & $arg.column & ")"

#proc lineinfo*(n: NimNode): LineInfo {.magic: "NLineInfo", noSideEffect.}
  ## returns the position the node appears in the original source file
  ## in the form filename(line, col)

proc getLine(arg: NimNode): int {.magic: "NLineInfo", noSideEffect.}
proc getColumn(arg: NimNode): int {.magic: "NLineInfo", noSideEffect.}
proc getFile(arg: NimNode): string {.magic: "NLineInfo", noSideEffect.}

proc lineInfoObj*(n: NimNode): LineInfo {.compileTime.} =
  result.filename = n.getFile
  result.line = n.getLine
  result.column = n.getColumn

proc lineInfo*(arg: NimNode): string {.compileTime.} =
  $arg.lineInfoObj

proc internalParseExpr(s: string): NimNode {.
  magic: "ParseExprToAst", noSideEffect.}

proc internalParseStmt(s: string): NimNode {.
  magic: "ParseStmtToAst", noSideEffect.}

proc internalErrorFlag*(): string {.magic: "NError", noSideEffect.}
  ## Some builtins set an error flag. This is then turned into a proper
  ## exception. **Note**: Ordinary application code should not call this.

proc parseExpr*(s: string): NimNode {.noSideEffect, compileTime.} =
  ## Compiles the passed string to its AST representation.
  ## Expects a single expression. Raises ``ValueError`` for parsing errors.
  result = internalParseExpr(s)
  let x = internalErrorFlag()
  if x.len > 0: raise newException(ValueError, x)

proc parseStmt*(s: string): NimNode {.noSideEffect, compileTime.} =
  ## Compiles the passed string to its AST representation.
  ## Expects one or more statements. Raises ``ValueError`` for parsing errors.
  result = internalParseStmt(s)
  let x = internalErrorFlag()
  if x.len > 0: raise newException(ValueError, x)

proc getAst*(macroOrTemplate: untyped): NimNode {.magic: "ExpandToAst", noSideEffect.}
  ## Obtains the AST nodes returned from a macro or template invocation.
  ## Example:
  ##
  ## .. code-block:: nim
  ##
  ##   macro FooMacro() =
  ##     var ast = getAst(BarTemplate())

proc quote*(bl: typed, op = "``"): NimNode {.magic: "QuoteAst", noSideEffect.}
  ## Quasi-quoting operator.
  ## Accepts an expression or a block and returns the AST that represents it.
  ## Within the quoted AST, you are able to interpolate NimNode expressions
  ## from the surrounding scope. If no operator is given, quoting is done using
  ## backticks. Otherwise, the given operator must be used as a prefix operator
  ## for any interpolated expression. The original meaning of the interpolation
  ## operator may be obtained by escaping it (by prefixing it with itself):
  ## e.g. `@` is escaped as `@@`, `@@` is escaped as `@@@` and so on.
  ##
  ## Example:
  ##
  ## .. code-block:: nim
  ##
  ##   macro check(ex: untyped): typed =
  ##     # this is a simplified version of the check macro from the
  ##     # unittest module.
  ##
  ##     # If there is a failed check, we want to make it easy for
  ##     # the user to jump to the faulty line in the code, so we
  ##     # get the line info here:
  ##     var info = ex.lineinfo
  ##
  ##     # We will also display the code string of the failed check:
  ##     var expString = ex.toStrLit
  ##
  ##     # Finally we compose the code to implement the check:
  ##     result = quote do:
  ##       if not `ex`:
  ##         echo `info` & ": Check failed: " & `expString`

proc expectKind*(n: NimNode, k: NimNodeKind) {.compileTime.} =
  ## checks that `n` is of kind `k`. If this is not the case,
  ## compilation aborts with an error message. This is useful for writing
  ## macros that check the AST that is passed to them.
  if n.kind != k: error("Expected a node of kind " & $k & ", got " & $n.kind, n)

proc expectMinLen*(n: NimNode, min: int) {.compileTime.} =
  ## checks that `n` has at least `min` children. If this is not the case,
  ## compilation aborts with an error message. This is useful for writing
  ## macros that check its number of arguments.
  if n.len < min: error("macro expects a node with " & $min & " children", n)

proc expectLen*(n: NimNode, len: int) {.compileTime.} =
  ## checks that `n` has exactly `len` children. If this is not the case,
  ## compilation aborts with an error message. This is useful for writing
  ## macros that check its number of arguments.
  if n.len != len: error("macro expects a node with " & $len & " children", n)

proc expectLen*(n: NimNode, min, max: int) {.compileTime.} =
  ## checks that `n` has a number of children in the range ``min..max``.
  ## If this is not the case, compilation aborts with an error message.
  ## This is useful for writing macros that check its number of arguments.
  if n.len < min or n.len > max:
    error("macro expects a node with " & $min & ".." & $max " children", n)

proc newTree*(kind: NimNodeKind,
              children: varargs[NimNode]): NimNode {.compileTime.} =
  ## produces a new node with children.
  result = newNimNode(kind)
  result.add(children)

proc newCall*(theProc: NimNode,
              args: varargs[NimNode]): NimNode {.compileTime.} =
  ## produces a new call node. `theProc` is the proc that is called with
  ## the arguments ``args[0..]``.
  result = newNimNode(nnkCall)
  result.add(theProc)
  result.add(args)

proc newCall*(theProc: NimIdent,
              args: varargs[NimNode]): NimNode {.compileTime.} =
  ## produces a new call node. `theProc` is the proc that is called with
  ## the arguments ``args[0..]``.
  result = newNimNode(nnkCall)
  result.add(newIdentNode(theProc))
  result.add(args)

proc newCall*(theProc: string,
              args: varargs[NimNode]): NimNode {.compileTime.} =
  ## produces a new call node. `theProc` is the proc that is called with
  ## the arguments ``args[0..]``.
  result = newNimNode(nnkCall)
  result.add(newIdentNode(theProc))
  result.add(args)

proc newLit*(c: char): NimNode {.compileTime.} =
  ## produces a new character literal node.
  result = newNimNode(nnkCharLit)
  result.intVal = ord(c)

proc newLit*(i: int): NimNode {.compileTime.} =
  ## produces a new integer literal node.
  result = newNimNode(nnkIntLit)
  result.intVal = i

proc newLit*(i: int8): NimNode {.compileTime.} =
  ## produces a new integer literal node.
  result = newNimNode(nnkInt8Lit)
  result.intVal = i

proc newLit*(i: int16): NimNode {.compileTime.} =
  ## produces a new integer literal node.
  result = newNimNode(nnkInt16Lit)
  result.intVal = i

proc newLit*(i: int32): NimNode {.compileTime.} =
  ## produces a new integer literal node.
  result = newNimNode(nnkInt32Lit)
  result.intVal = i

proc newLit*(i: int64): NimNode {.compileTime.} =
  ## produces a new integer literal node.
  result = newNimNode(nnkInt64Lit)
  result.intVal = i

proc newLit*(i: uint): NimNode {.compileTime.} =
  ## produces a new unsigned integer literal node.
  result = newNimNode(nnkUIntLit)
  result.intVal = BiggestInt(i)

proc newLit*(i: uint8): NimNode {.compileTime.} =
  ## produces a new unsigned integer literal node.
  result = newNimNode(nnkUInt8Lit)
  result.intVal = BiggestInt(i)

proc newLit*(i: uint16): NimNode {.compileTime.} =
  ## produces a new unsigned integer literal node.
  result = newNimNode(nnkUInt16Lit)
  result.intVal = BiggestInt(i)

proc newLit*(i: uint32): NimNode {.compileTime.} =
  ## produces a new unsigned integer literal node.
  result = newNimNode(nnkUInt32Lit)
  result.intVal = BiggestInt(i)

proc newLit*(i: uint64): NimNode {.compileTime.} =
  ## produces a new unsigned integer literal node.
  result = newNimNode(nnkUInt64Lit)
  result.intVal = BiggestInt(i)

proc newLit*(b: bool): NimNode {.compileTime.} =
  ## produces a new boolean literal node.
  result = if b: bindSym"true" else: bindSym"false"

when false:
  # the float type is not really a distinct type as described in https://github.com/nim-lang/Nim/issues/5875
  proc newLit*(f: float): NimNode {.compileTime.} =
    ## produces a new float literal node.
    result = newNimNode(nnkFloatLit)
    result.floatVal = f

proc newLit*(f: float32): NimNode {.compileTime.} =
  ## produces a new float literal node.
  result = newNimNode(nnkFloat32Lit)
  result.floatVal = f

proc newLit*(f: float64): NimNode {.compileTime.} =
  ## produces a new float literal node.
  result = newNimNode(nnkFloat64Lit)
  result.floatVal = f

when compiles(float128):
  proc newLit*(f: float128): NimNode {.compileTime.} =
    ## produces a new float literal node.
    result = newNimNode(nnkFloat128Lit)
    result.floatVal = f

proc newLit*(arg: object): NimNode {.compileTime.} =
  result = nnkObjConstr.newTree(arg.type.getTypeInst[1])
  for a, b in arg.fieldPairs:
    result.add nnkExprColonExpr.newTree( newIdentNode(a), newLit(b) )

proc newLit*[N,T](arg: array[N,T]): NimNode {.compileTime.} =
  result = nnkBracket.newTree
  for x in arg:
    result.add newLit(x)

proc newLit*[T](arg: seq[T]): NimNode {.compileTime.} =
  var bracket = nnkBracket.newTree
  for x in arg:
    bracket.add newLit(x)

  result = nnkCall.newTree(
    nnkBracketExpr.newTree(
      nnkAccQuoted.newTree( bindSym"@" ),
      getTypeInst( bindSym"T" )
    ),
    bracket
  )

proc newLit*(arg: tuple): NimNode {.compileTime.} =
  result = nnkPar.newTree
  for a,b in arg.fieldPairs:
    result.add nnkExprColonExpr.newTree(newIdentNode(a), newLit(b))

proc newLit*(s: string): NimNode {.compileTime.} =
  ## produces a new string literal node.
  result = newNimNode(nnkStrLit)
  result.strVal = s

proc nestList*(theProc: NimIdent,
               x: NimNode): NimNode {.compileTime.} =
  ## nests the list `x` into a tree of call expressions:
  ## ``[a, b, c]`` is transformed into ``theProc(a, theProc(c, d))``.
  var L = x.len
  result = newCall(theProc, x[L-2], x[L-1])
  for i in countdown(L-3, 0):
    # XXX the 'copyNimTree' here is necessary due to a bug in the evaluation
    # engine that would otherwise create an endless loop here. :-(
    # This could easily user code and so should be fixed in evals.nim somehow.
    result = newCall(theProc, x[i], copyNimTree(result))

proc treeRepr*(n: NimNode): string {.compileTime, benign.} =
  ## Convert the AST `n` to a human-readable tree-like string.
  ##
  ## See also `repr`, `lispRepr`, and `astGenRepr`.

  proc traverse(res: var string, level: int, n: NimNode) {.benign.} =
    for i in 0..level-1: res.add "  "
    res.add(($n.kind).substr(3))

    case n.kind
    of nnkEmpty: discard # same as nil node in this representation
    of nnkNilLit: res.add(" nil")
    of nnkCharLit..nnkInt64Lit: res.add(" " & $n.intVal)
    of nnkFloatLit..nnkFloat64Lit: res.add(" " & $n.floatVal)
    of nnkStrLit..nnkTripleStrLit: res.add(" " & $n.strVal)
    of nnkIdent: res.add(" ident\"" & $n.ident & '"')
    of nnkSym: res.add(" \"" & $n.symbol & '"')
    of nnkNone: assert false
    else:
      for j in 0..n.len-1:
        res.add "\n"
        traverse(res, level + 1, n[j])

  result = ""
  traverse(result, 0, n)

proc lispRepr*(n: NimNode): string {.compileTime, benign.} =
  ## Convert the AST `n` to a human-readable lisp-like string,
  ##
  ## See also `repr`, `treeRepr`, and `astGenRepr`.

  result = ($n.kind).substr(3)
  add(result, "(")

  case n.kind
  of nnkEmpty: discard # same as nil node in this representation
  of nnkNilLit: add(result, "nil")
  of nnkCharLit..nnkInt64Lit: add(result, $n.intVal)
  of nnkFloatLit..nnkFloat64Lit: add(result, $n.floatVal)
  of nnkStrLit..nnkTripleStrLit: add(result, $n.strVal)
  of nnkIdent: add(result, "ident\"" & $n.ident & '"')
  of nnkSym: add(result, $n.symbol)
  of nnkNone: assert false
  else:
    if n.len > 0:
      add(result, lispRepr(n[0]))
      for j in 1..n.len-1:
        add(result, ", ")
        add(result, lispRepr(n[j]))

  add(result, ")")

proc astGenRepr*(n: NimNode): string {.compileTime, benign.} =
  ## Convert the AST `n` to the code required to generate that AST. So for example
  ##
  ## .. code-block:: nim
  ##   astGenRepr:
  ##     echo "Hello world"
  ##
  ## Would output:
  ##
  ## .. code-block:: nim
  ##   nnkStmtList.newTree(
  ##     nnkCommand.newTree(
<<<<<<< HEAD
  ##       newIdentNode(!"echo"),
=======
  ##       newIdentNode("echo"),
>>>>>>> 67fd7a7f
  ##       newLit("Hello world")
  ##     )
  ##   )
  ##
  ## See also `repr`, `treeRepr`, and `lispRepr`.

  const
<<<<<<< HEAD
    NodeKinds = {nnkEmpty, nnkNilLit, nnkIdent, nnkSym, nnkNone, nnkCommentStmt}
=======
    NodeKinds = {nnkEmpty, nnkNilLit, nnkIdent, nnkSym, nnkNone}
>>>>>>> 67fd7a7f
    LitKinds = {nnkCharLit..nnkInt64Lit, nnkFloatLit..nnkFloat64Lit, nnkStrLit..nnkTripleStrLit}

  proc escape(s: string, prefix = "\"", suffix = "\""): string {.noSideEffect.} =
    ## Functions copied from strutils
    proc toHex(x: BiggestInt, len: Positive): string {.noSideEffect, rtl.} =
      const
        HexChars = "0123456789ABCDEF"
      var
        t = x
      result = newString(len)
      for j in countdown(len-1, 0):
<<<<<<< HEAD
        result[j] = HexChars[t and 0xF]
=======
        result[j] = HexChars[int(t and 0xF)]
>>>>>>> 67fd7a7f
        t = t shr 4
        # handle negative overflow
        if t == 0 and x < 0: t = -1

    result = newStringOfCap(s.len + s.len shr 2)
    result.add(prefix)
    for c in items(s):
      case c
      of '\0'..'\31', '\128'..'\255':
        add(result, "\\x")
        add(result, toHex(ord(c), 2))
      of '\\': add(result, "\\\\")
      of '\'': add(result, "\\'")
      of '\"': add(result, "\\\"")
      else: add(result, c)
    add(result, suffix)

  proc traverse(res: var string, level: int, n: NimNode) {.benign.} =
    for i in 0..level-1: res.add "  "
    if n.kind in NodeKinds:
      res.add("new" & ($n.kind).substr(3) & "Node(")
    elif n.kind in LitKinds:
      res.add("newLit(")
    else:
      res.add($n.kind)

    case n.kind
    of nnkEmpty: discard
    of nnkNilLit: res.add("nil")
    of nnkCharLit: res.add("'" & $chr(n.intVal) & "'")
    of nnkIntLit..nnkInt64Lit: res.add($n.intVal)
    of nnkFloatLit..nnkFloat64Lit: res.add($n.floatVal)
<<<<<<< HEAD
    of nnkStrLit..nnkTripleStrLit, nnkCommentStmt: res.add($n.strVal.escape())
=======
    of nnkStrLit..nnkTripleStrLit: res.add($n.strVal.escape())
>>>>>>> 67fd7a7f
    of nnkIdent: res.add(($n.ident).escape())
    of nnkSym: res.add(($n.symbol).escape())
    of nnkNone: assert false
    else:
      res.add(".newTree(")
      for j in 0..<n.len:
        res.add "\n"
        traverse(res, level + 1, n[j])
        if j != n.len-1:
          res.add(",")

      res.add("\n")
      for i in 0..level-1: res.add "  "
      res.add(")")

    if n.kind in NodeKinds+LitKinds:
      res.add(")")

  result = ""
  traverse(result, 0, n)

macro dumpTree*(s: untyped): untyped = echo s.treeRepr
  ## Accepts a block of nim code and prints the parsed abstract syntax
  ## tree using the `treeRepr` function. Printing is done *at compile time*.
  ##
  ## You can use this as a tool to explore the Nim's abstract syntax
  ## tree and to discover what kind of nodes must be created to represent
  ## a certain expression/statement.

macro dumpLisp*(s: untyped): untyped = echo s.lispRepr
  ## Accepts a block of nim code and prints the parsed abstract syntax
  ## tree using the `lispRepr` function. Printing is done *at compile time*.
  ##
  ## See `dumpTree`.

macro dumpAstGen*(s: untyped): untyped = echo s.astGenRepr
  ## Accepts a block of nim code and prints the parsed abstract syntax
  ## tree using the `astGenRepr` function. Printing is done *at compile time*.
  ##
  ## You can use this as a tool to write macros quicker by writing example
  ## outputs and then copying the snippets into the macro for modification.
  ##
  ## See `dumpTree`.

macro dumpTreeImm*(s: untyped): untyped {.deprecated.} = echo s.treeRepr
  ## Deprecated.

macro dumpLispImm*(s: untyped): untyped {.deprecated.} = echo s.lispRepr
  ## Deprecated.


proc newEmptyNode*(): NimNode {.compileTime, noSideEffect.} =
  ## Create a new empty node
  result = newNimNode(nnkEmpty)

proc newStmtList*(stmts: varargs[NimNode]): NimNode {.compileTime.}=
  ## Create a new statement list
  result = newNimNode(nnkStmtList).add(stmts)

proc newPar*(exprs: varargs[NimNode]): NimNode {.compileTime.}=
  ## Create a new parentheses-enclosed expression
  newNimNode(nnkPar).add(exprs)

proc newBlockStmt*(label, body: NimNode): NimNode {.compileTime.} =
  ## Create a new block statement with label
  return newNimNode(nnkBlockStmt).add(label, body)

proc newBlockStmt*(body: NimNode): NimNode {.compiletime.} =
  ## Create a new block: stmt
  return newNimNode(nnkBlockStmt).add(newEmptyNode(), body)

proc newVarStmt*(name, value: NimNode): NimNode {.compiletime.} =
  ## Create a new var stmt
  return newNimNode(nnkVarSection).add(
    newNimNode(nnkIdentDefs).add(name, newNimNode(nnkEmpty), value))

proc newLetStmt*(name, value: NimNode): NimNode {.compiletime.} =
  ## Create a new let stmt
  return newNimNode(nnkLetSection).add(
    newNimNode(nnkIdentDefs).add(name, newNimNode(nnkEmpty), value))

proc newConstStmt*(name, value: NimNode): NimNode {.compileTime.} =
  ## Create a new const stmt
  newNimNode(nnkConstSection).add(
    newNimNode(nnkConstDef).add(name, newNimNode(nnkEmpty), value))

proc newAssignment*(lhs, rhs: NimNode): NimNode {.compileTime.} =
  return newNimNode(nnkAsgn).add(lhs, rhs)

proc newDotExpr*(a, b: NimNode): NimNode {.compileTime.} =
  ## Create new dot expression
  ## a.dot(b) ->  `a.b`
  return newNimNode(nnkDotExpr).add(a, b)

proc newColonExpr*(a, b: NimNode): NimNode {.compileTime.} =
  ## Create new colon expression
  ## newColonExpr(a, b) ->  `a: b`
  newNimNode(nnkExprColonExpr).add(a, b)

proc newIdentDefs*(name, kind: NimNode;
                   default = newEmptyNode()): NimNode {.compileTime.} =
  ## Creates a new ``nnkIdentDefs`` node of a specific kind and value.
  ##
  ## ``nnkIdentDefs`` need to have at least three children, but they can have
  ## more: first comes a list of identifiers followed by a type and value
  ## nodes. This helper proc creates a three node subtree, the first subnode
  ## being a single identifier name. Both the ``kind`` node and ``default``
  ## (value) nodes may be empty depending on where the ``nnkIdentDefs``
  ## appears: tuple or object definitions will have an empty ``default`` node,
  ## ``let`` or ``var`` blocks may have an empty ``kind`` node if the
  ## identifier is being assigned a value. Example:
  ##
  ## .. code-block:: nim
  ##
  ##   var varSection = newNimNode(nnkVarSection).add(
  ##     newIdentDefs(ident("a"), ident("string")),
  ##     newIdentDefs(ident("b"), newEmptyNode(), newLit(3)))
  ##   # --> var
  ##   #       a: string
  ##   #       b = 3
  ##
  ## If you need to create multiple identifiers you need to use the lower level
  ## ``newNimNode``:
  ##
  ## .. code-block:: nim
  ##
  ##   result = newNimNode(nnkIdentDefs).add(
  ##     ident("a"), ident("b"), ident("c"), ident("string"),
  ##       newStrLitNode("Hello"))
  newNimNode(nnkIdentDefs).add(name, kind, default)

proc newNilLit*(): NimNode {.compileTime.} =
  ## New nil literal shortcut
  result = newNimNode(nnkNilLit)

proc last*(node: NimNode): NimNode {.compileTime.} = node[node.len-1]
  ## Return the last item in nodes children. Same as `node[^1]`


const
  RoutineNodes* = {nnkProcDef, nnkFuncDef, nnkMethodDef, nnkDo, nnkLambda,
                   nnkIteratorDef, nnkTemplateDef, nnkConverterDef}
  AtomicNodes* = {nnkNone..nnkNilLit}
  CallNodes* = {nnkCall, nnkInfix, nnkPrefix, nnkPostfix, nnkCommand,
    nnkCallStrLit, nnkHiddenCallConv}

proc expectKind*(n: NimNode; k: set[NimNodeKind]) {.compileTime.} =
  assert n.kind in k, "Expected one of " & $k & ", got " & $n.kind

proc newProc*(name = newEmptyNode(); params: openArray[NimNode] = [newEmptyNode()];
    body: NimNode = newStmtList(), procType = nnkProcDef): NimNode {.compileTime.} =
  ## shortcut for creating a new proc
  ##
  ## The ``params`` array must start with the return type of the proc,
  ## followed by a list of IdentDefs which specify the params.
  assert procType in RoutineNodes
  result = newNimNode(procType).add(
    name,
    newEmptyNode(),
    newEmptyNode(),
    newNimNode(nnkFormalParams).add(params), ##params
    newEmptyNode(),  ## pragmas
    newEmptyNode(),
    body)

proc newIfStmt*(branches: varargs[tuple[cond, body: NimNode]]):
                NimNode {.compiletime.} =
  ## Constructor for ``if`` statements.
  ##
  ## .. code-block:: nim
  ##
  ##    newIfStmt(
  ##      (Ident, StmtList),
  ##      ...
  ##    )
  ##
  result = newNimNode(nnkIfStmt)
  for i in branches:
    result.add(newNimNode(nnkElifBranch).add(i.cond, i.body))

proc newEnum*(name: NimNode, fields: openArray[NimNode],
              public, pure: bool): NimNode {.compileTime.} =

  ## Creates a new enum. `name` must be an ident. Fields are allowed to be
  ## either idents or EnumFieldDef
  ##
  ## .. code-block:: nim
  ##
  ##    newEnum(
  ##      name    = ident("Colors"),
  ##      fields  = [ident("Blue"), ident("Red")],
  ##      public  = true, pure = false)
  ##
  ##    # type Colors* = Blue Red
  ##

  expectKind name, nnkIdent
  doAssert len(fields) > 0, "Enum must contain at least one field"
  for field in fields:
    expectKind field, {nnkIdent, nnkEnumFieldDef}

  let enumBody = newNimNode(nnkEnumTy).add(newEmptyNode()).add(fields)
  var typeDefArgs = [name, newEmptyNode(), enumBody]

  if public:
    let postNode = newNimNode(nnkPostfix).add(
      newIdentNode("*"), typeDefArgs[0])

    typeDefArgs[0] = postNode

  if pure:
    let pragmaNode = newNimNode(nnkPragmaExpr).add(
      typeDefArgs[0],
      add(newNimNode(nnkPragma), newIdentNode("pure")))

    typeDefArgs[0] = pragmaNode

  let
    typeDef   = add(newNimNode(nnkTypeDef), typeDefArgs)
    typeSect  = add(newNimNode(nnkTypeSection), typeDef)

  return typeSect

proc copyChildrenTo*(src, dest: NimNode) {.compileTime.}=
  ## Copy all children from `src` to `dest`
  for i in 0 ..< src.len:
    dest.add src[i].copyNimTree

template expectRoutine(node: NimNode) =
  expectKind(node, RoutineNodes)

proc name*(someProc: NimNode): NimNode {.compileTime.} =
  someProc.expectRoutine
  result = someProc[0]
  if result.kind == nnkPostfix:
    result = result[1]
proc `name=`*(someProc: NimNode; val: NimNode) {.compileTime.} =
  someProc.expectRoutine
  someProc[0] = val

proc params*(someProc: NimNode): NimNode {.compileTime.} =
  someProc.expectRoutine
  result = someProc[3]
proc `params=`* (someProc: NimNode; params: NimNode) {.compileTime.}=
  someProc.expectRoutine
  assert params.kind == nnkFormalParams
  someProc[3] = params

proc pragma*(someProc: NimNode): NimNode {.compileTime.} =
  ## Get the pragma of a proc type
  ## These will be expanded
  someProc.expectRoutine
  result = someProc[4]
proc `pragma=`*(someProc: NimNode; val: NimNode){.compileTime.}=
  ## Set the pragma of a proc type
  someProc.expectRoutine
  assert val.kind in {nnkEmpty, nnkPragma}
  someProc[4] = val

proc addPragma*(someProc, pragma: NimNode) {.compileTime.} =
  ## Adds pragma to routine definition
  someProc.expectRoutine
  var pragmaNode = someProc.pragma
  if pragmaNode.isNil or pragmaNode.kind == nnkEmpty:
    pragmaNode = newNimNode(nnkPragma)
    someProc.pragma = pragmaNode
  pragmaNode.add(pragma)

template badNodeKind(k, f) =
  assert false, "Invalid node kind " & $k & " for macros.`" & $f & "`"

proc body*(someProc: NimNode): NimNode {.compileTime.} =
  case someProc.kind:
  of RoutineNodes:
    return someProc[6]
  of nnkBlockStmt, nnkWhileStmt:
    return someProc[1]
  of nnkForStmt:
    return someProc.last
  else:
    badNodeKind someProc.kind, "body"

proc `body=`*(someProc: NimNode, val: NimNode) {.compileTime.} =
  case someProc.kind
  of RoutineNodes:
    someProc[6] = val
  of nnkBlockStmt, nnkWhileStmt:
    someProc[1] = val
  of nnkForStmt:
    someProc[len(someProc)-1] = val
  else:
    badNodeKind someProc.kind, "body="

proc basename*(a: NimNode): NimNode {.compiletime, benign.}


proc `$`*(node: NimNode): string {.compileTime.} =
  ## Get the string of an identifier node
  case node.kind
  of nnkIdent:
    result = $node.ident
  of nnkPostfix:
    result = $node.basename.ident & "*"
  of nnkStrLit..nnkTripleStrLit:
    result = node.strVal
  of nnkSym:
    result = $node.symbol
  of nnkOpenSymChoice, nnkClosedSymChoice:
    result = $node[0]
  of nnkAccQuoted:
    result = $node[0]
  of nnkCommentStmt:
    result = node.strVal
  else:
    badNodeKind node.kind, "$"

proc ident*(name: string): NimNode {.compileTime,inline.} = newIdentNode(name)
  ## Create a new ident node from a string

iterator items*(n: NimNode): NimNode {.inline.} =
  ## Iterates over the children of the NimNode ``n``.
  for i in 0 ..< n.len:
    yield n[i]

iterator pairs*(n: NimNode): (int, NimNode) {.inline.} =
  ## Iterates over the children of the NimNode ``n`` and its indices.
  for i in 0 ..< n.len:
    yield (i, n[i])

iterator children*(n: NimNode): NimNode {.inline.} =
  ## Iterates over the children of the NimNode ``n``.
  for i in 0 ..< n.len:
    yield n[i]

template findChild*(n: NimNode; cond: untyped): NimNode {.dirty.} =
  ## Find the first child node matching condition (or nil).
  ##
  ## .. code-block:: nim
  ##   var res = findChild(n, it.kind == nnkPostfix and
  ##                          it.basename.ident == toNimIdent"foo")
  block:
    var res: NimNode
    for it in n.children:
      if cond:
        res = it
        break
    res

proc insert*(a: NimNode; pos: int; b: NimNode) {.compileTime.} =
  ## Insert node B into A at pos
  if len(a)-1 < pos:
    ## add some empty nodes first
    for i in len(a)-1..pos-2:
      a.add newEmptyNode()
    a.add b
  else:
    ## push the last item onto the list again
    ## and shift each item down to pos up one
    a.add(a[a.len-1])
    for i in countdown(len(a) - 3, pos):
      a[i + 1] = a[i]
    a[pos] = b

proc basename*(a: NimNode): NimNode =
  ## Pull an identifier from prefix/postfix expressions
  case a.kind
  of nnkIdent: return a
  of nnkPostfix, nnkPrefix: return a[1]
  else:
    quit "Do not know how to get basename of (" & treeRepr(a) & ")\n" & repr(a)

proc `basename=`*(a: NimNode; val: string) {.compileTime.}=
  case a.kind
  of nnkIdent: macros.`ident=`(a, toNimIdent val)
  of nnkPostfix, nnkPrefix: a[1] = ident(val)
  else:
    quit "Do not know how to get basename of (" & treeRepr(a) & ")\n" & repr(a)

proc postfix*(node: NimNode; op: string): NimNode {.compileTime.} =
  newNimNode(nnkPostfix).add(ident(op), node)

proc prefix*(node: NimNode; op: string): NimNode {.compileTime.} =
  newNimNode(nnkPrefix).add(ident(op), node)

proc infix*(a: NimNode; op: string;
            b: NimNode): NimNode {.compileTime.} =
  newNimNode(nnkInfix).add(ident(op), a, b)

proc unpackPostfix*(node: NimNode): tuple[node: NimNode; op: string] {.
  compileTime.} =
  node.expectKind nnkPostfix
  result = (node[1], $node[0])

proc unpackPrefix*(node: NimNode): tuple[node: NimNode; op: string] {.
  compileTime.} =
  node.expectKind nnkPrefix
  result = (node[1], $node[0])

proc unpackInfix*(node: NimNode): tuple[left: NimNode; op: string;
                                        right: NimNode] {.compileTime.} =
  assert node.kind == nnkInfix
  result = (node[1], $node[0], node[2])

proc copy*(node: NimNode): NimNode {.compileTime.} =
  ## An alias for copyNimTree().
  return node.copyNimTree()

proc cmpIgnoreStyle(a, b: cstring): int {.noSideEffect.} =
  proc toLower(c: char): char {.inline.} =
    if c in {'A'..'Z'}: result = chr(ord(c) + (ord('a') - ord('A')))
    else: result = c
  var i = 0
  var j = 0
  # first char is case sensitive
  if a[0] != b[0]: return 1
  while true:
    while a[i] == '_': inc(i)
    while b[j] == '_': inc(j) # BUGFIX: typo
    var aa = toLower(a[i])
    var bb = toLower(b[j])
    result = ord(aa) - ord(bb)
    if result != 0 or aa == '\0': break
    inc(i)
    inc(j)

proc eqIdent*(a, b: string): bool = cmpIgnoreStyle(a, b) == 0
  ## Check if two idents are identical.

proc eqIdent*(node: NimNode; s: string): bool {.compileTime.} =
  ## Check if node is some identifier node (``nnkIdent``, ``nnkSym``, etc.)
  ## is the same as ``s``. Note that this is the preferred way to check! Most
  ## other ways like ``node.ident`` are much more error-prone, unfortunately.
  case node.kind
  of nnkIdent:
    result = node.ident == toNimIdent s
  of nnkSym:
    result = eqIdent($node.symbol, s)
  of nnkOpenSymChoice, nnkClosedSymChoice:
    result = eqIdent($node[0], s)
  else:
    result = false

proc hasArgOfName*(params: NimNode; name: string): bool {.compiletime.}=
  ## Search nnkFormalParams for an argument.
  assert params.kind == nnkFormalParams
  for i in 1 ..< params.len:
    template node: untyped = params[i]
    if name.eqIdent( $ node[0]):
      return true

proc addIdentIfAbsent*(dest: NimNode, ident: string) {.compiletime.} =
  ## Add ident to dest if it is not present. This is intended for use
  ## with pragmas.
  for node in dest.children:
    case node.kind
    of nnkIdent:
      if ident.eqIdent($node): return
    of nnkExprColonExpr:
      if ident.eqIdent($node[0]): return
    else: discard
  dest.add(ident(ident))

proc boolVal*(n: NimNode): bool {.compileTime, noSideEffect.} =
  if n.kind == nnkIntLit: n.intVal != 0
  else: n == bindSym"true" # hacky solution for now

macro expandMacros*(body: typed): untyped =
  ## Expands one level of macro - useful for debugging.
  ## Can be used to inspect what happens when a macro call is expanded,
  ## without altering its result.
  ##
  ## For instance,
  ##
  ## .. code-block:: nim
  ##   import future, macros
  ##
  ##   let
  ##     x = 10
  ##     y = 20
  ##   expandMacros:
  ##     dump(x + y)
  ##
  ## will actually dump `x + y`, but at the same time will print at
  ## compile time the expansion of the ``dump`` macro, which in this
  ## case is ``debugEcho ["x + y", " = ", x + y]``.
  template inner(x: untyped): untyped = x

  result = getAst(inner(body))
  echo result.toStrLit

proc customPragmaNode(n: NimNode): NimNode =
  expectKind(n, {nnkSym, nnkDotExpr})
  if n.kind == nnkSym:
    let sym = n.symbol.getImpl()
    sym.expectRoutine()
    result = sym.pragma
  elif n.kind == nnkDotExpr:
    let typDef = getImpl(getTypeInst(n[0]).symbol)
    typDef.expectKind(nnkTypeDef)
    typDef[2].expectKind(nnkObjectTy)
    let recList = typDef[2][2]
    for identDefs in recList:
      for i in 0 .. identDefs.len - 3:
        if identDefs[i].kind == nnkPragmaExpr and 
           identDefs[i][0].kind == nnkIdent and $identDefs[i][0] == $n[1]:
          return identDefs[i][1]

macro hasCustomPragma*(n: typed, cp: typed{nkSym}): untyped =
  ## Expands to `true` if expression `n` which is expected to be `nnkDotExpr`
  ## has custom pragma `cp`.
  ##
  ## .. code-block:: nim
  ##   template myAttr() {.pragma.}
  ##   type 
  ##     MyObj = object
  ##       myField {.myAttr.}: int
  ##   var o: MyObj
  ##   assert(o.myField.hasCustomPragma(myAttr) == 0)
  let pragmaNode = customPragmaNode(n)
  for p in pragmaNode:
    if (p.kind == nnkSym and p == cp) or
        (p.kind in nnkPragmaCallKinds and p.len > 0 and p[0].kind == nnkSym and p[0] == cp):
      return newLit(true)
  return newLit(false)

macro getCustomPragmaVal*(n: typed, cp: typed{nkSym}): untyped =
  ## Expands to value of custom pragma `cp` of expression `n` which is expected
  ## to be `nnkDotExpr`.
  ##
  ## .. code-block:: nim
  ##   template serializationKey(key: string) {.pragma.}
  ##   type 
  ##     MyObj = object
  ##       myField {.serializationKey: "mf".}: int
  ##   var o: MyObj
  ##   assert(o.myField.getCustomPragmaVal(serializationKey) == "mf")
  let pragmaNode = customPragmaNode(n)
  for p in pragmaNode:
    if p.kind in nnkPragmaCallKinds and p.len > 0 and p[0].kind == nnkSym and p[0] == cp:
      return p[1]
  return newEmptyNode()


when not defined(booting):
  template emit*(e: static[string]): untyped {.deprecated.} =
    ## accepts a single string argument and treats it as nim code
    ## that should be inserted verbatim in the program
    ## Example:
    ##
    ## .. code-block:: nim
    ##   emit("echo " & '"' & "hello world".toUpper & '"')
    ##
    ## Deprecated since version 0.15 since it's so rarely useful.
    macro payload: untyped {.gensym.} =
      result = parseStmt(e)
    payload()

macro unpackVarargs*(callee: untyped; args: varargs[untyped]): untyped =
  result = newCall(callee)
  for i in 0 ..< args.len:
    result.add args[i]<|MERGE_RESOLUTION|>--- conflicted
+++ resolved
@@ -670,11 +670,7 @@
   ## .. code-block:: nim
   ##   nnkStmtList.newTree(
   ##     nnkCommand.newTree(
-<<<<<<< HEAD
-  ##       newIdentNode(!"echo"),
-=======
   ##       newIdentNode("echo"),
->>>>>>> 67fd7a7f
   ##       newLit("Hello world")
   ##     )
   ##   )
@@ -682,11 +678,7 @@
   ## See also `repr`, `treeRepr`, and `lispRepr`.
 
   const
-<<<<<<< HEAD
     NodeKinds = {nnkEmpty, nnkNilLit, nnkIdent, nnkSym, nnkNone, nnkCommentStmt}
-=======
-    NodeKinds = {nnkEmpty, nnkNilLit, nnkIdent, nnkSym, nnkNone}
->>>>>>> 67fd7a7f
     LitKinds = {nnkCharLit..nnkInt64Lit, nnkFloatLit..nnkFloat64Lit, nnkStrLit..nnkTripleStrLit}
 
   proc escape(s: string, prefix = "\"", suffix = "\""): string {.noSideEffect.} =
@@ -698,11 +690,7 @@
         t = x
       result = newString(len)
       for j in countdown(len-1, 0):
-<<<<<<< HEAD
-        result[j] = HexChars[t and 0xF]
-=======
         result[j] = HexChars[int(t and 0xF)]
->>>>>>> 67fd7a7f
         t = t shr 4
         # handle negative overflow
         if t == 0 and x < 0: t = -1
@@ -735,11 +723,7 @@
     of nnkCharLit: res.add("'" & $chr(n.intVal) & "'")
     of nnkIntLit..nnkInt64Lit: res.add($n.intVal)
     of nnkFloatLit..nnkFloat64Lit: res.add($n.floatVal)
-<<<<<<< HEAD
     of nnkStrLit..nnkTripleStrLit, nnkCommentStmt: res.add($n.strVal.escape())
-=======
-    of nnkStrLit..nnkTripleStrLit: res.add($n.strVal.escape())
->>>>>>> 67fd7a7f
     of nnkIdent: res.add(($n.ident).escape())
     of nnkSym: res.add(($n.symbol).escape())
     of nnkNone: assert false
