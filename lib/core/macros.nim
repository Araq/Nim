#
#
#            Nim's Runtime Library
#        (c) Copyright 2015 Andreas Rumpf
#
#    See the file "copying.txt", included in this
#    distribution, for details about the copyright.
#

include "system/inclrtl"
include "system/helpers"

## This module contains the interface to the compiler's abstract syntax
## tree (`AST`:idx:). Macros operate on this tree.

## .. include:: ../../doc/astspec.txt

# If you look for the implementation of the magic symbol
# ``{.magic: "Foo".}``, search for `mFoo` and `opcFoo`.

type
  NimNodeKind* = enum
    nnkNone, nnkEmpty, nnkIdent, nnkSym,
    nnkType, nnkCharLit, nnkIntLit, nnkInt8Lit,
    nnkInt16Lit, nnkInt32Lit, nnkInt64Lit, nnkUIntLit, nnkUInt8Lit,
    nnkUInt16Lit, nnkUInt32Lit, nnkUInt64Lit, nnkFloatLit,
    nnkFloat32Lit, nnkFloat64Lit, nnkFloat128Lit, nnkStrLit, nnkRStrLit,
    nnkTripleStrLit, nnkNilLit, nnkComesFrom, nnkDotCall,
    nnkCommand, nnkCall, nnkCallStrLit, nnkInfix,
    nnkPrefix, nnkPostfix, nnkHiddenCallConv,
    nnkExprEqExpr,
    nnkExprColonExpr, nnkIdentDefs, nnkVarTuple,
    nnkPar, nnkObjConstr, nnkCurly, nnkCurlyExpr,
    nnkBracket, nnkBracketExpr, nnkPragmaExpr, nnkRange,
    nnkDotExpr, nnkCheckedFieldExpr, nnkDerefExpr, nnkIfExpr,
    nnkElifExpr, nnkElseExpr, nnkLambda, nnkDo, nnkAccQuoted,
    nnkTableConstr, nnkBind,
    nnkClosedSymChoice,
    nnkOpenSymChoice,
    nnkHiddenStdConv,
    nnkHiddenSubConv, nnkConv, nnkCast, nnkStaticExpr,
    nnkAddr, nnkHiddenAddr, nnkHiddenDeref, nnkObjDownConv,
    nnkObjUpConv, nnkChckRangeF, nnkChckRange64, nnkChckRange,
    nnkStringToCString, nnkCStringToString, nnkAsgn,
    nnkFastAsgn, nnkGenericParams, nnkFormalParams, nnkOfInherit,
    nnkImportAs, nnkProcDef, nnkMethodDef, nnkConverterDef,
    nnkMacroDef, nnkTemplateDef, nnkIteratorDef, nnkOfBranch,
    nnkElifBranch, nnkExceptBranch, nnkElse,
    nnkAsmStmt, nnkPragma, nnkPragmaBlock, nnkIfStmt, nnkWhenStmt,
    nnkForStmt, nnkParForStmt, nnkWhileStmt, nnkCaseStmt,
    nnkTypeSection, nnkVarSection, nnkLetSection, nnkConstSection,
    nnkConstDef, nnkTypeDef,
    nnkYieldStmt, nnkDefer, nnkTryStmt, nnkFinally, nnkRaiseStmt,
    nnkReturnStmt, nnkBreakStmt, nnkContinueStmt, nnkBlockStmt, nnkStaticStmt,
    nnkDiscardStmt, nnkStmtList,
    nnkImportStmt,
    nnkImportExceptStmt,
    nnkExportStmt,
    nnkExportExceptStmt,
    nnkFromStmt,
    nnkIncludeStmt,
    nnkBindStmt, nnkMixinStmt, nnkUsingStmt,
    nnkCommentStmt, nnkStmtListExpr, nnkBlockExpr,
    nnkStmtListType, nnkBlockType,
    nnkWith, nnkWithout,
    nnkTypeOfExpr, nnkObjectTy,
    nnkTupleTy, nnkTupleClassTy, nnkTypeClassTy, nnkStaticTy,
    nnkRecList, nnkRecCase, nnkRecWhen,
    nnkRefTy, nnkPtrTy, nnkVarTy,
    nnkConstTy, nnkMutableTy,
    nnkDistinctTy,
    nnkProcTy,
    nnkIteratorTy,         # iterator type
    nnkSharedTy,           # 'shared T'
    nnkEnumTy,
    nnkEnumFieldDef,
    nnkArglist, nnkPattern
    nnkReturnToken,
    nnkClosure,
    nnkGotoState,
    nnkState,
    nnkBreakState,
    nnkFuncDef,
    nnkTupleConstr

  NimNodeKinds* = set[NimNodeKind]
  NimTypeKind* = enum  # some types are no longer used, see ast.nim
    ntyNone, ntyBool, ntyChar, ntyEmpty,
    ntyAlias, ntyNil, ntyExpr, ntyStmt,
    ntyTypeDesc, ntyGenericInvocation, ntyGenericBody, ntyGenericInst,
    ntyGenericParam, ntyDistinct, ntyEnum, ntyOrdinal,
    ntyArray, ntyObject, ntyTuple, ntySet,
    ntyRange, ntyPtr, ntyRef, ntyVar,
    ntySequence, ntyProc, ntyPointer, ntyOpenArray,
    ntyString, ntyCString, ntyForward, ntyInt,
    ntyInt8, ntyInt16, ntyInt32, ntyInt64,
    ntyFloat, ntyFloat32, ntyFloat64, ntyFloat128,
    ntyUInt, ntyUInt8, ntyUInt16, ntyUInt32, ntyUInt64,
    ntyUnused0, ntyUnused1, ntyUnused2,
    ntyVarargs,
    ntyUnused,
    ntyError,
    ntyBuiltinTypeClass, ntyUserTypeClass, ntyUserTypeClassInst,
    ntyCompositeTypeClass, ntyInferred, ntyAnd, ntyOr, ntyNot,
    ntyAnything, ntyStatic, ntyFromExpr, ntyOpt, ntyVoid

  TNimTypeKinds* {.deprecated.} = set[NimTypeKind]
  NimSymKind* = enum
    nskUnknown, nskConditional, nskDynLib, nskParam,
    nskGenericParam, nskTemp, nskModule, nskType, nskVar, nskLet,
    nskConst, nskResult,
    nskProc, nskFunc, nskMethod, nskIterator,
    nskConverter, nskMacro, nskTemplate, nskField,
    nskEnumField, nskForVar, nskLabel,
    nskStub

  TNimSymKinds* {.deprecated.} = set[NimSymKind]

type
  NimIdent* = object of RootObj
    ## represents a Nim identifier in the AST. **Note**: This is only
    ## rarely useful, for identifier construction from a string
    ## use ``ident"abc"``.

  NimSymObj = object # hidden
  NimSym* {.deprecated.} = ref NimSymObj
    ## represents a Nim *symbol* in the compiler; a *symbol* is a looked-up
    ## *ident*.


const
  nnkLiterals* = {nnkCharLit..nnkNilLit}
  nnkCallKinds* = {nnkCall, nnkInfix, nnkPrefix, nnkPostfix, nnkCommand,
                   nnkCallStrLit}
  nnkPragmaCallKinds = {nnkExprColonExpr, nnkCall, nnkCallStrLit}

proc `!`*(s: string): NimIdent {.magic: "StrToIdent", noSideEffect, deprecated.}
  ## constructs an identifier from the string `s`
  ## **Deprecated since version 0.18.0**: Use ``ident`` or ``newIdentNode`` instead.

proc toNimIdent*(s: string): NimIdent {.magic: "StrToIdent", noSideEffect, deprecated.}
  ## constructs an identifier from the string `s`
  ## **Deprecated since version 0.18.1**; Use ``ident`` or ``newIdentNode`` instead.

proc `==`*(a, b: NimIdent): bool {.magic: "EqIdent", noSideEffect, deprecated.}
  ## compares two Nim identifiers
  ## **Deprecated since version 0.18.1**; Use ``==`` on ``NimNode`` instead.

proc `==`*(a, b: NimNode): bool {.magic: "EqNimrodNode", noSideEffect.}
  ## compares two Nim nodes

proc `==`*(a, b: NimSym): bool {.magic: "EqNimrodNode", noSideEffect, deprecated.}
  ## compares two Nim symbols
  ## **Deprecated since version 0.18.1**; Use ```==`(NimNode,NimNode)`` instead.


proc sameType*(a, b: NimNode): bool {.magic: "SameNodeType", noSideEffect.} =
  ## compares two Nim nodes' types. Return true if the types are the same,
  ## eg. true when comparing alias with original type.
  discard

proc len*(n: NimNode): int {.magic: "NLen", noSideEffect.}
  ## returns the number of children of `n`.

proc `[]`*(n: NimNode, i: int): NimNode {.magic: "NChild", noSideEffect.}
  ## get `n`'s `i`'th child.

proc `[]`*(n: NimNode, i: BackwardsIndex): NimNode = n[n.len - i.int]
  ## get `n`'s `i`'th child.

proc `[]=`*(n: NimNode, i: int, child: NimNode) {.magic: "NSetChild",
  noSideEffect.}
  ## set `n`'s `i`'th child to `child`.

proc `[]=`*(n: NimNode, i: BackwardsIndex, child: NimNode) =
  ## set `n`'s `i`'th child to `child`.
  n[n.len - i.int] = child

proc add*(father, child: NimNode): NimNode {.magic: "NAdd", discardable,
  noSideEffect, locks: 0.}
  ## Adds the `child` to the `father` node. Returns the
  ## father node so that calls can be nested.

proc add*(father: NimNode, children: varargs[NimNode]): NimNode {.
  magic: "NAddMultiple", discardable, noSideEffect, locks: 0.}
  ## Adds each child of `children` to the `father` node.
  ## Returns the `father` node so that calls can be nested.

proc del*(father: NimNode, idx = 0, n = 1) {.magic: "NDel", noSideEffect.}
  ## deletes `n` children of `father` starting at index `idx`.

proc kind*(n: NimNode): NimNodeKind {.magic: "NKind", noSideEffect.}
  ## returns the `kind` of the node `n`.

proc intVal*(n: NimNode): BiggestInt {.magic: "NIntVal", noSideEffect.}

proc floatVal*(n: NimNode): BiggestFloat {.magic: "NFloatVal", noSideEffect.}

proc ident*(n: NimNode): NimIdent {.magic: "NIdent", noSideEffect, deprecated.} =
  ## **Deprecated since version 0.18.1**; All functionality is defined on ``NimNode``.

proc symbol*(n: NimNode): NimSym {.magic: "NSymbol", noSideEffect, deprecated.}
  ## **Deprecated since version 0.18.1**; All functionality is defined on ``NimNode``.

proc getImpl*(s: NimSym): NimNode {.magic: "GetImpl", noSideEffect, deprecated: "use `getImpl: NimNode -> NimNode` instead".}

when defined(nimSymKind):
  proc symKind*(symbol: NimNode): NimSymKind {.magic: "NSymKind", noSideEffect.}
  proc getImpl*(symbol: NimNode): NimNode {.magic: "GetImpl", noSideEffect.}
  proc strVal*(n: NimNode): string  {.magic: "NStrVal", noSideEffect.}
    ## retrieve the implementation of `symbol`. `symbol` can be a
    ## routine or a const.

  proc `$`*(i: NimIdent): string {.magic: "NStrVal", noSideEffect, deprecated.}
    ## converts a Nim identifier to a string
    ## **Deprecated since version 0.18.1**; Use ``strVal`` instead.

  proc `$`*(s: NimSym): string {.magic: "NStrVal", noSideEffect, deprecated.}
    ## converts a Nim symbol to a string
    ## **Deprecated since version 0.18.1**; Use ``strVal`` instead.

else: # bootstrapping substitute
  proc getImpl*(symbol: NimNode): NimNode =
    symbol.symbol.getImpl

  proc strValOld(n: NimNode): string  {.magic: "NStrVal", noSideEffect.}

  proc `$`*(s: NimSym): string {.magic: "IdentToStr", noSideEffect.}

  proc `$`*(i: NimIdent): string {.magic: "IdentToStr", noSideEffect.}

  proc strVal*(n: NimNode): string =
    if n.kind == nnkIdent:
      $n.ident
    elif n.kind == nnkSym:
      $n.symbol
    else:
      n.strValOld

when defined(nimHasSymOwnerInMacro):
  proc owner*(sym: NimNode): NimNode {.magic: "SymOwner", noSideEffect.}
    ## accepts node of kind nnkSym and returns its owner's symbol.
    ## result is also mnde of kind nnkSym if owner exists otherwise 
    ## nnkNilLit is returned

proc getType*(n: NimNode): NimNode {.magic: "NGetType", noSideEffect.}
  ## with 'getType' you can access the node's `type`:idx:. A Nim type is
  ## mapped to a Nim AST too, so it's slightly confusing but it means the same
  ## API can be used to traverse types. Recursive types are flattened for you
  ## so there is no danger of infinite recursions during traversal. To
  ## resolve recursive types, you have to call 'getType' again. To see what
  ## kind of type it is, call `typeKind` on getType's result.

proc getType*(n: typedesc): NimNode {.magic: "NGetType", noSideEffect.}
  ## Returns the Nim type node for given type. This can be used to turn macro
  ## typedesc parameter into proper NimNode representing type, since typedesc
  ## are an exception in macro calls - they are not mapped implicitly to
  ## NimNode like any other arguments.

proc typeKind*(n: NimNode): NimTypeKind {.magic: "NGetType", noSideEffect.}
  ## Returns the type kind of the node 'n' that should represent a type, that
  ## means the node should have been obtained via ``getType``.

proc getTypeInst*(n: NimNode): NimNode {.magic: "NGetType", noSideEffect.} =
  ## Returns the `type`:idx: of a node in a form matching the way the
  ## type instance was declared in the code.
  runnableExamples:
    type
      Vec[N: static[int], T] = object
        arr: array[N, T]
      Vec4[T] = Vec[4, T]
      Vec4f = Vec4[float32]
    var a: Vec4f
    var b: Vec4[float32]
    var c: Vec[4, float32]
    macro dumpTypeInst(x: typed): untyped =
      newLit(x.getTypeInst.repr)
    doAssert(dumpTypeInst(a) == "Vec4f")
    doAssert(dumpTypeInst(b) == "Vec4[float32]")
    doAssert(dumpTypeInst(c) == "Vec[4, float32]")

proc getTypeInst*(n: typedesc): NimNode {.magic: "NGetType", noSideEffect.}
  ## Version of ``getTypeInst`` which takes a ``typedesc``.

proc getTypeImpl*(n: NimNode): NimNode {.magic: "NGetType", noSideEffect.} =
  ## Returns the `type`:idx: of a node in a form matching the implementation
  ## of the type.  Any intermediate aliases are expanded to arrive at the final
  ## type implementation.  You can instead use ``getImpl`` on a symbol if you
  ## want to find the intermediate aliases.
  runnableExamples:
    type
      Vec[N: static[int], T] = object
        arr: array[N, T]
      Vec4[T] = Vec[4, T]
      Vec4f = Vec4[float32]
    var a: Vec4f
    var b: Vec4[float32]
    var c: Vec[4, float32]
    macro dumpTypeImpl(x: typed): untyped =
      newLit(x.getTypeImpl.repr)
    let t = """
object
  arr: array[0 .. 3, float32]
"""
    doAssert(dumpTypeImpl(a) == t)
    doAssert(dumpTypeImpl(b) == t)
    doAssert(dumpTypeImpl(c) == t)

proc getTypeImpl*(n: typedesc): NimNode {.magic: "NGetType", noSideEffect.}
  ## Version of ``getTypeImpl`` which takes a ``typedesc``.

proc `intVal=`*(n: NimNode, val: BiggestInt) {.magic: "NSetIntVal", noSideEffect.}
proc `floatVal=`*(n: NimNode, val: BiggestFloat) {.magic: "NSetFloatVal", noSideEffect.}

proc `symbol=`*(n: NimNode, val: NimSym) {.magic: "NSetSymbol", noSideEffect, deprecated.}
  ## **Deprecated since version 0.18.1**; Generate a new ``NimNode`` with ``genSym`` instead.

proc `ident=`*(n: NimNode, val: NimIdent) {.magic: "NSetIdent", noSideEffect, deprecated.}
  ## **Deprecated since version 0.18.1**; Generate a new ``NimNode`` with ``ident(string)`` instead.

#proc `typ=`*(n: NimNode, typ: typedesc) {.magic: "NSetType".}
# this is not sound! Unfortunately forbidding 'typ=' is not enough, as you
# can easily do:
#   let bracket = semCheck([1, 2])
#   let fake = semCheck(2.0)
#   bracket[0] = fake  # constructs a mixed array with ints and floats!

proc `strVal=`*(n: NimNode, val: string) {.magic: "NSetStrVal", noSideEffect.}

proc newNimNode*(kind: NimNodeKind,
                 lineInfoFrom: NimNode = nil): NimNode
  {.magic: "NNewNimNode", noSideEffect.}
  ## Creates a new AST node of the specified kind.
  ##
  ## The ``lineInfoFrom`` parameter is used for line information when the
  ## produced code crashes. You should ensure that it is set to a node that
  ## you are transforming.

proc copyNimNode*(n: NimNode): NimNode {.magic: "NCopyNimNode", noSideEffect.}
proc copyNimTree*(n: NimNode): NimNode {.magic: "NCopyNimTree", noSideEffect.}

proc error*(msg: string, n: NimNode = nil) {.magic: "NError", benign.}
  ## writes an error message at compile time

proc warning*(msg: string, n: NimNode = nil) {.magic: "NWarning", benign.}
  ## writes a warning message at compile time

proc hint*(msg: string, n: NimNode = nil) {.magic: "NHint", benign.}
  ## writes a hint message at compile time

proc newStrLitNode*(s: string): NimNode {.compileTime, noSideEffect.} =
  ## creates a string literal node from `s`
  result = newNimNode(nnkStrLit)
  result.strVal = s

proc newCommentStmtNode*(s: string): NimNode {.compileTime, noSideEffect.} =
  ## creates a comment statement node
  result = newNimNode(nnkCommentStmt)
  result.strVal = s

proc newIntLitNode*(i: BiggestInt): NimNode {.compileTime.} =
  ## creates a int literal node from `i`
  result = newNimNode(nnkIntLit)
  result.intVal = i

proc newFloatLitNode*(f: BiggestFloat): NimNode {.compileTime.} =
  ## creates a float literal node from `f`
  result = newNimNode(nnkFloatLit)
  result.floatVal = f

proc newIdentNode*(i: NimIdent): NimNode {.compileTime.} =
  ## creates an identifier node from `i`
  result = newNimNode(nnkIdent)
  result.ident = i

proc newIdentNode*(i: string): NimNode {.magic: "StrToIdent", noSideEffect.}
  ## creates an identifier node from `i`. It is simply an alias for
  ## ``ident(string)``. Use that, it's shorter.

type
  BindSymRule* = enum    ## specifies how ``bindSym`` behaves
    brClosed,            ## only the symbols in current scope are bound
    brOpen,              ## open wrt overloaded symbols, but may be a single
                         ## symbol if not ambiguous (the rules match that of
                         ## binding in generics)
    brForceOpen          ## same as brOpen, but it will always be open even
                         ## if not ambiguous (this cannot be achieved with
                         ## any other means in the language currently)

{.deprecated: [TBindSymRule: BindSymRule].}

proc bindSym*(ident: string | NimNode, rule: BindSymRule = brClosed): NimNode {.
              magic: "NBindSym", noSideEffect.}
  ## creates a node that binds `ident` to a symbol node. The bound symbol
  ## may be an overloaded symbol.
  ## if `ident` is a NimNode, it must have nkIdent kind.
  ## If ``rule == brClosed`` either an ``nkClosedSymChoice`` tree is
  ## returned or ``nkSym`` if the symbol is not ambiguous.
  ## If ``rule == brOpen`` either an ``nkOpenSymChoice`` tree is
  ## returned or ``nkSym`` if the symbol is not ambiguous.
  ## If ``rule == brForceOpen`` always an ``nkOpenSymChoice`` tree is
  ## returned even if the symbol is not ambiguous.
  ##
  ## experimental feature:
  ## use {.experimental: "dynamicBindSym".} to activate it
  ## if called from template / regular code, `ident` and `rule` must be
  ## constant expression / literal value.
  ## if called from macros / compile time procs / static blocks,
  ## `ident` and `rule` can be VM computed value.

proc genSym*(kind: NimSymKind = nskLet; ident = ""): NimNode {.
  magic: "NGenSym", noSideEffect.}
  ## generates a fresh symbol that is guaranteed to be unique. The symbol
  ## needs to occur in a declaration context.

proc callsite*(): NimNode {.magic: "NCallSite", benign,
  deprecated: "use varargs[untyped] in the macro prototype instead".}
  ## returns the AST of the invocation expression that invoked this macro.
  ## **Deprecated since version 0.18.1**.

proc toStrLit*(n: NimNode): NimNode {.compileTime.} =
  ## converts the AST `n` to the concrete Nim code and wraps that
  ## in a string literal node
  return newStrLitNode(repr(n))

type
  LineInfo* = object
    filename*: string
    line*,column*: int

proc `$`*(arg: Lineinfo): string =
  # BUG: without `result = `, gives compile error
  result = lineInfoToString(arg.filename, arg.line, arg.column)

#proc lineinfo*(n: NimNode): LineInfo {.magic: "NLineInfo", noSideEffect.}
  ## returns the position the node appears in the original source file
  ## in the form filename(line, col)

proc getLine(arg: NimNode): int {.magic: "NLineInfo", noSideEffect.}
proc getColumn(arg: NimNode): int {.magic: "NLineInfo", noSideEffect.}
proc getFile(arg: NimNode): string {.magic: "NLineInfo", noSideEffect.}

proc copyLineInfo*(arg: NimNode, info: NimNode) {.magic: "NLineInfo", noSideEffect.}
  ## copy lineinfo from info node

proc lineInfoObj*(n: NimNode): LineInfo {.compileTime.} =
  ## returns ``LineInfo`` of ``n``, using absolute path for ``filename``
  result.filename = n.getFile
  result.line = n.getLine
  result.column = n.getColumn

proc lineInfo*(arg: NimNode): string {.compileTime.} =
  $arg.lineInfoObj

proc internalParseExpr(s: string): NimNode {.
  magic: "ParseExprToAst", noSideEffect.}

proc internalParseStmt(s: string): NimNode {.
  magic: "ParseStmtToAst", noSideEffect.}

proc internalErrorFlag*(): string {.magic: "NError", noSideEffect.}
  ## Some builtins set an error flag. This is then turned into a proper
  ## exception. **Note**: Ordinary application code should not call this.

proc parseExpr*(s: string): NimNode {.noSideEffect, compileTime.} =
  ## Compiles the passed string to its AST representation.
  ## Expects a single expression. Raises ``ValueError`` for parsing errors.
  result = internalParseExpr(s)
  let x = internalErrorFlag()
  if x.len > 0: raise newException(ValueError, x)

proc parseStmt*(s: string): NimNode {.noSideEffect, compileTime.} =
  ## Compiles the passed string to its AST representation.
  ## Expects one or more statements. Raises ``ValueError`` for parsing errors.
  result = internalParseStmt(s)
  let x = internalErrorFlag()
  if x.len > 0: raise newException(ValueError, x)

proc getAst*(macroOrTemplate: untyped): NimNode {.magic: "ExpandToAst", noSideEffect.}
  ## Obtains the AST nodes returned from a macro or template invocation.
  ## Example:
  ##
  ## .. code-block:: nim
  ##
  ##   macro FooMacro() =
  ##     var ast = getAst(BarTemplate())

proc quote*(bl: typed, op = "``"): NimNode {.magic: "QuoteAst", noSideEffect.}
  ## Quasi-quoting operator.
  ## Accepts an expression or a block and returns the AST that represents it.
  ## Within the quoted AST, you are able to interpolate NimNode expressions
  ## from the surrounding scope. If no operator is given, quoting is done using
  ## backticks. Otherwise, the given operator must be used as a prefix operator
  ## for any interpolated expression. The original meaning of the interpolation
  ## operator may be obtained by escaping it (by prefixing it with itself):
  ## e.g. `@` is escaped as `@@`, `@@` is escaped as `@@@` and so on.
  ##
  ## Example:
  ##
  ## .. code-block:: nim
  ##
  ##   macro check(ex: untyped): typed =
  ##     # this is a simplified version of the check macro from the
  ##     # unittest module.
  ##
  ##     # If there is a failed check, we want to make it easy for
  ##     # the user to jump to the faulty line in the code, so we
  ##     # get the line info here:
  ##     var info = ex.lineinfo
  ##
  ##     # We will also display the code string of the failed check:
  ##     var expString = ex.toStrLit
  ##
  ##     # Finally we compose the code to implement the check:
  ##     result = quote do:
  ##       if not `ex`:
  ##         echo `info` & ": Check failed: " & `expString`

proc expectKind*(n: NimNode, k: NimNodeKind) {.compileTime.} =
  ## checks that `n` is of kind `k`. If this is not the case,
  ## compilation aborts with an error message. This is useful for writing
  ## macros that check the AST that is passed to them.
  if n.kind != k: error("Expected a node of kind " & $k & ", got " & $n.kind, n)

proc expectMinLen*(n: NimNode, min: int) {.compileTime.} =
  ## checks that `n` has at least `min` children. If this is not the case,
  ## compilation aborts with an error message. This is useful for writing
  ## macros that check its number of arguments.
  if n.len < min: error("macro expects a node with " & $min & " children", n)

proc expectLen*(n: NimNode, len: int) {.compileTime.} =
  ## checks that `n` has exactly `len` children. If this is not the case,
  ## compilation aborts with an error message. This is useful for writing
  ## macros that check its number of arguments.
  if n.len != len: error("macro expects a node with " & $len & " children", n)

proc expectLen*(n: NimNode, min, max: int) {.compileTime.} =
  ## checks that `n` has a number of children in the range ``min..max``.
  ## If this is not the case, compilation aborts with an error message.
  ## This is useful for writing macros that check its number of arguments.
  if n.len < min or n.len > max:
    error("macro expects a node with " & $min & ".." & $max " children", n)

proc newTree*(kind: NimNodeKind,
              children: varargs[NimNode]): NimNode {.compileTime.} =
  ## produces a new node with children.
  result = newNimNode(kind)
  result.add(children)

proc newCall*(theProc: NimNode,
              args: varargs[NimNode]): NimNode {.compileTime.} =
  ## produces a new call node. `theProc` is the proc that is called with
  ## the arguments ``args[0..]``.
  result = newNimNode(nnkCall)
  result.add(theProc)
  result.add(args)

proc newCall*(theProc: NimIdent,
              args: varargs[NimNode]): NimNode {.compileTime, deprecated.} =
  ## produces a new call node. `theProc` is the proc that is called with
  ## the arguments ``args[0..]``.
  ## **Deprecated since version 0.18.1**; Use ``newCall(string, ...)``,
  ## or ``newCall(NimNode, ...)`` instead.
  result = newNimNode(nnkCall)
  result.add(newIdentNode(theProc))
  result.add(args)

proc newCall*(theProc: string,
              args: varargs[NimNode]): NimNode {.compileTime.} =
  ## produces a new call node. `theProc` is the proc that is called with
  ## the arguments ``args[0..]``.
  result = newNimNode(nnkCall)
  result.add(newIdentNode(theProc))
  result.add(args)

proc newLit*(c: char): NimNode {.compileTime.} =
  ## produces a new character literal node.
  result = newNimNode(nnkCharLit)
  result.intVal = ord(c)

proc newLit*(i: int): NimNode {.compileTime.} =
  ## produces a new integer literal node.
  result = newNimNode(nnkIntLit)
  result.intVal = i

proc newLit*(i: int8): NimNode {.compileTime.} =
  ## produces a new integer literal node.
  result = newNimNode(nnkInt8Lit)
  result.intVal = i

proc newLit*(i: int16): NimNode {.compileTime.} =
  ## produces a new integer literal node.
  result = newNimNode(nnkInt16Lit)
  result.intVal = i

proc newLit*(i: int32): NimNode {.compileTime.} =
  ## produces a new integer literal node.
  result = newNimNode(nnkInt32Lit)
  result.intVal = i

proc newLit*(i: int64): NimNode {.compileTime.} =
  ## produces a new integer literal node.
  result = newNimNode(nnkInt64Lit)
  result.intVal = i

proc newLit*(i: uint): NimNode {.compileTime.} =
  ## produces a new unsigned integer literal node.
  result = newNimNode(nnkUIntLit)
  result.intVal = BiggestInt(i)

proc newLit*(i: uint8): NimNode {.compileTime.} =
  ## produces a new unsigned integer literal node.
  result = newNimNode(nnkUInt8Lit)
  result.intVal = BiggestInt(i)

proc newLit*(i: uint16): NimNode {.compileTime.} =
  ## produces a new unsigned integer literal node.
  result = newNimNode(nnkUInt16Lit)
  result.intVal = BiggestInt(i)

proc newLit*(i: uint32): NimNode {.compileTime.} =
  ## produces a new unsigned integer literal node.
  result = newNimNode(nnkUInt32Lit)
  result.intVal = BiggestInt(i)

proc newLit*(i: uint64): NimNode {.compileTime.} =
  ## produces a new unsigned integer literal node.
  result = newNimNode(nnkUInt64Lit)
  result.intVal = BiggestInt(i)

proc newLit*(b: bool): NimNode {.compileTime.} =
  ## produces a new boolean literal node.
  result = if b: bindSym"true" else: bindSym"false"

when false:
  # the float type is not really a distinct type as described in https://github.com/nim-lang/Nim/issues/5875
  proc newLit*(f: float): NimNode {.compileTime.} =
    ## produces a new float literal node.
    result = newNimNode(nnkFloatLit)
    result.floatVal = f

proc newLit*(f: float32): NimNode {.compileTime.} =
  ## produces a new float literal node.
  result = newNimNode(nnkFloat32Lit)
  result.floatVal = f

proc newLit*(f: float64): NimNode {.compileTime.} =
  ## produces a new float literal node.
  result = newNimNode(nnkFloat64Lit)
  result.floatVal = f

when compiles(float128):
  proc newLit*(f: float128): NimNode {.compileTime.} =
    ## produces a new float literal node.
    result = newNimNode(nnkFloat128Lit)
    result.floatVal = f

proc newLit*(arg: object): NimNode {.compileTime.} =
  result = nnkObjConstr.newTree(arg.type.getTypeInst[1])
  for a, b in arg.fieldPairs:
    result.add nnkExprColonExpr.newTree( newIdentNode(a), newLit(b) )

proc newLit*[N,T](arg: array[N,T]): NimNode {.compileTime.} =
  result = nnkBracket.newTree
  for x in arg:
    result.add newLit(x)

proc newLit*[T](arg: seq[T]): NimNode {.compileTime.} =
  var bracket = nnkBracket.newTree
  for x in arg:
    bracket.add newLit(x)

  result = nnkCall.newTree(
    nnkBracketExpr.newTree(
      nnkAccQuoted.newTree( bindSym"@" ),
      getTypeInst( bindSym"T" )
    ),
    bracket
  )

proc newLit*(arg: tuple): NimNode {.compileTime.} =
  result = nnkPar.newTree
  for a,b in arg.fieldPairs:
    result.add nnkExprColonExpr.newTree(newIdentNode(a), newLit(b))

proc newLit*(s: string): NimNode {.compileTime.} =
  ## produces a new string literal node.
  result = newNimNode(nnkStrLit)
  result.strVal = s

proc nestList*(op: NimNode; pack: NimNode): NimNode {.compileTime.} =
  ## nests the list `pack` into a tree of call expressions:
  ## ``[a, b, c]`` is transformed into ``op(a, op(c, d))``.
  ## This is also known as fold expression.
  if pack.len < 1:
    error("`nestList` expects a node with at least 1 child")
  result = pack[^1]
  for i in countdown(pack.len - 2, 0):
    result = newCall(op, pack[i], result)

proc nestList*(op: NimNode; pack: NimNode; init: NimNode): NimNode {.compileTime.} =
  ## nests the list `pack` into a tree of call expressions:
  ## ``[a, b, c]`` is transformed into ``op(a, op(c, d))``.
  ## This is also known as fold expression.
  result = init
  for i in countdown(pack.len - 1, 0):
    result = newCall(op, pack[i], result)

proc nestList*(theProc: NimIdent, x: NimNode): NimNode {.compileTime, deprecated.} =
  ## **Deprecated since version 0.18.1**; Use one of ``nestList(NimNode, ...)`` instead.
  var L = x.len
  result = newCall(theProc, x[L-2], x[L-1])
  for i in countdown(L-3, 0):
    result = newCall(theProc, x[i], result)

proc treeRepr*(n: NimNode): string {.compileTime, benign.} =
  ## Convert the AST `n` to a human-readable tree-like string.
  ##
  ## See also `repr`, `lispRepr`, and `astGenRepr`.

  proc traverse(res: var string, level: int, n: NimNode) {.benign.} =
    for i in 0..level-1: res.add "  "
    res.add(($n.kind).substr(3))

    case n.kind
    of nnkEmpty, nnkNilLit: discard # same as nil node in this representation
    of nnkCharLit..nnkInt64Lit: res.add(" " & $n.intVal)
    of nnkFloatLit..nnkFloat64Lit: res.add(" " & $n.floatVal)
    of nnkStrLit..nnkTripleStrLit, nnkIdent, nnkSym:
      res.add(" " & $n.strVal.newLit.repr)
    of nnkNone: assert false
    else:
      for j in 0..n.len-1:
        res.add "\n"
        traverse(res, level + 1, n[j])

  result = ""
  traverse(result, 0, n)

proc lispRepr*(n: NimNode): string {.compileTime, benign.} =
  ## Convert the AST `n` to a human-readable lisp-like string,
  ##
  ## See also `repr`, `treeRepr`, and `astGenRepr`.

  result = ($n.kind).substr(3)
  add(result, "(")

  case n.kind
  of nnkEmpty, nnkNilLit: discard # same as nil node in this representation
  of nnkCharLit..nnkInt64Lit: add(result, $n.intVal)
  of nnkFloatLit..nnkFloat64Lit: add(result, $n.floatVal)
  of nnkStrLit..nnkTripleStrLit, nnkCommentStmt, nnkident, nnkSym:
    add(result, n.strVal.newLit.repr)
  of nnkNone: assert false
  else:
    if n.len > 0:
      add(result, lispRepr(n[0]))
      for j in 1..n.len-1:
        add(result, ", ")
        add(result, lispRepr(n[j]))

  add(result, ")")

proc astGenRepr*(n: NimNode): string {.compileTime, benign.} =
  ## Convert the AST `n` to the code required to generate that AST. So for example
  ##
  ## .. code-block:: nim
  ##   astGenRepr:
  ##     echo "Hello world"
  ##
  ## Would output:
  ##
  ## .. code-block:: nim
  ##   nnkStmtList.newTree(
  ##     nnkCommand.newTree(
  ##       newIdentNode("echo"),
  ##       newLit("Hello world")
  ##     )
  ##   )
  ##
  ## See also `repr`, `treeRepr`, and `lispRepr`.

  const
    NodeKinds = {nnkEmpty, nnkIdent, nnkSym, nnkNone, nnkCommentStmt}
    LitKinds = {nnkCharLit..nnkInt64Lit, nnkFloatLit..nnkFloat64Lit, nnkStrLit..nnkTripleStrLit}

  proc traverse(res: var string, level: int, n: NimNode) {.benign.} =
    for i in 0..level-1: res.add "  "
    if n.kind in NodeKinds:
      res.add("new" & ($n.kind).substr(3) & "Node(")
    elif n.kind in LitKinds:
      res.add("newLit(")
    elif n.kind == nnkNilLit:
      res.add("newNilLit()")
    else:
      res.add($n.kind)

    case n.kind
    of nnkEmpty, nnkNilLit: discard
    of nnkCharLit: res.add("'" & $chr(n.intVal) & "'")
    of nnkIntLit..nnkInt64Lit: res.add($n.intVal)
    of nnkFloatLit..nnkFloat64Lit: res.add($n.floatVal)
    of nnkStrLit..nnkTripleStrLit, nnkCommentStmt, nnkIdent, nnkSym:
      res.add(n.strVal.newLit.repr)
    of nnkNone: assert false
    else:
      res.add(".newTree(")
      for j in 0..<n.len:
        res.add "\n"
        traverse(res, level + 1, n[j])
        if j != n.len-1:
          res.add(",")

      res.add("\n")
      for i in 0..level-1: res.add "  "
      res.add(")")

    if n.kind in NodeKinds+LitKinds:
      res.add(")")

  result = ""
  traverse(result, 0, n)

macro dumpTree*(s: untyped): untyped = echo s.treeRepr
  ## Accepts a block of nim code and prints the parsed abstract syntax
  ## tree using the `treeRepr` function. Printing is done *at compile time*.
  ##
  ## You can use this as a tool to explore the Nim's abstract syntax
  ## tree and to discover what kind of nodes must be created to represent
  ## a certain expression/statement.

macro dumpLisp*(s: untyped): untyped = echo s.lispRepr
  ## Accepts a block of nim code and prints the parsed abstract syntax
  ## tree using the `lispRepr` function. Printing is done *at compile time*.
  ##
  ## See `dumpTree`.

macro dumpAstGen*(s: untyped): untyped = echo s.astGenRepr
  ## Accepts a block of nim code and prints the parsed abstract syntax
  ## tree using the `astGenRepr` function. Printing is done *at compile time*.
  ##
  ## You can use this as a tool to write macros quicker by writing example
  ## outputs and then copying the snippets into the macro for modification.
  ##
  ## See `dumpTree`.

macro dumpTreeImm*(s: untyped): untyped {.deprecated.} = echo s.treeRepr
  ## Deprecated. Use `dumpTree` instead.

macro dumpLispImm*(s: untyped): untyped {.deprecated.} = echo s.lispRepr
  ## Deprecated. Use `dumpLisp` instead.

proc newEmptyNode*(): NimNode {.compileTime, noSideEffect.} =
  ## Create a new empty node
  result = newNimNode(nnkEmpty)

proc newStmtList*(stmts: varargs[NimNode]): NimNode {.compileTime.}=
  ## Create a new statement list
  result = newNimNode(nnkStmtList).add(stmts)

proc newPar*(exprs: varargs[NimNode]): NimNode {.compileTime.}=
  ## Create a new parentheses-enclosed expression
  newNimNode(nnkPar).add(exprs)

proc newBlockStmt*(label, body: NimNode): NimNode {.compileTime.} =
  ## Create a new block statement with label
  return newNimNode(nnkBlockStmt).add(label, body)

proc newBlockStmt*(body: NimNode): NimNode {.compiletime.} =
  ## Create a new block: stmt
  return newNimNode(nnkBlockStmt).add(newEmptyNode(), body)

proc newVarStmt*(name, value: NimNode): NimNode {.compiletime.} =
  ## Create a new var stmt
  return newNimNode(nnkVarSection).add(
    newNimNode(nnkIdentDefs).add(name, newNimNode(nnkEmpty), value))

proc newLetStmt*(name, value: NimNode): NimNode {.compiletime.} =
  ## Create a new let stmt
  return newNimNode(nnkLetSection).add(
    newNimNode(nnkIdentDefs).add(name, newNimNode(nnkEmpty), value))

proc newConstStmt*(name, value: NimNode): NimNode {.compileTime.} =
  ## Create a new const stmt
  newNimNode(nnkConstSection).add(
    newNimNode(nnkConstDef).add(name, newNimNode(nnkEmpty), value))

proc newAssignment*(lhs, rhs: NimNode): NimNode {.compileTime.} =
  return newNimNode(nnkAsgn).add(lhs, rhs)

proc newDotExpr*(a, b: NimNode): NimNode {.compileTime.} =
  ## Create new dot expression
  ## a.dot(b) ->  `a.b`
  return newNimNode(nnkDotExpr).add(a, b)

proc newColonExpr*(a, b: NimNode): NimNode {.compileTime.} =
  ## Create new colon expression
  ## newColonExpr(a, b) ->  `a: b`
  newNimNode(nnkExprColonExpr).add(a, b)

proc newIdentDefs*(name, kind: NimNode;
                   default = newEmptyNode()): NimNode {.compileTime.} =
  ## Creates a new ``nnkIdentDefs`` node of a specific kind and value.
  ##
  ## ``nnkIdentDefs`` need to have at least three children, but they can have
  ## more: first comes a list of identifiers followed by a type and value
  ## nodes. This helper proc creates a three node subtree, the first subnode
  ## being a single identifier name. Both the ``kind`` node and ``default``
  ## (value) nodes may be empty depending on where the ``nnkIdentDefs``
  ## appears: tuple or object definitions will have an empty ``default`` node,
  ## ``let`` or ``var`` blocks may have an empty ``kind`` node if the
  ## identifier is being assigned a value. Example:
  ##
  ## .. code-block:: nim
  ##
  ##   var varSection = newNimNode(nnkVarSection).add(
  ##     newIdentDefs(ident("a"), ident("string")),
  ##     newIdentDefs(ident("b"), newEmptyNode(), newLit(3)))
  ##   # --> var
  ##   #       a: string
  ##   #       b = 3
  ##
  ## If you need to create multiple identifiers you need to use the lower level
  ## ``newNimNode``:
  ##
  ## .. code-block:: nim
  ##
  ##   result = newNimNode(nnkIdentDefs).add(
  ##     ident("a"), ident("b"), ident("c"), ident("string"),
  ##       newStrLitNode("Hello"))
  newNimNode(nnkIdentDefs).add(name, kind, default)

proc newNilLit*(): NimNode {.compileTime.} =
  ## New nil literal shortcut
  result = newNimNode(nnkNilLit)

proc last*(node: NimNode): NimNode {.compileTime.} = node[node.len-1]
  ## Return the last item in nodes children. Same as `node[^1]`


const
  RoutineNodes* = {nnkProcDef, nnkFuncDef, nnkMethodDef, nnkDo, nnkLambda,
                   nnkIteratorDef, nnkTemplateDef, nnkConverterDef}
  AtomicNodes* = {nnkNone..nnkNilLit}
  CallNodes* = {nnkCall, nnkInfix, nnkPrefix, nnkPostfix, nnkCommand,
    nnkCallStrLit, nnkHiddenCallConv}

proc expectKind*(n: NimNode; k: set[NimNodeKind]) {.compileTime.} =
  assert n.kind in k, "Expected one of " & $k & ", got " & $n.kind

proc newProc*(name = newEmptyNode(); params: openArray[NimNode] = [newEmptyNode()];
    body: NimNode = newStmtList(), procType = nnkProcDef): NimNode {.compileTime.} =
  ## shortcut for creating a new proc
  ##
  ## The ``params`` array must start with the return type of the proc,
  ## followed by a list of IdentDefs which specify the params.
  assert procType in RoutineNodes
  result = newNimNode(procType).add(
    name,
    newEmptyNode(),
    newEmptyNode(),
    newNimNode(nnkFormalParams).add(params), ##params
    newEmptyNode(),  ## pragmas
    newEmptyNode(),
    body)

proc newIfStmt*(branches: varargs[tuple[cond, body: NimNode]]):
                NimNode {.compiletime.} =
  ## Constructor for ``if`` statements.
  ##
  ## .. code-block:: nim
  ##
  ##    newIfStmt(
  ##      (Ident, StmtList),
  ##      ...
  ##    )
  ##
  result = newNimNode(nnkIfStmt)
  for i in branches:
    result.add(newTree(nnkElifBranch, i.cond, i.body))

proc newEnum*(name: NimNode, fields: openArray[NimNode],
              public, pure: bool): NimNode {.compileTime.} =

  ## Creates a new enum. `name` must be an ident. Fields are allowed to be
  ## either idents or EnumFieldDef
  ##
  ## .. code-block:: nim
  ##
  ##    newEnum(
  ##      name    = ident("Colors"),
  ##      fields  = [ident("Blue"), ident("Red")],
  ##      public  = true, pure = false)
  ##
  ##    # type Colors* = Blue Red
  ##

  expectKind name, nnkIdent
  doAssert len(fields) > 0, "Enum must contain at least one field"
  for field in fields:
    expectKind field, {nnkIdent, nnkEnumFieldDef}

  let enumBody = newNimNode(nnkEnumTy).add(newEmptyNode()).add(fields)
  var typeDefArgs = [name, newEmptyNode(), enumBody]

  if public:
    let postNode = newNimNode(nnkPostfix).add(
      newIdentNode("*"), typeDefArgs[0])

    typeDefArgs[0] = postNode

  if pure:
    let pragmaNode = newNimNode(nnkPragmaExpr).add(
      typeDefArgs[0],
      add(newNimNode(nnkPragma), newIdentNode("pure")))

    typeDefArgs[0] = pragmaNode

  let
    typeDef   = add(newNimNode(nnkTypeDef), typeDefArgs)
    typeSect  = add(newNimNode(nnkTypeSection), typeDef)

  return typeSect

proc copyChildrenTo*(src, dest: NimNode) {.compileTime.}=
  ## Copy all children from `src` to `dest`
  for i in 0 ..< src.len:
    dest.add src[i].copyNimTree

template expectRoutine(node: NimNode) =
  expectKind(node, RoutineNodes)

proc name*(someProc: NimNode): NimNode {.compileTime.} =
  someProc.expectRoutine
  result = someProc[0]
  if result.kind == nnkPostfix:
    result = result[1]
proc `name=`*(someProc: NimNode; val: NimNode) {.compileTime.} =
  someProc.expectRoutine
  someProc[0] = val

proc params*(someProc: NimNode): NimNode {.compileTime.} =
  someProc.expectRoutine
  result = someProc[3]
proc `params=`* (someProc: NimNode; params: NimNode) {.compileTime.}=
  someProc.expectRoutine
  assert params.kind == nnkFormalParams
  someProc[3] = params

proc pragma*(someProc: NimNode): NimNode {.compileTime.} =
  ## Get the pragma of a proc type
  ## These will be expanded
  someProc.expectRoutine
  result = someProc[4]
proc `pragma=`*(someProc: NimNode; val: NimNode){.compileTime.}=
  ## Set the pragma of a proc type
  someProc.expectRoutine
  assert val.kind in {nnkEmpty, nnkPragma}
  someProc[4] = val

proc addPragma*(someProc, pragma: NimNode) {.compileTime.} =
  ## Adds pragma to routine definition
  someProc.expectRoutine
  var pragmaNode = someProc.pragma
  if pragmaNode.isNil or pragmaNode.kind == nnkEmpty:
    pragmaNode = newNimNode(nnkPragma)
    someProc.pragma = pragmaNode
  pragmaNode.add(pragma)

template badNodeKind(k, f) =
  assert false, "Invalid node kind " & $k & " for macros.`" & $f & "`"

proc body*(someProc: NimNode): NimNode {.compileTime.} =
  case someProc.kind:
  of RoutineNodes:
    return someProc[6]
  of nnkBlockStmt, nnkWhileStmt:
    return someProc[1]
  of nnkForStmt:
    return someProc.last
  else:
    badNodeKind someProc.kind, "body"

proc `body=`*(someProc: NimNode, val: NimNode) {.compileTime.} =
  case someProc.kind
  of RoutineNodes:
    someProc[6] = val
  of nnkBlockStmt, nnkWhileStmt:
    someProc[1] = val
  of nnkForStmt:
    someProc[len(someProc)-1] = val
  else:
    badNodeKind someProc.kind, "body="

proc basename*(a: NimNode): NimNode {.compiletime, benign.}

proc `$`*(node: NimNode): string {.compileTime.} =
  ## Get the string of an identifier node
  case node.kind
  of nnkPostfix:
    result = node.basename.strVal & "*"
  of nnkStrLit..nnkTripleStrLit, nnkCommentStmt, nnkSym, nnkIdent:
    result = node.strVal
  of nnkOpenSymChoice, nnkClosedSymChoice:
    result = $node[0]
  of nnkAccQuoted:
    result = $node[0]
  else:
    badNodeKind node.kind, "$"

proc ident*(name: string): NimNode {.magic: "StrToIdent", noSideEffect.}
  ## Create a new ident node from a string

iterator items*(n: NimNode): NimNode {.inline.} =
  ## Iterates over the children of the NimNode ``n``.
  for i in 0 ..< n.len:
    yield n[i]

iterator pairs*(n: NimNode): (int, NimNode) {.inline.} =
  ## Iterates over the children of the NimNode ``n`` and its indices.
  for i in 0 ..< n.len:
    yield (i, n[i])

iterator children*(n: NimNode): NimNode {.inline.} =
  ## Iterates over the children of the NimNode ``n``.
  for i in 0 ..< n.len:
    yield n[i]

template findChild*(n: NimNode; cond: untyped): NimNode {.dirty.} =
  ## Find the first child node matching condition (or nil).
  ##
  ## .. code-block:: nim
  ##   var res = findChild(n, it.kind == nnkPostfix and
  ##                          it.basename.ident == toNimIdent"foo")
  block:
    var res: NimNode
    for it in n.children:
      if cond:
        res = it
        break
    res

proc insert*(a: NimNode; pos: int; b: NimNode) {.compileTime.} =
  ## Insert node B into A at pos
  if len(a)-1 < pos:
    ## add some empty nodes first
    for i in len(a)-1..pos-2:
      a.add newEmptyNode()
    a.add b
  else:
    ## push the last item onto the list again
    ## and shift each item down to pos up one
    a.add(a[a.len-1])
    for i in countdown(len(a) - 3, pos):
      a[i + 1] = a[i]
    a[pos] = b

proc basename*(a: NimNode): NimNode =
  ## Pull an identifier from prefix/postfix expressions
  case a.kind
  of nnkIdent: return a
  of nnkPostfix, nnkPrefix: return a[1]
  else:
    quit "Do not know how to get basename of (" & treeRepr(a) & ")\n" & repr(a)

proc `basename=`*(a: NimNode; val: string) {.compileTime.}=
  case a.kind
  of nnkIdent: macros.`ident=`(a, toNimIdent val)
  of nnkPostfix, nnkPrefix: a[1] = ident(val)
  else:
    quit "Do not know how to get basename of (" & treeRepr(a) & ")\n" & repr(a)

proc postfix*(node: NimNode; op: string): NimNode {.compileTime.} =
  newNimNode(nnkPostfix).add(ident(op), node)

proc prefix*(node: NimNode; op: string): NimNode {.compileTime.} =
  newNimNode(nnkPrefix).add(ident(op), node)

proc infix*(a: NimNode; op: string;
            b: NimNode): NimNode {.compileTime.} =
  newNimNode(nnkInfix).add(ident(op), a, b)

proc unpackPostfix*(node: NimNode): tuple[node: NimNode; op: string] {.
  compileTime.} =
  node.expectKind nnkPostfix
  result = (node[1], $node[0])

proc unpackPrefix*(node: NimNode): tuple[node: NimNode; op: string] {.
  compileTime.} =
  node.expectKind nnkPrefix
  result = (node[1], $node[0])

proc unpackInfix*(node: NimNode): tuple[left: NimNode; op: string;
                                        right: NimNode] {.compileTime.} =
  assert node.kind == nnkInfix
  result = (node[1], $node[0], node[2])

proc copy*(node: NimNode): NimNode {.compileTime.} =
  ## An alias for copyNimTree().
  return node.copyNimTree()

when defined(nimVmEqIdent):
  proc eqIdent*(a: string; b: string): bool {.magic: "EqIdent", noSideEffect.}
    ## Style insensitive comparison.

  proc eqIdent*(a: NimNode; b: string): bool {.magic: "EqIdent", noSideEffect.}
    ## Style insensitive comparison.
    ## ``a`` can be an identifier or a symbol.

  proc eqIdent*(a: string; b: NimNode): bool {.magic: "EqIdent", noSideEffect.}
    ## Style insensitive comparison.
    ## ``b`` can be an identifier or a symbol.

  proc eqIdent*(a: NimNode; b: NimNode): bool {.magic: "EqIdent", noSideEffect.}
    ## Style insensitive comparison.
    ## ``a`` and ``b`` can be an identifier or a symbol.

else:
  # this procedure is optimized for native code, it should not be compiled to nimVM bytecode.
  proc cmpIgnoreStyle(a, b: cstring): int {.noSideEffect.} =
    proc toLower(c: char): char {.inline.} =
      if c in {'A'..'Z'}: result = chr(ord(c) + (ord('a') - ord('A')))
      else: result = c
    var i = 0
    var j = 0
    # first char is case sensitive
    if a[0] != b[0]: return 1
    while true:
      while a[i] == '_': inc(i)
      while b[j] == '_': inc(j) # BUGFIX: typo
      var aa = toLower(a[i])
      var bb = toLower(b[j])
      result = ord(aa) - ord(bb)
      if result != 0 or aa == '\0': break
      inc(i)
      inc(j)


  proc eqIdent*(a, b: string): bool = cmpIgnoreStyle(a, b) == 0
    ## Check if two idents are identical.

  proc eqIdent*(node: NimNode; s: string): bool {.compileTime.} =
    ## Check if node is some identifier node (``nnkIdent``, ``nnkSym``, etc.)
    ## is the same as ``s``. Note that this is the preferred way to check! Most
    ## other ways like ``node.ident`` are much more error-prone, unfortunately.
    case node.kind
    of nnkSym, nnkIdent:
      result = eqIdent(node.strVal, s)
    of nnkOpenSymChoice, nnkClosedSymChoice:
      result = eqIdent($node[0], s)
    else:
      result = false

proc hasArgOfName*(params: NimNode; name: string): bool {.compiletime.}=
  ## Search nnkFormalParams for an argument.
  assert params.kind == nnkFormalParams
  for i in 1 ..< params.len:
    template node: untyped = params[i]
    if name.eqIdent( $ node[0]):
      return true

proc addIdentIfAbsent*(dest: NimNode, ident: string) {.compiletime.} =
  ## Add ident to dest if it is not present. This is intended for use
  ## with pragmas.
  for node in dest.children:
    case node.kind
    of nnkIdent:
      if ident.eqIdent($node): return
    of nnkExprColonExpr:
      if ident.eqIdent($node[0]): return
    else: discard
  dest.add(ident(ident))

proc boolVal*(n: NimNode): bool {.compileTime, noSideEffect.} =
  if n.kind == nnkIntLit: n.intVal != 0
  else: n == bindSym"true" # hacky solution for now

macro expandMacros*(body: typed): untyped =
  ## Expands one level of macro - useful for debugging.
  ## Can be used to inspect what happens when a macro call is expanded,
  ## without altering its result.
  ##
  ## For instance,
  ##
  ## .. code-block:: nim
  ##   import future, macros
  ##
  ##   let
  ##     x = 10
  ##     y = 20
  ##   expandMacros:
  ##     dump(x + y)
  ##
  ## will actually dump `x + y`, but at the same time will print at
  ## compile time the expansion of the ``dump`` macro, which in this
  ## case is ``debugEcho ["x + y", " = ", x + y]``.
  template inner(x: untyped): untyped = x

  result = getAst(inner(body))
  echo result.toStrLit

proc customPragmaNode(n: NimNode): NimNode =
<<<<<<< HEAD
  expectKind(n, {nnkSym, nnkDotExpr})
  if n.kind == nnkSym:
    let sym = n.symbol.getImpl()
    sym.expectRoutine()
    result = sym.pragma
  elif n.kind == nnkDotExpr:
    let typDef = getImpl(getTypeInst(n[0]).symbol)
    typDef.expectKind(nnkTypeDef)
    typDef[2].expectKind(nnkObjectTy)
    let recList = typDef[2][2]
    for identDefs in recList:
      for i in 0 .. identDefs.len - 3:
        if identDefs[i].kind == nnkPragmaExpr and
           identDefs[i][0].kind == nnkIdent and $identDefs[i][0] == $n[1]:
          return identDefs[i][1]
=======
  expectKind(n, {nnkSym, nnkDotExpr, nnkBracketExpr, nnkTypeOfExpr, nnkCheckedFieldExpr})
  let
    typ = n.getTypeInst()

  if typ.kind == nnkBracketExpr and typ.len > 1 and typ[1].kind == nnkProcTy:
    return typ[1][1]
  elif typ.typeKind == ntyTypeDesc:
    let impl = typ[1].getImpl()
    if impl[0].kind == nnkPragmaExpr:
      return impl[0][1]
    else:
      return impl[0] # handle types which don't have macro at all

  if n.kind == nnkSym: # either an variable or a proc
    let impl = n.getImpl()
    if impl.kind in RoutineNodes:
      return impl.pragma
    else:
      return typ.getImpl()[0][1]

  if n.kind in {nnkDotExpr, nnkCheckedFieldExpr}:
    let name = (if n.kind == nnkCheckedFieldExpr: n[0][1] else: n[1])
    var typDef = getImpl(getTypeInst(if n.kind == nnkCheckedFieldExpr or n[0].kind == nnkHiddenDeref: n[0][0] else: n[0]))
    while typDef != nil:
      typDef.expectKind(nnkTypeDef)
      typDef[2].expectKind({nnkRefTy, nnkPtrTy, nnkObjectTy})
      let isRef = typDef[2].kind in {nnkRefTy, nnkPtrTy}
      if isRef and typDef[2][0].kind in {nnkSym, nnkBracketExpr}: # defines ref type for another object(e.g. X = ref X)
        typDef = getImpl(typDef[2][0])
      else: # object definition, maybe an object directly defined as a ref type
        let
          obj = (if isRef: typDef[2][0] else: typDef[2])
        var identDefsStack = newSeq[NimNode](obj[2].len)
        for i in 0..<identDefsStack.len: identDefsStack[i] = obj[2][i]
        while identDefsStack.len > 0:
          var identDefs = identDefsStack.pop()
          if identDefs.kind == nnkRecCase:
            identDefsStack.add(identDefs[0])
            for i in 1..<identDefs.len:
              # if it is and empty branch, skip
              if identDefs[i][0].kind == nnkNilLit: continue
              if identDefs[i][1].kind == nnkIdentDefs:
                identDefsStack.add(identDefs[i][1])
              else: # nnkRecList
                for j in 0..<identDefs[i][1].len:
                  identDefsStack.add(identDefs[i][1][j])

          else:
            for i in 0 .. identDefs.len - 3:
              if identDefs[i].kind == nnkPragmaExpr and
                identDefs[i][0].kind == nnkIdent and $identDefs[i][0] == $name:
                return identDefs[i][1]

        if obj[1].kind == nnkOfInherit: # explore the parent object
          typDef = getImpl(obj[1][0])
        else:
          typDef = nil
>>>>>>> af949465

macro hasCustomPragma*(n: typed, cp: typed{nkSym}): untyped =
  ## Expands to `true` if expression `n` which is expected to be `nnkDotExpr`
  ## (if checking a field), a proc or a type has custom pragma `cp`.
  ##
  ## See also `getCustomPragmaVal`.
  ##
  ## .. code-block:: nim
  ##   template myAttr() {.pragma.}
  ##   type
  ##     MyObj = object
  ##       myField {.myAttr.}: int
  ##
  ##   proc myProc() {.myAttr.} = discard
  ##
  ##   var o: MyObj
  ##   assert(o.myField.hasCustomPragma(myAttr))
  ##   assert(myProc.hasCustomPragma(myAttr))
  let pragmaNode = customPragmaNode(n)
  for p in pragmaNode:
    if (p.kind == nnkSym and p == cp) or
        (p.kind in nnkPragmaCallKinds and p.len > 0 and p[0].kind == nnkSym and p[0] == cp):
      return newLit(true)
  return newLit(false)

macro getCustomPragmaVal*(n: typed, cp: typed{nkSym}): untyped =
  ## Expands to value of custom pragma `cp` of expression `n` which is expected
  ## to be `nnkDotExpr`, a proc or a type.
  ##
  ## See also `hasCustomPragma`
  ##
  ## .. code-block:: nim
  ##   template serializationKey(key: string) {.pragma.}
  ##   type
<<<<<<< HEAD
  ##     MyObj = object
=======
  ##     MyObj {.serializationKey: "mo".} = object
>>>>>>> af949465
  ##       myField {.serializationKey: "mf".}: int
  ##   var o: MyObj
  ##   assert(o.myField.getCustomPragmaVal(serializationKey) == "mf")
  ##   assert(o.getCustomPragmaVal(serializationKey) == "mo")
  ##   assert(MyObj.getCustomPragmaVal(serializationKey) == "mo")
  let pragmaNode = customPragmaNode(n)
  for p in pragmaNode:
    if p.kind in nnkPragmaCallKinds and p.len > 0 and p[0].kind == nnkSym and p[0] == cp:
      return p[1]

  error(n.repr & " doesn't have a pragma named " & cp.repr()) # returning an empty node results in most cases in a cryptic error,


when not defined(booting):
  template emit*(e: static[string]): untyped {.deprecated.} =
    ## accepts a single string argument and treats it as nim code
    ## that should be inserted verbatim in the program
    ## Example:
    ##
    ## .. code-block:: nim
    ##   emit("echo " & '"' & "hello world".toUpper & '"')
    ##
    ## Deprecated since version 0.15 since it's so rarely useful.
    macro payload: untyped {.gensym.} =
      result = parseStmt(e)
    payload()

macro unpackVarargs*(callee: untyped; args: varargs[untyped]): untyped =
  result = newCall(callee)
  for i in 0 ..< args.len:
    result.add args[i]

proc getProjectPath*(): string = discard
  ## Returns the path to the currently compiling project
<|MERGE_RESOLUTION|>--- conflicted
+++ resolved
@@ -240,7 +240,7 @@
 when defined(nimHasSymOwnerInMacro):
   proc owner*(sym: NimNode): NimNode {.magic: "SymOwner", noSideEffect.}
     ## accepts node of kind nnkSym and returns its owner's symbol.
-    ## result is also mnde of kind nnkSym if owner exists otherwise 
+    ## result is also mnde of kind nnkSym if owner exists otherwise
     ## nnkNilLit is returned
 
 proc getType*(n: NimNode): NimNode {.magic: "NGetType", noSideEffect.}
@@ -1300,23 +1300,6 @@
   echo result.toStrLit
 
 proc customPragmaNode(n: NimNode): NimNode =
-<<<<<<< HEAD
-  expectKind(n, {nnkSym, nnkDotExpr})
-  if n.kind == nnkSym:
-    let sym = n.symbol.getImpl()
-    sym.expectRoutine()
-    result = sym.pragma
-  elif n.kind == nnkDotExpr:
-    let typDef = getImpl(getTypeInst(n[0]).symbol)
-    typDef.expectKind(nnkTypeDef)
-    typDef[2].expectKind(nnkObjectTy)
-    let recList = typDef[2][2]
-    for identDefs in recList:
-      for i in 0 .. identDefs.len - 3:
-        if identDefs[i].kind == nnkPragmaExpr and
-           identDefs[i][0].kind == nnkIdent and $identDefs[i][0] == $n[1]:
-          return identDefs[i][1]
-=======
   expectKind(n, {nnkSym, nnkDotExpr, nnkBracketExpr, nnkTypeOfExpr, nnkCheckedFieldExpr})
   let
     typ = n.getTypeInst()
@@ -1374,7 +1357,6 @@
           typDef = getImpl(obj[1][0])
         else:
           typDef = nil
->>>>>>> af949465
 
 macro hasCustomPragma*(n: typed, cp: typed{nkSym}): untyped =
   ## Expands to `true` if expression `n` which is expected to be `nnkDotExpr`
@@ -1409,11 +1391,7 @@
   ## .. code-block:: nim
   ##   template serializationKey(key: string) {.pragma.}
   ##   type
-<<<<<<< HEAD
-  ##     MyObj = object
-=======
   ##     MyObj {.serializationKey: "mo".} = object
->>>>>>> af949465
   ##       myField {.serializationKey: "mf".}: int
   ##   var o: MyObj
   ##   assert(o.myField.getCustomPragmaVal(serializationKey) == "mf")
