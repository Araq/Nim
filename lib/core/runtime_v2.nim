--- conflicted
+++ resolved
@@ -250,19 +250,11 @@
     var cell = head(p)
     if (cell.rc and not rcMask) == 0:
       result = true
-<<<<<<< HEAD
-      #cprintf("[DESTROY] %p\n", p)
-    else:
-      dec cell.rc, rcIncrement
-      if cell.color == colYellow: traceCycle(cell, desc)
-      #cprintf("[DeCREF] %p\n", p)
-=======
       #cprintf("[DESTROY] %p %s\n", p, desc.name)
     else:
       dec cell.rc, rcIncrement
       if cell.color == colYellow: traceCycle(cell, desc)
       #cprintf("[DeCREF] %p %s %ld\n", p, desc.name, cell.rc)
->>>>>>> 6d87e9c4
 
 proc nimDecRefIsLast(p: pointer): bool {.compilerRtl, inl.} =
   if p != nil:
