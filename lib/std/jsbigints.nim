## Arbitrary precision integers.
## * https://developer.mozilla.org/en-US/docs/Web/JavaScript/Reference/Global_Objects/BigInt
when not defined(js):
  {.fatal: "Module jsbigints is designed to be used with the JavaScript backend.".}

type JsBigInt* = ref object of JsRoot ## Arbitrary precision integer for JavaScript target.

func newJsBigInt*(integer: SomeInteger): JsBigInt {.importjs: "BigInt(#)".} =
  ## Constructor for `JsBigInt`.
  runnableExamples:
    doAssert newJsBigInt(1234567890) == newJsBigInt"1234567890"

func newJsBigInt*(integer: cstring): JsBigInt {.importjs: "BigInt(#)".} =
  ## Constructor for `JsBigInt`.
  runnableExamples:
    doAssert newJsBigInt"-1" == newJsBigInt"1" - newJsBigInt"2"

func toCstring*(this: JsBigInt; radix: 2..36): cstring {.importjs: "#.toString(#)".} =
  ## Convert from `JsBigInt` to `cstring` representation.
  ## * `radix` Base to use for representing numeric values.
  ## https://developer.mozilla.org/en-US/docs/Web/JavaScript/Reference/Global_Objects/BigInt/toString
  runnableExamples:
    doAssert newJsBigInt"2147483647".toCstring(2) == "1111111111111111111111111111111".cstring

func toCstring*(this: JsBigInt): cstring {.importjs: "#.toString()".} # asserted on $
  ## https://developer.mozilla.org/en-US/docs/Web/JavaScript/Reference/Global_Objects/BigInt/toString

func `$`*(this: JsBigInt): string =
  ## Returns a string representation of `JsBigInt`.
  runnableExamples: doAssert $newJsBigInt"1024" == "1024"
  $toCstring(this)

<<<<<<< HEAD
func wrapToInt*(bits: int; a: JsBigInt): JsBigInt {.importjs: "BigInt.asIntN(#, #)".} =
  ## Wrap `a` to a signed `JsBigInt` of `bits` bits, ie between `-2 ^ (bits - 1)` and `2 ^ (bits - 1) - 1`.
=======
func toInt*(bits: int; a: JsBigInt): JsBigInt {.importjs: "BigInt.asIntN(#, #)".} =
  ## Wraps `a` to a signed `JsBigInt` of `bits` bits, i.e. between `-2 ^ (bits - 1)` and `2 ^ (bits - 1) - 1`.
>>>>>>> 0334d89c
  ## https://developer.mozilla.org/en-US/docs/Web/JavaScript/Reference/Global_Objects/BigInt/asIntN
  runnableExamples:
    doAssert wrapToInt(32, newJsBigInt"2147483647") == newJsBigInt"2147483647"

func wrapToUint*(bits: int; a: JsBigInt): JsBigInt {.importjs: "BigInt.asUintN(#, #)".} =
  ## https://developer.mozilla.org/en-US/docs/Web/JavaScript/Reference/Global_Objects/BigInt/asUintN
  runnableExamples:
    doAssert wrapToUint(32, newJsBigInt"2147483647") == newJsBigInt"2147483647"

func unsafeToNumber*(a: JsBigInt): int {.importjs: "Number(#)".} =
  ## Does not do any bounds check and may or may not return an inexact representation.
  runnableExamples:
    doAssert unsafeToNumber(newJsBigInt"2147483647") == 2147483647

func `+`*(x, y: JsBigInt): JsBigInt {.importjs: "(# $1 #)".} =
  runnableExamples:
    doAssert (newJsBigInt"9" + newJsBigInt"1") == newJsBigInt"10"

func `-`*(x, y: JsBigInt): JsBigInt {.importjs: "(# $1 #)".} =
  runnableExamples:
    doAssert (newJsBigInt"9" - newJsBigInt"1") == newJsBigInt"8"

func `*`*(x, y: JsBigInt): JsBigInt {.importjs: "(# $1 #)".} =
  runnableExamples:
    doAssert (newJsBigInt"42" * newJsBigInt"9") == newJsBigInt"378"

func `div`*(x, y: JsBigInt): JsBigInt {.importjs: "(# / #)".} =
  ## Same as `div` but for `JsBigInt`(uses JavaScript `BigInt() / BigInt()`).
  runnableExamples:
    doAssert newJsBigInt"13" div newJsBigInt"3" == newJsBigInt"4"
    doAssert newJsBigInt"-13" div newJsBigInt"3" == newJsBigInt"-4"
    doAssert newJsBigInt"13" div newJsBigInt"-3" == newJsBigInt"-4"
    doAssert newJsBigInt"-13" div newJsBigInt"-3" == newJsBigInt"4"

func `mod`*(x, y: JsBigInt): JsBigInt {.importjs: "(# % #)".} =
  ## Same as `mod` but for `JsBigInt` (uses JavaScript `BigInt() % BigInt()`).
  runnableExamples:
    doAssert newJsBigInt"13" mod newJsBigInt"3" == newJsBigInt"1"
    doAssert newJsBigInt"-13" mod newJsBigInt"3" == newJsBigInt"-1"
    doAssert newJsBigInt"13" mod newJsBigInt"-3" == newJsBigInt"1"
    doAssert newJsBigInt"-13" mod newJsBigInt"-3" == newJsBigInt"-1"

func `<`*(x, y: JsBigInt): bool {.importjs: "(# $1 #)".} =
  runnableExamples:
    doAssert newJsBigInt"2" < newJsBigInt"9"

func `<=`*(x, y: JsBigInt): bool {.importjs: "(# $1 #)".} =
  runnableExamples:
    doAssert newJsBigInt"1" <= newJsBigInt"5"

func `==`*(x, y: JsBigInt): bool {.importjs: "(# === #)".} =
  runnableExamples:
    doAssert newJsBigInt"42" == newJsBigInt"42"

func `**`*(x, y: JsBigInt): JsBigInt {.importjs: "((#) $1 #)".} =
  runnableExamples:
    doAssert (newJsBigInt"9" ** newJsBigInt"5") == newJsBigInt"59049"

func `xor`*(x, y: JsBigInt): JsBigInt {.importjs: "(# ^ #)".} =
  runnableExamples:
    doAssert (newJsBigInt"555" xor newJsBigInt"2") == newJsBigInt"553"

func `shl`*(a, b: JsBigInt): JsBigInt {.importjs: "(# << #)".} =
  runnableExamples:
    doAssert (newJsBigInt"999" shl newJsBigInt"2") == newJsBigInt"3996"

func `shr`*(a, b: JsBigInt): JsBigInt {.importjs: "(# >> #)".} =
  runnableExamples:
    doAssert (newJsBigInt"999" shr newJsBigInt"2") == newJsBigInt"249"

func `-`*(a: JsBigInt): JsBigInt {.importjs: "($1#)".} =
  runnableExamples:
    doAssert -(newJsBigInt"10101010101") == newJsBigInt"-10101010101"

func inc*(a: var JsBigInt; b = 1) {.importjs: "([#][0][0] += BigInt(#))".} =
  runnableExamples:
    var big1: JsBigInt = newJsBigInt"1"
    inc big1, 2
    doAssert big1 == newJsBigInt"3"

func dec*(a: var JsBigInt; b = 1) {.importjs: "([#][0][0] -= BigInt(#))".} =
  runnableExamples:
    var big1: JsBigInt = newJsBigInt"1"
    dec big1, 2
    doAssert big1 == newJsBigInt"-1"

func `+=`*(x: var JsBigInt; y: int) {.importjs: "([#][0][0] $1 BigInt(#))".} =
  runnableExamples:
    var big1: JsBigInt = newJsBigInt"1"
    big1 += 2
    doAssert big1 == newJsBigInt"3"

func `-=`*(x: var JsBigInt; y: int) {.importjs: "([#][0][0] $1 BigInt(#))".} =
  runnableExamples:
    var big1: JsBigInt = newJsBigInt"1"
    big1 -= 2
    doAssert big1 == newJsBigInt"-1"

func `*=`*(x: var JsBigInt; y: int) {.importjs: "([#][0][0] $1 BigInt(#))".} =
  runnableExamples:
    var big1: JsBigInt = newJsBigInt"2"
    big1 *= 4
    doAssert big1 == newJsBigInt"8"

func `/=`*(x: var JsBigInt; y: int) {.importjs: "([#][0][0] /= BigInt(#))".} =
  ## Same as `x = x div y`.
  runnableExamples:
    var big1: JsBigInt = newJsBigInt"11"
    big1 /= 2
    doAssert big1 == newJsBigInt"5"

proc `+`*(_: JsBigInt): JsBigInt {.error.} # Can not be used by design.
  ## **Do NOT use.** https://github.com/tc39/proposal-bigint/blob/master/ADVANCED.md#dont-break-asmjs

proc low*(_: typedesc[JsBigInt]): JsBigInt {.error.} ## **Do NOT use.**

proc high*(_: typedesc[JsBigInt]): JsBigInt {.error.} ## **Do NOT use.**


runnableExamples:
  let big1: JsBigInt = newJsBigInt"2147483647"
  let big2: JsBigInt = newJsBigInt"666"
  doAssert big1 != big2
  doAssert big1 > big2
  doAssert big1 >= big2
  doAssert big2 < big1
  doAssert big2 <= big1
  doAssert not(big1 == big2)<|MERGE_RESOLUTION|>--- conflicted
+++ resolved
@@ -30,13 +30,8 @@
   runnableExamples: doAssert $newJsBigInt"1024" == "1024"
   $toCstring(this)
 
-<<<<<<< HEAD
 func wrapToInt*(bits: int; a: JsBigInt): JsBigInt {.importjs: "BigInt.asIntN(#, #)".} =
-  ## Wrap `a` to a signed `JsBigInt` of `bits` bits, ie between `-2 ^ (bits - 1)` and `2 ^ (bits - 1) - 1`.
-=======
-func toInt*(bits: int; a: JsBigInt): JsBigInt {.importjs: "BigInt.asIntN(#, #)".} =
-  ## Wraps `a` to a signed `JsBigInt` of `bits` bits, i.e. between `-2 ^ (bits - 1)` and `2 ^ (bits - 1) - 1`.
->>>>>>> 0334d89c
+  ## Wrap `a` to a signed `JsBigInt` of `bits` bits, for example between `-2 ^ (bits - 1)` and `2 ^ (bits - 1) - 1`.
   ## https://developer.mozilla.org/en-US/docs/Web/JavaScript/Reference/Global_Objects/BigInt/asIntN
   runnableExamples:
     doAssert wrapToInt(32, newJsBigInt"2147483647") == newJsBigInt"2147483647"
