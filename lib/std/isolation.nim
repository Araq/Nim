--- conflicted
+++ resolved
@@ -25,11 +25,11 @@
   # delegate to value's destroy operation
   `=destroy`(dest.value)
 
-<<<<<<< HEAD
-func isolate*[T](value: sink T): Isolated[T] {.magic: "Isolate".}
-  ## Creates an isolated subgraph from the expression `value`.
+func isolate*[T](value: sink T): Isolated[T] {.magic: "Isolate".} =
+  ## Create an isolated subgraph from the expression `value`.
   ## Please read https://github.com/nim-lang/RFCs/issues/244
   ## for more details.
+  Isolated[T](value: value)
 
 func unsafeIsolate*[T](value: sink T): Isolated[T] =
   ## Creates an isolated subgraph from the expression `value`.
@@ -37,11 +37,4 @@
 
 func extract*[T](src: var Isolated[T]): T =
   ## Returns the internal value of `src`.
-  result = move(src.value)
-=======
-func isolate*[T](value: sink T): Isolated[T] {.magic: "Isolate".} =
-  ## Create an isolated subgraph from the expression `value`.
-  ## Please read https://github.com/nim-lang/RFCs/issues/244
-  ## for more details.
-  Isolated[T](value: value)
->>>>>>> b2b23d72
+  result = move(src.value)