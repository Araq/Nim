--- conflicted
+++ resolved
@@ -584,11 +584,7 @@
 
 macro tr*(e: varargs[untyped]): untyped =
   ## generates the HTML ``tr`` element.
-<<<<<<< HEAD
-  result = xmlCheckedTag(e, "tr",  commonAttr)
-=======
   result = xmlCheckedTag(e, "tr", commonAttr)
->>>>>>> 7e689873
 
 macro track*(e: varargs[untyped]): untyped =
   ## generates the HTML ``track`` element.
