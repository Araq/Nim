#
#
#            Nim's Runtime Library
#        (c) Copyright 2011 Alexander Mitchell-Robinson
#
#    See the file "copying.txt", included in this
#    distribution, for details about the copyright.
#

## Although this module has `seq` in its name, it implements operations
## not only for the `seq`:idx: type, but for three built-in container types
## under the `openArray` umbrella:
## * sequences
## * strings
## * array
##
## The `system` module defines several common functions, such as:
## * `newSeq[T]` for creating new sequences of type `T`
## * `@` for converting arrays and strings to sequences
## * `add` for adding new elements to strings and sequences
## * `&` for string and seq concatenation
## * `in` (alias for `contains`) and `notin` for checking if an item is
##   in a container
##
## This module builds upon that, providing additional functionality in form of
## procs, iterators and templates inspired by functional programming
## languages.
##
## For functional style programming you have different options at your disposal:
## * the `sugar.collect macro<sugar.html#collect.m%2Cuntyped%2Cuntyped>`_
## * pass an `anonymous proc<manual.html#procedures-anonymous-procs>`_
## * import the `sugar module<sugar.html>`_  and use
##   the `=> macro<sugar.html#%3D>.m,untyped,untyped>`_
## * use `...It templates<#18>`_
##   (`mapIt<#mapIt.t,typed,untyped>`_,
##   `filterIt<#filterIt.t,untyped,untyped>`_, etc.)
##
## Chaining of functions is possible thanks to the
## `method call syntax<manual.html#procedures-method-call-syntax>`_.

runnableExamples:
  import std/sugar

  # Creating a sequence from 1 to 10, multiplying each member by 2,
  # keeping only the members which are not divisible by 6.
  let
    foo = toSeq(1..10).map(x => x * 2).filter(x => x mod 6 != 0)
    bar = toSeq(1..10).mapIt(it * 2).filterIt(it mod 6 != 0)
    baz = collect:
      for i in 1..10:
        let j = 2 * i
        if j mod 6 != 0:
          j

  doAssert foo == bar
  doAssert foo == baz
  doAssert foo == @[2, 4, 8, 10, 14, 16, 20]

  doAssert foo.any(x => x > 17)
  doAssert not bar.allIt(it < 20)
  doAssert foo.foldl(a + b) == 74 # sum of all members


runnableExamples:
  from std/strutils import join

  let
    vowels = @"aeiou"
    foo = "sequtils is an awesome module"

  doAssert (vowels is seq[char]) and (vowels == @['a', 'e', 'i', 'o', 'u'])
  doAssert foo.filterIt(it notin vowels).join == "sqtls s n wsm mdl"

## See also
## ========
## * `strutils module<strutils.html>`_ for common string functions
## * `sugar module<sugar.html>`_ for syntactic sugar macros
## * `algorithm module<algorithm.html>`_ for common generic algorithms
## * `json module<json.html>`_ for a structure which allows
##   heterogeneous members


import std/private/since

import macros

macro evalOnceAs(expAlias, exp: untyped,
                 letAssigneable: static[bool]): untyped =
  ## Injects `expAlias` in caller scope, to avoid bugs involving multiple
  ## substitution in macro arguments such as
  ## https://github.com/nim-lang/Nim/issues/7187.
  ## `evalOnceAs(myAlias, myExp)` will behave as `let myAlias = myExp`
  ## except when `letAssigneable` is false (e.g. to handle openArray) where
  ## it just forwards `exp` unchanged.
  expectKind(expAlias, nnkIdent)
  var val = exp

  result = newStmtList()
  # If `exp` is not a symbol we evaluate it once here and then use the temporary
  # symbol as alias
  if exp.kind != nnkSym and letAssigneable:
    val = genSym()
    result.add(newLetStmt(val, exp))

  result.add(
    newProc(name = genSym(nskTemplate, $expAlias), params = [getType(untyped)],
      body = val, procType = nnkTemplateDef))

func concat*[T](seqs: varargs[seq[T]]): seq[T] =
  ## Takes several sequences' items and returns them inside a new sequence.
  ## All sequences must be of the same type.
  ##
  ## **See also:**
  ## * `distribute func<#distribute,seq[T],Positive>`_ for a reverse
  ##   operation
  ##
  runnableExamples:
    let
      s1 = @[1, 2, 3]
      s2 = @[4, 5]
      s3 = @[6, 7]
      total = concat(s1, s2, s3)
    assert total == @[1, 2, 3, 4, 5, 6, 7]

  var L = 0
  for seqitm in items(seqs): inc(L, len(seqitm))
  newSeq(result, L)
  var i = 0
  for s in items(seqs):
    for itm in items(s):
      result[i] = itm
      inc(i)

func count*[T](s: openArray[T], x: T): int =
  ## Returns the number of occurrences of the item `x` in the container `s`.
  ##
  runnableExamples:
    let
      a = @[1, 2, 2, 3, 2, 4, 2]
      b = "abracadabra"
    assert count(a, 2) == 4
    assert count(a, 99) == 0
    assert count(b, 'r') == 2

  for itm in items(s):
    if itm == x:
      inc result

func cycle*[T](s: openArray[T], n: Natural): seq[T] =
  ## Returns a new sequence with the items of the container `s` repeated
  ## `n` times.
  ## `n` must be a non-negative number (zero or more).
  ##
  runnableExamples:
    let
      s = @[1, 2, 3]
      total = s.cycle(3)
    assert total == @[1, 2, 3, 1, 2, 3, 1, 2, 3]

  result = newSeq[T](n * s.len)
  var o = 0
  for x in 0 ..< n:
    for e in s:
      result[o] = e
      inc o

func repeat*[T](x: T, n: Natural): seq[T] =
  ## Returns a new sequence with the item `x` repeated `n` times.
  ## `n` must be a non-negative number (zero or more).
  ##
  runnableExamples:
    let
      total = repeat(5, 3)
    assert total == @[5, 5, 5]

  result = newSeq[T](n)
  for i in 0 ..< n:
    result[i] = x

func deduplicate*[T](s: openArray[T], isSorted: bool = false): seq[T] =
  ## Returns a new sequence without duplicates.
  ##
  ## Setting the optional argument `isSorted` to true (default: false)
  ## uses a faster algorithm for deduplication.
  ##
  runnableExamples:
    let
      dup1 = @[1, 1, 3, 4, 2, 2, 8, 1, 4]
      dup2 = @["a", "a", "c", "d", "d"]
      unique1 = deduplicate(dup1)
      unique2 = deduplicate(dup2, isSorted = true)
    assert unique1 == @[1, 3, 4, 2, 8]
    assert unique2 == @["a", "c", "d"]

  result = @[]
  if s.len > 0:
    if isSorted:
      var prev = s[0]
      result.add(prev)
      for i in 1..s.high:
        if s[i] != prev:
          prev = s[i]
          result.add(prev)
    else:
      for itm in items(s):
        if not result.contains(itm): result.add(itm)

func minIndex*[T](s: openArray[T]): int {.since: (1, 1).} =
  ## Returns the index of the minimum value of `s`.
  ## `T` needs to have a `<` operator.
  runnableExamples:
    let
      a = @[1, 2, 3, 4]
      b = @[6, 5, 4, 3]
      c = [2, -7, 8, -5]
      d = "ziggy"
    assert minIndex(a) == 0
    assert minIndex(b) == 3
    assert minIndex(c) == 1
    assert minIndex(d) == 2

  for i in 1..high(s):
    if s[i] < s[result]: result = i

func maxIndex*[T](s: openArray[T]): int {.since: (1, 1).} =
  ## Returns the index of the maximum value of `s`.
  ## `T` needs to have a `<` operator.
  runnableExamples:
    let
      a = @[1, 2, 3, 4]
      b = @[6, 5, 4, 3]
      c = [2, -7, 8, -5]
      d = "ziggy"
    assert maxIndex(a) == 3
    assert maxIndex(b) == 0
    assert maxIndex(c) == 2
    assert maxIndex(d) == 0

  for i in 1..high(s):
    if s[i] > s[result]: result = i


template zipImpl(s1, s2, retType: untyped): untyped =
  func zip*[S, T](s1: openArray[S], s2: openArray[T]): retType =
    ## Returns a new sequence with a combination of the two input containers.
    ##
    ## The input containers can be of different types.
    ## If one container is shorter, the remaining items in the longer container
    ## are discarded.
    ##
    ## **Note**: For Nim 1.0.x and older version, `zip` returned a seq of
    ## named tuples with fields `a` and `b`. For Nim versions 1.1.x and newer,
    ## `zip` returns a seq of unnamed tuples.
    runnableExamples:
      let
        short = @[1, 2, 3]
        long = @[6, 5, 4, 3, 2, 1]
        words = @["one", "two", "three"]
        letters = "abcd"
        zip1 = zip(short, long)
        zip2 = zip(short, words)
      assert zip1 == @[(1, 6), (2, 5), (3, 4)]
      assert zip2 == @[(1, "one"), (2, "two"), (3, "three")]
      assert zip1[2][0] == 3
      assert zip2[1][1] == "two"
      when (NimMajor, NimMinor) <= (1, 0):
        let
          zip3 = zip(long, letters)
        assert zip3 == @[(a: 6, b: 'a'), (5, 'b'), (4, 'c'), (3, 'd')]
        assert zip3[0].b == 'a'
      else:
        let
          zip3: seq[tuple[num: int, letter: char]] = zip(long, letters)
        assert zip3 == @[(6, 'a'), (5, 'b'), (4, 'c'), (3, 'd')]
        assert zip3[0].letter == 'a'

    var m = min(s1.len, s2.len)
    newSeq(result, m)
    for i in 0 ..< m:
      result[i] = (s1[i], s2[i])

when (NimMajor, NimMinor) <= (1, 0):
  zipImpl(s1, s2, seq[tuple[a: S, b: T]])
else:
  zipImpl(s1, s2, seq[(S, T)])

func unzip*[S, T](s: openArray[(S, T)]): (seq[S], seq[T]) {.since: (1, 1).} =
  ## Returns a tuple of two sequences split out from a sequence of 2-field tuples.
  runnableExamples:
    let
      zipped = @[(1, 'a'), (2, 'b'), (3, 'c')]
      unzipped1 = @[1, 2, 3]
      unzipped2 = @['a', 'b', 'c']
    assert zipped.unzip() == (unzipped1, unzipped2)
    assert zip(unzipped1, unzipped2).unzip() == (unzipped1, unzipped2)
  result[0] = newSeq[S](s.len)
  result[1] = newSeq[T](s.len)
  for i in 0..<s.len:
    result[0][i] = s[i][0]
    result[1][i] = s[i][1]

func distribute*[T](s: seq[T], num: Positive, spread = true): seq[seq[T]] =
  ## Splits and distributes a sequence `s` into `num` sub-sequences.
  ##
  ## Returns a sequence of `num` sequences. For *some* input values this is the
  ## inverse of the `concat <#concat,varargs[seq[T]]>`_ func.
  ## The input sequence `s` can be empty, which will produce
  ## `num` empty sequences.
  ##
  ## If `spread` is false and the length of `s` is not a multiple of `num`, the
  ## func will max out the first sub-sequence with `1 + len(s) div num`
  ## entries, leaving the remainder of elements to the last sequence.
  ##
  ## On the other hand, if `spread` is true, the func will distribute evenly
  ## the remainder of the division across all sequences, which makes the result
  ## more suited to multithreading where you are passing equal sized work units
  ## to a thread pool and want to maximize core usage.
  ##
  runnableExamples:
    let numbers = @[1, 2, 3, 4, 5, 6, 7]
    assert numbers.distribute(3) == @[@[1, 2, 3], @[4, 5], @[6, 7]]
    assert numbers.distribute(3, false) == @[@[1, 2, 3], @[4, 5, 6], @[7]]
    assert numbers.distribute(6)[0] == @[1, 2]
    assert numbers.distribute(6)[1] == @[3]

  if num < 2:
    result = @[s]
    return

  # Create the result and calculate the stride size and the remainder if any.
  result = newSeq[seq[T]](num)
  var
    stride = s.len div num
    first = 0
    last = 0
    extra = s.len mod num

  if extra == 0 or spread == false:
    # Use an algorithm which overcounts the stride and minimizes reading limits.
    if extra > 0: inc(stride)
    for i in 0 ..< num:
      result[i] = newSeq[T]()
      for g in first ..< min(s.len, first + stride):
        result[i].add(s[g])
      first += stride
  else:
    # Use an undercounting algorithm which *adds* the remainder each iteration.
    for i in 0 ..< num:
      last = first + stride
      if extra > 0:
        extra -= 1
        inc(last)
      result[i] = newSeq[T]()
      for g in first ..< last:
        result[i].add(s[g])
      first = last

proc map*[T, S](s: openArray[T], op: proc (x: T): S {.closure.}):
                                                            seq[S]{.inline.} =
  ## Returns a new sequence with the results of the `op` proc applied to every
  ## item in the container `s`.
  ##
  ## Since the input is not modified, you can use it to
  ## transform the type of the elements in the input container.
  ##
  ## Instead of using `map` and `filter`, consider using the `collect` macro
  ## from the `sugar` module.
  ##
  ## **See also:**
  ## * `sugar.collect macro<sugar.html#collect.m%2Cuntyped%2Cuntyped>`_
  ## * `mapIt template<#mapIt.t,typed,untyped>`_
  ## * `apply proc<#apply,openArray[T],proc(T)_2>`_ for the in-place version
  ##
  runnableExamples:
    let
      a = @[1, 2, 3, 4]
      b = map(a, proc(x: int): string = $x)
    assert b == @["1", "2", "3", "4"]

  newSeq(result, s.len)
  for i in 0 ..< s.len:
    result[i] = op(s[i])

proc apply*[T](s: var openArray[T], op: proc (x: var T) {.closure.})
                                                              {.inline.} =
  ## Applies `op` to every item in `s`, modifying it directly.
  ##
  ## Note that the container `s` must be declared as a `var`,
  ## since `s` is modified in-place.
  ## The parameter function takes a `var T` type parameter.
  ##
  ## **See also:**
  ## * `applyIt template<#applyIt.t,untyped,untyped>`_
  ## * `map proc<#map,openArray[T],proc(T)>`_
  ##
  runnableExamples:
    var a = @["1", "2", "3", "4"]
    apply(a, proc(x: var string) = x &= "42")
    assert a == @["142", "242", "342", "442"]

  for i in 0 ..< s.len: op(s[i])

proc apply*[T](s: var openArray[T], op: proc (x: T): T {.closure.})
                                                              {.inline.} =
  ## Applies `op` to every item in `s` modifying it directly.
  ##
  ## Note that the container `s` must be declared as a `var`
  ## and it is required for your input and output types to
  ## be the same, since `s` is modified in-place.
  ## The parameter function takes and returns a `T` type variable.
  ##
  ## **See also:**
  ## * `applyIt template<#applyIt.t,untyped,untyped>`_
  ## * `map proc<#map,openArray[T],proc(T)>`_
  ##
  runnableExamples:
    var a = @["1", "2", "3", "4"]
    apply(a, proc(x: string): string = x & "42")
    assert a == @["142", "242", "342", "442"]

  for i in 0 ..< s.len: s[i] = op(s[i])

proc apply*[T](s: openArray[T], op: proc (x: T) {.closure.}) {.inline, since: (1, 3).} =
  ## Same as `apply` but for a proc that does not return anything
  ## and does not mutate `s` directly.
  runnableExamples:
    var message: string
    apply([0, 1, 2, 3, 4], proc(item: int) = message.addInt item)
    assert message == "01234"
  for i in 0 ..< s.len: op(s[i])

iterator filter*[T](s: openArray[T], pred: proc(x: T): bool {.closure.}): T =
  ## Iterates through a container `s` and yields every item that fulfills the
  ## predicate `pred` (a function that returns a `bool`).
  ##
  ## Instead of using `map` and `filter`, consider using the `collect` macro
  ## from the `sugar` module.
  ##
  ## **See also:**
  ## * `sugar.collect macro<sugar.html#collect.m%2Cuntyped%2Cuntyped>`_
  ## * `filter proc<#filter,openArray[T],proc(T)>`_
  ## * `filterIt template<#filterIt.t,untyped,untyped>`_
  ##
  runnableExamples:
    let numbers = @[1, 4, 5, 8, 9, 7, 4]
    var evens = newSeq[int]()
    for n in filter(numbers, proc (x: int): bool = x mod 2 == 0):
      evens.add(n)
    assert evens == @[4, 8, 4]

  for i in 0 ..< s.len:
    if pred(s[i]):
      yield s[i]

proc filter*[T](s: openArray[T], pred: proc(x: T): bool {.closure.}): seq[T]
                                                                  {.inline.} =
  ## Returns a new sequence with all the items of `s` that fulfill the
  ## predicate `pred` (a function that returns a `bool`).
  ##
  ## Instead of using `map` and `filter`, consider using the `collect` macro
  ## from the `sugar` module.
  ##
  ## **See also:**
  ## * `sugar.collect macro<sugar.html#collect.m%2Cuntyped%2Cuntyped>`_
  ## * `filterIt template<#filterIt.t,untyped,untyped>`_
  ## * `filter iterator<#filter.i,openArray[T],proc(T)>`_
  ## * `keepIf proc<#keepIf,seq[T],proc(T)>`_ for the in-place version
  ##
  runnableExamples:
    let
      colors = @["red", "yellow", "black"]
      f1 = filter(colors, proc(x: string): bool = x.len < 6)
      f2 = filter(colors, proc(x: string): bool = x.contains('y'))
    assert f1 == @["red", "black"]
    assert f2 == @["yellow"]

  result = newSeq[T]()
  for i in 0 ..< s.len:
    if pred(s[i]):
      result.add(s[i])

proc keepIf*[T](s: var seq[T], pred: proc(x: T): bool {.closure.})
                                                                {.inline.} =
  ## Keeps the items in the passed sequence `s` if they fulfill the
  ## predicate `pred` (a function that returns a `bool`).
  ##
  ## Note that `s` must be declared as a `var`.
  ##
  ## Similar to the `filter proc<#filter,openArray[T],proc(T)>`_,
  ## but modifies the sequence directly.
  ##
  ## **See also:**
  ## * `keepItIf template<#keepItIf.t,seq,untyped>`_
  ## * `filter proc<#filter,openArray[T],proc(T)>`_
  ##
  runnableExamples:
    var floats = @[13.0, 12.5, 5.8, 2.0, 6.1, 9.9, 10.1]
    keepIf(floats, proc(x: float): bool = x > 10)
    assert floats == @[13.0, 12.5, 10.1]

  var pos = 0
  for i in 0 ..< len(s):
    if pred(s[i]):
      if pos != i:
        when defined(gcDestructors):
          s[pos] = move(s[i])
        else:
          shallowCopy(s[pos], s[i])
      inc(pos)
  setLen(s, pos)

func delete*[T](s: var seq[T]; slice: Slice[int]) =
  ## Deletes the items `s[slice]`, raising `IndexDefect` if the slice contains
  ## elements out of range.
  ##
  ## This operation moves all elements after `s[slice]` in linear time.
  runnableExamples:
    var a = @[10, 11, 12, 13, 14]
    doAssertRaises(IndexDefect): a.delete(4..5)
    assert a == @[10, 11, 12, 13, 14]
    a.delete(4..4)
    assert a == @[10, 11, 12, 13]
    a.delete(1..2)
    assert a == @[10, 13]
    a.delete(1..<1) # empty slice
    assert a == @[10, 13]
  when compileOption("boundChecks"):
    if not (slice.a < s.len and slice.a >= 0 and slice.b < s.len):
      raise newException(IndexDefect, $(slice: slice, len: s.len))
  if slice.b >= slice.a:
    template defaultImpl =
      var i = slice.a
      var j = slice.b + 1
      var newLen = s.len - j + i
      while i < newLen:
        when defined(gcDestructors):
          s[i] = move(s[j])
        else:
          s[i].shallowCopy(s[j])
        inc(i)
        inc(j)
      setLen(s, newLen)
    when nimvm: defaultImpl()
    else:
      when defined(js):
        let n = slice.b - slice.a + 1
        let first = slice.a
        {.emit: "`s`.splice(`first`, `n`);".}
      else:
        defaultImpl()

func delete*[T](s: var seq[T]; first, last: Natural) {.deprecated: "use `delete(s, first..last)`".} =
  ## Deletes the items of a sequence `s` at positions `first..last`
  ## (including both ends of the range).
  ## This modifies `s` itself, it does not return a copy.
  runnableExamples("--warning:deprecated:off"):
    let outcome = @[1, 1, 1, 1, 1, 1, 1, 1]
    var dest = @[1, 1, 1, 2, 2, 2, 2, 2, 2, 1, 1, 1, 1, 1]
    dest.delete(3, 8)
    assert outcome == dest
  doAssert first <= last
  if first >= s.len:
    return
  var i = first
  var j = min(len(s), last + 1)
  var newLen = len(s) - j + i
  while i < newLen:
    when defined(gcDestructors):
      s[i] = move(s[j])
    else:
      s[i].shallowCopy(s[j])
    inc(i)
    inc(j)
  setLen(s, newLen)

func insert*[T](dest: var seq[T], src: openArray[T], pos = 0) =
  ## Inserts items from `src` into `dest` at position `pos`. This modifies
  ## `dest` itself, it does not return a copy.
  ##
  ## Note that the elements of `src` and `dest` must be of the same type.
  ##
  runnableExamples:
    var dest = @[1, 1, 1, 1, 1, 1, 1, 1]
    let
      src = @[2, 2, 2, 2, 2, 2]
      outcome = @[1, 1, 1, 2, 2, 2, 2, 2, 2, 1, 1, 1, 1, 1]
    dest.insert(src, 3)
    assert dest == outcome

  var j = len(dest) - 1
  var i = j + len(src)
  if i == j: return
  dest.setLen(i + 1)

  # Move items after `pos` to the end of the sequence.
  while j >= pos:
    when defined(gcDestructors):
      dest[i] = move(dest[j])
    else:
      dest[i].shallowCopy(dest[j])
    dec(i)
    dec(j)
  # Insert items from `dest` into `dest` at `pos`
  inc(j)
  for item in src:
    dest[j] = item
    inc(j)


template filterIt*(s, pred: untyped): untyped =
  ## Returns a new sequence with all the items of `s` that fulfill the
  ## predicate `pred`.
  ##
  ## Unlike the `filter proc<#filter,openArray[T],proc(T)>`_ and
  ## `filter iterator<#filter.i,openArray[T],proc(T)>`_,
  ## the predicate needs to be an expression using the `it` variable
  ## for testing, like: `filterIt("abcxyz", it == 'x')`.
  ##
  ## Instead of using `mapIt` and `filterIt`, consider using the `collect` macro
  ## from the `sugar` module.
  ##
  ## **See also:**
  ## * `sugar.collect macro<sugar.html#collect.m%2Cuntyped%2Cuntyped>`_
  ## * `filter proc<#filter,openArray[T],proc(T)>`_
  ## * `filter iterator<#filter.i,openArray[T],proc(T)>`_
  ##
  runnableExamples:
    let
      temperatures = @[-272.15, -2.0, 24.5, 44.31, 99.9, -113.44]
      acceptable = temperatures.filterIt(it < 50 and it > -10)
      notAcceptable = temperatures.filterIt(it > 50 or it < -10)
    assert acceptable == @[-2.0, 24.5, 44.31]
    assert notAcceptable == @[-272.15, 99.9, -113.44]

  var result = newSeq[typeof(s[0])]()
  for it {.inject.} in items(s):
    if pred: result.add(it)
  result

template keepItIf*(varSeq: seq, pred: untyped) =
  ## Keeps the items in the passed sequence (must be declared as a `var`)
  ## if they fulfill the predicate.
  ##
  ## Unlike the `keepIf proc<#keepIf,seq[T],proc(T)>`_,
  ## the predicate needs to be an expression using
  ## the `it` variable for testing, like: `keepItIf("abcxyz", it == 'x')`.
  ##
  ## **See also:**
  ## * `keepIf proc<#keepIf,seq[T],proc(T)>`_
  ## * `filterIt template<#filterIt.t,untyped,untyped>`_
  ##
  runnableExamples:
    var candidates = @["foo", "bar", "baz", "foobar"]
    candidates.keepItIf(it.len == 3 and it[0] == 'b')
    assert candidates == @["bar", "baz"]

  var pos = 0
  for i in 0 ..< len(varSeq):
    let it {.inject.} = varSeq[i]
    if pred:
      if pos != i:
        when defined(gcDestructors):
          varSeq[pos] = move(varSeq[i])
        else:
          shallowCopy(varSeq[pos], varSeq[i])
      inc(pos)
  setLen(varSeq, pos)

since (1, 1):
  template countIt*(s, pred: untyped): int =
    ## Returns a count of all the items that fulfill the predicate.
    ##
    ## The predicate needs to be an expression using
    ## the `it` variable for testing, like: `countIt(@[1, 2, 3], it > 2)`.
    ##
    runnableExamples:
      let numbers = @[-3, -2, -1, 0, 1, 2, 3, 4, 5, 6]
      iterator iota(n: int): int =
        for i in 0..<n: yield i
      assert numbers.countIt(it < 0) == 3
      assert countIt(iota(10), it < 2) == 2

    var result = 0
    for it {.inject.} in s:
      if pred: result += 1
    result

proc all*[T](s: openArray[T], pred: proc(x: T): bool {.closure.}): bool =
  ## Iterates through a container and checks if every item fulfills the
  ## predicate.
  ##
  ## **See also:**
  ## * `allIt template<#allIt.t,untyped,untyped>`_
  ## * `any proc<#any,openArray[T],proc(T)>`_
  ##
  runnableExamples:
    let numbers = @[1, 4, 5, 8, 9, 7, 4]
    assert all(numbers, proc (x: int): bool = x < 10) == true
    assert all(numbers, proc (x: int): bool = x < 9) == false

  for i in s:
    if not pred(i):
      return false
  true

template allIt*(s, pred: untyped): bool =
  ## Iterates through a container and checks if every item fulfills the
  ## predicate.
  ##
  ## Unlike the `all proc<#all,openArray[T],proc(T)>`_,
  ## the predicate needs to be an expression using
  ## the `it` variable for testing, like: `allIt("abba", it == 'a')`.
  ##
  ## **See also:**
  ## * `all proc<#all,openArray[T],proc(T)>`_
  ## * `anyIt template<#anyIt.t,untyped,untyped>`_
  ##
  runnableExamples:
    let numbers = @[1, 4, 5, 8, 9, 7, 4]
    assert numbers.allIt(it < 10) == true
    assert numbers.allIt(it < 9) == false

  var result = true
  for it {.inject.} in items(s):
    if not pred:
      result = false
      break
  result

proc any*[T](s: openArray[T], pred: proc(x: T): bool {.closure.}): bool =
  ## Iterates through a container and checks if at least one item
  ## fulfills the predicate.
  ##
  ## **See also:**
  ## * `anyIt template<#anyIt.t,untyped,untyped>`_
  ## * `all proc<#all,openArray[T],proc(T)>`_
  ##
  runnableExamples:
    let numbers = @[1, 4, 5, 8, 9, 7, 4]
    assert any(numbers, proc (x: int): bool = x > 8) == true
    assert any(numbers, proc (x: int): bool = x > 9) == false

  for i in s:
    if pred(i):
      return true
  false

template anyIt*(s, pred: untyped): bool =
  ## Iterates through a container and checks if at least one item
  ## fulfills the predicate.
  ##
  ## Unlike the `any proc<#any,openArray[T],proc(T)>`_,
  ## the predicate needs to be an expression using
  ## the `it` variable for testing, like: `anyIt("abba", it == 'a')`.
  ##
  ## **See also:**
  ## * `any proc<#any,openArray[T],proc(T)>`_
  ## * `allIt template<#allIt.t,untyped,untyped>`_
  ##
  runnableExamples:
    let numbers = @[1, 4, 5, 8, 9, 7, 4]
    assert numbers.anyIt(it > 8) == true
    assert numbers.anyIt(it > 9) == false

  var result = false
  for it {.inject.} in items(s):
    if pred:
      result = true
      break
  result

template toSeq1(s: not iterator): untyped =
  # overload for typed but not iterator
  type OutType = typeof(items(s))
  when compiles(s.len):
    block:
      evalOnceAs(s2, s, compiles((let _ = s)))
      var i = 0
      var result = newSeq[OutType](s2.len)
      for it in s2:
        result[i] = it
        i += 1
      result
  else:
    var result: seq[OutType] = @[]
    for it in s:
      result.add(it)
    result

template toSeq2(iter: iterator): untyped =
  # overload for iterator
  evalOnceAs(iter2, iter(), false)
  when compiles(iter2.len):
    var i = 0
    var result = newSeq[typeof(iter2)](iter2.len)
    for x in iter2:
      result[i] = x
      inc i
    result
  else:
    type OutType = typeof(iter2())
    var result: seq[OutType] = @[]
    when compiles(iter2()):
      evalOnceAs(iter4, iter, false)
      let iter3 = iter4()
      for x in iter3():
        result.add(x)
    else:
      for x in iter2():
        result.add(x)
    result

template toSeq*(iter: untyped): untyped =
  ## Transforms any iterable (anything that can be iterated over, e.g. with
  ## a for-loop) into a sequence.
  ##
  runnableExamples:
    let
      myRange = 1..5
      mySet: set[int8] = {5'i8, 3, 1}
    assert typeof(myRange) is HSlice[system.int, system.int]
    assert typeof(mySet) is set[int8]

    let
      mySeq1 = toSeq(myRange)
      mySeq2 = toSeq(mySet)
    assert mySeq1 == @[1, 2, 3, 4, 5]
    assert mySeq2 == @[1'i8, 3, 5]

  when compiles(toSeq1(iter)):
    toSeq1(iter)
  elif compiles(toSeq2(iter)):
    toSeq2(iter)
  else:
    # overload for untyped, e.g.: `toSeq(myInlineIterator(3))`
    when compiles(iter.len):
      block:
        evalOnceAs(iter2, iter, true)
        var result = newSeq[typeof(iter)](iter2.len)
        var i = 0
        for x in iter2:
          result[i] = x
          inc i
        result
    else:
      var result: seq[typeof(iter)] = @[]
      for x in iter:
        result.add(x)
      result

template foldl*(sequence, operation: untyped): untyped =
  ## Template to fold a sequence from left to right, returning the accumulation.
  ##
  ## The sequence is required to have at least a single element. Debug versions
  ## of your program will assert in this situation but release versions will
  ## happily go ahead. If the sequence has a single element it will be returned
  ## without applying `operation`.
  ##
  ## The `operation` parameter should be an expression which uses the
  ## variables `a` and `b` for each step of the fold. Since this is a left
  ## fold, for non associative binary operations like subtraction think that
  ## the sequence of numbers 1, 2 and 3 will be parenthesized as (((1) - 2) -
  ## 3).
  ##
  ## **See also:**
  ## * `foldl template<#foldl.t,,,>`_ with a starting parameter
  ## * `foldr template<#foldr.t,untyped,untyped>`_
  ##
  runnableExamples:
    let
      numbers = @[5, 9, 11]
      addition = foldl(numbers, a + b)
      subtraction = foldl(numbers, a - b)
      multiplication = foldl(numbers, a * b)
      words = @["nim", "is", "cool"]
      concatenation = foldl(words, a & b)
      procs = @["proc", "Is", "Also", "Fine"]


    func foo(acc, cur: string): string =
      result = acc & cur

    assert addition == 25, "Addition is (((5)+9)+11)"
    assert subtraction == -15, "Subtraction is (((5)-9)-11)"
    assert multiplication == 495, "Multiplication is (((5)*9)*11)"
    assert concatenation == "nimiscool"
    assert foldl(procs, foo(a, b)) == "procIsAlsoFine"

  let s = sequence
  assert s.len > 0, "Can't fold empty sequences"
  var result: typeof(s[0])
  result = s[0]
  for i in 1..<s.len:
    let
      a {.inject.} = result
      b {.inject.} = s[i]
    result = operation
  result

template foldl*(sequence, operation, first): untyped =
  ## Template to fold a sequence from left to right, returning the accumulation.
  ##
  ## This version of `foldl` gets a **starting parameter**. This makes it possible
  ## to accumulate the sequence into a different type than the sequence elements.
  ##
  ## The `operation` parameter should be an expression which uses the variables
  ## `a` and `b` for each step of the fold. The `first` parameter is the
  ## start value (the first `a`) and therefor defines the type of the result.
  ##
  ## **See also:**
  ## * `foldr template<#foldr.t,untyped,untyped>`_
  ##
  runnableExamples:
    let
      numbers = @[0, 8, 1, 5]
      digits = foldl(numbers, a & (chr(b + ord('0'))), "")
    assert digits == "0815"

  var result: typeof(first) = first
  for x in items(sequence):
    let
      a {.inject.} = result
      b {.inject.} = x
    result = operation
  result

template foldr*(sequence, operation: untyped): untyped =
  ## Template to fold a sequence from right to left, returning the accumulation.
  ##
  ## The sequence is required to have at least a single element. Debug versions
  ## of your program will assert in this situation but release versions will
  ## happily go ahead. If the sequence has a single element it will be returned
  ## without applying `operation`.
  ##
  ## The `operation` parameter should be an expression which uses the
  ## variables `a` and `b` for each step of the fold. Since this is a right
  ## fold, for non associative binary operations like subtraction think that
  ## the sequence of numbers 1, 2 and 3 will be parenthesized as (1 - (2 -
  ## (3))).
  ##
  ## **See also:**
  ## * `foldl template<#foldl.t,untyped,untyped>`_
  ## * `foldl template<#foldl.t,,,>`_ with a starting parameter
  ##
  runnableExamples:
    let
      numbers = @[5, 9, 11]
      addition = foldr(numbers, a + b)
      subtraction = foldr(numbers, a - b)
      multiplication = foldr(numbers, a * b)
      words = @["nim", "is", "cool"]
      concatenation = foldr(words, a & b)
    assert addition == 25, "Addition is (5+(9+(11)))"
    assert subtraction == 7, "Subtraction is (5-(9-(11)))"
    assert multiplication == 495, "Multiplication is (5*(9*(11)))"
    assert concatenation == "nimiscool"

  let s = sequence # xxx inefficient, use {.evalonce.} pending #13750
  let n = s.len
  assert n > 0, "Can't fold empty sequences"
  var result = s[n - 1]
  for i in countdown(n - 2, 0):
    let
      a {.inject.} = s[i]
      b {.inject.} = result
    result = operation
  result

template mapIt*(s: typed, op: untyped): untyped =
  ## Returns a new sequence with the results of the `op` proc applied to every
  ## item in the container `s`.
  ##
  ## Since the input is not modified you can use it to
  ## transform the type of the elements in the input container.
  ##
  ## The template injects the `it` variable which you can use directly in an
  ## expression.
  ##
  ## Instead of using `mapIt` and `filterIt`, consider using the `collect` macro
  ## from the `sugar` module.
  ##
  ## **See also:**
  ## * `sugar.collect macro<sugar.html#collect.m%2Cuntyped%2Cuntyped>`_
  ## * `map proc<#map,openArray[T],proc(T)>`_
  ## * `applyIt template<#applyIt.t,untyped,untyped>`_ for the in-place version
  ##
  runnableExamples:
    let
      nums = @[1, 2, 3, 4]
      strings = nums.mapIt($(4 * it))
    assert strings == @["4", "8", "12", "16"]

  type OutType = typeof((
    block:
      var it{.inject.}: typeof(items(s), typeOfIter);
      op), typeOfProc)
  when OutType is not (proc):
    # Here, we avoid to create closures in loops.
    # This avoids https://github.com/nim-lang/Nim/issues/12625
    when compiles(s.len):
      block: # using a block avoids https://github.com/nim-lang/Nim/issues/8580

        # BUG: `evalOnceAs(s2, s, false)` would lead to C compile errors
        # (`error: use of undeclared identifier`) instead of Nim compile errors
        evalOnceAs(s2, s, compiles((let _ = s)))

        var i = 0
        var result = newSeq[OutType](s2.len)
        for it {.inject.} in s2:
          result[i] = op
          i += 1
        result
    else:
      var result: seq[OutType] = @[]
      # use `items` to avoid https://github.com/nim-lang/Nim/issues/12639
      for it {.inject.} in items(s):
        result.add(op)
      result
  else:
    # `op` is going to create closures in loops, let's fallback to `map`.
    # NOTE: Without this fallback, developers have to define a helper function and
    # call `map`:
    #   [1, 2].map((it) => ((x: int) => it + x))
    # With this fallback, above code can be simplified to:
    #   [1, 2].mapIt((x: int) => it + x)
    # In this case, `mapIt` is just syntax sugar for `map`.
    type InType = typeof(items(s), typeOfIter)
    # Use a help proc `f` to create closures for each element in `s`
    let f = proc (x: InType): OutType =
              let it {.inject.} = x
              op
    map(s, f)

template applyIt*(varSeq, op: untyped) =
  ## Convenience template around the mutable `apply` proc to reduce typing.
  ##
  ## The template injects the `it` variable which you can use directly in an
  ## expression. The expression has to return the same type as the elements
  ## of the sequence you are mutating.
  ##
  ## **See also:**
  ## * `apply proc<#apply,openArray[T],proc(T)_2>`_
  ## * `mapIt template<#mapIt.t,typed,untyped>`_
  ##
  runnableExamples:
    var nums = @[1, 2, 3, 4]
    nums.applyIt(it * 3)
    assert nums[0] + nums[3] == 15

  for i in low(varSeq) .. high(varSeq):
    let it {.inject.} = varSeq[i]
    varSeq[i] = op


template newSeqWith*(len: int, init: untyped): untyped =
  ## Creates a new `seq` of length `len`, calling `init` to initialize
  ## each value of the seq.
  ##
  ## Useful for creating "2D" seqs - seqs containing other seqs
  ## or to populate fields of the created seq.
  runnableExamples:
    ## Creates a seq containing 5 bool seqs, each of length of 3.
    var seq2D = newSeqWith(5, newSeq[bool](3))
    assert seq2D.len == 5
    assert seq2D[0].len == 3
    assert seq2D[4][2] == false

    ## Creates a seq with random numbers
    import std/random
    var seqRand = newSeqWith(20, rand(1.0))
    assert seqRand[0] != seqRand[1]

  var result = newSeq[typeof(init)](len)
  for i in 0 ..< len:
    result[i] = init
  move(result) # refs bug #7295

func mapLitsImpl(constructor: NimNode; op: NimNode; nested: bool;
                 filter = nnkLiterals): NimNode =
  if constructor.kind in filter:
    result = newNimNode(nnkCall, lineInfoFrom = constructor)
    result.add op
    result.add constructor
  else:
    result = copyNimNode(constructor)
    for v in constructor:
      if nested or v.kind in filter:
        result.add mapLitsImpl(v, op, nested, filter)
      else:
        result.add v

macro mapLiterals*(constructor, op: untyped;
                   nested = true): untyped {.deprecated.} =
  ## Applies `op` to each of the **atomic** literals like `3`
  ## or `"abc"` in the specified `constructor` AST. This can
  ## be used to map every array element to some target type:
  runnableExamples:
    let x = mapLiterals([0.1, 1.2, 2.3, 3.4], int)
    assert x is array[4, int]
    assert x == [int(0.1), int(1.2), int(2.3), int(3.4)]
<<<<<<< HEAD
=======
    # op applies to atomic literals only
    assert mapLiterals((-0.9, 'X', -Inf, true, {9.0}, [9.0], @[9.0]), int) == (0, 88, -Inf, true, {9}, [9], @[9])
>>>>>>> 74098aca
  ## If `nested` is true (which is the default), the literals are replaced
  ## everywhere in the `constructor` AST, otherwise only the first level
  ## is considered:
  runnableExamples:
    let a = mapLiterals((1.2, (2.3, 3.4), 4.8), int)
    let b = mapLiterals((1.2, (2.3, 3.4), 4.8), int, nested=false)
    assert a == (1, (2, 3), 4)
    assert b == (1, (2.3, 3.4), 4)

    let c = mapLiterals((1, (2, 3), 4, (5, 6)), `$`)
    let d = mapLiterals((1, (2, 3), 4, (5, 6)), `$`, nested=false)
    assert c == ("1", ("2", "3"), "4", ("5", "6"))
    assert d == ("1", (2, 3), "4", (5, 6))
  ## There are no constraints for the `constructor` AST, it
  ## works for nested tuples of arrays of sets etc.
  ##
  ## .. warning:: Deprecated; See https://github.com/nim-lang/Nim/pull/18577
  result = mapLitsImpl(constructor, op, nested.boolVal)

iterator items*[T](xs: iterator: T): T =
  ## Iterates over each element yielded by a closure iterator. This may
  ## not seem particularly useful on its own, but this allows closure
  ## iterators to be used by the mapIt, filterIt, allIt, anyIt, etc.
  ## templates.
  for x in xs():
    yield x<|MERGE_RESOLUTION|>--- conflicted
+++ resolved
@@ -1098,11 +1098,8 @@
     let x = mapLiterals([0.1, 1.2, 2.3, 3.4], int)
     assert x is array[4, int]
     assert x == [int(0.1), int(1.2), int(2.3), int(3.4)]
-<<<<<<< HEAD
-=======
     # op applies to atomic literals only
     assert mapLiterals((-0.9, 'X', -Inf, true, {9.0}, [9.0], @[9.0]), int) == (0, 88, -Inf, true, {9}, [9], @[9])
->>>>>>> 74098aca
   ## If `nested` is true (which is the default), the literals are replaced
   ## everywhere in the `constructor` AST, otherwise only the first level
   ## is considered:
