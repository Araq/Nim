--- conflicted
+++ resolved
@@ -1653,15 +1653,10 @@
 
   if s.counter != t.counter:
     return false
-<<<<<<< HEAD
+
   if s.counter == 0 and t.counter == 0:
     return true
-=======
-
-  if s.counter == 0:
-    return true
-
->>>>>>> 76412e7f
+
   var ht = t.first
   var hs = s.first
   while ht >= 0 and hs >= 0:
