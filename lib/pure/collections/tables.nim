#
#
#            Nim's Runtime Library
#        (c) Copyright 2015 Andreas Rumpf
#
#    See the file "copying.txt", included in this
#    distribution, for details about the copyright.
#

## The `tables` module implements variants of an efficient `hash table`:idx:
## (also often named `dictionary`:idx: in other programming languages) that is
## a mapping from keys to values.
##
## There are several different types of hash tables available:
## * `Table<#Table>`_ is the usual hash table,
## * `OrderedTable<#OrderedTable>`_ is like `Table` but remembers insertion order,
## * `CountTable<#CountTable>`_ is a mapping from a key to its number of occurrences
##
## For consistency with every other data type in Nim these have **value**
## semantics, this means that `=` performs a copy of the hash table.
##
## For `ref semantics<manual.html#types-reference-and-pointer-types>`_
## use their `Ref` variants: `TableRef<#TableRef>`_,
## `OrderedTableRef<#OrderedTableRef>`_, and `CountTableRef<#CountTableRef>`_.
##
## To give an example, when `a` is a `Table`, then `var b = a` gives `b`
## as a new independent table. `b` is initialised with the contents of `a`.
## Changing `b` does not affect `a` and vice versa:

runnableExamples:
  var
    a = {1: "one", 2: "two"}.toTable  # creates a Table
    b = a

  assert a == b

  b[3] = "three"
  assert 3 notin a
  assert 3 in b
  assert a != b

## On the other hand, when `a` is a `TableRef` instead, then changes to `b`
## also affect `a`. Both `a` and `b` **ref** the same data structure:

runnableExamples:
  var
    a = {1: "one", 2: "two"}.newTable  # creates a TableRef
    b = a

  assert a == b

  b[3] = "three"

  assert 3 in a
  assert 3 in b
  assert a == b

##
## ----
##

## # Basic usage


## ## Table
runnableExamples:
  from std/sequtils import zip

  let
    names = ["John", "Paul", "George", "Ringo"]
    years = [1940, 1942, 1943, 1940]

  var beatles = initTable[string, int]()

  for pairs in zip(names, years):
    let (name, birthYear) = pairs
    beatles[name] = birthYear

  assert beatles == {"George": 1943, "Ringo": 1940, "Paul": 1942, "John": 1940}.toTable


  var beatlesByYear = initTable[int, seq[string]]()

  for pairs in zip(years, names):
    let (birthYear, name) = pairs
    if not beatlesByYear.hasKey(birthYear):
      # if a key doesn't exist, we create one with an empty sequence
      # before we can add elements to it
      beatlesByYear[birthYear] = @[]
    beatlesByYear[birthYear].add(name)

  assert beatlesByYear == {1940: @["John", "Ringo"], 1942: @["Paul"], 1943: @["George"]}.toTable

## ## OrderedTable
## `OrderedTable<#OrderedTable>`_ is used when it is important to preserve
## the insertion order of keys.

runnableExamples:
  let
    a = [('z', 1), ('y', 2), ('x', 3)]
    ot = a.toOrderedTable  # ordered tables

  assert $ot == """{'z': 1, 'y': 2, 'x': 3}"""

## ## CountTable
## `CountTable<#CountTable>`_ is useful for counting number of items of some
## container (e.g. string, sequence or array), as it is a mapping where the
## items are the keys, and their number of occurrences are the values.
## For that purpose `toCountTable proc<#toCountTable,openArray[A]>`_
## comes handy:

runnableExamples:
  let myString = "abracadabra"
  let letterFrequencies = toCountTable(myString)
  assert $letterFrequencies == "{'a': 5, 'd': 1, 'b': 2, 'r': 2, 'c': 1}"

## The same could have been achieved by manually iterating over a container
## and increasing each key's value with `inc proc
## <#inc,CountTable[A],A,int>`_:

runnableExamples:
  let myString = "abracadabra"
  var letterFrequencies = initCountTable[char]()
  for c in myString:
    letterFrequencies.inc(c)
  assert $letterFrequencies == "{'d': 1, 'r': 2, 'c': 1, 'a': 5, 'b': 2}"

##
## ----
##

## ## Hashing
##
## If you are using simple standard types like `int` or `string` for the
## keys of the table you won't have any problems, but as soon as you try to use
## a more complex object as a key you will be greeted by a strange compiler
## error:
##
## .. code::
##
##   Error: type mismatch: got (Person)
##   but expected one of:
##   hashes.hash(x: openArray[A]): Hash
##   hashes.hash(x: int): Hash
##   hashes.hash(x: float): Hash
##   …
##
## What is happening here is that the types used for table keys require to have
## a `hash()` proc which will convert them to a `Hash <hashes.html#Hash>`_
## value, and the compiler is listing all the hash functions it knows.
## Additionally there has to be a `==` operator that provides the same
## semantics as its corresponding `hash` proc.
##
## After you add `hash` and `==` for your custom type everything will work.
## Currently, however, `hash` for objects is not defined, whereas
## `system.==` for objects does exist and performs a "deep" comparison (every
## field is compared) which is usually what you want. So in the following
## example implementing only `hash` suffices:

runnableExamples:
  import std/hashes

  type
    Person = object
      firstName, lastName: string

  proc hash(x: Person): Hash =
    ## Piggyback on the already available string hash proc.
    ##
    ## Without this proc nothing works!
    result = x.firstName.hash !& x.lastName.hash
    result = !$result

  var
    salaries = initTable[Person, int]()
    p1, p2: Person

  p1.firstName = "Jon"
  p1.lastName = "Ross"
  salaries[p1] = 30_000

  p2.firstName = "소진"
  p2.lastName = "박"
  salaries[p2] = 45_000

##
## ----
##

## # See also
##
## * `json module<json.html>`_ for table-like structure which allows
##   heterogeneous members
## * `strtabs module<strtabs.html>`_ for efficient hash tables
##   mapping from strings to strings
## * `hashes module<hashes.html>`_ for helper functions for hashing


import std/private/since
import hashes, math, algorithm

type
  KeyValuePair[A, B] = tuple[hcode: Hash, key: A, val: B]
  KeyValuePairSeq[A, B] = seq[KeyValuePair[A, B]]
  Table*[A, B] = object
    ## Generic hash table, consisting of a key-value pair.
    ##
    ## `data` and `counter` are internal implementation details which
    ## can't be accessed.
    ##
    ## For creating an empty Table, use `initTable proc<#initTable>`_.
    data: KeyValuePairSeq[A, B]
    counter: int
  TableRef*[A, B] = ref Table[A, B] ## Ref version of `Table<#Table>`_.
    ##
    ## For creating a new empty TableRef, use `newTable proc
    ## <#newTable>`_.

const
  nimTableDefaultInitialCapacity* {.intdefine.} = 64

# ------------------------------ helpers ---------------------------------

# Do NOT move these to tableimpl.nim, because sharedtables uses that
# file and has its own implementation.
template maxHash(t): untyped = high(t.data)
template dataLen(t): untyped = len(t.data)

include tableimpl

proc raiseKeyError[T](key: T) {.noinline, noreturn.} =
  when compiles($key):
    raise newException(KeyError, "key not found: " & $key)
  else:
    raise newException(KeyError, "key not found")

template get(t, key): untyped =
  ## retrieves the value at `t[key]`. The value can be modified.
  ## If `key` is not in `t`, the `KeyError` exception is raised.
  mixin rawGet
  var hc: Hash
  var index = rawGet(t, key, hc)
  if index >= 0: result = t.data[index].val
  else:
    raiseKeyError(key)

proc enlarge[A, B](t: var Table[A, B]) =
  var n: KeyValuePairSeq[A, B]
  newSeq(n, len(t.data) * growthFactor)
  swap(t.data, n)
  for i in countup(0, high(n)):
    let eh = n[i].hcode
    if isFilled(eh):
      var j: Hash = eh and maxHash(t)
      while isFilled(t.data[j].hcode):
        j = nextTry(j, maxHash(t))
      when defined(js):
        rawInsert(t, t.data, n[i].key, n[i].val, eh, j)
      else:
        rawInsert(t, t.data, move n[i].key, move n[i].val, eh, j)




# -------------------------------------------------------------------
# ------------------------------ Table ------------------------------
# -------------------------------------------------------------------

proc initTable*[A, B](initialSize = nimTableDefaultInitialCapacity): Table[A, B] =
  ## Creates a new hash table that is empty.
  ##
  ## Starting from Nim v0.20, tables are initialized by default and it is
  ## not necessary to call this function explicitly.
  ##
  ## See also:
  ## * `toTable proc<#toTable,openArray[]>`_
  ## * `newTable proc<#newTable>`_ for creating a `TableRef`
  runnableExamples:
    let
      a = initTable[int, string]()
      b = initTable[char, seq[int]]()
  initImpl(result, initialSize)

proc `[]=`*[A, B](t: var Table[A, B], key: A, val: sink B) =
  ## Inserts a `(key, value)` pair into `t`.
  ##
  ## See also:
  ## * `[] proc<#[],Table[A,B],A>`_ for retrieving a value of a key
  ## * `hasKeyOrPut proc<#hasKeyOrPut,Table[A,B],A,B>`_
  ## * `mgetOrPut proc<#mgetOrPut,Table[A,B],A,B>`_
  ## * `del proc<#del,Table[A,B],A>`_ for removing a key from the table
  runnableExamples:
    var a = initTable[char, int]()
    a['x'] = 7
    a['y'] = 33
    doAssert a == {'x': 7, 'y': 33}.toTable

  putImpl(enlarge)

proc toTable*[A, B](pairs: openArray[(A, B)]): Table[A, B] =
  ## Creates a new hash table that contains the given `pairs`.
  ##
  ## `pairs` is a container consisting of `(key, value)` tuples.
  ##
  ## See also:
  ## * `initTable proc<#initTable>`_
  ## * `newTable proc<#newTable,openArray[]>`_ for a `TableRef` version
  runnableExamples:
    let a = [('a', 5), ('b', 9)]
    let b = toTable(a)
    assert b == {'a': 5, 'b': 9}.toTable

  result = initTable[A, B](pairs.len)
  for key, val in items(pairs): result[key] = val

proc `[]`*[A, B](t: Table[A, B], key: A): B =
  ## Retrieves the value at `t[key]`.
  ##
  ## If `key` is not in `t`, the `KeyError` exception is raised.
  ## One can check with `hasKey proc<#hasKey,Table[A,B],A>`_ whether
  ## the key exists.
  ##
  ## See also:
  ## * `getOrDefault proc<#getOrDefault,Table[A,B],A>`_ to return
  ##   a default value (e.g. zero for int) if the key doesn't exist
  ## * `getOrDefault proc<#getOrDefault,Table[A,B],A,B>`_ to return
  ##   a custom value if the key doesn't exist
  ## * `[]= proc<#[]=,Table[A,B],A,sinkB>`_ for inserting a new
  ##   (key, value) pair in the table
  ## * `hasKey proc<#hasKey,Table[A,B],A>`_ for checking if a key is in
  ##   the table
  runnableExamples:
    let a = {'a': 5, 'b': 9}.toTable
    doAssert a['a'] == 5
    doAssertRaises(KeyError):
      echo a['z']
  get(t, key)

proc `[]`*[A, B](t: var Table[A, B], key: A): var B =
  ## Retrieves the value at `t[key]`. The value can be modified.
  ##
  ## If `key` is not in `t`, the `KeyError` exception is raised.
  ##
  ## See also:
  ## * `getOrDefault proc<#getOrDefault,Table[A,B],A>`_ to return
  ##   a default value (e.g. zero for int) if the key doesn't exist
  ## * `getOrDefault proc<#getOrDefault,Table[A,B],A,B>`_ to return
  ##   a custom value if the key doesn't exist
  ## * `[]= proc<#[]=,Table[A,B],A,sinkB>`_ for inserting a new
  ##   (key, value) pair in the table
  ## * `hasKey proc<#hasKey,Table[A,B],A>`_ for checking if a key is in
  ##   the table
  get(t, key)

proc hasKey*[A, B](t: Table[A, B], key: A): bool =
  ## Returns true if `key` is in the table `t`.
  ##
  ## See also:
  ## * `contains proc<#contains,Table[A,B],A>`_ for use with the `in` operator
  ## * `[] proc<#[],Table[A,B],A>`_ for retrieving a value of a key
  ## * `getOrDefault proc<#getOrDefault,Table[A,B],A>`_ to return
  ##   a default value (e.g. zero for int) if the key doesn't exist
  ## * `getOrDefault proc<#getOrDefault,Table[A,B],A,B>`_ to return
  ##   a custom value if the key doesn't exist
  runnableExamples:
    let a = {'a': 5, 'b': 9}.toTable
    doAssert a.hasKey('a') == true
    doAssert a.hasKey('z') == false

  var hc: Hash
  result = rawGet(t, key, hc) >= 0

proc contains*[A, B](t: Table[A, B], key: A): bool =
  ## Alias of `hasKey proc<#hasKey,Table[A,B],A>`_ for use with
  ## the `in` operator.
  runnableExamples:
    let a = {'a': 5, 'b': 9}.toTable
    doAssert 'b' in a == true
    doAssert a.contains('z') == false

  return hasKey[A, B](t, key)

proc hasKeyOrPut*[A, B](t: var Table[A, B], key: A, val: B): bool =
  ## Returns true if `key` is in the table, otherwise inserts `value`.
  ##
  ## See also:
  ## * `hasKey proc<#hasKey,Table[A,B],A>`_
  ## * `[] proc<#[],Table[A,B],A>`_ for retrieving a value of a key
  ## * `getOrDefault proc<#getOrDefault,Table[A,B],A>`_ to return
  ##   a default value (e.g. zero for int) if the key doesn't exist
  ## * `getOrDefault proc<#getOrDefault,Table[A,B],A,B>`_ to return
  ##   a custom value if the key doesn't exist
  runnableExamples:
    var a = {'a': 5, 'b': 9}.toTable
    if a.hasKeyOrPut('a', 50):
      a['a'] = 99
    if a.hasKeyOrPut('z', 50):
      a['z'] = 99
    doAssert a == {'a': 99, 'b': 9, 'z': 50}.toTable

  hasKeyOrPutImpl(enlarge)

proc getOrDefault*[A, B](t: Table[A, B], key: A): B =
  ## Retrieves the value at `t[key]` if `key` is in `t`. Otherwise, the
  ## default initialization value for type `B` is returned (e.g. 0 for any
  ## integer type).
  ##
  ## See also:
  ## * `[] proc<#[],Table[A,B],A>`_ for retrieving a value of a key
  ## * `hasKey proc<#hasKey,Table[A,B],A>`_
  ## * `hasKeyOrPut proc<#hasKeyOrPut,Table[A,B],A,B>`_
  ## * `mgetOrPut proc<#mgetOrPut,Table[A,B],A,B>`_
  ## * `getOrDefault proc<#getOrDefault,Table[A,B],A,B>`_ to return
  ##   a custom value if the key doesn't exist
  runnableExamples:
    let a = {'a': 5, 'b': 9}.toTable
    doAssert a.getOrDefault('a') == 5
    doAssert a.getOrDefault('z') == 0

  getOrDefaultImpl(t, key)

proc getOrDefault*[A, B](t: Table[A, B], key: A, default: B): B =
  ## Retrieves the value at `t[key]` if `key` is in `t`.
  ## Otherwise, `default` is returned.
  ##
  ## See also:
  ## * `[] proc<#[],Table[A,B],A>`_ for retrieving a value of a key
  ## * `hasKey proc<#hasKey,Table[A,B],A>`_
  ## * `hasKeyOrPut proc<#hasKeyOrPut,Table[A,B],A,B>`_
  ## * `mgetOrPut proc<#mgetOrPut,Table[A,B],A,B>`_
  ## * `getOrDefault proc<#getOrDefault,Table[A,B],A>`_ to return
  ##   a default value (e.g. zero for int) if the key doesn't exist
  runnableExamples:
    let a = {'a': 5, 'b': 9}.toTable
    doAssert a.getOrDefault('a', 99) == 5
    doAssert a.getOrDefault('z', 99) == 99

  getOrDefaultImpl(t, key, default)

proc mgetOrPut*[A, B](t: var Table[A, B], key: A, val: B): var B =
  ## Retrieves value at `t[key]` or puts `val` if not present, either way
  ## returning a value which can be modified.
  ##
  ##
  ## Note that while the value returned is of type `var B`,
  ## it is easy to accidentally create an copy of the value at `t[key]`.
  ## Remember that seqs and strings are value types, and therefore
  ## cannot be copied into a separate variable for modification.
  ## See the example below.
  ##
  ## See also:
  ## * `[] proc<#[],Table[A,B],A>`_ for retrieving a value of a key
  ## * `hasKey proc<#hasKey,Table[A,B],A>`_
  ## * `hasKeyOrPut proc<#hasKeyOrPut,Table[A,B],A,B>`_
  ## * `getOrDefault proc<#getOrDefault,Table[A,B],A>`_ to return
  ##   a default value (e.g. zero for int) if the key doesn't exist
  ## * `getOrDefault proc<#getOrDefault,Table[A,B],A,B>`_ to return
  ##   a custom value if the key doesn't exist
  runnableExamples:
    var a = {'a': 5, 'b': 9}.toTable
    doAssert a.mgetOrPut('a', 99) == 5
    doAssert a.mgetOrPut('z', 99) == 99
    doAssert a == {'a': 5, 'b': 9, 'z': 99}.toTable

    # An example of accidentally creating a copy
    var t = initTable[int, seq[int]]()
    # In this example, we expect t[10] to be modified,
    # but it is not.
    var copiedSeq = t.mgetOrPut(10, @[10])
    copiedSeq.add(20)
    doAssert t[10] == @[10]
    # Correct
    t.mgetOrPut(25, @[25]).add(35)
    doAssert t[25] == @[25, 35]

  mgetOrPutImpl(enlarge)

proc len*[A, B](t: Table[A, B]): int =
  ## Returns the number of keys in `t`.
  runnableExamples:
    let a = {'a': 5, 'b': 9}.toTable
    doAssert len(a) == 2

  result = t.counter

proc add*[A, B](t: var Table[A, B], key: A, val: sink B) {.deprecated:
    "Deprecated since v1.4; it was more confusing than useful, use `[]=`".} =
  ## Puts a new `(key, value)` pair into `t` even if `t[key]` already exists.
  ##
  ## **This can introduce duplicate keys into the table!**
  ##
  ## Use `[]= proc<#[]=,Table[A,B],A,sinkB>`_ for inserting a new
  ## (key, value) pair in the table without introducing duplicates.
  addImpl(enlarge)

template tabMakeEmpty(i) = t.data[i].hcode = 0
template tabCellEmpty(i) = isEmpty(t.data[i].hcode)
template tabCellHash(i)  = t.data[i].hcode

proc del*[A, B](t: var Table[A, B], key: A) =
  ## Deletes `key` from hash table `t`. Does nothing if the key does not exist.
  ##
  ## .. warning:: If duplicate keys were added (via the now deprecated `add` proc),
  ##   this may need to be called multiple times.
  ##
  ## See also:
  ## * `pop proc<#pop,Table[A,B],A,B>`_
  ## * `clear proc<#clear,Table[A,B]>`_ to empty the whole table
  runnableExamples:
    var a = {'a': 5, 'b': 9, 'c': 13}.toTable
    a.del('a')
    doAssert a == {'b': 9, 'c': 13}.toTable
    a.del('z')
    doAssert a == {'b': 9, 'c': 13}.toTable

  delImpl(tabMakeEmpty, tabCellEmpty, tabCellHash)

proc pop*[A, B](t: var Table[A, B], key: A, val: var B): bool =
  ## Deletes the `key` from the table.
  ## Returns `true`, if the `key` existed, and sets `val` to the
  ## mapping of the key. Otherwise, returns `false`, and the `val` is
  ## unchanged.
  ##
  ## .. warning:: If duplicate keys were added (via the now deprecated `add` proc),
  ##   this may need to be called multiple times.
  ##
  ## See also:
  ## * `del proc<#del,Table[A,B],A>`_
  ## * `clear proc<#clear,Table[A,B]>`_ to empty the whole table
  runnableExamples:
    var
      a = {'a': 5, 'b': 9, 'c': 13}.toTable
      i: int
    doAssert a.pop('b', i) == true
    doAssert a == {'a': 5, 'c': 13}.toTable
    doAssert i == 9
    i = 0
    doAssert a.pop('z', i) == false
    doAssert a == {'a': 5, 'c': 13}.toTable
    doAssert i == 0

  var hc: Hash
  var index = rawGet(t, key, hc)
  result = index >= 0
  if result:
    val = move(t.data[index].val)
    delImplIdx(t, index, tabMakeEmpty, tabCellEmpty, tabCellHash)

proc take*[A, B](t: var Table[A, B], key: A, val: var B): bool {.inline.} =
  ## Alias for:
  ## * `pop proc<#pop,Table[A,B],A,B>`_
  pop(t, key, val)

proc clear*[A, B](t: var Table[A, B]) =
  ## Resets the table so that it is empty.
  ##
  ## See also:
  ## * `del proc<#del,Table[A,B],A>`_
  ## * `pop proc<#pop,Table[A,B],A,B>`_
  runnableExamples:
    var a = {'a': 5, 'b': 9, 'c': 13}.toTable
    doAssert len(a) == 3
    clear(a)
    doAssert len(a) == 0

  clearImpl()

proc `$`*[A, B](t: Table[A, B]): string =
  ## The `$` operator for hash tables. Used internally when calling `echo`
  ## on a table.
  dollarImpl()

proc `==`*[A, B](s, t: Table[A, B]): bool =
  ## The `==` operator for hash tables. Returns `true` if the content of both
  ## tables contains the same key-value pairs. Insert order does not matter.
  runnableExamples:
    let
      a = {'a': 5, 'b': 9, 'c': 13}.toTable
      b = {'b': 9, 'c': 13, 'a': 5}.toTable
    doAssert a == b

  equalsImpl(s, t)

proc indexBy*[A, B, C](collection: A, index: proc(x: B): C): Table[C, B] =
  ## Index the collection with the proc provided.
  # TODO: As soon as supported, change collection: A to collection: A[B]
  result = initTable[C, B]()
  for item in collection:
    result[index(item)] = item



template withValue*[A, B](t: var Table[A, B], key: A, value, body: untyped) =
  ## Retrieves the value at `t[key]`.
  ##
  ## `value` can be modified in the scope of the `withValue` call.
  runnableExamples:
    type
      User = object
        name: string
        uid: int

    var t = initTable[int, User]()
    let u = User(name: "Hello", uid: 99)
    t[1] = u

    t.withValue(1, value):
      # block is executed only if `key` in `t`
      value.name = "Nim"
      value.uid = 1314

    t.withValue(2, value):
      value.name = "No"
      value.uid = 521

    assert t[1].name == "Nim"
    assert t[1].uid == 1314

  mixin rawGet
  var hc: Hash
  var index = rawGet(t, key, hc)
  let hasKey = index >= 0
  if hasKey:
    var value {.inject.} = addr(t.data[index].val)
    body

template withValue*[A, B](t: var Table[A, B], key: A,
                          value, body1, body2: untyped) =
  ## Retrieves the value at `t[key]`.
  ##
  ## `value` can be modified in the scope of the `withValue` call.
  runnableExamples:
    type
      User = object
        name: string
        uid: int

    var t = initTable[int, User]()
    let u = User(name: "Hello", uid: 99)
    t[1] = u

    t.withValue(1, value):
      # block is executed only if `key` in `t`
      value.name = "Nim"
      value.uid = 1314

    t.withValue(521, value):
      doAssert false
    do:
      # block is executed when `key` not in `t`
      t[1314] = User(name: "exist", uid: 521)

    assert t[1].name == "Nim"
    assert t[1].uid == 1314
    assert t[1314].name == "exist"
    assert t[1314].uid == 521

  mixin rawGet
  var hc: Hash
  var index = rawGet(t, key, hc)
  let hasKey = index >= 0
  if hasKey:
    var value {.inject.} = addr(t.data[index].val)
    body1
  else:
    body2


iterator pairs*[A, B](t: Table[A, B]): (A, B) =
  ## Iterates over any `(key, value)` pair in the table `t`.
  ##
  ## See also:
  ## * `mpairs iterator<#mpairs.i,Table[A,B]>`_
  ## * `keys iterator<#keys.i,Table[A,B]>`_
  ## * `values iterator<#values.i,Table[A,B]>`_
  ##
  ## **Examples:**
  ##
  ## .. code-block::
  ##   let a = {
  ##     'o': [1, 5, 7, 9],
  ##     'e': [2, 4, 6, 8]
  ##     }.toTable
  ##
  ##   for k, v in a.pairs:
  ##     echo "key: ", k
  ##     echo "value: ", v
  ##
  ##   # key: e
  ##   # value: [2, 4, 6, 8]
  ##   # key: o
  ##   # value: [1, 5, 7, 9]
  let L = len(t)
  for h in 0 .. high(t.data):
    if isFilled(t.data[h].hcode):
      yield (t.data[h].key, t.data[h].val)
      assert(len(t) == L, "the length of the table changed while iterating over it")

iterator mpairs*[A, B](t: var Table[A, B]): (A, var B) =
  ## Iterates over any `(key, value)` pair in the table `t` (must be
  ## declared as `var`). The values can be modified.
  ##
  ## See also:
  ## * `pairs iterator<#pairs.i,Table[A,B]>`_
  ## * `mvalues iterator<#mvalues.i,Table[A,B]>`_
  runnableExamples:
    var a = {
      'o': @[1, 5, 7, 9],
      'e': @[2, 4, 6, 8]
      }.toTable
    for k, v in a.mpairs:
      v.add(v[0] + 10)
    doAssert a == {'e': @[2, 4, 6, 8, 12], 'o': @[1, 5, 7, 9, 11]}.toTable

  let L = len(t)
  for h in 0 .. high(t.data):
    if isFilled(t.data[h].hcode):
      yield (t.data[h].key, t.data[h].val)
      assert(len(t) == L, "the length of the table changed while iterating over it")

iterator keys*[A, B](t: Table[A, B]): lent A =
  ## Iterates over any key in the table `t`.
  ##
  ## See also:
  ## * `pairs iterator<#pairs.i,Table[A,B]>`_
  ## * `values iterator<#values.i,Table[A,B]>`_
  runnableExamples:
    var a = {
      'o': @[1, 5, 7, 9],
      'e': @[2, 4, 6, 8]
      }.toTable
    for k in a.keys:
      a[k].add(99)
    doAssert a == {'e': @[2, 4, 6, 8, 99], 'o': @[1, 5, 7, 9, 99]}.toTable

  let L = len(t)
  for h in 0 .. high(t.data):
    if isFilled(t.data[h].hcode):
      yield t.data[h].key
      assert(len(t) == L, "the length of the table changed while iterating over it")

iterator values*[A, B](t: Table[A, B]): lent B =
  ## Iterates over any value in the table `t`.
  ##
  ## See also:
  ## * `pairs iterator<#pairs.i,Table[A,B]>`_
  ## * `keys iterator<#keys.i,Table[A,B]>`_
  ## * `mvalues iterator<#mvalues.i,Table[A,B]>`_
  runnableExamples:
    let a = {
      'o': @[1, 5, 7, 9],
      'e': @[2, 4, 6, 8]
      }.toTable
    for v in a.values:
      doAssert v.len == 4

  let L = len(t)
  for h in 0 .. high(t.data):
    if isFilled(t.data[h].hcode):
      yield t.data[h].val
      assert(len(t) == L, "the length of the table changed while iterating over it")

iterator mvalues*[A, B](t: var Table[A, B]): var B =
  ## Iterates over any value in the table `t` (must be
  ## declared as `var`). The values can be modified.
  ##
  ## See also:
  ## * `mpairs iterator<#mpairs.i,Table[A,B]>`_
  ## * `values iterator<#values.i,Table[A,B]>`_
  runnableExamples:
    var a = {
      'o': @[1, 5, 7, 9],
      'e': @[2, 4, 6, 8]
      }.toTable
    for v in a.mvalues:
      v.add(99)
    doAssert a == {'e': @[2, 4, 6, 8, 99], 'o': @[1, 5, 7, 9, 99]}.toTable

  let L = len(t)
  for h in 0 .. high(t.data):
    if isFilled(t.data[h].hcode):
      yield t.data[h].val
      assert(len(t) == L, "the length of the table changed while iterating over it")

iterator allValues*[A, B](t: Table[A, B]; key: A): B {.deprecated:
    "Deprecated since v1.4; tables with duplicated keys are deprecated".} =
  ## Iterates over any value in the table `t` that belongs to the given `key`.
  ##
  ## Used if you have a table with duplicate keys (as a result of using
  ## `add proc<#add,Table[A,B],A,sinkB>`_).
  ##
  runnableExamples:
    import std/[sequtils, algorithm]

    var a = {'a': 3, 'b': 5}.toTable
    for i in 1..3: a.add('z', 10*i)
    doAssert toSeq(a.pairs).sorted == @[('a', 3), ('b', 5), ('z', 10), ('z', 20), ('z', 30)]
    doAssert sorted(toSeq(a.allValues('z'))) == @[10, 20, 30]
  var h: Hash = genHash(key) and high(t.data)
  let L = len(t)
  while isFilled(t.data[h].hcode):
    if t.data[h].key == key:
      yield t.data[h].val
      assert(len(t) == L, "the length of the table changed while iterating over it")
    h = nextTry(h, high(t.data))



# -------------------------------------------------------------------
# ---------------------------- TableRef -----------------------------
# -------------------------------------------------------------------


<<<<<<< HEAD
proc newTable*[A, B](initialSize = nimTableDefaultInitialCapacity): <//>TableRef[A, B] =
=======
proc newTable*[A, B](initialSize = defaultInitialSize): TableRef[A, B] =
>>>>>>> 7d32425a
  ## Creates a new ref hash table that is empty.
  ##
  ## See also:
  ## * `newTable proc<#newTable,openArray[]>`_ for creating a `TableRef`
  ##   from a collection of `(key, value)` pairs
  ## * `initTable proc<#initTable>`_ for creating a `Table`
  runnableExamples:
    let
      a = newTable[int, string]()
      b = newTable[char, seq[int]]()

  new(result)
  result[] = initTable[A, B](initialSize)

proc newTable*[A, B](pairs: openArray[(A, B)]): TableRef[A, B] =
  ## Creates a new ref hash table that contains the given `pairs`.
  ##
  ## `pairs` is a container consisting of `(key, value)` tuples.
  ##
  ## See also:
  ## * `newTable proc<#newTable>`_
  ## * `toTable proc<#toTable,openArray[]>`_ for a `Table` version
  runnableExamples:
    let a = [('a', 5), ('b', 9)]
    let b = newTable(a)
    assert b == {'a': 5, 'b': 9}.newTable

  new(result)
  result[] = toTable[A, B](pairs)

proc newTableFrom*[A, B, C](collection: A, index: proc(x: B): C): TableRef[C, B] =
  ## Index the collection with the proc provided.
  # TODO: As soon as supported, change collection: A to collection: A[B]
  result = newTable[C, B]()
  for item in collection:
    result[index(item)] = item

proc `[]`*[A, B](t: TableRef[A, B], key: A): var B =
  ## Retrieves the value at `t[key]`.
  ##
  ## If `key` is not in `t`, the  `KeyError` exception is raised.
  ## One can check with `hasKey proc<#hasKey,TableRef[A,B],A>`_ whether
  ## the key exists.
  ##
  ## See also:
  ## * `getOrDefault proc<#getOrDefault,TableRef[A,B],A>`_ to return
  ##   a default value (e.g. zero for int) if the key doesn't exist
  ## * `getOrDefault proc<#getOrDefault,TableRef[A,B],A,B>`_ to return
  ##   a custom value if the key doesn't exist
  ## * `[]= proc<#[]=,TableRef[A,B],A,sinkB>`_ for inserting a new
  ##   (key, value) pair in the table
  ## * `hasKey proc<#hasKey,TableRef[A,B],A>`_ for checking if a key is in
  ##   the table
  runnableExamples:
    let a = {'a': 5, 'b': 9}.newTable
    doAssert a['a'] == 5
    doAssertRaises(KeyError):
      echo a['z']

  result = t[][key]

proc `[]=`*[A, B](t: TableRef[A, B], key: A, val: sink B) =
  ## Inserts a `(key, value)` pair into `t`.
  ##
  ## See also:
  ## * `[] proc<#[],TableRef[A,B],A>`_ for retrieving a value of a key
  ## * `hasKeyOrPut proc<#hasKeyOrPut,TableRef[A,B],A,B>`_
  ## * `mgetOrPut proc<#mgetOrPut,TableRef[A,B],A,B>`_
  ## * `del proc<#del,TableRef[A,B],A>`_ for removing a key from the table
  runnableExamples:
    var a = newTable[char, int]()
    a['x'] = 7
    a['y'] = 33
    doAssert a == {'x': 7, 'y': 33}.newTable

  t[][key] = val

proc hasKey*[A, B](t: TableRef[A, B], key: A): bool =
  ## Returns true if `key` is in the table `t`.
  ##
  ## See also:
  ## * `contains proc<#contains,TableRef[A,B],A>`_ for use with the `in`
  ##   operator
  ## * `[] proc<#[],TableRef[A,B],A>`_ for retrieving a value of a key
  ## * `getOrDefault proc<#getOrDefault,TableRef[A,B],A>`_ to return
  ##   a default value (e.g. zero for int) if the key doesn't exist
  ## * `getOrDefault proc<#getOrDefault,TableRef[A,B],A,B>`_ to return
  ##   a custom value if the key doesn't exist
  runnableExamples:
    let a = {'a': 5, 'b': 9}.newTable
    doAssert a.hasKey('a') == true
    doAssert a.hasKey('z') == false

  result = t[].hasKey(key)

proc contains*[A, B](t: TableRef[A, B], key: A): bool =
  ## Alias of `hasKey proc<#hasKey,TableRef[A,B],A>`_ for use with
  ## the `in` operator.
  runnableExamples:
    let a = {'a': 5, 'b': 9}.newTable
    doAssert 'b' in a == true
    doAssert a.contains('z') == false

  return hasKey[A, B](t, key)

proc hasKeyOrPut*[A, B](t: var TableRef[A, B], key: A, val: B): bool =
  ## Returns true if `key` is in the table, otherwise inserts `value`.
  ##
  ## See also:
  ## * `hasKey proc<#hasKey,TableRef[A,B],A>`_
  ## * `[] proc<#[],TableRef[A,B],A>`_ for retrieving a value of a key
  ## * `getOrDefault proc<#getOrDefault,TableRef[A,B],A>`_ to return
  ##   a default value (e.g. zero for int) if the key doesn't exist
  ## * `getOrDefault proc<#getOrDefault,TableRef[A,B],A,B>`_ to return
  ##   a custom value if the key doesn't exist
  runnableExamples:
    var a = {'a': 5, 'b': 9}.newTable
    if a.hasKeyOrPut('a', 50):
      a['a'] = 99
    if a.hasKeyOrPut('z', 50):
      a['z'] = 99
    doAssert a == {'a': 99, 'b': 9, 'z': 50}.newTable

  t[].hasKeyOrPut(key, val)

proc getOrDefault*[A, B](t: TableRef[A, B], key: A): B =
  ## Retrieves the value at `t[key]` if `key` is in `t`. Otherwise, the
  ## default initialization value for type `B` is returned (e.g. 0 for any
  ## integer type).
  ##
  ## See also:
  ## * `[] proc<#[],TableRef[A,B],A>`_ for retrieving a value of a key
  ## * `hasKey proc<#hasKey,TableRef[A,B],A>`_
  ## * `hasKeyOrPut proc<#hasKeyOrPut,TableRef[A,B],A,B>`_
  ## * `mgetOrPut proc<#mgetOrPut,TableRef[A,B],A,B>`_
  ## * `getOrDefault proc<#getOrDefault,TableRef[A,B],A,B>`_ to return
  ##   a custom value if the key doesn't exist
  runnableExamples:
    let a = {'a': 5, 'b': 9}.newTable
    doAssert a.getOrDefault('a') == 5
    doAssert a.getOrDefault('z') == 0

  getOrDefault(t[], key)

proc getOrDefault*[A, B](t: TableRef[A, B], key: A, default: B): B =
  ## Retrieves the value at `t[key]` if `key` is in `t`.
  ## Otherwise, `default` is returned.
  ##
  ## See also:
  ## * `[] proc<#[],TableRef[A,B],A>`_ for retrieving a value of a key
  ## * `hasKey proc<#hasKey,TableRef[A,B],A>`_
  ## * `hasKeyOrPut proc<#hasKeyOrPut,TableRef[A,B],A,B>`_
  ## * `mgetOrPut proc<#mgetOrPut,TableRef[A,B],A,B>`_
  ## * `getOrDefault proc<#getOrDefault,TableRef[A,B],A>`_ to return
  ##   a default value (e.g. zero for int) if the key doesn't exist
  runnableExamples:
    let a = {'a': 5, 'b': 9}.newTable
    doAssert a.getOrDefault('a', 99) == 5
    doAssert a.getOrDefault('z', 99) == 99

  getOrDefault(t[], key, default)

proc mgetOrPut*[A, B](t: TableRef[A, B], key: A, val: B): var B =
  ## Retrieves value at `t[key]` or puts `val` if not present, either way
  ## returning a value which can be modified.
  ##
  ## Note that while the value returned is of type `var B`,
  ## it is easy to accidentally create an copy of the value at `t[key]`.
  ## Remember that seqs and strings are value types, and therefore
  ## cannot be copied into a separate variable for modification.
  ## See the example below.
  ##
  ## See also:
  ## * `[] proc<#[],TableRef[A,B],A>`_ for retrieving a value of a key
  ## * `hasKey proc<#hasKey,TableRef[A,B],A>`_
  ## * `hasKeyOrPut proc<#hasKeyOrPut,TableRef[A,B],A,B>`_
  ## * `getOrDefault proc<#getOrDefault,TableRef[A,B],A>`_ to return
  ##   a default value (e.g. zero for int) if the key doesn't exist
  ## * `getOrDefault proc<#getOrDefault,TableRef[A,B],A,B>`_ to return
  ##   a custom value if the key doesn't exist
  runnableExamples:
    var a = {'a': 5, 'b': 9}.newTable
    doAssert a.mgetOrPut('a', 99) == 5
    doAssert a.mgetOrPut('z', 99) == 99
    doAssert a == {'a': 5, 'b': 9, 'z': 99}.newTable

    # An example of accidentally creating a copy
    var t = newTable[int, seq[int]]()
    # In this example, we expect t[10] to be modified,
    # but it is not.
    var copiedSeq = t.mgetOrPut(10, @[10])
    copiedSeq.add(20)
    doAssert t[10] == @[10]
    # Correct
    t.mgetOrPut(25, @[25]).add(35)
    doAssert t[25] == @[25, 35]
  t[].mgetOrPut(key, val)

proc len*[A, B](t: TableRef[A, B]): int =
  ## Returns the number of keys in `t`.
  runnableExamples:
    let a = {'a': 5, 'b': 9}.newTable
    doAssert len(a) == 2

  result = t.counter

proc add*[A, B](t: TableRef[A, B], key: A, val: sink B) {.deprecated:
    "Deprecated since v1.4; it was more confusing than useful, use `[]=`".} =
  ## Puts a new `(key, value)` pair into `t` even if `t[key]` already exists.
  ##
  ## **This can introduce duplicate keys into the table!**
  ##
  ## Use `[]= proc<#[]=,TableRef[A,B],A,sinkB>`_ for inserting a new
  ## (key, value) pair in the table without introducing duplicates.
  t[].add(key, val)

proc del*[A, B](t: TableRef[A, B], key: A) =
  ## Deletes `key` from hash table `t`. Does nothing if the key does not exist.
  ##
  ## .. warning:: If duplicate keys were added (via the now deprecated `add` proc),
  ##   this may need to be called multiple times.
  ##
  ## See also:
  ## * `pop proc<#pop,TableRef[A,B],A,B>`_
  ## * `clear proc<#clear,TableRef[A,B]>`_ to empty the whole table
  runnableExamples:
    var a = {'a': 5, 'b': 9, 'c': 13}.newTable
    a.del('a')
    doAssert a == {'b': 9, 'c': 13}.newTable
    a.del('z')
    doAssert a == {'b': 9, 'c': 13}.newTable

  t[].del(key)

proc pop*[A, B](t: TableRef[A, B], key: A, val: var B): bool =
  ## Deletes the `key` from the table.
  ## Returns `true`, if the `key` existed, and sets `val` to the
  ## mapping of the key. Otherwise, returns `false`, and the `val` is
  ## unchanged.
  ##
  ## .. warning:: If duplicate keys were added (via the now deprecated `add` proc),
  ##   this may need to be called multiple times.
  ##
  ## See also:
  ## * `del proc<#del,TableRef[A,B],A>`_
  ## * `clear proc<#clear,TableRef[A,B]>`_ to empty the whole table
  runnableExamples:
    var
      a = {'a': 5, 'b': 9, 'c': 13}.newTable
      i: int
    doAssert a.pop('b', i) == true
    doAssert a == {'a': 5, 'c': 13}.newTable
    doAssert i == 9
    i = 0
    doAssert a.pop('z', i) == false
    doAssert a == {'a': 5, 'c': 13}.newTable
    doAssert i == 0

  result = t[].pop(key, val)

proc take*[A, B](t: TableRef[A, B], key: A, val: var B): bool {.inline.} =
  ## Alias for:
  ## * `pop proc<#pop,TableRef[A,B],A,B>`_
  pop(t, key, val)

proc clear*[A, B](t: TableRef[A, B]) =
  ## Resets the table so that it is empty.
  ##
  ## See also:
  ## * `del proc<#del,Table[A,B],A>`_
  ## * `pop proc<#pop,Table[A,B],A,B>`_
  runnableExamples:
    var a = {'a': 5, 'b': 9, 'c': 13}.newTable
    doAssert len(a) == 3
    clear(a)
    doAssert len(a) == 0

  clearImpl()

proc `$`*[A, B](t: TableRef[A, B]): string =
  ## The `$` operator for hash tables. Used internally when calling `echo`
  ## on a table.
  dollarImpl()

proc `==`*[A, B](s, t: TableRef[A, B]): bool =
  ## The `==` operator for hash tables. Returns `true` if either both tables
  ## are `nil`, or neither is `nil` and the content of both tables contains the
  ## same key-value pairs. Insert order does not matter.
  runnableExamples:
    let
      a = {'a': 5, 'b': 9, 'c': 13}.newTable
      b = {'b': 9, 'c': 13, 'a': 5}.newTable
    doAssert a == b

  if isNil(s): result = isNil(t)
  elif isNil(t): result = false
  else: equalsImpl(s[], t[])



iterator pairs*[A, B](t: TableRef[A, B]): (A, B) =
  ## Iterates over any `(key, value)` pair in the table `t`.
  ##
  ## See also:
  ## * `mpairs iterator<#mpairs.i,TableRef[A,B]>`_
  ## * `keys iterator<#keys.i,TableRef[A,B]>`_
  ## * `values iterator<#values.i,TableRef[A,B]>`_
  ##
  ## **Examples:**
  ##
  ## .. code-block::
  ##   let a = {
  ##     'o': [1, 5, 7, 9],
  ##     'e': [2, 4, 6, 8]
  ##     }.newTable
  ##
  ##   for k, v in a.pairs:
  ##     echo "key: ", k
  ##     echo "value: ", v
  ##
  ##   # key: e
  ##   # value: [2, 4, 6, 8]
  ##   # key: o
  ##   # value: [1, 5, 7, 9]
  let L = len(t)
  for h in 0 .. high(t.data):
    if isFilled(t.data[h].hcode):
      yield (t.data[h].key, t.data[h].val)
      assert(len(t) == L, "the length of the table changed while iterating over it")

iterator mpairs*[A, B](t: TableRef[A, B]): (A, var B) =
  ## Iterates over any `(key, value)` pair in the table `t`. The values
  ## can be modified.
  ##
  ## See also:
  ## * `pairs iterator<#pairs.i,TableRef[A,B]>`_
  ## * `mvalues iterator<#mvalues.i,TableRef[A,B]>`_
  runnableExamples:
    let a = {
      'o': @[1, 5, 7, 9],
      'e': @[2, 4, 6, 8]
      }.newTable
    for k, v in a.mpairs:
      v.add(v[0] + 10)
    doAssert a == {'e': @[2, 4, 6, 8, 12], 'o': @[1, 5, 7, 9, 11]}.newTable

  let L = len(t)
  for h in 0 .. high(t.data):
    if isFilled(t.data[h].hcode):
      yield (t.data[h].key, t.data[h].val)
      assert(len(t) == L, "the length of the table changed while iterating over it")

iterator keys*[A, B](t: TableRef[A, B]): lent A =
  ## Iterates over any key in the table `t`.
  ##
  ## See also:
  ## * `pairs iterator<#pairs.i,TableRef[A,B]>`_
  ## * `values iterator<#values.i,TableRef[A,B]>`_
  runnableExamples:
    let a = {
      'o': @[1, 5, 7, 9],
      'e': @[2, 4, 6, 8]
      }.newTable
    for k in a.keys:
      a[k].add(99)
    doAssert a == {'e': @[2, 4, 6, 8, 99], 'o': @[1, 5, 7, 9, 99]}.newTable

  let L = len(t)
  for h in 0 .. high(t.data):
    if isFilled(t.data[h].hcode):
      yield t.data[h].key
      assert(len(t) == L, "the length of the table changed while iterating over it")

iterator values*[A, B](t: TableRef[A, B]): lent B =
  ## Iterates over any value in the table `t`.
  ##
  ## See also:
  ## * `pairs iterator<#pairs.i,TableRef[A,B]>`_
  ## * `keys iterator<#keys.i,TableRef[A,B]>`_
  ## * `mvalues iterator<#mvalues.i,TableRef[A,B]>`_
  runnableExamples:
    let a = {
      'o': @[1, 5, 7, 9],
      'e': @[2, 4, 6, 8]
      }.newTable
    for v in a.values:
      doAssert v.len == 4

  let L = len(t)
  for h in 0 .. high(t.data):
    if isFilled(t.data[h].hcode):
      yield t.data[h].val
      assert(len(t) == L, "the length of the table changed while iterating over it")

iterator mvalues*[A, B](t: TableRef[A, B]): var B =
  ## Iterates over any value in the table `t`. The values can be modified.
  ##
  ## See also:
  ## * `mpairs iterator<#mpairs.i,TableRef[A,B]>`_
  ## * `values iterator<#values.i,TableRef[A,B]>`_
  runnableExamples:
    let a = {
      'o': @[1, 5, 7, 9],
      'e': @[2, 4, 6, 8]
      }.newTable
    for v in a.mvalues:
      v.add(99)
    doAssert a == {'e': @[2, 4, 6, 8, 99], 'o': @[1, 5, 7, 9, 99]}.newTable

  let L = len(t)
  for h in 0 .. high(t.data):
    if isFilled(t.data[h].hcode):
      yield t.data[h].val
      assert(len(t) == L, "the length of the table changed while iterating over it")








# ---------------------------------------------------------------------------
# ------------------------------ OrderedTable -------------------------------
# ---------------------------------------------------------------------------

type
  OrderedKeyValuePair[A, B] = tuple[
    hcode: Hash, next: int, key: A, val: B]
  OrderedKeyValuePairSeq[A, B] = seq[OrderedKeyValuePair[A, B]]
  OrderedTable*[A, B] = object
    ## Hash table that remembers insertion order.
    ##
    ## For creating an empty OrderedTable, use `initOrderedTable proc
    ## <#initOrderedTable>`_.
    data: OrderedKeyValuePairSeq[A, B]
    counter, first, last: int
  OrderedTableRef*[A, B] = ref OrderedTable[A, B] ## Ref version of
    ## `OrderedTable<#OrderedTable>`_.
    ##
    ## For creating a new empty OrderedTableRef, use `newOrderedTable proc
    ## <#newOrderedTable>`_.


# ------------------------------ helpers ---------------------------------

proc rawGetKnownHC[A, B](t: OrderedTable[A, B], key: A, hc: Hash): int =
  rawGetKnownHCImpl()

proc rawGetDeep[A, B](t: OrderedTable[A, B], key: A, hc: var Hash): int {.inline.} =
  rawGetDeepImpl()

proc rawGet[A, B](t: OrderedTable[A, B], key: A, hc: var Hash): int =
  rawGetImpl()

proc rawInsert[A, B](t: var OrderedTable[A, B],
                     data: var OrderedKeyValuePairSeq[A, B],
                     key: A, val: sink B, hc: Hash, h: Hash) =
  rawInsertImpl()
  data[h].next = -1
  if t.first < 0: t.first = h
  if t.last >= 0: data[t.last].next = h
  t.last = h

proc enlarge[A, B](t: var OrderedTable[A, B]) =
  var n: OrderedKeyValuePairSeq[A, B]
  newSeq(n, len(t.data) * growthFactor)
  var h = t.first
  t.first = -1
  t.last = -1
  swap(t.data, n)
  while h >= 0:
    var nxt = n[h].next
    let eh = n[h].hcode
    if isFilled(eh):
      var j: Hash = eh and maxHash(t)
      while isFilled(t.data[j].hcode):
        j = nextTry(j, maxHash(t))
      rawInsert(t, t.data, move n[h].key, move n[h].val, n[h].hcode, j)
    h = nxt

template forAllOrderedPairs(yieldStmt: untyped) {.dirty.} =
  if t.counter > 0:
    var h = t.first
    while h >= 0:
      var nxt = t.data[h].next
      if isFilled(t.data[h].hcode):
        yieldStmt
      h = nxt

# ----------------------------------------------------------------------

proc initOrderedTable*[A, B](initialSize = nimTableDefaultInitialCapacity): OrderedTable[A, B] =
  ## Creates a new ordered hash table that is empty.
  ##
  ## Starting from Nim v0.20, tables are initialized by default and it is
  ## not necessary to call this function explicitly.
  ##
  ## See also:
  ## * `toOrderedTable proc<#toOrderedTable,openArray[]>`_
  ## * `newOrderedTable proc<#newOrderedTable>`_ for creating an
  ##   `OrderedTableRef`
  runnableExamples:
    let
      a = initOrderedTable[int, string]()
      b = initOrderedTable[char, seq[int]]()
  initImpl(result, initialSize)

proc `[]=`*[A, B](t: var OrderedTable[A, B], key: A, val: sink B) =
  ## Inserts a `(key, value)` pair into `t`.
  ##
  ## See also:
  ## * `[] proc<#[],OrderedTable[A,B],A>`_ for retrieving a value of a key
  ## * `hasKeyOrPut proc<#hasKeyOrPut,OrderedTable[A,B],A,B>`_
  ## * `mgetOrPut proc<#mgetOrPut,OrderedTable[A,B],A,B>`_
  ## * `del proc<#del,OrderedTable[A,B],A>`_ for removing a key from the table
  runnableExamples:
    var a = initOrderedTable[char, int]()
    a['x'] = 7
    a['y'] = 33
    doAssert a == {'x': 7, 'y': 33}.toOrderedTable

  putImpl(enlarge)

proc toOrderedTable*[A, B](pairs: openArray[(A, B)]): OrderedTable[A, B] =
  ## Creates a new ordered hash table that contains the given `pairs`.
  ##
  ## `pairs` is a container consisting of `(key, value)` tuples.
  ##
  ## See also:
  ## * `initOrderedTable proc<#initOrderedTable>`_
  ## * `newOrderedTable proc<#newOrderedTable,openArray[]>`_ for an
  ##   `OrderedTableRef` version
  runnableExamples:
    let a = [('a', 5), ('b', 9)]
    let b = toOrderedTable(a)
    assert b == {'a': 5, 'b': 9}.toOrderedTable

  result = initOrderedTable[A, B](pairs.len)
  for key, val in items(pairs): result[key] = val

proc `[]`*[A, B](t: OrderedTable[A, B], key: A): B =
  ## Retrieves the value at `t[key]`.
  ##
  ## If `key` is not in `t`, the  `KeyError` exception is raised.
  ## One can check with `hasKey proc<#hasKey,OrderedTable[A,B],A>`_ whether
  ## the key exists.
  ##
  ## See also:
  ## * `getOrDefault proc<#getOrDefault,OrderedTable[A,B],A>`_ to return
  ##   a default value (e.g. zero for int) if the key doesn't exist
  ## * `getOrDefault proc<#getOrDefault,OrderedTable[A,B],A,B>`_ to return
  ##   a custom value if the key doesn't exist
  ## * `[]= proc<#[]=,OrderedTable[A,B],A,sinkB>`_ for inserting a new
  ##   (key, value) pair in the table
  ## * `hasKey proc<#hasKey,OrderedTable[A,B],A>`_ for checking if a
  ##   key is in the table
  runnableExamples:
    let a = {'a': 5, 'b': 9}.toOrderedTable
    doAssert a['a'] == 5
    doAssertRaises(KeyError):
      echo a['z']

  get(t, key)

proc `[]`*[A, B](t: var OrderedTable[A, B], key: A): var B =
  ## Retrieves the value at `t[key]`. The value can be modified.
  ##
  ## If `key` is not in `t`, the `KeyError` exception is raised.
  ##
  ## See also:
  ## * `getOrDefault proc<#getOrDefault,OrderedTable[A,B],A>`_ to return
  ##   a default value (e.g. zero for int) if the key doesn't exist
  ## * `getOrDefault proc<#getOrDefault,OrderedTable[A,B],A,B>`_ to return
  ##   a custom value if the key doesn't exist
  ## * `[]= proc<#[]=,OrderedTable[A,B],A,sinkB>`_ for inserting a new
  ##   (key, value) pair in the table
  ## * `hasKey proc<#hasKey,OrderedTable[A,B],A>`_ for checking if a
  ##   key is in the table
  get(t, key)

proc hasKey*[A, B](t: OrderedTable[A, B], key: A): bool =
  ## Returns true if `key` is in the table `t`.
  ##
  ## See also:
  ## * `contains proc<#contains,OrderedTable[A,B],A>`_ for use with the `in`
  ##   operator
  ## * `[] proc<#[],OrderedTable[A,B],A>`_ for retrieving a value of a key
  ## * `getOrDefault proc<#getOrDefault,OrderedTable[A,B],A>`_ to return
  ##   a default value (e.g. zero for int) if the key doesn't exist
  ## * `getOrDefault proc<#getOrDefault,OrderedTable[A,B],A,B>`_ to return
  ##   a custom value if the key doesn't exist
  runnableExamples:
    let a = {'a': 5, 'b': 9}.toOrderedTable
    doAssert a.hasKey('a') == true
    doAssert a.hasKey('z') == false

  var hc: Hash
  result = rawGet(t, key, hc) >= 0

proc contains*[A, B](t: OrderedTable[A, B], key: A): bool =
  ## Alias of `hasKey proc<#hasKey,OrderedTable[A,B],A>`_ for use with
  ## the `in` operator.
  runnableExamples:
    let a = {'a': 5, 'b': 9}.toOrderedTable
    doAssert 'b' in a == true
    doAssert a.contains('z') == false

  return hasKey[A, B](t, key)

proc hasKeyOrPut*[A, B](t: var OrderedTable[A, B], key: A, val: B): bool =
  ## Returns true if `key` is in the table, otherwise inserts `value`.
  ##
  ## See also:
  ## * `hasKey proc<#hasKey,OrderedTable[A,B],A>`_
  ## * `[] proc<#[],OrderedTable[A,B],A>`_ for retrieving a value of a key
  ## * `getOrDefault proc<#getOrDefault,OrderedTable[A,B],A>`_ to return
  ##   a default value (e.g. zero for int) if the key doesn't exist
  ## * `getOrDefault proc<#getOrDefault,OrderedTable[A,B],A,B>`_ to return
  ##   a custom value if the key doesn't exist
  runnableExamples:
    var a = {'a': 5, 'b': 9}.toOrderedTable
    if a.hasKeyOrPut('a', 50):
      a['a'] = 99
    if a.hasKeyOrPut('z', 50):
      a['z'] = 99
    doAssert a == {'a': 99, 'b': 9, 'z': 50}.toOrderedTable

  hasKeyOrPutImpl(enlarge)

proc getOrDefault*[A, B](t: OrderedTable[A, B], key: A): B =
  ## Retrieves the value at `t[key]` if `key` is in `t`. Otherwise, the
  ## default initialization value for type `B` is returned (e.g. 0 for any
  ## integer type).
  ##
  ## See also:
  ## * `[] proc<#[],OrderedTable[A,B],A>`_ for retrieving a value of a key
  ## * `hasKey proc<#hasKey,OrderedTable[A,B],A>`_
  ## * `hasKeyOrPut proc<#hasKeyOrPut,OrderedTable[A,B],A,B>`_
  ## * `mgetOrPut proc<#mgetOrPut,OrderedTable[A,B],A,B>`_
  ## * `getOrDefault proc<#getOrDefault,OrderedTable[A,B],A,B>`_ to return
  ##   a custom value if the key doesn't exist
  runnableExamples:
    let a = {'a': 5, 'b': 9}.toOrderedTable
    doAssert a.getOrDefault('a') == 5
    doAssert a.getOrDefault('z') == 0

  getOrDefaultImpl(t, key)

proc getOrDefault*[A, B](t: OrderedTable[A, B], key: A, default: B): B =
  ## Retrieves the value at `t[key]` if `key` is in `t`.
  ## Otherwise, `default` is returned.
  ##
  ## See also:
  ## * `[] proc<#[],OrderedTable[A,B],A>`_ for retrieving a value of a key
  ## * `hasKey proc<#hasKey,OrderedTable[A,B],A>`_
  ## * `hasKeyOrPut proc<#hasKeyOrPut,OrderedTable[A,B],A,B>`_
  ## * `mgetOrPut proc<#mgetOrPut,OrderedTable[A,B],A,B>`_
  ## * `getOrDefault proc<#getOrDefault,OrderedTable[A,B],A>`_ to return
  ##   a default value (e.g. zero for int) if the key doesn't exist
  runnableExamples:
    let a = {'a': 5, 'b': 9}.toOrderedTable
    doAssert a.getOrDefault('a', 99) == 5
    doAssert a.getOrDefault('z', 99) == 99

  getOrDefaultImpl(t, key, default)

proc mgetOrPut*[A, B](t: var OrderedTable[A, B], key: A, val: B): var B =
  ## Retrieves value at `t[key]` or puts `val` if not present, either way
  ## returning a value which can be modified.
  ##
  ## See also:
  ## * `[] proc<#[],OrderedTable[A,B],A>`_ for retrieving a value of a key
  ## * `hasKey proc<#hasKey,OrderedTable[A,B],A>`_
  ## * `hasKeyOrPut proc<#hasKeyOrPut,OrderedTable[A,B],A,B>`_
  ## * `getOrDefault proc<#getOrDefault,OrderedTable[A,B],A>`_ to return
  ##   a default value (e.g. zero for int) if the key doesn't exist
  ## * `getOrDefault proc<#getOrDefault,OrderedTable[A,B],A,B>`_ to return
  ##   a custom value if the key doesn't exist
  runnableExamples:
    var a = {'a': 5, 'b': 9}.toOrderedTable
    doAssert a.mgetOrPut('a', 99) == 5
    doAssert a.mgetOrPut('z', 99) == 99
    doAssert a == {'a': 5, 'b': 9, 'z': 99}.toOrderedTable

  mgetOrPutImpl(enlarge)

proc len*[A, B](t: OrderedTable[A, B]): int {.inline.} =
  ## Returns the number of keys in `t`.
  runnableExamples:
    let a = {'a': 5, 'b': 9}.toOrderedTable
    doAssert len(a) == 2

  result = t.counter

proc add*[A, B](t: var OrderedTable[A, B], key: A, val: sink B) {.deprecated:
    "Deprecated since v1.4; it was more confusing than useful, use `[]=`".} =
  ## Puts a new `(key, value)` pair into `t` even if `t[key]` already exists.
  ##
  ## **This can introduce duplicate keys into the table!**
  ##
  ## Use `[]= proc<#[]=,OrderedTable[A,B],A,sinkB>`_ for inserting a new
  ## (key, value) pair in the table without introducing duplicates.
  addImpl(enlarge)

proc del*[A, B](t: var OrderedTable[A, B], key: A) =
  ## Deletes `key` from hash table `t`. Does nothing if the key does not exist.
  ##
  ## O(n) complexity.
  ##
  ## See also:
  ## * `pop proc<#pop,OrderedTable[A,B],A,B>`_
  ## * `clear proc<#clear,OrderedTable[A,B]>`_ to empty the whole table
  runnableExamples:
    var a = {'a': 5, 'b': 9, 'c': 13}.toOrderedTable
    a.del('a')
    doAssert a == {'b': 9, 'c': 13}.toOrderedTable
    a.del('z')
    doAssert a == {'b': 9, 'c': 13}.toOrderedTable

  if t.counter == 0: return
  var n: OrderedKeyValuePairSeq[A, B]
  newSeq(n, len(t.data))
  var h = t.first
  t.first = -1
  t.last = -1
  swap(t.data, n)
  let hc = genHash(key)
  while h >= 0:
    var nxt = n[h].next
    if isFilled(n[h].hcode):
      if n[h].hcode == hc and n[h].key == key:
        dec t.counter
      else:
        var j = -1 - rawGetKnownHC(t, n[h].key, n[h].hcode)
        rawInsert(t, t.data, move n[h].key, move n[h].val, n[h].hcode, j)
    h = nxt

proc pop*[A, B](t: var OrderedTable[A, B], key: A, val: var B): bool {.since: (1, 1).} =
  ## Deletes the `key` from the table.
  ## Returns `true`, if the `key` existed, and sets `val` to the
  ## mapping of the key. Otherwise, returns `false`, and the `val` is
  ## unchanged.
  ##
  ## O(n) complexity.
  ##
  ## See also:
  ## * `del proc<#del,OrderedTable[A,B],A>`_
  ## * `clear proc<#clear,OrderedTable[A,B]>`_ to empty the whole table
  runnableExamples:
    var
      a = {'c': 5, 'b': 9, 'a': 13}.toOrderedTable
      i: int
    doAssert a.pop('b', i) == true
    doAssert a == {'c': 5, 'a': 13}.toOrderedTable
    doAssert i == 9
    i = 0
    doAssert a.pop('z', i) == false
    doAssert a == {'c': 5, 'a': 13}.toOrderedTable
    doAssert i == 0

  var hc: Hash
  var index = rawGet(t, key, hc)
  result = index >= 0
  if result:
    val = move(t.data[index].val)
    del(t, key)

proc clear*[A, B](t: var OrderedTable[A, B]) =
  ## Resets the table so that it is empty.
  ##
  ## See also:
  ## * `del proc<#del,OrderedTable[A,B],A>`_
  ## * `pop proc<#pop,OrderedTable[A,B],A,B>`_
  runnableExamples:
    var a = {'a': 5, 'b': 9, 'c': 13}.toOrderedTable
    doAssert len(a) == 3
    clear(a)
    doAssert len(a) == 0

  clearImpl()
  t.first = -1
  t.last = -1

proc sort*[A, B](t: var OrderedTable[A, B], cmp: proc (x, y: (A, B)): int,
    order = SortOrder.Ascending) =
  ## Sorts `t` according to the function `cmp`.
  ##
  ## This modifies the internal list
  ## that kept the insertion order, so insertion order is lost after this
  ## call but key lookup and insertions remain possible after `sort` (in
  ## contrast to the `sort proc<#sort,CountTable[A]>`_ for count tables).
  runnableExamples:
    import std/[algorithm]
    var a = initOrderedTable[char, int]()
    for i, c in "cab":
      a[c] = 10*i
    doAssert a == {'c': 0, 'a': 10, 'b': 20}.toOrderedTable
    a.sort(system.cmp)
    doAssert a == {'a': 10, 'b': 20, 'c': 0}.toOrderedTable
    a.sort(system.cmp, order = SortOrder.Descending)
    doAssert a == {'c': 0, 'b': 20, 'a': 10}.toOrderedTable

  var list = t.first
  var
    p, q, e, tail, oldhead: int
    nmerges, psize, qsize, i: int
  if t.counter == 0: return
  var insize = 1
  while true:
    p = list; oldhead = list
    list = -1; tail = -1; nmerges = 0
    while p >= 0:
      inc(nmerges)
      q = p
      psize = 0
      i = 0
      while i < insize:
        inc(psize)
        q = t.data[q].next
        if q < 0: break
        inc(i)
      qsize = insize
      while psize > 0 or (qsize > 0 and q >= 0):
        if psize == 0:
          e = q; q = t.data[q].next; dec(qsize)
        elif qsize == 0 or q < 0:
          e = p; p = t.data[p].next; dec(psize)
        elif cmp((t.data[p].key, t.data[p].val),
                 (t.data[q].key, t.data[q].val)) * order <= 0:
          e = p; p = t.data[p].next; dec(psize)
        else:
          e = q; q = t.data[q].next; dec(qsize)
        if tail >= 0: t.data[tail].next = e
        else: list = e
        tail = e
      p = q
    t.data[tail].next = -1
    if nmerges <= 1: break
    insize = insize * 2
  t.first = list
  t.last = tail

proc `$`*[A, B](t: OrderedTable[A, B]): string =
  ## The `$` operator for ordered hash tables. Used internally when calling
  ## `echo` on a table.
  dollarImpl()

proc `==`*[A, B](s, t: OrderedTable[A, B]): bool =
  ## The `==` operator for ordered hash tables. Returns `true` if both the
  ## content and the order are equal.
  runnableExamples:
    let
      a = {'a': 5, 'b': 9, 'c': 13}.toOrderedTable
      b = {'b': 9, 'c': 13, 'a': 5}.toOrderedTable
    doAssert a != b

  if s.counter != t.counter:
    return false
  if s.counter == 0 and t.counter == 0:
    return true
  var ht = t.first
  var hs = s.first
  while ht >= 0 and hs >= 0:
    var nxtt = t.data[ht].next
    var nxts = s.data[hs].next
    if isFilled(t.data[ht].hcode) and isFilled(s.data[hs].hcode):
      if (s.data[hs].key != t.data[ht].key) or (s.data[hs].val != t.data[ht].val):
        return false
    ht = nxtt
    hs = nxts
  return true



iterator pairs*[A, B](t: OrderedTable[A, B]): (A, B) =
  ## Iterates over any `(key, value)` pair in the table `t` in insertion
  ## order.
  ##
  ## See also:
  ## * `mpairs iterator<#mpairs.i,OrderedTable[A,B]>`_
  ## * `keys iterator<#keys.i,OrderedTable[A,B]>`_
  ## * `values iterator<#values.i,OrderedTable[A,B]>`_
  ##
  ## **Examples:**
  ##
  ## .. code-block::
  ##   let a = {
  ##     'o': [1, 5, 7, 9],
  ##     'e': [2, 4, 6, 8]
  ##     }.toOrderedTable
  ##
  ##   for k, v in a.pairs:
  ##     echo "key: ", k
  ##     echo "value: ", v
  ##
  ##   # key: o
  ##   # value: [1, 5, 7, 9]
  ##   # key: e
  ##   # value: [2, 4, 6, 8]

  let L = len(t)
  forAllOrderedPairs:
    yield (t.data[h].key, t.data[h].val)
    assert(len(t) == L, "the length of the table changed while iterating over it")

iterator mpairs*[A, B](t: var OrderedTable[A, B]): (A, var B) =
  ## Iterates over any `(key, value)` pair in the table `t` (must be
  ## declared as `var`) in insertion order. The values can be modified.
  ##
  ## See also:
  ## * `pairs iterator<#pairs.i,OrderedTable[A,B]>`_
  ## * `mvalues iterator<#mvalues.i,OrderedTable[A,B]>`_
  runnableExamples:
    var a = {
      'o': @[1, 5, 7, 9],
      'e': @[2, 4, 6, 8]
      }.toOrderedTable
    for k, v in a.mpairs:
      v.add(v[0] + 10)
    doAssert a == {'o': @[1, 5, 7, 9, 11],
                   'e': @[2, 4, 6, 8, 12]}.toOrderedTable

  let L = len(t)
  forAllOrderedPairs:
    yield (t.data[h].key, t.data[h].val)
    assert(len(t) == L, "the length of the table changed while iterating over it")

iterator keys*[A, B](t: OrderedTable[A, B]): lent A =
  ## Iterates over any key in the table `t` in insertion order.
  ##
  ## See also:
  ## * `pairs iterator<#pairs.i,OrderedTable[A,B]>`_
  ## * `values iterator<#values.i,OrderedTable[A,B]>`_
  runnableExamples:
    var a = {
      'o': @[1, 5, 7, 9],
      'e': @[2, 4, 6, 8]
      }.toOrderedTable
    for k in a.keys:
      a[k].add(99)
    doAssert a == {'o': @[1, 5, 7, 9, 99],
                   'e': @[2, 4, 6, 8, 99]}.toOrderedTable

  let L = len(t)
  forAllOrderedPairs:
    yield t.data[h].key
    assert(len(t) == L, "the length of the table changed while iterating over it")

iterator values*[A, B](t: OrderedTable[A, B]): lent B =
  ## Iterates over any value in the table `t` in insertion order.
  ##
  ## See also:
  ## * `pairs iterator<#pairs.i,OrderedTable[A,B]>`_
  ## * `keys iterator<#keys.i,OrderedTable[A,B]>`_
  ## * `mvalues iterator<#mvalues.i,OrderedTable[A,B]>`_
  runnableExamples:
    let a = {
      'o': @[1, 5, 7, 9],
      'e': @[2, 4, 6, 8]
      }.toOrderedTable
    for v in a.values:
      doAssert v.len == 4

  let L = len(t)
  forAllOrderedPairs:
    yield t.data[h].val
    assert(len(t) == L, "the length of the table changed while iterating over it")

iterator mvalues*[A, B](t: var OrderedTable[A, B]): var B =
  ## Iterates over any value in the table `t` (must be
  ## declared as `var`) in insertion order. The values
  ## can be modified.
  ##
  ## See also:
  ## * `mpairs iterator<#mpairs.i,OrderedTable[A,B]>`_
  ## * `values iterator<#values.i,OrderedTable[A,B]>`_
  runnableExamples:
    var a = {
      'o': @[1, 5, 7, 9],
      'e': @[2, 4, 6, 8]
      }.toOrderedTable
    for v in a.mvalues:
      v.add(99)
    doAssert a == {'o': @[1, 5, 7, 9, 99],
                   'e': @[2, 4, 6, 8, 99]}.toOrderedTable

  let L = len(t)
  forAllOrderedPairs:
    yield t.data[h].val
    assert(len(t) == L, "the length of the table changed while iterating over it")

# ---------------------------------------------------------------------------
# --------------------------- OrderedTableRef -------------------------------
# ---------------------------------------------------------------------------

<<<<<<< HEAD
proc newOrderedTable*[A, B](initialSize = nimTableDefaultInitialCapacity): <//>OrderedTableRef[A, B] =
=======
proc newOrderedTable*[A, B](initialSize = defaultInitialSize): OrderedTableRef[A, B] =
>>>>>>> 7d32425a
  ## Creates a new ordered ref hash table that is empty.
  ##
  ## See also:
  ## * `newOrderedTable proc<#newOrderedTable,openArray[]>`_ for creating
  ##   an `OrderedTableRef` from a collection of `(key, value)` pairs
  ## * `initOrderedTable proc<#initOrderedTable>`_ for creating an
  ##   `OrderedTable`
  runnableExamples:
    let
      a = newOrderedTable[int, string]()
      b = newOrderedTable[char, seq[int]]()
  new(result)
  result[] = initOrderedTable[A, B](initialSize)

proc newOrderedTable*[A, B](pairs: openArray[(A, B)]): OrderedTableRef[A, B] =
  ## Creates a new ordered ref hash table that contains the given `pairs`.
  ##
  ## `pairs` is a container consisting of `(key, value)` tuples.
  ##
  ## See also:
  ## * `newOrderedTable proc<#newOrderedTable>`_
  ## * `toOrderedTable proc<#toOrderedTable,openArray[]>`_ for an
  ##   `OrderedTable` version
  runnableExamples:
    let a = [('a', 5), ('b', 9)]
    let b = newOrderedTable(a)
    assert b == {'a': 5, 'b': 9}.newOrderedTable

  result = newOrderedTable[A, B](pairs.len)
  for key, val in items(pairs): result[key] = val


proc `[]`*[A, B](t: OrderedTableRef[A, B], key: A): var B =
  ## Retrieves the value at `t[key]`.
  ##
  ## If `key` is not in `t`, the  `KeyError` exception is raised.
  ## One can check with `hasKey proc<#hasKey,OrderedTableRef[A,B],A>`_ whether
  ## the key exists.
  ##
  ## See also:
  ## * `getOrDefault proc<#getOrDefault,OrderedTableRef[A,B],A>`_ to return
  ##   a default value (e.g. zero for int) if the key doesn't exist
  ## * `getOrDefault proc<#getOrDefault,OrderedTableRef[A,B],A,B>`_ to return
  ##   a custom value if the key doesn't exist
  ## * `[]= proc<#[]=,OrderedTableRef[A,B],A,sinkB>`_ for inserting a new
  ##   (key, value) pair in the table
  ## * `hasKey proc<#hasKey,OrderedTableRef[A,B],A>`_ for checking if
  ##   a key is in the table
  runnableExamples:
    let a = {'a': 5, 'b': 9}.newOrderedTable
    doAssert a['a'] == 5
    doAssertRaises(KeyError):
      echo a['z']
  result = t[][key]

proc `[]=`*[A, B](t: OrderedTableRef[A, B], key: A, val: sink B) =
  ## Inserts a `(key, value)` pair into `t`.
  ##
  ## See also:
  ## * `[] proc<#[],OrderedTableRef[A,B],A>`_ for retrieving a value of a key
  ## * `hasKeyOrPut proc<#hasKeyOrPut,OrderedTableRef[A,B],A,B>`_
  ## * `mgetOrPut proc<#mgetOrPut,OrderedTableRef[A,B],A,B>`_
  ## * `del proc<#del,OrderedTableRef[A,B],A>`_ for removing a key from the table
  runnableExamples:
    var a = newOrderedTable[char, int]()
    a['x'] = 7
    a['y'] = 33
    doAssert a == {'x': 7, 'y': 33}.newOrderedTable

  t[][key] = val

proc hasKey*[A, B](t: OrderedTableRef[A, B], key: A): bool =
  ## Returns true if `key` is in the table `t`.
  ##
  ## See also:
  ## * `contains proc<#contains,OrderedTableRef[A,B],A>`_ for use with the `in`
  ##   operator
  ## * `[] proc<#[],OrderedTableRef[A,B],A>`_ for retrieving a value of a key
  ## * `getOrDefault proc<#getOrDefault,OrderedTableRef[A,B],A>`_ to return
  ##   a default value (e.g. zero for int) if the key doesn't exist
  ## * `getOrDefault proc<#getOrDefault,OrderedTableRef[A,B],A,B>`_ to return
  ##   a custom value if the key doesn't exist
  runnableExamples:
    let a = {'a': 5, 'b': 9}.newOrderedTable
    doAssert a.hasKey('a') == true
    doAssert a.hasKey('z') == false

  result = t[].hasKey(key)

proc contains*[A, B](t: OrderedTableRef[A, B], key: A): bool =
  ## Alias of `hasKey proc<#hasKey,OrderedTableRef[A,B],A>`_ for use with
  ## the `in` operator.
  runnableExamples:
    let a = {'a': 5, 'b': 9}.newOrderedTable
    doAssert 'b' in a == true
    doAssert a.contains('z') == false

  return hasKey[A, B](t, key)

proc hasKeyOrPut*[A, B](t: var OrderedTableRef[A, B], key: A, val: B): bool =
  ## Returns true if `key` is in the table, otherwise inserts `value`.
  ##
  ## See also:
  ## * `hasKey proc<#hasKey,OrderedTableRef[A,B],A>`_
  ## * `[] proc<#[],OrderedTableRef[A,B],A>`_ for retrieving a value of a key
  ## * `getOrDefault proc<#getOrDefault,OrderedTableRef[A,B],A>`_ to return
  ##   a default value (e.g. zero for int) if the key doesn't exist
  ## * `getOrDefault proc<#getOrDefault,OrderedTableRef[A,B],A,B>`_ to return
  ##   a custom value if the key doesn't exist
  runnableExamples:
    var a = {'a': 5, 'b': 9}.newOrderedTable
    if a.hasKeyOrPut('a', 50):
      a['a'] = 99
    if a.hasKeyOrPut('z', 50):
      a['z'] = 99
    doAssert a == {'a': 99, 'b': 9, 'z': 50}.newOrderedTable

  result = t[].hasKeyOrPut(key, val)

proc getOrDefault*[A, B](t: OrderedTableRef[A, B], key: A): B =
  ## Retrieves the value at `t[key]` if `key` is in `t`. Otherwise, the
  ## default initialization value for type `B` is returned (e.g. 0 for any
  ## integer type).
  ##
  ## See also:
  ## * `[] proc<#[],OrderedTableRef[A,B],A>`_ for retrieving a value of a key
  ## * `hasKey proc<#hasKey,OrderedTableRef[A,B],A>`_
  ## * `hasKeyOrPut proc<#hasKeyOrPut,OrderedTableRef[A,B],A,B>`_
  ## * `mgetOrPut proc<#mgetOrPut,OrderedTableRef[A,B],A,B>`_
  ## * `getOrDefault proc<#getOrDefault,OrderedTableRef[A,B],A,B>`_ to return
  ##   a custom value if the key doesn't exist
  runnableExamples:
    let a = {'a': 5, 'b': 9}.newOrderedTable
    doAssert a.getOrDefault('a') == 5
    doAssert a.getOrDefault('z') == 0

  getOrDefault(t[], key)

proc getOrDefault*[A, B](t: OrderedTableRef[A, B], key: A, default: B): B =
  ## Retrieves the value at `t[key]` if `key` is in `t`.
  ## Otherwise, `default` is returned.
  ##
  ## See also:
  ## * `[] proc<#[],OrderedTableRef[A,B],A>`_ for retrieving a value of a key
  ## * `hasKey proc<#hasKey,OrderedTableRef[A,B],A>`_
  ## * `hasKeyOrPut proc<#hasKeyOrPut,OrderedTableRef[A,B],A,B>`_
  ## * `mgetOrPut proc<#mgetOrPut,OrderedTableRef[A,B],A,B>`_
  ## * `getOrDefault proc<#getOrDefault,OrderedTableRef[A,B],A>`_ to return
  ##   a default value (e.g. zero for int) if the key doesn't exist
  runnableExamples:
    let a = {'a': 5, 'b': 9}.newOrderedTable
    doAssert a.getOrDefault('a', 99) == 5
    doAssert a.getOrDefault('z', 99) == 99

  getOrDefault(t[], key, default)

proc mgetOrPut*[A, B](t: OrderedTableRef[A, B], key: A, val: B): var B =
  ## Retrieves value at `t[key]` or puts `val` if not present, either way
  ## returning a value which can be modified.
  ##
  ## See also:
  ## * `[] proc<#[],OrderedTableRef[A,B],A>`_ for retrieving a value of a key
  ## * `hasKey proc<#hasKey,OrderedTableRef[A,B],A>`_
  ## * `hasKeyOrPut proc<#hasKeyOrPut,OrderedTableRef[A,B],A,B>`_
  ## * `getOrDefault proc<#getOrDefault,OrderedTableRef[A,B],A>`_ to return
  ##   a default value (e.g. zero for int) if the key doesn't exist
  ## * `getOrDefault proc<#getOrDefault,OrderedTableRef[A,B],A,B>`_ to return
  ##   a custom value if the key doesn't exist
  runnableExamples:
    var a = {'a': 5, 'b': 9}.newOrderedTable
    doAssert a.mgetOrPut('a', 99) == 5
    doAssert a.mgetOrPut('z', 99) == 99
    doAssert a == {'a': 5, 'b': 9, 'z': 99}.newOrderedTable

  result = t[].mgetOrPut(key, val)

proc len*[A, B](t: OrderedTableRef[A, B]): int {.inline.} =
  ## Returns the number of keys in `t`.
  runnableExamples:
    let a = {'a': 5, 'b': 9}.newOrderedTable
    doAssert len(a) == 2

  result = t.counter

proc add*[A, B](t: OrderedTableRef[A, B], key: A, val: sink B) {.deprecated:
    "Deprecated since v1.4; it was more confusing than useful, use `[]=`".} =
  ## Puts a new `(key, value)` pair into `t` even if `t[key]` already exists.
  ##
  ## **This can introduce duplicate keys into the table!**
  ##
  ## Use `[]= proc<#[]=,OrderedTableRef[A,B],A,sinkB>`_ for inserting a new
  ## (key, value) pair in the table without introducing duplicates.
  t[].add(key, val)

proc del*[A, B](t: OrderedTableRef[A, B], key: A) =
  ## Deletes `key` from hash table `t`. Does nothing if the key does not exist.
  ##
  ## See also:
  ## * `clear proc<#clear,OrderedTableRef[A,B]>`_ to empty the whole table
  runnableExamples:
    var a = {'a': 5, 'b': 9, 'c': 13}.newOrderedTable
    a.del('a')
    doAssert a == {'b': 9, 'c': 13}.newOrderedTable
    a.del('z')
    doAssert a == {'b': 9, 'c': 13}.newOrderedTable

  t[].del(key)

proc pop*[A, B](t: OrderedTableRef[A, B], key: A, val: var B): bool {.since: (1, 1).} =
  ## Deletes the `key` from the table.
  ## Returns `true`, if the `key` existed, and sets `val` to the
  ## mapping of the key. Otherwise, returns `false`, and the `val` is
  ## unchanged.
  ##
  ## See also:
  ## * `del proc<#del,OrderedTableRef[A,B],A>`_
  ## * `clear proc<#clear,OrderedTableRef[A,B]>`_ to empty the whole table
  runnableExamples:
    var
      a = {'c': 5, 'b': 9, 'a': 13}.newOrderedTable
      i: int
    doAssert a.pop('b', i) == true
    doAssert a == {'c': 5, 'a': 13}.newOrderedTable
    doAssert i == 9
    i = 0
    doAssert a.pop('z', i) == false
    doAssert a == {'c': 5, 'a': 13}.newOrderedTable
    doAssert i == 0

  pop(t[], key, val)

proc clear*[A, B](t: OrderedTableRef[A, B]) =
  ## Resets the table so that it is empty.
  ##
  ## See also:
  ## * `del proc<#del,OrderedTableRef[A,B],A>`_
  runnableExamples:
    var a = {'a': 5, 'b': 9, 'c': 13}.newOrderedTable
    doAssert len(a) == 3
    clear(a)
    doAssert len(a) == 0

  clear(t[])

proc sort*[A, B](t: OrderedTableRef[A, B], cmp: proc (x, y: (A, B)): int,
    order = SortOrder.Ascending) =
  ## Sorts `t` according to the function `cmp`.
  ##
  ## This modifies the internal list
  ## that kept the insertion order, so insertion order is lost after this
  ## call but key lookup and insertions remain possible after `sort` (in
  ## contrast to the `sort proc<#sort,CountTableRef[A]>`_ for count tables).
  runnableExamples:
    import std/[algorithm]
    var a = newOrderedTable[char, int]()
    for i, c in "cab":
      a[c] = 10*i
    doAssert a == {'c': 0, 'a': 10, 'b': 20}.newOrderedTable
    a.sort(system.cmp)
    doAssert a == {'a': 10, 'b': 20, 'c': 0}.newOrderedTable
    a.sort(system.cmp, order = SortOrder.Descending)
    doAssert a == {'c': 0, 'b': 20, 'a': 10}.newOrderedTable

  t[].sort(cmp, order = order)

proc `$`*[A, B](t: OrderedTableRef[A, B]): string =
  ## The `$` operator for hash tables. Used internally when calling `echo`
  ## on a table.
  dollarImpl()

proc `==`*[A, B](s, t: OrderedTableRef[A, B]): bool =
  ## The `==` operator for ordered hash tables. Returns true if either both
  ## tables are `nil`, or neither is `nil` and the content and the order of
  ## both are equal.
  runnableExamples:
    let
      a = {'a': 5, 'b': 9, 'c': 13}.newOrderedTable
      b = {'b': 9, 'c': 13, 'a': 5}.newOrderedTable
    doAssert a != b

  if isNil(s): result = isNil(t)
  elif isNil(t): result = false
  else: result = s[] == t[]



iterator pairs*[A, B](t: OrderedTableRef[A, B]): (A, B) =
  ## Iterates over any `(key, value)` pair in the table `t` in insertion
  ## order.
  ##
  ## See also:
  ## * `mpairs iterator<#mpairs.i,OrderedTableRef[A,B]>`_
  ## * `keys iterator<#keys.i,OrderedTableRef[A,B]>`_
  ## * `values iterator<#values.i,OrderedTableRef[A,B]>`_
  ##
  ## **Examples:**
  ##
  ## .. code-block::
  ##   let a = {
  ##     'o': [1, 5, 7, 9],
  ##     'e': [2, 4, 6, 8]
  ##     }.newOrderedTable
  ##
  ##   for k, v in a.pairs:
  ##     echo "key: ", k
  ##     echo "value: ", v
  ##
  ##   # key: o
  ##   # value: [1, 5, 7, 9]
  ##   # key: e
  ##   # value: [2, 4, 6, 8]

  let L = len(t)
  forAllOrderedPairs:
    yield (t.data[h].key, t.data[h].val)
    assert(len(t) == L, "the length of the table changed while iterating over it")

iterator mpairs*[A, B](t: OrderedTableRef[A, B]): (A, var B) =
  ## Iterates over any `(key, value)` pair in the table `t` in insertion
  ## order. The values can be modified.
  ##
  ## See also:
  ## * `pairs iterator<#pairs.i,OrderedTableRef[A,B]>`_
  ## * `mvalues iterator<#mvalues.i,OrderedTableRef[A,B]>`_
  runnableExamples:
    let a = {
      'o': @[1, 5, 7, 9],
      'e': @[2, 4, 6, 8]
      }.newOrderedTable
    for k, v in a.mpairs:
      v.add(v[0] + 10)
    doAssert a == {'o': @[1, 5, 7, 9, 11],
                   'e': @[2, 4, 6, 8, 12]}.newOrderedTable

  let L = len(t)
  forAllOrderedPairs:
    yield (t.data[h].key, t.data[h].val)
    assert(len(t) == L, "the length of the table changed while iterating over it")

iterator keys*[A, B](t: OrderedTableRef[A, B]): lent A =
  ## Iterates over any key in the table `t` in insertion order.
  ##
  ## See also:
  ## * `pairs iterator<#pairs.i,OrderedTableRef[A,B]>`_
  ## * `values iterator<#values.i,OrderedTableRef[A,B]>`_
  runnableExamples:
    let a = {
      'o': @[1, 5, 7, 9],
      'e': @[2, 4, 6, 8]
      }.newOrderedTable
    for k in a.keys:
      a[k].add(99)
    doAssert a == {'o': @[1, 5, 7, 9, 99], 'e': @[2, 4, 6, 8,
        99]}.newOrderedTable

  let L = len(t)
  forAllOrderedPairs:
    yield t.data[h].key
    assert(len(t) == L, "the length of the table changed while iterating over it")

iterator values*[A, B](t: OrderedTableRef[A, B]): lent B =
  ## Iterates over any value in the table `t` in insertion order.
  ##
  ## See also:
  ## * `pairs iterator<#pairs.i,OrderedTableRef[A,B]>`_
  ## * `keys iterator<#keys.i,OrderedTableRef[A,B]>`_
  ## * `mvalues iterator<#mvalues.i,OrderedTableRef[A,B]>`_
  runnableExamples:
    let a = {
      'o': @[1, 5, 7, 9],
      'e': @[2, 4, 6, 8]
      }.newOrderedTable
    for v in a.values:
      doAssert v.len == 4

  let L = len(t)
  forAllOrderedPairs:
    yield t.data[h].val
    assert(len(t) == L, "the length of the table changed while iterating over it")

iterator mvalues*[A, B](t: OrderedTableRef[A, B]): var B =
  ## Iterates over any value in the table `t` in insertion order. The values
  ## can be modified.
  ##
  ## See also:
  ## * `mpairs iterator<#mpairs.i,OrderedTableRef[A,B]>`_
  ## * `values iterator<#values.i,OrderedTableRef[A,B]>`_
  runnableExamples:
    let a = {
      'o': @[1, 5, 7, 9],
      'e': @[2, 4, 6, 8]
      }.newOrderedTable
    for v in a.mvalues:
      v.add(99)
    doAssert a == {'o': @[1, 5, 7, 9, 99],
                   'e': @[2, 4, 6, 8, 99]}.newOrderedTable

  let L = len(t)
  forAllOrderedPairs:
    yield t.data[h].val
    assert(len(t) == L, "the length of the table changed while iterating over it")







# -------------------------------------------------------------------------
# ------------------------------ CountTable -------------------------------
# -------------------------------------------------------------------------

type
  CountTable*[A] = object
    ## Hash table that counts the number of each key.
    ##
    ## For creating an empty CountTable, use `initCountTable proc
    ## <#initCountTable>`_.
    data: seq[tuple[key: A, val: int]]
    counter: int
    isSorted: bool
  CountTableRef*[A] = ref CountTable[A] ## Ref version of
    ## `CountTable<#CountTable>`_.
    ##
    ## For creating a new empty CountTableRef, use `newCountTable proc
    ## <#newCountTable>`_.


# ------------------------------ helpers ---------------------------------

proc ctRawInsert[A](t: CountTable[A], data: var seq[tuple[key: A, val: int]],
                  key: A, val: int) =
  var h: Hash = hash(key) and high(data)
  while data[h].val != 0: h = nextTry(h, high(data))
  data[h].key = key
  data[h].val = val

proc enlarge[A](t: var CountTable[A]) =
  var n: seq[tuple[key: A, val: int]]
  newSeq(n, len(t.data) * growthFactor)
  for i in countup(0, high(t.data)):
    if t.data[i].val != 0: ctRawInsert(t, n, move t.data[i].key, move t.data[i].val)
  swap(t.data, n)

proc rawGet[A](t: CountTable[A], key: A): int =
  if t.data.len == 0:
    return -1
  var h: Hash = hash(key) and high(t.data) # start with real hash value
  while t.data[h].val != 0:
    if t.data[h].key == key: return h
    h = nextTry(h, high(t.data))
  result = -1 - h # < 0 => MISSING; insert idx = -1 - result

template ctget(t, key, default: untyped): untyped =
  var index = rawGet(t, key)
  result = if index >= 0: t.data[index].val else: default

proc inc*[A](t: var CountTable[A], key: A, val = 1)

# ----------------------------------------------------------------------

proc initCountTable*[A](initialSize = nimTableDefaultInitialCapacity): CountTable[A] =
  ## Creates a new count table that is empty.
  ##
  ## Starting from Nim v0.20, tables are initialized by default and it is
  ## not necessary to call this function explicitly.
  ##
  ## See also:
  ## * `toCountTable proc<#toCountTable,openArray[A]>`_
  ## * `newCountTable proc<#newCountTable>`_ for creating a
  ##   `CountTableRef`
  initImpl(result, initialSize)

proc toCountTable*[A](keys: openArray[A]): CountTable[A] =
  ## Creates a new count table with every member of a container `keys`
  ## having a count of how many times it occurs in that container.
  result = initCountTable[A](keys.len)
  for key in items(keys): result.inc(key)

proc `[]`*[A](t: CountTable[A], key: A): int =
  ## Retrieves the value at `t[key]` if `key` is in `t`.
  ## Otherwise `0` is returned.
  ##
  ## See also:
  ## * `getOrDefault<#getOrDefault,CountTable[A],A,int>`_ to return
  ##   a custom value if the key doesn't exist
  ## * `[]= proc<#[]%3D,CountTable[A],A,int>`_ for inserting a new
  ##   (key, value) pair in the table
  ## * `hasKey proc<#hasKey,CountTable[A],A>`_ for checking if a key
  ##   is in the table
  assert(not t.isSorted, "CountTable must not be used after sorting")
  ctget(t, key, 0)

template cntMakeEmpty(i) = t.data[i].val = 0
template cntCellEmpty(i) = t.data[i].val == 0
template cntCellHash(i)  = hash(t.data[i].key)

proc `[]=`*[A](t: var CountTable[A], key: A, val: int) =
  ## Inserts a `(key, value)` pair into `t`.
  ##
  ## See also:
  ## * `[] proc<#[],CountTable[A],A>`_ for retrieving a value of a key
  ## * `inc proc<#inc,CountTable[A],A,int>`_ for incrementing a
  ##   value of a key
  assert(not t.isSorted, "CountTable must not be used after sorting")
  assert val >= 0
  if val == 0:
    delImplNoHCode(cntMakeEmpty, cntCellEmpty, cntCellHash)
  else:
    let h = rawGet(t, key)
    if h >= 0:
      t.data[h].val = val
    else:
      insertImpl()

proc inc*[A](t: var CountTable[A], key: A, val = 1) =
  ## Increments `t[key]` by `val` (default: 1).
  runnableExamples:
    var a = toCountTable("aab")
    a.inc('a')
    a.inc('b', 10)
    doAssert a == toCountTable("aaabbbbbbbbbbb")

  assert(not t.isSorted, "CountTable must not be used after sorting")
  var index = rawGet(t, key)
  if index >= 0:
    inc(t.data[index].val, val)
    if t.data[index].val == 0:
      delImplIdx(t, index, cntMakeEmpty, cntCellEmpty, cntCellHash)
  else:
    if val != 0:
      insertImpl()

proc len*[A](t: CountTable[A]): int =
  ## Returns the number of keys in `t`.
  result = t.counter

proc smallest*[A](t: CountTable[A]): tuple[key: A, val: int] =
  ## Returns the `(key, value)` pair with the smallest `val`. Efficiency: O(n)
  ##
  ## See also:
  ## * `largest proc<#largest,CountTable[A]>`_
  assert t.len > 0, "counttable is empty"
  var minIdx = -1
  for h in 0 .. high(t.data):
    if t.data[h].val > 0 and (minIdx == -1 or t.data[minIdx].val > t.data[h].val):
      minIdx = h
  result.key = t.data[minIdx].key
  result.val = t.data[minIdx].val

proc largest*[A](t: CountTable[A]): tuple[key: A, val: int] =
  ## Returns the `(key, value)` pair with the largest `val`. Efficiency: O(n)
  ##
  ## See also:
  ## * `smallest proc<#smallest,CountTable[A]>`_
  assert t.len > 0, "counttable is empty"
  var maxIdx = 0
  for h in 1 .. high(t.data):
    if t.data[maxIdx].val < t.data[h].val: maxIdx = h
  result.key = t.data[maxIdx].key
  result.val = t.data[maxIdx].val

proc hasKey*[A](t: CountTable[A], key: A): bool =
  ## Returns true if `key` is in the table `t`.
  ##
  ## See also:
  ## * `contains proc<#contains,CountTable[A],A>`_ for use with the `in`
  ##   operator
  ## * `[] proc<#[],CountTable[A],A>`_ for retrieving a value of a key
  ## * `getOrDefault proc<#getOrDefault,CountTable[A],A,int>`_ to return
  ##   a custom value if the key doesn't exist
  assert(not t.isSorted, "CountTable must not be used after sorting")
  result = rawGet(t, key) >= 0

proc contains*[A](t: CountTable[A], key: A): bool =
  ## Alias of `hasKey proc<#hasKey,CountTable[A],A>`_ for use with
  ## the `in` operator.
  return hasKey[A](t, key)

proc getOrDefault*[A](t: CountTable[A], key: A; default: int = 0): int =
  ## Retrieves the value at `t[key]` if`key` is in `t`. Otherwise, the
  ## integer value of `default` is returned.
  ##
  ## See also:
  ## * `[] proc<#[],CountTable[A],A>`_ for retrieving a value of a key
  ## * `hasKey proc<#hasKey,CountTable[A],A>`_ for checking if a key
  ##   is in the table
  ctget(t, key, default)

proc del*[A](t: var CountTable[A], key: A) {.since: (1, 1).} =
  ## Deletes `key` from table `t`. Does nothing if the key does not exist.
  ##
  ## See also:
  ## * `pop proc<#pop,CountTable[A],A,int>`_
  ## * `clear proc<#clear,CountTable[A]>`_ to empty the whole table
  runnableExamples:
    var a = toCountTable("aabbbccccc")
    a.del('b')
    assert a == toCountTable("aaccccc")
    a.del('b')
    assert a == toCountTable("aaccccc")
    a.del('c')
    assert a == toCountTable("aa")

  delImplNoHCode(cntMakeEmpty, cntCellEmpty, cntCellHash)

proc pop*[A](t: var CountTable[A], key: A, val: var int): bool {.since: (1, 1).} =
  ## Deletes the `key` from the table.
  ## Returns `true`, if the `key` existed, and sets `val` to the
  ## mapping of the key. Otherwise, returns `false`, and the `val` is
  ## unchanged.
  ##
  ## See also:
  ## * `del proc<#del,CountTable[A],A>`_
  ## * `clear proc<#clear,CountTable[A]>`_ to empty the whole table
  runnableExamples:
    var a = toCountTable("aabbbccccc")
    var i = 0
    assert a.pop('b', i)
    assert i == 3
    i = 99
    assert not a.pop('b', i)
    assert i == 99

  var index = rawGet(t, key)
  result = index >= 0
  if result:
    val = move(t.data[index].val)
    delImplIdx(t, index, cntMakeEmpty, cntCellEmpty, cntCellHash)

proc clear*[A](t: var CountTable[A]) =
  ## Resets the table so that it is empty.
  ##
  ## See also:
  ## * `del proc<#del,CountTable[A],A>`_
  ## * `pop proc<#pop,CountTable[A],A,int>`_
  clearImpl()
  t.isSorted = false

func ctCmp[T](a, b: tuple[key: T, val: int]): int =
  result = system.cmp(a.val, b.val)

proc sort*[A](t: var CountTable[A], order = SortOrder.Descending) =
  ## Sorts the count table so that, by default, the entry with the
  ## highest counter comes first.
  ##
  ## .. warning:: This is destructive! Once sorted, you must not modify `t` afterwards!
  ##
  ## You can use the iterators `pairs<#pairs.i,CountTable[A]>`_,
  ## `keys<#keys.i,CountTable[A]>`_, and `values<#values.i,CountTable[A]>`_
  ## to iterate over `t` in the sorted order.
  runnableExamples:
    import std/[algorithm, sequtils]
    var a = toCountTable("abracadabra")
    doAssert a == "aaaaabbrrcd".toCountTable
    a.sort()
    doAssert toSeq(a.values) == @[5, 2, 2, 1, 1]
    a.sort(SortOrder.Ascending)
    doAssert toSeq(a.values) == @[1, 1, 2, 2, 5]

  t.data.sort(cmp = ctCmp, order = order)
  t.isSorted = true

proc merge*[A](s: var CountTable[A], t: CountTable[A]) =
  ## Merges the second table into the first one (must be declared as `var`).
  runnableExamples:
    var a = toCountTable("aaabbc")
    let b = toCountTable("bcc")
    a.merge(b)
    doAssert a == toCountTable("aaabbbccc")

  assert(not s.isSorted, "CountTable must not be used after sorting")
  for key, value in t:
    s.inc(key, value)

when (NimMajor, NimMinor) <= (1, 0):
  proc merge*[A](s, t: CountTable[A]): CountTable[A] =
    ## Merges the two tables into a new one.
    runnableExamples:
      let
        a = toCountTable("aaabbc")
        b = toCountTable("bcc")
      doAssert merge(a, b) == toCountTable("aaabbbccc")

    result = initCountTable[A](nextPowerOfTwo(max(s.len, t.len)))
    for table in @[s, t]:
      for key, value in table:
        result.inc(key, value)

proc `$`*[A](t: CountTable[A]): string =
  ## The `$` operator for count tables. Used internally when calling `echo`
  ## on a table.
  dollarImpl()

proc `==`*[A](s, t: CountTable[A]): bool =
  ## The `==` operator for count tables. Returns `true` if both tables
  ## contain the same keys with the same count. Insert order does not matter.
  equalsImpl(s, t)


iterator pairs*[A](t: CountTable[A]): (A, int) =
  ## Iterates over any `(key, value)` pair in the table `t`.
  ##
  ## See also:
  ## * `mpairs iterator<#mpairs.i,CountTable[A]>`_
  ## * `keys iterator<#keys.i,CountTable[A]>`_
  ## * `values iterator<#values.i,CountTable[A]>`_
  ##
  ## **Examples:**
  ##
  ## .. code-block::
  ##   let a = toCountTable("abracadabra")
  ##
  ##   for k, v in pairs(a):
  ##     echo "key: ", k
  ##     echo "value: ", v
  ##
  ##   # key: a
  ##   # value: 5
  ##   # key: b
  ##   # value: 2
  ##   # key: c
  ##   # value: 1
  ##   # key: d
  ##   # value: 1
  ##   # key: r
  ##   # value: 2
  let L = len(t)
  for h in 0 .. high(t.data):
    if t.data[h].val != 0:
      yield (t.data[h].key, t.data[h].val)
      assert(len(t) == L, "the length of the table changed while iterating over it")

iterator mpairs*[A](t: var CountTable[A]): (A, var int) =
  ## Iterates over any `(key, value)` pair in the table `t` (must be
  ## declared as `var`). The values can be modified.
  ##
  ## See also:
  ## * `pairs iterator<#pairs.i,CountTable[A]>`_
  ## * `mvalues iterator<#mvalues.i,CountTable[A]>`_
  runnableExamples:
    var a = toCountTable("abracadabra")
    for k, v in mpairs(a):
      v = 2
    doAssert a == toCountTable("aabbccddrr")

  let L = len(t)
  for h in 0 .. high(t.data):
    if t.data[h].val != 0:
      yield (t.data[h].key, t.data[h].val)
      assert(len(t) == L, "the length of the table changed while iterating over it")

iterator keys*[A](t: CountTable[A]): lent A =
  ## Iterates over any key in the table `t`.
  ##
  ## See also:
  ## * `pairs iterator<#pairs.i,CountTable[A]>`_
  ## * `values iterator<#values.i,CountTable[A]>`_
  runnableExamples:
    var a = toCountTable("abracadabra")
    for k in keys(a):
      a[k] = 2
    doAssert a == toCountTable("aabbccddrr")

  let L = len(t)
  for h in 0 .. high(t.data):
    if t.data[h].val != 0:
      yield t.data[h].key
      assert(len(t) == L, "the length of the table changed while iterating over it")

iterator values*[A](t: CountTable[A]): int =
  ## Iterates over any value in the table `t`.
  ##
  ## See also:
  ## * `pairs iterator<#pairs.i,CountTable[A]>`_
  ## * `keys iterator<#keys.i,CountTable[A]>`_
  ## * `mvalues iterator<#mvalues.i,CountTable[A]>`_
  runnableExamples:
    let a = toCountTable("abracadabra")
    for v in values(a):
      assert v < 10

  let L = len(t)
  for h in 0 .. high(t.data):
    if t.data[h].val != 0:
      yield t.data[h].val
      assert(len(t) == L, "the length of the table changed while iterating over it")

iterator mvalues*[A](t: var CountTable[A]): var int =
  ## Iterates over any value in the table `t` (must be
  ## declared as `var`). The values can be modified.
  ##
  ## See also:
  ## * `mpairs iterator<#mpairs.i,CountTable[A]>`_
  ## * `values iterator<#values.i,CountTable[A]>`_
  runnableExamples:
    var a = toCountTable("abracadabra")
    for v in mvalues(a):
      v = 2
    doAssert a == toCountTable("aabbccddrr")

  let L = len(t)
  for h in 0 .. high(t.data):
    if t.data[h].val != 0:
      yield t.data[h].val
      assert(len(t) == L, "the length of the table changed while iterating over it")







# ---------------------------------------------------------------------------
# ---------------------------- CountTableRef --------------------------------
# ---------------------------------------------------------------------------

proc inc*[A](t: CountTableRef[A], key: A, val = 1)

<<<<<<< HEAD
proc newCountTable*[A](initialSize = nimTableDefaultInitialCapacity): <//>CountTableRef[A] =
=======
proc newCountTable*[A](initialSize = defaultInitialSize): CountTableRef[A] =
>>>>>>> 7d32425a
  ## Creates a new ref count table that is empty.
  ##
  ## See also:
  ## * `newCountTable proc<#newCountTable,openArray[A]>`_ for creating
  ##   a `CountTableRef` from a collection
  ## * `initCountTable proc<#initCountTable>`_ for creating a
  ##   `CountTable`
  new(result)
  result[] = initCountTable[A](initialSize)

proc newCountTable*[A](keys: openArray[A]): CountTableRef[A] =
  ## Creates a new ref count table with every member of a container `keys`
  ## having a count of how many times it occurs in that container.
  result = newCountTable[A](keys.len)
  for key in items(keys): result.inc(key)

proc `[]`*[A](t: CountTableRef[A], key: A): int =
  ## Retrieves the value at `t[key]` if `key` is in `t`.
  ## Otherwise `0` is returned.
  ##
  ## See also:
  ## * `getOrDefault<#getOrDefault,CountTableRef[A],A,int>`_ to return
  ##   a custom value if the key doesn't exist
  ## * `inc proc<#inc,CountTableRef[A],A,int>`_ to inc even if missing
  ## * `[]= proc<#[]%3D,CountTableRef[A],A,int>`_ for inserting a new
  ##   (key, value) pair in the table
  ## * `hasKey proc<#hasKey,CountTableRef[A],A>`_ for checking if a key
  ##   is in the table
  result = t[][key]

proc `[]=`*[A](t: CountTableRef[A], key: A, val: int) =
  ## Inserts a `(key, value)` pair into `t`.
  ##
  ## See also:
  ## * `[] proc<#[],CountTableRef[A],A>`_ for retrieving a value of a key
  ## * `inc proc<#inc,CountTableRef[A],A,int>`_ for incrementing a
  ##   value of a key
  assert val > 0
  t[][key] = val

proc inc*[A](t: CountTableRef[A], key: A, val = 1) =
  ## Increments `t[key]` by `val` (default: 1).
  runnableExamples:
    var a = newCountTable("aab")
    a.inc('a')
    a.inc('b', 10)
    doAssert a == newCountTable("aaabbbbbbbbbbb")
  t[].inc(key, val)

proc smallest*[A](t: CountTableRef[A]): tuple[key: A, val: int] =
  ## Returns the `(key, value)` pair with the smallest `val`. Efficiency: O(n)
  ##
  ## See also:
  ## * `largest proc<#largest,CountTableRef[A]>`_
  t[].smallest

proc largest*[A](t: CountTableRef[A]): tuple[key: A, val: int] =
  ## Returns the `(key, value)` pair with the largest `val`. Efficiency: O(n)
  ##
  ## See also:
  ## * `smallest proc<#smallest,CountTable[A]>`_
  t[].largest

proc hasKey*[A](t: CountTableRef[A], key: A): bool =
  ## Returns true if `key` is in the table `t`.
  ##
  ## See also:
  ## * `contains proc<#contains,CountTableRef[A],A>`_ for use with the `in`
  ##   operator
  ## * `[] proc<#[],CountTableRef[A],A>`_ for retrieving a value of a key
  ## * `getOrDefault proc<#getOrDefault,CountTableRef[A],A,int>`_ to return
  ##   a custom value if the key doesn't exist
  result = t[].hasKey(key)

proc contains*[A](t: CountTableRef[A], key: A): bool =
  ## Alias of `hasKey proc<#hasKey,CountTableRef[A],A>`_ for use with
  ## the `in` operator.
  return hasKey[A](t, key)

proc getOrDefault*[A](t: CountTableRef[A], key: A, default: int): int =
  ## Retrieves the value at `t[key]` if`key` is in `t`. Otherwise, the
  ## integer value of `default` is returned.
  ##
  ## See also:
  ## * `[] proc<#[],CountTableRef[A],A>`_ for retrieving a value of a key
  ## * `hasKey proc<#hasKey,CountTableRef[A],A>`_ for checking if a key
  ##   is in the table
  result = t[].getOrDefault(key, default)

proc len*[A](t: CountTableRef[A]): int =
  ## Returns the number of keys in `t`.
  result = t.counter

proc del*[A](t: CountTableRef[A], key: A) {.since: (1, 1).} =
  ## Deletes `key` from table `t`. Does nothing if the key does not exist.
  ##
  ## See also:
  ## * `pop proc<#pop,CountTableRef[A],A,int>`_
  ## * `clear proc<#clear,CountTableRef[A]>`_ to empty the whole table
  del(t[], key)

proc pop*[A](t: CountTableRef[A], key: A, val: var int): bool {.since: (1, 1).} =
  ## Deletes the `key` from the table.
  ## Returns `true`, if the `key` existed, and sets `val` to the
  ## mapping of the key. Otherwise, returns `false`, and the `val` is
  ## unchanged.
  ##
  ## See also:
  ## * `del proc<#del,CountTableRef[A],A>`_
  ## * `clear proc<#clear,CountTableRef[A]>`_ to empty the whole table
  pop(t[], key, val)

proc clear*[A](t: CountTableRef[A]) =
  ## Resets the table so that it is empty.
  ##
  ## See also:
  ## * `del proc<#del,CountTableRef[A],A>`_
  ## * `pop proc<#pop,CountTableRef[A],A,int>`_
  clear(t[])

proc sort*[A](t: CountTableRef[A], order = SortOrder.Descending) =
  ## Sorts the count table so that, by default, the entry with the
  ## highest counter comes first.
  ##
  ## **This is destructive! You must not modify `t` afterwards!**
  ##
  ## You can use the iterators `pairs<#pairs.i,CountTableRef[A]>`_,
  ## `keys<#keys.i,CountTableRef[A]>`_, and `values<#values.i,CountTableRef[A]>`_
  ## to iterate over `t` in the sorted order.
  t[].sort(order = order)

proc merge*[A](s, t: CountTableRef[A]) =
  ## Merges the second table into the first one.
  runnableExamples:
    let
      a = newCountTable("aaabbc")
      b = newCountTable("bcc")
    a.merge(b)
    doAssert a == newCountTable("aaabbbccc")

  s[].merge(t[])

proc `$`*[A](t: CountTableRef[A]): string =
  ## The `$` operator for count tables. Used internally when calling `echo`
  ## on a table.
  dollarImpl()

proc `==`*[A](s, t: CountTableRef[A]): bool =
  ## The `==` operator for count tables. Returns `true` if either both tables
  ## are `nil`, or neither is `nil` and both contain the same keys with the same
  ## count. Insert order does not matter.
  if isNil(s): result = isNil(t)
  elif isNil(t): result = false
  else: result = s[] == t[]


iterator pairs*[A](t: CountTableRef[A]): (A, int) =
  ## Iterates over any `(key, value)` pair in the table `t`.
  ##
  ## See also:
  ## * `mpairs iterator<#mpairs.i,CountTableRef[A]>`_
  ## * `keys iterator<#keys.i,CountTableRef[A]>`_
  ## * `values iterator<#values.i,CountTableRef[A]>`_
  ##
  ## **Examples:**
  ##
  ## .. code-block::
  ##   let a = newCountTable("abracadabra")
  ##
  ##   for k, v in pairs(a):
  ##     echo "key: ", k
  ##     echo "value: ", v
  ##
  ##   # key: a
  ##   # value: 5
  ##   # key: b
  ##   # value: 2
  ##   # key: c
  ##   # value: 1
  ##   # key: d
  ##   # value: 1
  ##   # key: r
  ##   # value: 2
  let L = len(t)
  for h in 0 .. high(t.data):
    if t.data[h].val != 0:
      yield (t.data[h].key, t.data[h].val)
      assert(len(t) == L, "the length of the table changed while iterating over it")

iterator mpairs*[A](t: CountTableRef[A]): (A, var int) =
  ## Iterates over any `(key, value)` pair in the table `t`. The values can
  ## be modified.
  ##
  ## See also:
  ## * `pairs iterator<#pairs.i,CountTableRef[A]>`_
  ## * `mvalues iterator<#mvalues.i,CountTableRef[A]>`_
  runnableExamples:
    let a = newCountTable("abracadabra")
    for k, v in mpairs(a):
      v = 2
    doAssert a == newCountTable("aabbccddrr")

  let L = len(t)
  for h in 0 .. high(t.data):
    if t.data[h].val != 0:
      yield (t.data[h].key, t.data[h].val)
      assert(len(t) == L, "table modified while iterating over it")

iterator keys*[A](t: CountTableRef[A]): A =
  ## Iterates over any key in the table `t`.
  ##
  ## See also:
  ## * `pairs iterator<#pairs.i,CountTable[A]>`_
  ## * `values iterator<#values.i,CountTable[A]>`_
  runnableExamples:
    let a = newCountTable("abracadabra")
    for k in keys(a):
      a[k] = 2
    doAssert a == newCountTable("aabbccddrr")

  let L = len(t)
  for h in 0 .. high(t.data):
    if t.data[h].val != 0:
      yield t.data[h].key
      assert(len(t) == L, "the length of the table changed while iterating over it")

iterator values*[A](t: CountTableRef[A]): int =
  ## Iterates over any value in the table `t`.
  ##
  ## See also:
  ## * `pairs iterator<#pairs.i,CountTableRef[A]>`_
  ## * `keys iterator<#keys.i,CountTableRef[A]>`_
  ## * `mvalues iterator<#mvalues.i,CountTableRef[A]>`_
  runnableExamples:
    let a = newCountTable("abracadabra")
    for v in values(a):
      assert v < 10

  let L = len(t)
  for h in 0 .. high(t.data):
    if t.data[h].val != 0:
      yield t.data[h].val
      assert(len(t) == L, "the length of the table changed while iterating over it")

iterator mvalues*[A](t: CountTableRef[A]): var int =
  ## Iterates over any value in the table `t`. The values can be modified.
  ##
  ## See also:
  ## * `mpairs iterator<#mpairs.i,CountTableRef[A]>`_
  ## * `values iterator<#values.i,CountTableRef[A]>`_
  runnableExamples:
    var a = newCountTable("abracadabra")
    for v in mvalues(a):
      v = 2
    doAssert a == newCountTable("aabbccddrr")

  let L = len(t)
  for h in 0 .. high(t.data):
    if t.data[h].val != 0:
      yield t.data[h].val
      assert(len(t) == L, "the length of the table changed while iterating over it")<|MERGE_RESOLUTION|>--- conflicted
+++ resolved
@@ -811,11 +811,7 @@
 # -------------------------------------------------------------------
 
 
-<<<<<<< HEAD
-proc newTable*[A, B](initialSize = nimTableDefaultInitialCapacity): <//>TableRef[A, B] =
-=======
-proc newTable*[A, B](initialSize = defaultInitialSize): TableRef[A, B] =
->>>>>>> 7d32425a
+proc newTable*[A, B](initialSize = nimTableDefaultInitialCapacity): TableRef[A, B] =
   ## Creates a new ref hash table that is empty.
   ##
   ## See also:
@@ -1812,11 +1808,7 @@
 # --------------------------- OrderedTableRef -------------------------------
 # ---------------------------------------------------------------------------
 
-<<<<<<< HEAD
-proc newOrderedTable*[A, B](initialSize = nimTableDefaultInitialCapacity): <//>OrderedTableRef[A, B] =
-=======
-proc newOrderedTable*[A, B](initialSize = defaultInitialSize): OrderedTableRef[A, B] =
->>>>>>> 7d32425a
+proc newOrderedTable*[A, B](initialSize = nimTableDefaultInitialCapacity): OrderedTableRef[A, B] =
   ## Creates a new ordered ref hash table that is empty.
   ##
   ## See also:
@@ -2636,11 +2628,7 @@
 
 proc inc*[A](t: CountTableRef[A], key: A, val = 1)
 
-<<<<<<< HEAD
-proc newCountTable*[A](initialSize = nimTableDefaultInitialCapacity): <//>CountTableRef[A] =
-=======
-proc newCountTable*[A](initialSize = defaultInitialSize): CountTableRef[A] =
->>>>>>> 7d32425a
+proc newCountTable*[A](initialSize = nimTableDefaultInitialCapacity): CountTableRef[A] =
   ## Creates a new ref count table that is empty.
   ##
   ## See also:
