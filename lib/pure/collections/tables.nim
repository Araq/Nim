--- conflicted
+++ resolved
@@ -96,7 +96,6 @@
   ## returns the number of keys in `t`.
   result = t.counter
 
-<<<<<<< HEAD
 proc `[]`*[A, B](t: Table[A, B], key: A): B =
   ## retrieves the value at ``t[key]``. If `key` is not in `t`,
   ## default empty value for the type `B` is returned
@@ -110,10 +109,6 @@
   ## retrieves the value at ``t[key]``. The value can be modified.
   ## If `key` is not in `t`, the ``KeyError`` exception is raised.
   var hc: Hash
-=======
-template get[A, B](t: Table[A, B], key: A): B {.immediate.} =
-  var hc: THash
->>>>>>> 4a471d82
   var index = rawGet(t, key, hc)
   if index >= 0: result = t.data[index].val
   else:
@@ -421,17 +416,12 @@
 proc rawGet[A, B](t: OrderedTable[A, B], key: A, hc: var Hash): int =
   rawGetImpl()
 
-<<<<<<< HEAD
 proc `[]`*[A, B](t: OrderedTable[A, B], key: A): B =
   ## retrieves the value at ``t[key]``. If `key` is not in `t`,
   ## default empty value for the type `B` is returned
   ## and no exception is raised. One can check with ``hasKey`` whether the key
   ## exists.
   var hc: Hash
-=======
-template get[A, B](t: OrderedTable[A, B], key: A): B {.immediate.} =
-  var hc: THash
->>>>>>> 4a471d82
   var index = rawGet(t, key, hc)
   if index >= 0: result = t.data[index].val
   else:
@@ -448,22 +438,11 @@
 
 proc `[]`*[A, B](t: var OrderedTable[A, B], key: A): var B =
   ## retrieves the value at ``t[key]``. The value can be modified.
-<<<<<<< HEAD
   ## If `key` is not in `t`, the ``EInvalidKey`` exception is raised.
   var hc: Hash
   var index = rawGet(t, key, hc)
   if index >= 0: result = t.data[index].val
   else: raise newException(KeyError, "key not found: " & $key)
-=======
-  ## If `key` is not in `t`, the ``KeyError`` exception is raised.
-  get(t, key)
-
-proc mget*[A, B](t: var OrderedTable[A, B], key: A): var B {.deprecated.} =
-  ## retrieves the value at ``t[key]``. The value can be modified.
-  ## If `key` is not in `t`, the ``KeyError`` exception is raised.
-  ## Use ```[]``` instead.
-  get(t, key)
->>>>>>> 4a471d82
 
 proc hasKey*[A, B](t: OrderedTable[A, B], key: A): bool =
   ## returns true iff `key` is in the table `t`.
