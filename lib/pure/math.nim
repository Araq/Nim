#
#
#            Nim's Runtime Library
#        (c) Copyright 2015 Andreas Rumpf
#
#    See the file "copying.txt", included in this
#    distribution, for details about the copyright.
#

##   Constructive mathematics is naturally typed. -- Simon Thompson
##
## Basic math routines for Nim.
## This module is available for the `JavaScript target
## <backends.html#the-javascript-target>`_.
##
## Note that the trigonometric functions naturally operate on radians.
## The helper functions `degToRad` and `radToDeg` provide conversion
## between radians and degrees.

include "system/inclrtl"
{.push debugger:off .} # the user does not want to trace a part
                       # of the standard library!

import bitops

proc binom*(n, k: int): int {.noSideEffect.} =
  ## Computes the `binomial coefficient <https://en.wikipedia.org/wiki/Binomial_coefficient>`_
  ##
  ## .. code-block:: nim
  ##  echo binom(6, 2) ## 15
  if k <= 0: return 1
  if 2*k > n: return binom(n, n-k)
  result = n
  for i in countup(2, k):
    result = (result * (n + 1 - i)) div i

proc createFactTable[N: static[int]]: array[N, int] =
  result[0] = 1
  for i in 1 ..< N:
    result[i] = result[i - 1] * i

proc fac*(n: int): int =
  ## Computes the `factorial <https://en.wikipedia.org/wiki/Factorial>`_ of a non-negative integer `n`
  ##
  ## .. code-block:: nim
  ##  echo fac(4) ## 24
  const factTable =
    when sizeof(int) == 4:
      createFactTable[13]()
    else:
      createFactTable[21]()
  assert(n >= 0, $n & " must not be negative.")
  assert(n < factTable.len, $n & " is too large to look up in the table")
  factTable[n]

{.push checks:off, line_dir:off, stack_trace:off.}

when defined(Posix):
  {.passl: "-lm".}

const
  PI* = 3.1415926535897932384626433 ## the circle constant PI (Ludolph's number)
  TAU* = 2.0 * PI ## the circle constant TAU (= 2 * PI)
  E* = 2.71828182845904523536028747 ## Euler's number

  MaxFloat64Precision* = 16 ## maximum number of meaningful digits
                            ## after the decimal point for Nim's
                            ## ``float64`` type.
  MaxFloat32Precision* = 8  ## maximum number of meaningful digits
                            ## after the decimal point for Nim's
                            ## ``float32`` type.
  MaxFloatPrecision* = MaxFloat64Precision ## maximum number of
                                           ## meaningful digits
                                           ## after the decimal point
                                           ## for Nim's ``float`` type.
  RadPerDeg = PI / 180.0 ## number of radians per degree

type
  FloatClass* = enum ## describes the class a floating point value belongs to.
                     ## This is the type that is returned by `classify`.
    fcNormal,    ## value is an ordinary nonzero floating point value
    fcSubnormal, ## value is a subnormal (a very small) floating point value
    fcZero,      ## value is zero
    fcNegZero,   ## value is the negative zero
    fcNan,       ## value is Not-A-Number (NAN)
    fcInf,       ## value is positive infinity
    fcNegInf     ## value is negative infinity

proc classify*(x: float): FloatClass =
  ## Classifies a floating point value. Returns `x`'s class as specified by
  ## `FloatClass`.
  ##
  ## .. code-block:: nim
  ##  echo classify(0.3) ## fcNormal
  ##  echo classify(0.0) ## fcZero
  ##  echo classify(0.3/0.0) ## fcInf

  # JavaScript and most C compilers have no classify:
  if x == 0.0:
    if 1.0/x == Inf:
      return fcZero
    else:
      return fcNegZero
  if x*0.5 == x:
    if x > 0.0: return fcInf
    else: return fcNegInf
  if x != x: return fcNan
  return fcNormal
  # XXX: fcSubnormal is not detected!

proc isPowerOfTwo*(x: int): bool {.noSideEffect.} =
  ## Returns true, if `x` is a power of two, false otherwise.
  ## Zero and negative numbers are not a power of two.
  ##
  ## .. code-block:: nim
  ##  echo isPowerOfTwo(5) ## false
  ##  echo isPowerOfTwo(8) ## true
  return (x > 0) and ((x and (x - 1)) == 0)

proc nextPowerOfTwo*(x: int): int {.noSideEffect.} =
  ## Returns `x` rounded up to the nearest power of two.
  ## Zero and negative numbers get rounded up to 1.
  ##
  ## .. code-block:: nim
  ##  echo nextPowerOfTwo(8) ## 8
  ##  echo nextPowerOfTwo(9) ## 16
  result = x - 1
  when defined(cpu64):
    result = result or (result shr 32)
  when sizeof(int) > 2:
    result = result or (result shr 16)
  when sizeof(int) > 1:
    result = result or (result shr 8)
  result = result or (result shr 4)
  result = result or (result shr 2)
  result = result or (result shr 1)
  result += 1 + ord(x<=0)

proc countBits32*(n: int32): int {.noSideEffect.} =
  ## Counts the set bits in `n`.
  ##
  ## .. code-block:: nim
  ##  echo countBits32(13'i32) ## 3
  var v = n
  v = v -% ((v shr 1'i32) and 0x55555555'i32)
  v = (v and 0x33333333'i32) +% ((v shr 2'i32) and 0x33333333'i32)
  result = ((v +% (v shr 4'i32) and 0xF0F0F0F'i32) *% 0x1010101'i32) shr 24'i32

proc sum*[T](x: openArray[T]): T {.noSideEffect.} =
  ## Computes the sum of the elements in the array `x`.
  ## If `x` is empty, 0 is returned.
  ##
  ## .. code-block:: nim
  ##  echo sum([1.0, 2.5, -3.0, 4.3]) ## 4.8
  for i in items(x): result = result + i

proc prod*[T](x: openArray[T]): T {.noSideEffect.} =
  ## Computes the product of the elements in ``x``.
  ## If ``x`` is empty, 1 is returned.
  ##
  ## .. code-block:: nim
  ##  echo prod([1.0, 3.0, -0.2]) ## -0.6
  result = 1.T
  for i in items(x): result = result * i

{.push noSideEffect.}
when not defined(JS): # C
  proc sqrt*(x: float32): float32 {.importc: "sqrtf", header: "<math.h>".}
  proc sqrt*(x: float64): float64 {.importc: "sqrt", header: "<math.h>".}
    ## Computes the square root of `x`.
    ## .. code-block:: nim
    ##  echo sqrt(1.44) ## 1.2
  proc cbrt*(x: float32): float32 {.importc: "cbrtf", header: "<math.h>".}
  proc cbrt*(x: float64): float64 {.importc: "cbrt", header: "<math.h>".}
    ## Computes the cubic root of `x`.
    ## .. code-block:: nim
    ##  echo cbrt(2.197) ## 1.3
  proc ln*(x: float32): float32 {.importc: "logf", header: "<math.h>".}
  proc ln*(x: float64): float64 {.importc: "log", header: "<math.h>".}
    ## Computes the `natural logarithm <https://en.wikipedia.org/wiki/Natural_logarithm>`_ of `x`
    ## .. code-block:: nim
    ##  echo ln(exp(4.0)) ## 4.0
else: # JS
  proc sqrt*(x: float32): float32 {.importc: "Math.sqrt", nodecl.}
  proc sqrt*(x: float64): float64 {.importc: "Math.sqrt", nodecl.}

  proc ln*(x: float32): float32 {.importc: "Math.log", nodecl.}
  proc ln*(x: float64): float64 {.importc: "Math.log", nodecl.}

proc log*[T: SomeFloat](x, base: T): T =
  ## Computes the logarithm of ``x`` to base ``base``.
  ## .. code-block:: nim
  ##  echo log(9.0, 3.0) ## 2.0
  ln(x) / ln(base)

when not defined(JS): # C
  proc log10*(x: float32): float32 {.importc: "log10f", header: "<math.h>".}
  proc log10*(x: float64): float64 {.importc: "log10", header: "<math.h>".}
    ## Computes the common logarithm (base 10) of `x`.
    ## .. code-block:: nim
    ##  echo log10(100.0) ## 2.0
  proc exp*(x: float32): float32 {.importc: "expf", header: "<math.h>".}
  proc exp*(x: float64): float64 {.importc: "exp", header: "<math.h>".}
    ## Computes the exponential function of `x` (pow(E, x)).
    ## .. code-block:: nim
    ##  echo exp(1.0) ## 2.718281828459045
    ##  echo ln(exp(4.0)) ## 4.0
  proc sin*(x: float32): float32 {.importc: "sinf", header: "<math.h>".}
  proc sin*(x: float64): float64 {.importc: "sin", header: "<math.h>".}
    ## Computes the sine of `x`.
    ## .. code-block:: nim
    ##  echo sin(PI / 6) ## 0.4999999999999999
    ##  echo sin(degToRad(90.0)) ## 1.0
  proc cos*(x: float32): float32 {.importc: "cosf", header: "<math.h>".}
  proc cos*(x: float64): float64 {.importc: "cos", header: "<math.h>".}
    ## Computes the cosine of `x`.
    ## .. code-block:: nim
    ##  echo cos(2 * PI) ## 1.0
    ##  echo cos(degToRad(60.0)) ## 0.5000000000000001
  proc tan*(x: float32): float32 {.importc: "tanf", header: "<math.h>".}
  proc tan*(x: float64): float64 {.importc: "tan", header: "<math.h>".}
    ## Computes the tangent of `x`
    ## .. code-block:: nim
    ##  echo tan(degToRad(45.0)) ## 0.9999999999999999
    ##  echo tan(PI / 4) ## 0.9999999999999999
  proc sinh*(x: float32): float32 {.importc: "sinhf", header: "<math.h>".}
  proc sinh*(x: float64): float64 {.importc: "sinh", header: "<math.h>".}
    ## Computes the `hyperbolic sine <https://en.wikipedia.org/wiki/Hyperbolic_function#Definitions>`_ of `x`.
    ## .. code-block:: nim
    ##  echo sinh(1.0) ## 1.175201193643801
  proc cosh*(x: float32): float32 {.importc: "coshf", header: "<math.h>".}
  proc cosh*(x: float64): float64 {.importc: "cosh", header: "<math.h>".}
    ## Computes the `hyperbolic cosine <https://en.wikipedia.org/wiki/Hyperbolic_function#Definitions>`_ of `x`.
    ## .. code-block:: nim
    ##  echo cosh(1.0) ## 1.543080634815244
  proc tanh*(x: float32): float32 {.importc: "tanhf", header: "<math.h>".}
  proc tanh*(x: float64): float64 {.importc: "tanh", header: "<math.h>".}
    ## Computes the `hyperbolic tangent <https://en.wikipedia.org/wiki/Hyperbolic_function#Definitions>`_ of `x`.
    ## .. code-block:: nim
    ##  echo tanh(1.0) ## 0.7615941559557649

  proc arccos*(x: float32): float32 {.importc: "acosf", header: "<math.h>".}
  proc arccos*(x: float64): float64 {.importc: "acos", header: "<math.h>".}
    ## Computes the arc cosine of `x`
    ## .. code-block:: nim
    ##  echo arccos(1.0) ## 0.0
  proc arcsin*(x: float32): float32 {.importc: "asinf", header: "<math.h>".}
  proc arcsin*(x: float64): float64 {.importc: "asin", header: "<math.h>".}
    ## Computes the arc sine of `x`
  proc arctan*(x: float32): float32 {.importc: "atanf", header: "<math.h>".}
  proc arctan*(x: float64): float64 {.importc: "atan", header: "<math.h>".}
    ## Calculate the arc tangent of `x`.
    ## .. code-block:: nim
    ##  echo arctan(1.0) ## 0.7853981633974483
    ##  echo radToDeg(arctan(1.0)) ## 45.0
  proc arctan2*(y, x: float32): float32 {.importc: "atan2f", header: "<math.h>".}
  proc arctan2*(y, x: float64): float64 {.importc: "atan2", header: "<math.h>".}
    ## Calculate the arc tangent of `y` / `x`.
    ## `arctan2` returns the arc tangent of `y` / `x`; it produces correct
    ## results even when the resulting angle is near pi/2 or -pi/2
    ## (`x` near 0).
    ## .. code-block:: nim
    ##  echo arctan2(1.0, 0.0) ## 1.570796326794897
    ##  echo radToDeg(arctan2(1.0, 0.0)) ## 90.0
  proc arcsinh*(x: float32): float32 {.importc: "asinhf", header: "<math.h>".}
  proc arcsinh*(x: float64): float64 {.importc: "asinh", header: "<math.h>".}
    ## Computes the inverse hyperbolic sine of `x`.
  proc arccosh*(x: float32): float32 {.importc: "acoshf", header: "<math.h>".}
  proc arccosh*(x: float64): float64 {.importc: "acosh", header: "<math.h>".}
    ## Computes the inverse hyperbolic cosine of `x`.
  proc arctanh*(x: float32): float32 {.importc: "atanhf", header: "<math.h>".}
  proc arctanh*(x: float64): float64 {.importc: "atanh", header: "<math.h>".}
    ## Computes the inverse hyperbolic tangent of `x`.

else: # JS
  proc log10*(x: float32): float32 {.importc: "Math.log10", nodecl.}
  proc log10*(x: float64): float64 {.importc: "Math.log10", nodecl.}
  proc log2*(x: float32): float32 {.importc: "Math.log2", nodecl.}
  proc log2*(x: float64): float64 {.importc: "Math.log2", nodecl.}
  proc exp*(x: float32): float32 {.importc: "Math.exp", nodecl.}
  proc exp*(x: float64): float64 {.importc: "Math.exp", nodecl.}

  proc sin*[T: float32|float64](x: T): T {.importc: "Math.sin", nodecl.}
  proc cos*[T: float32|float64](x: T): T {.importc: "Math.cos", nodecl.}
  proc tan*[T: float32|float64](x: T): T {.importc: "Math.tan", nodecl.}

  proc sinh*[T: float32|float64](x: T): T {.importc: "Math.sinh", nodecl.}
  proc cosh*[T: float32|float64](x: T): T {.importc: "Math.cosh", nodecl.}
  proc tanh*[T: float32|float64](x: T): T {.importc: "Math.tanh", nodecl.}

  proc arcsin*[T: float32|float64](x: T): T {.importc: "Math.asin", nodecl.}
  proc arccos*[T: float32|float64](x: T): T {.importc: "Math.acos", nodecl.}
  proc arctan*[T: float32|float64](x: T): T {.importc: "Math.atan", nodecl.}
  proc arctan2*[T: float32|float64](y, x: T): T {.importC: "Math.atan2", nodecl.}

  proc arcsinh*[T: float32|float64](x: T): T {.importc: "Math.asinh", nodecl.}
  proc arccosh*[T: float32|float64](x: T): T {.importc: "Math.acosh", nodecl.}
  proc arctanh*[T: float32|float64](x: T): T {.importc: "Math.atanh", nodecl.}

proc cot*[T: float32|float64](x: T): T = 1.0 / tan(x)
  ## Computes the cotangent of `x`.
proc sec*[T: float32|float64](x: T): T = 1.0 / cos(x)
  ## Computes the secant of `x`.
proc csc*[T: float32|float64](x: T): T = 1.0 / sin(x)
  ## Computes the cosecant of `x`.

proc coth*[T: float32|float64](x: T): T = 1.0 / tanh(x)
  ## Computes the hyperbolic cotangent of `x`.
proc sech*[T: float32|float64](x: T): T = 1.0 / cosh(x)
  ## Computes the hyperbolic secant of `x`.
proc csch*[T: float32|float64](x: T): T = 1.0 / sinh(x)
  ## Computes the hyperbolic cosecant of `x`.

proc arccot*[T: float32|float64](x: T): T = arctan(1.0 / x)
  ## Computes the inverse cotangent of `x`.
proc arcsec*[T: float32|float64](x: T): T = arccos(1.0 / x)
  ## Computes the inverse secant of `x`.
proc arccsc*[T: float32|float64](x: T): T = arcsin(1.0 / x)
  ## Computes the inverse cosecant of `x`.

proc arccoth*[T: float32|float64](x: T): T = arctanh(1.0 / x)
  ## Computes the inverse hyperbolic cotangent of `x`.
proc arcsech*[T: float32|float64](x: T): T = arccosh(1.0 / x)
  ## Computes the inverse hyperbolic secant of `x`.
proc arccsch*[T: float32|float64](x: T): T = arcsinh(1.0 / x)
  ## Computes the inverse hyperbolic cosecant of `x`.

const windowsCC89 = defined(windows) and defined(bcc)

when not defined(JS): # C
  proc hypot*(x, y: float32): float32 {.importc: "hypotf", header: "<math.h>".}
  proc hypot*(x, y: float64): float64 {.importc: "hypot", header: "<math.h>".}
    ## Computes the hypotenuse of a right-angle triangle with `x` and
    ## `y` as its base and height. Equivalent to ``sqrt(x*x + y*y)``.
    ## .. code-block:: nim
    ##  echo hypot(4.0, 3.0) ## 5.0
  proc pow*(x, y: float32): float32 {.importc: "powf", header: "<math.h>".}
  proc pow*(x, y: float64): float64 {.importc: "pow", header: "<math.h>".}
    ## computes x to power raised of y.
    ##
    ## To compute power between integers, use `^` e.g. 2 ^ 6
    ## .. code-block:: nim
    ##  echo pow(16.0, 0.5) ## 4.0

  # TODO: add C89 version on windows
  when not windowsCC89:
    proc erf*(x: float32): float32 {.importc: "erff", header: "<math.h>".}
    proc erf*(x: float64): float64 {.importc: "erf", header: "<math.h>".}
      ## Computes the `error function <https://en.wikipedia.org/wiki/Error_function>`_ for `x`.
    proc erfc*(x: float32): float32 {.importc: "erfcf", header: "<math.h>".}
    proc erfc*(x: float64): float64 {.importc: "erfc", header: "<math.h>".}
      ## Computes the `complementary error function <https://en.wikipedia.org/wiki/Error_function#Complementary_error_function>`_ for `x`.
    proc gamma*(x: float32): float32 {.importc: "tgammaf", header: "<math.h>".}
    proc gamma*(x: float64): float64 {.importc: "tgamma", header: "<math.h>".}
      ## Computes the the `gamma function <https://en.wikipedia.org/wiki/Gamma_function>`_ for `x`.
    proc tgamma*(x: float32): float32
      {.deprecated: "use gamma instead", importc: "tgammaf", header: "<math.h>".}
    proc tgamma*(x: float64): float64
      {.deprecated: "use gamma instead", importc: "tgamma", header: "<math.h>".}
      ## The gamma function
      ## **Deprecated since version 0.19.0**: Use ``gamma`` instead.
    proc lgamma*(x: float32): float32 {.importc: "lgammaf", header: "<math.h>".}
    proc lgamma*(x: float64): float64 {.importc: "lgamma", header: "<math.h>".}
      ## Computes the natural log of the gamma function for `x`. 

  proc floor*(x: float32): float32 {.importc: "floorf", header: "<math.h>".}
  proc floor*(x: float64): float64 {.importc: "floor", header: "<math.h>".}
    ## Computes the floor function (i.e., the largest integer not greater than `x`).
    ##
    ## .. code-block:: nim
    ##  echo floor(-3.5) ## -4.0

  proc ceil*(x: float32): float32 {.importc: "ceilf", header: "<math.h>".}
  proc ceil*(x: float64): float64 {.importc: "ceil", header: "<math.h>".}
    ## Computes the ceiling function (i.e., the smallest integer not less than `x`).
    ##
    ## .. code-block:: nim
    ##  echo ceil(-2.1) ## -2.0

  when windowsCC89:
    # MSVC 2010 don't have trunc/truncf
    # this implementation was inspired by Go-lang Math.Trunc
    proc truncImpl(f: float64): float64 =
      const
        mask : uint64 = 0x7FF
        shift: uint64 = 64 - 12
        bias : uint64 = 0x3FF

      if f < 1:
        if f < 0: return -truncImpl(-f)
        elif f == 0: return f # Return -0 when f == -0
        else: return 0

      var x = cast[uint64](f)
      let e = (x shr shift) and mask - bias

      # Keep the top 12+e bits, the integer part; clear the rest.
      if e < 64-12:
        x = x and (not (1'u64 shl (64'u64-12'u64-e) - 1'u64))

      result = cast[float64](x)

    proc truncImpl(f: float32): float32 =
      const
        mask : uint32 = 0xFF
        shift: uint32 = 32 - 9
        bias : uint32 = 0x7F

      if f < 1:
        if f < 0: return -truncImpl(-f)
        elif f == 0: return f # Return -0 when f == -0
        else: return 0

      var x = cast[uint32](f)
      let e = (x shr shift) and mask - bias

      # Keep the top 9+e bits, the integer part; clear the rest.
      if e < 32-9:
        x = x and (not (1'u32 shl (32'u32-9'u32-e) - 1'u32))

      result = cast[float32](x)

    proc trunc*(x: float64): float64 =
      if classify(x) in {fcZero, fcNegZero, fcNan, fcInf, fcNegInf}: return x
      result = truncImpl(x)

    proc trunc*(x: float32): float32 =
      if classify(x) in {fcZero, fcNegZero, fcNan, fcInf, fcNegInf}: return x
      result = truncImpl(x)

    proc round*[T: float32|float64](x: T): T =
      ## Windows compilers prior to MSVC 2012 do not implement 'round',
      ## 'roundl' or 'roundf'.
      result = if x < 0.0: ceil(x - T(0.5)) else: floor(x + T(0.5))
  else:
    proc round*(x: float32): float32 {.importc: "roundf", header: "<math.h>".}
    proc round*(x: float64): float64 {.importc: "round", header: "<math.h>".}
      ## Rounds a float to zero decimal places.  Used internally by the round
      ## function when the specified number of places is 0.

    proc trunc*(x: float32): float32 {.importc: "truncf", header: "<math.h>".}
    proc trunc*(x: float64): float64 {.importc: "trunc", header: "<math.h>".}
      ## Truncates `x` to the decimal point.
      ##
      ## .. code-block:: nim
      ##  echo trunc(PI) # 3.0
      ##  echo trunc(-1.85) # -1.0

  proc fmod*(x, y: float32): float32 {.deprecated: "use mod instead", importc: "fmodf", header: "<math.h>".}
  proc fmod*(x, y: float64): float64 {.deprecated: "use mod instead", importc: "fmod", header: "<math.h>".}
    ## Computes the remainder of `x` divided by `y`.
    ## **Deprecated: Use the `mod` operator instead.

  proc `mod`*(x, y: float32): float32 {.importc: "fmodf", header: "<math.h>".}
  proc `mod`*(x, y: float64): float64 {.importc: "fmod", header: "<math.h>".}
    ## Computes the modulo operation for float values (the remainder of `x` divided by `y`).
    ##
    ## .. code-block:: nim
    ##  echo 2.5 mod 0.3 ## 0.1
else: # JS
  proc hypot*[T: float32|float64](x, y: T): T = return sqrt(x*x + y*y)
  proc pow*(x, y: float32): float32 {.importC: "Math.pow", nodecl.}
  proc pow*(x, y: float64): float64 {.importc: "Math.pow", nodecl.}
  proc floor*(x: float32): float32 {.importc: "Math.floor", nodecl.}
  proc floor*(x: float64): float64 {.importc: "Math.floor", nodecl.}
  proc ceil*(x: float32): float32 {.importc: "Math.ceil", nodecl.}
  proc ceil*(x: float64): float64 {.importc: "Math.ceil", nodecl.}
  proc round*(x: float): float {.importc: "Math.round", nodecl.}
  proc trunc*(x: float32): float32 {.importc: "Math.trunc", nodecl.}
  proc trunc*(x: float64): float64 {.importc: "Math.trunc", nodecl.}

  proc `mod`*(x, y: float32): float32 {.importcpp: "# % #".}
  proc `mod`*(x, y: float64): float64 {.importcpp: "# % #".}
    ## Computes the modulo operation for float values (the remainder of `x` divided by `y`).
    ##
    ## .. code-block:: nim
    ##  echo 2.5 mod 0.3 ## 0.1

proc round*[T: float32|float64](x: T, places: int): T {.deprecated: "use format instead".} =
  ## Decimal rounding on a binary floating point number.
  ##
<<<<<<< HEAD
  ## If `places` is 0 (or omitted), round to the nearest integer value
  ## following normal mathematical rounding rules.
  ## If `places` is greater than 0, round to the given number of decimal
  ## places.
  ## If `places` is negative, round to the left of the decimal place.
  ##
  ## .. code-block:: nim
  ##  echo round(54.5) ## 55.0
  ##  echo round(54.346, 2) ## 54.35
  ##  echo round(537.345, -1) ## 540.0

=======
  ## This function is NOT reliable. Floating point numbers cannot hold
  ## non integer decimals precisely.  If `places` is 0 (or omitted),
  ## round to the nearest integral value following normal mathematical
  ## rounding rules (e.g.  `round(54.5) -> 55.0`).  If `places` is
  ## greater than 0, round to the given number of decimal places,
  ## e.g. `round(54.346, 2) -> 54.350000000000001421...`.  If `places` is negative, round
  ## to the left of the decimal place, e.g.  `round(537.345, -1) ->
  ## 540.0`
>>>>>>> 47828efe
  if places == 0:
    result = round(x)
  else:
    var mult = pow(10.0, places.T)
    result = round(x*mult)/mult

proc floorDiv*[T: SomeInteger](x, y: T): T =
  ## Floor division is conceptually defined as ``floor(x / y)``.
  ## This is different from the ``div`` operator, which is defined
  ## as ``trunc(x / y)``. That is, ``div`` rounds towards ``0`` and ``floorDiv``
  ## rounds down.
  ## .. code-block:: nim
  ##  echo floorDiv(13, 3) # 4
  ##  echo floorDiv(-13, 3) # -5
  result = x div y
  let r = x mod y
  if (r > 0 and y < 0) or (r < 0 and y > 0): result.dec 1

proc floorMod*[T: SomeNumber](x, y: T): T =
  ## Floor modulus is conceptually defined as ``x - (floorDiv(x, y) * y).
  ## This proc behaves the same as the ``%`` operator in Python.
  ## .. code-block:: nim
  ##  echo floorMod(13, 3) # 1
  ##  echo floorMod(-13, 3) # 2
  result = x mod y
  if (result > 0 and y < 0) or (result < 0 and y > 0): result += y

when not defined(JS):
  proc c_frexp*(x: float32, exponent: var int32): float32 {.
    importc: "frexp", header: "<math.h>".}
  proc c_frexp*(x: float64, exponent: var int32): float64 {.
    importc: "frexp", header: "<math.h>".}
  proc frexp*[T, U](x: T, exponent: var U): T =
    ## Split a number into mantissa and exponent.
    ## `frexp` calculates the mantissa m (a float greater than or equal to 0.5
    ## and less than 1) and the integer value n such that `x` (the original
    ## float value) equals m * 2**n. frexp stores n in `exponent` and returns
    ## m.
    ## .. code-block:: nim
    ##  var x : int
    ##  echo frexp(5.0, x) # 0.625
    ##  echo x # 3
    var exp: int32
    result = c_frexp(x, exp)
    exponent = exp

  when windowsCC89:
    # taken from Go-lang Math.Log2
    const ln2 = 0.693147180559945309417232121458176568075500134360255254120680009
    template log2Impl[T](x: T): T =
      var exp: int32
      var frac = frexp(x, exp)
      # Make sure exact powers of two give an exact answer.
      # Don't depend on Log(0.5)*(1/Ln2)+exp being exactly exp-1.
      if frac == 0.5: return T(exp - 1)
      log10(frac)*(1/ln2) + T(exp)

    proc log2*(x: float32): float32 = log2Impl(x)
    proc log2*(x: float64): float64 = log2Impl(x)
      ## Log2 returns the binary logarithm of x.
      ## The special cases are the same as for Log.

  else:
    proc log2*(x: float32): float32 {.importc: "log2f", header: "<math.h>".}
    proc log2*(x: float64): float64 {.importc: "log2", header: "<math.h>".}
      ## Computes the binary logarithm (base 2) of `x`

else:
  proc frexp*[T: float32|float64](x: T, exponent: var int): T =
    if x == 0.0:
      exponent = 0
      result = 0.0
    elif x < 0.0:
      result = -frexp(-x, exponent)
    else:
      var ex = trunc(log2(x))
      exponent = int(ex)
      result = x / pow(2.0, ex)
      if abs(result) >= 1:
        inc(exponent)
        result = result / 2
      if exponent == 1024 and result == 0.0:
        result = 0.99999999999999988898

proc splitDecimal*[T: float32|float64](x: T): tuple[intpart: T, floatpart: T] =
  ## Breaks `x` into an integer and a fractional part.
  ##
  ## Returns a tuple containing `intpart` and `floatpart` representing
  ## the integer part and the fractional part respectively.
  ##
  ## Both parts have the same sign as `x`.  Analogous to the `modf`
  ## function in C.
  ## .. code-block:: nim
  ##  echo splitDecimal(5.25) # (intpart: 5.0, floatpart: 0.25)
  var
    absolute: T
  absolute = abs(x)
  result.intpart = floor(absolute)
  result.floatpart = absolute - result.intpart
  if x < 0:
    result.intpart = -result.intpart
    result.floatpart = -result.floatpart

{.pop.}

proc degToRad*[T: float32|float64](d: T): T {.inline.} =
  ## Convert from degrees to radians
  ## .. code-block:: nim
  ##  echo degToRad(180.0) # 3.141592653589793
  result = T(d) * RadPerDeg

proc radToDeg*[T: float32|float64](d: T): T {.inline.} =
  ## Convert from radians to degrees
  ## .. code-block:: nim
  ##  echo degToRad(2 * PI) # 360.0
  result = T(d) / RadPerDeg

proc sgn*[T: SomeNumber](x: T): int {.inline.} =
  ## Sign function. Returns -1 for negative numbers and `NegInf`, 1 for
  ## positive numbers and `Inf`, and 0 for positive zero, negative zero and
  ## `NaN`.
  ## .. code-block:: nim
  ##  echo sgn(-5) # 1
  ##  echo sgn(-4.1) # -1
  ord(T(0) < x) - ord(x < T(0))

{.pop.}
{.pop.}

proc `^`*[T](x: T, y: Natural): T =
  ## Computes ``x`` to the power ``y``. ``x`` must be non-negative, use
  ## `pow <#pow,float,float>`_ for negative exponents.
  ## .. code-block:: nim
  ##  echo 2 ^ 3 # 8
  when compiles(y >= T(0)):
    assert y >= T(0)
  else:
    assert T(y) >= T(0)
  var (x, y) = (x, y)
  result = 1

  while true:
    if (y and 1) != 0:
      result *= x
    y = y shr 1
    if y == 0:
      break
    x *= x

proc gcd*[T](x, y: T): T =
  ## Computes the greatest common (positive) divisor of ``x`` and ``y``.
  ## Note that for floats, the result cannot always be interpreted as
  ## "greatest decimal `z` such that ``z*N == x and z*M == y``
  ## where N and M are positive integers."
  var (x, y) = (x, y)
  while y != 0:
    x = x mod y
    swap x, y
  abs x

proc gcd*(x, y: SomeInteger): SomeInteger =
  ## Computes the greatest common (positive) divisor of ``x`` and ``y``.
  ## Using binary GCD (aka Stein's) algorithm.
  ## .. code-block:: nim
  ##  echo gcd(24, 30) # 6
  when x is SomeSignedInt:
    var x = abs(x)
  else:
    var x = x
  when y is SomeSignedInt:
    var y = abs(y)
  else:
    var y = y

  if x == 0:
    return y
  if y == 0:
    return x

  let shift = countTrailingZeroBits(x or y)
  y = y shr countTrailingZeroBits(y)
  while x != 0:
    x = x shr countTrailingZeroBits(x)
    if y > x:
      swap y, x
    x -= y
  y shl shift

proc lcm*[T](x, y: T): T =
  ## Computes the least common multiple of ``x`` and ``y``.
  ## .. code-block:: nim
  ##  echo lcm(24, 30) # 120
  x div gcd(x, y) * y

when isMainModule and not defined(JS) and not windowsCC89:
  # Check for no side effect annotation
  proc mySqrt(num: float): float {.noSideEffect.} =
    return sqrt(num)

  # check gamma function
  assert(gamma(5.0) == 24.0) # 4!
  assert($tgamma(5.0) == $24.0) # 4!
  assert(lgamma(1.0) == 0.0) # ln(1.0) == 0.0
  assert(erf(6.0) > erf(5.0))
  assert(erfc(6.0) < erfc(5.0))

when isMainModule:
  # Function for approximate comparison of floats
  proc `==~`(x, y: float): bool = (abs(x-y) < 1e-9)

  block: # prod
    doAssert prod([1, 2, 3, 4]) == 24
    doAssert prod([1.5, 3.4]) == 5.1
    let x: seq[float] = @[]
    doAssert prod(x) == 1.0

  block: # round() tests
    # Round to 0 decimal places
    doAssert round(54.652) ==~ 55.0
    doAssert round(54.352) ==~ 54.0
    doAssert round(-54.652) ==~ -55.0
    doAssert round(-54.352) ==~ -54.0
    doAssert round(0.0) ==~ 0.0
    # Round to positive decimal places
    doAssert round(-547.652, 1) ==~ -547.7
    doAssert round(547.652, 1) ==~ 547.7
    doAssert round(-547.652, 2) ==~ -547.65
    doAssert round(547.652, 2) ==~ 547.65
    # Round to negative decimal places
    doAssert round(547.652, -1) ==~ 550.0
    doAssert round(547.652, -2) ==~ 500.0
    doAssert round(547.652, -3) ==~ 1000.0
    doAssert round(547.652, -4) ==~ 0.0
    doAssert round(-547.652, -1) ==~ -550.0
    doAssert round(-547.652, -2) ==~ -500.0
    doAssert round(-547.652, -3) ==~ -1000.0
    doAssert round(-547.652, -4) ==~ 0.0

  block: # splitDecimal() tests
    doAssert splitDecimal(54.674).intpart ==~ 54.0
    doAssert splitDecimal(54.674).floatpart ==~ 0.674
    doAssert splitDecimal(-693.4356).intpart ==~ -693.0
    doAssert splitDecimal(-693.4356).floatpart ==~ -0.4356
    doAssert splitDecimal(0.0).intpart ==~ 0.0
    doAssert splitDecimal(0.0).floatpart ==~ 0.0

  block: # trunc tests for vcc
    doAssert(trunc(-1.1) == -1)
    doAssert(trunc(1.1) == 1)
    doAssert(trunc(-0.1) == -0)
    doAssert(trunc(0.1) == 0)

    #special case
    doAssert(classify(trunc(1e1000000)) == fcInf)
    doAssert(classify(trunc(-1e1000000)) == fcNegInf)
    doAssert(classify(trunc(0.0/0.0)) == fcNan)
    doAssert(classify(trunc(0.0)) == fcZero)

    #trick the compiler to produce signed zero
    let
      f_neg_one = -1.0
      f_zero = 0.0
      f_nan = f_zero / f_zero

    doAssert(classify(trunc(f_neg_one*f_zero)) == fcNegZero)

    doAssert(trunc(-1.1'f32) == -1)
    doAssert(trunc(1.1'f32) == 1)
    doAssert(trunc(-0.1'f32) == -0)
    doAssert(trunc(0.1'f32) == 0)
    doAssert(classify(trunc(1e1000000'f32)) == fcInf)
    doAssert(classify(trunc(-1e1000000'f32)) == fcNegInf)
    doAssert(classify(trunc(f_nan.float32)) == fcNan)
    doAssert(classify(trunc(0.0'f32)) == fcZero)

  block: # sgn() tests
    assert sgn(1'i8) == 1
    assert sgn(1'i16) == 1
    assert sgn(1'i32) == 1
    assert sgn(1'i64) == 1
    assert sgn(1'u8) == 1
    assert sgn(1'u16) == 1
    assert sgn(1'u32) == 1
    assert sgn(1'u64) == 1
    assert sgn(-12342.8844'f32) == -1
    assert sgn(123.9834'f64) == 1
    assert sgn(0'i32) == 0
    assert sgn(0'f32) == 0
    assert sgn(NegInf) == -1
    assert sgn(Inf) == 1
    assert sgn(NaN) == 0

  block: # fac() tests
    try:
      discard fac(-1)
    except AssertionError:
      discard

    doAssert fac(0) == 1
    doAssert fac(1) == 1
    doAssert fac(2) == 2
    doAssert fac(3) == 6
    doAssert fac(4) == 24

  block: # floorMod/floorDiv
    doAssert floorDiv(8, 3) == 2
    doAssert floorMod(8, 3) == 2

    doAssert floorDiv(8, -3) == -3
    doAssert floorMod(8, -3) == -1

    doAssert floorDiv(-8, 3) == -3
    doAssert floorMod(-8, 3) == 1

    doAssert floorDiv(-8, -3) == 2
    doAssert floorMod(-8, -3) == -2

    doAssert floorMod(8.0, -3.0) ==~ -1.0
    doAssert floorMod(-8.5, 3.0) ==~ 0.5

  block: # log
    doAssert log(4.0, 3.0) == ln(4.0) / ln(3.0)
    doAssert log2(8.0'f64) == 3.0'f64
    doAssert log2(4.0'f64) == 2.0'f64
    doAssert log2(2.0'f64) == 1.0'f64
    doAssert log2(1.0'f64) == 0.0'f64
    doAssert classify(log2(0.0'f64)) == fcNegInf

    doAssert log2(8.0'f32) == 3.0'f32
    doAssert log2(4.0'f32) == 2.0'f32
    doAssert log2(2.0'f32) == 1.0'f32
    doAssert log2(1.0'f32) == 0.0'f32
    doAssert classify(log2(0.0'f32)) == fcNegInf<|MERGE_RESOLUTION|>--- conflicted
+++ resolved
@@ -479,19 +479,6 @@
 proc round*[T: float32|float64](x: T, places: int): T {.deprecated: "use format instead".} =
   ## Decimal rounding on a binary floating point number.
   ##
-<<<<<<< HEAD
-  ## If `places` is 0 (or omitted), round to the nearest integer value
-  ## following normal mathematical rounding rules.
-  ## If `places` is greater than 0, round to the given number of decimal
-  ## places.
-  ## If `places` is negative, round to the left of the decimal place.
-  ##
-  ## .. code-block:: nim
-  ##  echo round(54.5) ## 55.0
-  ##  echo round(54.346, 2) ## 54.35
-  ##  echo round(537.345, -1) ## 540.0
-
-=======
   ## This function is NOT reliable. Floating point numbers cannot hold
   ## non integer decimals precisely.  If `places` is 0 (or omitted),
   ## round to the nearest integral value following normal mathematical
@@ -500,7 +487,6 @@
   ## e.g. `round(54.346, 2) -> 54.350000000000001421...`.  If `places` is negative, round
   ## to the left of the decimal place, e.g.  `round(537.345, -1) ->
   ## 540.0`
->>>>>>> 47828efe
   if places == 0:
     result = round(x)
   else:
