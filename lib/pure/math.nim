#
#
#            Nim's Runtime Library
#        (c) Copyright 2015 Andreas Rumpf
#
#    See the file "copying.txt", included in this
#    distribution, for details about the copyright.
#

##   Constructive mathematics is naturally typed. -- Simon Thompson
##
## Basic math routines for Nim.
## This module is available for the `JavaScript target
## <backends.html#the-javascript-target>`_.
##
## Note that the trigonometric functions naturally operate on radians.
## The helper functions `degToRad` and `radToDeg` provide conversion
## between radians and degrees.

include "system/inclrtl"
{.push debugger:off .} # the user does not want to trace a part
                       # of the standard library!

import bitops

proc binom*(n, k: int): int {.noSideEffect.} =
  ## Computes the binomial coefficient
  if k <= 0: return 1
  if 2*k > n: return binom(n, n-k)
  result = n
  for i in countup(2, k):
    result = (result * (n + 1 - i)) div i

proc createFactTable[N: static[int]]: array[N, int] =
  result[0] = 1
  for i in 1 ..< N:
    result[i] = result[i - 1] * i

proc fac*(n: int): int =
  ## Computes the faculty/factorial function.
  const factTable =
    when sizeof(int) == 4:
      createFactTable[13]()
    else:
      createFactTable[21]()
  assert(n >= 0, $n & " must not be negative.")
  assert(n < factTable.len, $n & " is too large to look up in the table")
  factTable[n]

{.push checks:off, line_dir:off, stack_trace:off.}

when defined(Posix) and not defined(haiku):
  {.passl: "-lm".}

const
  PI* = 3.1415926535897932384626433 ## the circle constant PI (Ludolph's number)
  TAU* = 2.0 * PI ## the circle constant TAU (= 2 * PI)
  E* = 2.71828182845904523536028747 ## Euler's number

  MaxFloat64Precision* = 16 ## maximum number of meaningful digits
                            ## after the decimal point for Nim's
                            ## ``float64`` type.
  MaxFloat32Precision* = 8  ## maximum number of meaningful digits
                            ## after the decimal point for Nim's
                            ## ``float32`` type.
  MaxFloatPrecision* = MaxFloat64Precision ## maximum number of
                                           ## meaningful digits
                                           ## after the decimal point
                                           ## for Nim's ``float`` type.
  RadPerDeg = PI / 180.0 ## number of radians per degree

type
  FloatClass* = enum ## describes the class a floating point value belongs to.
                     ## This is the type that is returned by `classify`.
    fcNormal,    ## value is an ordinary nonzero floating point value
    fcSubnormal, ## value is a subnormal (a very small) floating point value
    fcZero,      ## value is zero
    fcNegZero,   ## value is the negative zero
    fcNan,       ## value is Not-A-Number (NAN)
    fcInf,       ## value is positive infinity
    fcNegInf     ## value is negative infinity

proc classify*(x: float): FloatClass =
  ## Classifies a floating point value. Returns `x`'s class as specified by
  ## `FloatClass`.

  # JavaScript and most C compilers have no classify:
  if x == 0.0:
    if 1.0/x == Inf:
      return fcZero
    else:
      return fcNegZero
  if x*0.5 == x:
    if x > 0.0: return fcInf
    else: return fcNegInf
  if x != x: return fcNan
  return fcNormal
  # XXX: fcSubnormal is not detected!

proc isPowerOfTwo*(x: int): bool {.noSideEffect.} =
  ## Returns true, if `x` is a power of two, false otherwise.
  ## Zero and negative numbers are not a power of two.
  return (x > 0) and ((x and (x - 1)) == 0)

proc nextPowerOfTwo*(x: int): int {.noSideEffect.} =
  ## Returns `x` rounded up to the nearest power of two.
  ## Zero and negative numbers get rounded up to 1.
  result = x - 1
  when defined(cpu64):
    result = result or (result shr 32)
  when sizeof(int) > 2:
    result = result or (result shr 16)
  when sizeof(int) > 1:
    result = result or (result shr 8)
  result = result or (result shr 4)
  result = result or (result shr 2)
  result = result or (result shr 1)
  result += 1 + ord(x<=0)

proc countBits32*(n: int32): int {.noSideEffect.} =
  ## Counts the set bits in `n`.
  var v = n
  v = v -% ((v shr 1'i32) and 0x55555555'i32)
  v = (v and 0x33333333'i32) +% ((v shr 2'i32) and 0x33333333'i32)
  result = ((v +% (v shr 4'i32) and 0xF0F0F0F'i32) *% 0x1010101'i32) shr 24'i32

proc sum*[T](x: openArray[T]): T {.noSideEffect.} =
  ## Computes the sum of the elements in `x`.
  ## If `x` is empty, 0 is returned.
  for i in items(x): result = result + i

{.push noSideEffect.}
when not defined(JS): # C
  proc sqrt*(x: float32): float32 {.importc: "sqrtf", header: "<math.h>".}
  proc sqrt*(x: float64): float64 {.importc: "sqrt", header: "<math.h>".}
    ## Computes the square root of `x`.
  proc cbrt*(x: float32): float32 {.importc: "cbrtf", header: "<math.h>".}
  proc cbrt*(x: float64): float64 {.importc: "cbrt", header: "<math.h>".}
    ## Computes the cubic root of `x`

  proc ln*(x: float32): float32 {.importc: "logf", header: "<math.h>".}
  proc ln*(x: float64): float64 {.importc: "log", header: "<math.h>".}
    ## Computes the natural log of `x`
  proc log10*(x: float32): float32 {.importc: "log10f", header: "<math.h>".}
  proc log10*(x: float64): float64 {.importc: "log10", header: "<math.h>".}
    ## Computes the common logarithm (base 10) of `x`
  proc log2*(x: float32): float32 {.importc: "log2f", header: "<math.h>".}
  proc log2*(x: float64): float64 {.importc: "log2", header: "<math.h>".}
    ## Computes the binary logarithm (base 2) of `x`
  proc exp*(x: float32): float32 {.importc: "expf", header: "<math.h>".}
  proc exp*(x: float64): float64 {.importc: "exp", header: "<math.h>".}
    ## Computes the exponential function of `x` (pow(E, x))

  proc sin*(x: float32): float32 {.importc: "sinf", header: "<math.h>".}
  proc sin*(x: float64): float64 {.importc: "sin", header: "<math.h>".}
    ## Computes the sine of `x`
  proc cos*(x: float32): float32 {.importc: "cosf", header: "<math.h>".}
  proc cos*(x: float64): float64 {.importc: "cos", header: "<math.h>".}
    ## Computes the cosine of `x`
  proc tan*(x: float32): float32 {.importc: "tanf", header: "<math.h>".}
  proc tan*(x: float64): float64 {.importc: "tan", header: "<math.h>".}
    ## Computes the tangent of `x`

  proc sinh*(x: float32): float32 {.importc: "sinhf", header: "<math.h>".}
  proc sinh*(x: float64): float64 {.importc: "sinh", header: "<math.h>".}
    ## Computes the hyperbolic sine of `x`
  proc cosh*(x: float32): float32 {.importc: "coshf", header: "<math.h>".}
  proc cosh*(x: float64): float64 {.importc: "cosh", header: "<math.h>".}
    ## Computes the hyperbolic cosine of `x`
  proc tanh*(x: float32): float32 {.importc: "tanhf", header: "<math.h>".}
  proc tanh*(x: float64): float64 {.importc: "tanh", header: "<math.h>".}
    ## Computes the hyperbolic tangent of `x`

  proc arccos*(x: float32): float32 {.importc: "acosf", header: "<math.h>".}
  proc arccos*(x: float64): float64 {.importc: "acos", header: "<math.h>".}
    ## Computes the arc cosine of `x`
  proc arcsin*(x: float32): float32 {.importc: "asinf", header: "<math.h>".}
  proc arcsin*(x: float64): float64 {.importc: "asin", header: "<math.h>".}
    ## Computes the arc sine of `x`
  proc arctan*(x: float32): float32 {.importc: "atanf", header: "<math.h>".}
  proc arctan*(x: float64): float64 {.importc: "atan", header: "<math.h>".}
    ## Calculate the arc tangent of `y` / `x`
  proc arctan2*(y, x: float32): float32 {.importc: "atan2f", header: "<math.h>".}
  proc arctan2*(y, x: float64): float64 {.importc: "atan2", header: "<math.h>".}
    ## Calculate the arc tangent of `y` / `x`.
    ## `atan2` returns the arc tangent of `y` / `x`; it produces correct
    ## results even when the resulting angle is near pi/2 or -pi/2
    ## (`x` near 0).

  proc arcsinh*(x: float32): float32 {.importc: "asinhf", header: "<math.h>".}
  proc arcsinh*(x: float64): float64 {.importc: "asinh", header: "<math.h>".}
    ## Computes the inverse hyperbolic sine of `x`
  proc arccosh*(x: float32): float32 {.importc: "acoshf", header: "<math.h>".}
  proc arccosh*(x: float64): float64 {.importc: "acosh", header: "<math.h>".}
    ## Computes the inverse hyperbolic cosine of `x`
  proc arctanh*(x: float32): float32 {.importc: "atanhf", header: "<math.h>".}
  proc arctanh*(x: float64): float64 {.importc: "atanh", header: "<math.h>".}
    ## Computes the inverse hyperbolic tangent of `x`

else: # JS
  proc sqrt*(x: float32): float32 {.importc: "Math.sqrt", nodecl.}
  proc sqrt*(x: float64): float64 {.importc: "Math.sqrt", nodecl.}

  proc ln*(x: float32): float32 {.importc: "Math.log", nodecl.}
  proc ln*(x: float64): float64 {.importc: "Math.log", nodecl.}
  proc log10*(x: float32): float32 {.importc: "Math.log10", nodecl.}
  proc log10*(x: float64): float64 {.importc: "Math.log10", nodecl.}
  proc log2*(x: float32): float32 {.importc: "Math.log2", nodecl.}
  proc log2*(x: float64): float64 {.importc: "Math.log2", nodecl.}
  proc exp*(x: float32): float32 {.importc: "Math.exp", nodecl.}
  proc exp*(x: float64): float64 {.importc: "Math.exp", nodecl.}

  proc sin*[T: float32|float64](x: T): T {.importc: "Math.sin", nodecl.}
  proc cos*[T: float32|float64](x: T): T {.importc: "Math.cos", nodecl.}
  proc tan*[T: float32|float64](x: T): T {.importc: "Math.tan", nodecl.}

  proc sinh*[T: float32|float64](x: T): T {.importc: "Math.sinh", nodecl.}
  proc cosh*[T: float32|float64](x: T): T {.importc: "Math.cosh", nodecl.}
  proc tanh*[T: float32|float64](x: T): T {.importc: "Math.tanh", nodecl.}

  proc arcsin*[T: float32|float64](x: T): T {.importc: "Math.asin", nodecl.}
  proc arccos*[T: float32|float64](x: T): T {.importc: "Math.acos", nodecl.}
  proc arctan*[T: float32|float64](x: T): T {.importc: "Math.atan", nodecl.}
  proc arctan2*[T: float32|float64](y, x: T): T {.importC: "Math.atan2", nodecl.}

  proc arcsinh*[T: float32|float64](x: T): T {.importc: "Math.asinh", nodecl.}
  proc arccosh*[T: float32|float64](x: T): T {.importc: "Math.acosh", nodecl.}
  proc arctanh*[T: float32|float64](x: T): T {.importc: "Math.atanh", nodecl.}

proc cot*[T: float32|float64](x: T): T = 1.0 / tan(x)
  ## Computes the cotangent of `x`
proc sec*[T: float32|float64](x: T): T = 1.0 / cos(x)
  ## Computes the secant of `x`.
proc csc*[T: float32|float64](x: T): T = 1.0 / sin(x)
  ## Computes the cosecant of `x`

proc coth*[T: float32|float64](x: T): T = 1.0 / tanh(x)
  ## Computes the hyperbolic cotangent of `x`
proc sech*[T: float32|float64](x: T): T = 1.0 / cosh(x)
  ## Computes the hyperbolic secant of `x`
proc csch*[T: float32|float64](x: T): T = 1.0 / sinh(x)
  ## Computes the hyperbolic cosecant of `x`

proc arccot*[T: float32|float64](x: T): T = arctan(1.0 / x)
  ## Computes the inverse cotangent of `x`
proc arcsec*[T: float32|float64](x: T): T = arccos(1.0 / x)
  ## Computes the inverse secant of `x`
proc arccsc*[T: float32|float64](x: T): T = arcsin(1.0 / x)
  ## Computes the inverse cosecant of `x`

proc arccoth*[T: float32|float64](x: T): T = arctanh(1.0 / x)
  ## Computes the inverse hyperbolic cotangent of `x`
proc arcsech*[T: float32|float64](x: T): T = arccosh(1.0 / x)
  ## Computes the inverse hyperbolic secant of `x`
proc arccsch*[T: float32|float64](x: T): T = arcsinh(1.0 / x)
  ## Computes the inverse hyperbolic cosecant of `x`

when not defined(JS): # C
  proc hypot*(x, y: float32): float32 {.importc: "hypotf", header: "<math.h>".}
  proc hypot*(x, y: float64): float64 {.importc: "hypot", header: "<math.h>".}
    ## Computes the hypotenuse of a right-angle triangle with `x` and
    ## `y` as its base and height. Equivalent to ``sqrt(x*x + y*y)``.

  proc pow*(x, y: float32): float32 {.importc: "powf", header: "<math.h>".}
  proc pow*(x, y: float64): float64 {.importc: "pow", header: "<math.h>".}
    ## computes x to power raised of y.
    ##
    ## To compute power between integers, use `^` e.g. 2 ^ 6

  proc erf*(x: float32): float32 {.importc: "erff", header: "<math.h>".}
  proc erf*(x: float64): float64 {.importc: "erf", header: "<math.h>".}
    ## The error function
  proc erfc*(x: float32): float32 {.importc: "erfcf", header: "<math.h>".}
  proc erfc*(x: float64): float64 {.importc: "erfc", header: "<math.h>".}
    ## The complementary error function

  proc lgamma*(x: float32): float32 {.importc: "lgammaf", header: "<math.h>".}
  proc lgamma*(x: float64): float64 {.importc: "lgamma", header: "<math.h>".}
    ## Natural log of the gamma function
  proc tgamma*(x: float32): float32 {.importc: "tgammaf", header: "<math.h>".}
  proc tgamma*(x: float64): float64 {.importc: "tgamma", header: "<math.h>".}
    ## The gamma function

  proc floor*(x: float32): float32 {.importc: "floorf", header: "<math.h>".}
  proc floor*(x: float64): float64 {.importc: "floor", header: "<math.h>".}
    ## Computes the floor function (i.e., the largest integer not greater than `x`)
    ##
    ## .. code-block:: nim
    ##  echo floor(-3.5) ## -4.0

  proc ceil*(x: float32): float32 {.importc: "ceilf", header: "<math.h>".}
  proc ceil*(x: float64): float64 {.importc: "ceil", header: "<math.h>".}
    ## Computes the ceiling function (i.e., the smallest integer not less than `x`)
    ##
    ## .. code-block:: nim
    ##  echo ceil(-2.1) ## -2.0

  when defined(windows) and (defined(vcc) or defined(bcc)):
    # MSVC 2010 don't have trunc/truncf
    # this implementation was inspired by Go-lang Math.Trunc
    proc truncImpl(f: float64): float64 =
      const
        mask : uint64 = 0x7FF
        shift: uint64 = 64 - 12
        bias : uint64 = 0x3FF

      if f < 1:
        if f < 0: return -truncImpl(-f)
        elif f == 0: return f # Return -0 when f == -0
        else: return 0

      var x = cast[uint64](f)
      let e = (x shr shift) and mask - bias

      # Keep the top 12+e bits, the integer part; clear the rest.
      if e < 64-12:
        x = x and (not (1'u64 shl (64'u64-12'u64-e) - 1'u64))

      result = cast[float64](x)

    proc truncImpl(f: float32): float32 =
      const
        mask : uint32 = 0xFF
        shift: uint32 = 32 - 9
        bias : uint32 = 0x7F

      if f < 1:
        if f < 0: return -truncImpl(-f)
        elif f == 0: return f # Return -0 when f == -0
        else: return 0

      var x = cast[uint32](f)
      let e = (x shr shift) and mask - bias

      # Keep the top 9+e bits, the integer part; clear the rest.
      if e < 32-9:
        x = x and (not (1'u32 shl (32'u32-9'u32-e) - 1'u32))

      result = cast[float32](x)

    proc trunc*(x: float64): float64 =
      if classify(x) in {fcZero, fcNegZero, fcNan, fcInf, fcNegInf}: return x
      result = truncImpl(x)

    proc trunc*(x: float32): float32 =
      if classify(x) in {fcZero, fcNegZero, fcNan, fcInf, fcNegInf}: return x
      result = truncImpl(x)

    proc round0[T: float32|float64](x: T): T =
      ## Windows compilers prior to MSVC 2012 do not implement 'round',
      ## 'roundl' or 'roundf'.
      result = if x < 0.0: ceil(x - T(0.5)) else: floor(x + T(0.5))
  else:
    proc round0(x: float32): float32 {.importc: "roundf", header: "<math.h>".}
    proc round0(x: float64): float64 {.importc: "round", header: "<math.h>".}
      ## Rounds a float to zero decimal places.  Used internally by the round
      ## function when the specified number of places is 0.

    proc trunc*(x: float32): float32 {.importc: "truncf", header: "<math.h>".}
    proc trunc*(x: float64): float64 {.importc: "trunc", header: "<math.h>".}
      ## Truncates `x` to the decimal point
      ##
      ## .. code-block:: nim
      ##  echo trunc(PI) # 3.0

  proc fmod*(x, y: float32): float32 {.deprecated, importc: "fmodf", header: "<math.h>".}
  proc fmod*(x, y: float64): float64 {.deprecated, importc: "fmod", header: "<math.h>".}
    ## Computes the remainder of `x` divided by `y`
    ##
    ## .. code-block:: nim
    ##  echo fmod(-2.5, 0.3) ## -0.1

<<<<<<< HEAD
  proc `mod`*(x, y: float32): float32 {.importc: "fmodf", header: "<math.h>".}
  proc `mod`*(x, y: float64): float64 {.importc: "fmod", header: "<math.h>".}
    ## Computes the modulo operation for float operators. 

else:
  proc trunc*(x: float32): float32 {.importc: "Math.trunc", nodecl.}
  proc trunc*(x: float64): float64 {.importc: "Math.trunc", nodecl.}
=======
else: # JS
  proc hypot*[T: float32|float64](x, y: T): T = return sqrt(x*x + y*y)
  proc pow*(x, y: float32): float32 {.importC: "Math.pow", nodecl.}
  proc pow*(x, y: float64): float64 {.importc: "Math.pow", nodecl.}
>>>>>>> 2107c81d
  proc floor*(x: float32): float32 {.importc: "Math.floor", nodecl.}
  proc floor*(x: float64): float64 {.importc: "Math.floor", nodecl.}
  proc ceil*(x: float32): float32 {.importc: "Math.ceil", nodecl.}
  proc ceil*(x: float64): float64 {.importc: "Math.ceil", nodecl.}
  proc round0(x: float): float {.importc: "Math.round", nodecl.}
  proc trunc*(x: float32): float32 {.importc: "Math.trunc", nodecl.}
  proc trunc*(x: float64): float64 {.importc: "Math.trunc", nodecl.}

  proc `mod`*(x, y: float32): float32 {.importcpp: "# % #".}
  proc `mod`*(x, y: float64): float64 {.importcpp: "# % #".}
  ## Computes the modulo operation for float operators.

proc round*[T: float32|float64](x: T, places: int = 0): T =
  ## Round a floating point number.
  ##
  ## If `places` is 0 (or omitted), round to the nearest integral value
  ## following normal mathematical rounding rules (e.g. `round(54.5) -> 55.0`).
  ## If `places` is greater than 0, round to the given number of decimal
  ## places, e.g. `round(54.346, 2) -> 54.35`.
  ## If `places` is negative, round to the left of the decimal place, e.g.
  ## `round(537.345, -1) -> 540.0`
  if places == 0:
    result = round0(x)
  else:
    var mult = pow(10.0, places.T)
    result = round0(x*mult)/mult

proc floorDiv*[T: SomeInteger](x, y: T): T =
  ## Floor division is conceptually defined as ``floor(x / y)``.
  ## This is different from the ``div`` operator, which is defined
  ## as ``trunc(x / y)``. That is, ``div`` rounds towards ``0`` and ``floorDiv``
  ## rounds down.
  result = x div y
  let r = x mod y
  if (r > 0 and y < 0) or (r < 0 and y > 0): result.dec 1

proc floorMod*[T: SomeNumber](x, y: T): T =
  ## Floor modulus is conceptually defined as ``x - (floorDiv(x, y) * y).
  ## This proc behaves the same as the ``%`` operator in python.
  result = x mod y
  if (result > 0 and y < 0) or (result < 0 and y > 0): result += y

when not defined(JS):
  proc c_frexp*(x: float32, exponent: var int32): float32 {.
    importc: "frexp", header: "<math.h>".}
  proc c_frexp*(x: float64, exponent: var int32): float64 {.
    importc: "frexp", header: "<math.h>".}
  proc frexp*[T, U](x: T, exponent: var U): T =
    ## Split a number into mantissa and exponent.
    ## `frexp` calculates the mantissa m (a float greater than or equal to 0.5
    ## and less than 1) and the integer value n such that `x` (the original
    ## float value) equals m * 2**n. frexp stores n in `exponent` and returns
    ## m.
    var exp: int32
    result = c_frexp(x, exp)
    exponent = exp
else:
  proc frexp*[T: float32|float64](x: T, exponent: var int): T =
    if x == 0.0:
      exponent = 0
      result = 0.0
    elif x < 0.0:
      result = -frexp(-x, exponent)
    else:
      var ex = trunc(log2(x))
      exponent = int(ex)
      result = x / pow(2.0, ex)
      if abs(result) >= 1:
        inc(exponent)
        result = result / 2
      if exponent == 1024 and result == 0.0:
        result = 0.99999999999999988898

proc splitDecimal*[T: float32|float64](x: T): tuple[intpart: T, floatpart: T] =
  ## Breaks `x` into an integral and a fractional part.
  ##
  ## Returns a tuple containing intpart and floatpart representing
  ## the integer part and the fractional part respectively.
  ##
  ## Both parts have the same sign as `x`.  Analogous to the `modf`
  ## function in C.
  var
    absolute: T
  absolute = abs(x)
  result.intpart = floor(absolute)
  result.floatpart = absolute - result.intpart
  if x < 0:
    result.intpart = -result.intpart
    result.floatpart = -result.floatpart

{.pop.}

proc degToRad*[T: float32|float64](d: T): T {.inline.} =
  ## Convert from degrees to radians
  result = T(d) * RadPerDeg

proc radToDeg*[T: float32|float64](d: T): T {.inline.} =
  ## Convert from radians to degrees
  result = T(d) / RadPerDeg

proc sgn*[T: SomeNumber](x: T): int {.inline.} =
  ## Sign function. Returns -1 for negative numbers and `NegInf`, 1 for
  ## positive numbers and `Inf`, and 0 for positive zero, negative zero and
  ## `NaN`.
  ord(T(0) < x) - ord(x < T(0))

{.pop.}
{.pop.}

proc `^`*[T](x: T, y: Natural): T =
  ## Computes ``x`` to the power ``y`. ``x`` must be non-negative, use
  ## `pow <#pow,float,float>` for negative exponents.
  when compiles(y >= T(0)):
    assert y >= T(0)
  else:
    assert T(y) >= T(0)
  var (x, y) = (x, y)
  result = 1

  while true:
    if (y and 1) != 0:
      result *= x
    y = y shr 1
    if y == 0:
      break
    x *= x

proc gcd*[T](x, y: T): T =
  ## Computes the greatest common (positive) divisor of ``x`` and ``y``.
  ## Note that for floats, the result cannot always be interpreted as
  ## "greatest decimal `z` such that ``z*N == x and z*M == y``
  ## where N and M are positive integers."
  var (x, y) = (x, y)
  while y != 0:
    x = x mod y
    swap x, y
  abs x

proc gcd*(x, y: SomeInteger): SomeInteger =
  ## Computes the greatest common (positive) divisor of ``x`` and ``y``.
  ## Using binary GCD (aka Stein's) algorithm.
  when x is SomeSignedInt:
    var x = abs(x)
  else:
    var x = x
  when y is SomeSignedInt:
    var y = abs(y)
  else:
    var y = y

  if x == 0:
    return y
  if y == 0:
    return x

  let shift = countTrailingZeroBits(x or y)
  y = y shr countTrailingZeroBits(y)
  while x != 0:
    x = x shr countTrailingZeroBits(x)
    if y > x:
      swap y, x
    x -= y
  y shl shift

proc lcm*[T](x, y: T): T =
  ## Computes the least common multiple of ``x`` and ``y``.
  x div gcd(x, y) * y

when isMainModule and not defined(JS):
  # Check for no side effect annotation
  proc mySqrt(num: float): float {.noSideEffect.} =
    return sqrt(num)

  # check gamma function
  assert($tgamma(5.0) == $24.0) # 4!
  assert(lgamma(1.0) == 0.0) # ln(1.0) == 0.0
  assert(erf(6.0) > erf(5.0))
  assert(erfc(6.0) < erfc(5.0))

when isMainModule:
  # Function for approximate comparison of floats
  proc `==~`(x, y: float): bool = (abs(x-y) < 1e-9)

  block: # round() tests
    # Round to 0 decimal places
    doAssert round(54.652) ==~ 55.0
    doAssert round(54.352) ==~ 54.0
    doAssert round(-54.652) ==~ -55.0
    doAssert round(-54.352) ==~ -54.0
    doAssert round(0.0) ==~ 0.0
    # Round to positive decimal places
    doAssert round(-547.652, 1) ==~ -547.7
    doAssert round(547.652, 1) ==~ 547.7
    doAssert round(-547.652, 2) ==~ -547.65
    doAssert round(547.652, 2) ==~ 547.65
    # Round to negative decimal places
    doAssert round(547.652, -1) ==~ 550.0
    doAssert round(547.652, -2) ==~ 500.0
    doAssert round(547.652, -3) ==~ 1000.0
    doAssert round(547.652, -4) ==~ 0.0
    doAssert round(-547.652, -1) ==~ -550.0
    doAssert round(-547.652, -2) ==~ -500.0
    doAssert round(-547.652, -3) ==~ -1000.0
    doAssert round(-547.652, -4) ==~ 0.0

  block: # splitDecimal() tests
    doAssert splitDecimal(54.674).intpart ==~ 54.0
    doAssert splitDecimal(54.674).floatpart ==~ 0.674
    doAssert splitDecimal(-693.4356).intpart ==~ -693.0
    doAssert splitDecimal(-693.4356).floatpart ==~ -0.4356
    doAssert splitDecimal(0.0).intpart ==~ 0.0
    doAssert splitDecimal(0.0).floatpart ==~ 0.0

  block: # trunc tests for vcc
    doAssert(trunc(-1.1) == -1)
    doAssert(trunc(1.1) == 1)
    doAssert(trunc(-0.1) == -0)
    doAssert(trunc(0.1) == 0)

    #special case
    doAssert(classify(trunc(1e1000000)) == fcInf)
    doAssert(classify(trunc(-1e1000000)) == fcNegInf)
    doAssert(classify(trunc(0.0/0.0)) == fcNan)
    doAssert(classify(trunc(0.0)) == fcZero)

    #trick the compiler to produce signed zero
    let
      f_neg_one = -1.0
      f_zero = 0.0
      f_nan = f_zero / f_zero

    doAssert(classify(trunc(f_neg_one*f_zero)) == fcNegZero)

    doAssert(trunc(-1.1'f32) == -1)
    doAssert(trunc(1.1'f32) == 1)
    doAssert(trunc(-0.1'f32) == -0)
    doAssert(trunc(0.1'f32) == 0)
    doAssert(classify(trunc(1e1000000'f32)) == fcInf)
    doAssert(classify(trunc(-1e1000000'f32)) == fcNegInf)
    doAssert(classify(trunc(f_nan.float32)) == fcNan)
    doAssert(classify(trunc(0.0'f32)) == fcZero)

  block: # sgn() tests
    assert sgn(1'i8) == 1
    assert sgn(1'i16) == 1
    assert sgn(1'i32) == 1
    assert sgn(1'i64) == 1
    assert sgn(1'u8) == 1
    assert sgn(1'u16) == 1
    assert sgn(1'u32) == 1
    assert sgn(1'u64) == 1
    assert sgn(-12342.8844'f32) == -1
    assert sgn(123.9834'f64) == 1
    assert sgn(0'i32) == 0
    assert sgn(0'f32) == 0
    assert sgn(NegInf) == -1
    assert sgn(Inf) == 1
    assert sgn(NaN) == 0

  block: # fac() tests
    try:
      discard fac(-1)
    except AssertionError:
      discard

    doAssert fac(0) == 1
    doAssert fac(1) == 1
    doAssert fac(2) == 2
    doAssert fac(3) == 6
    doAssert fac(4) == 24

  block: # floorMod/floorDiv
    doAssert floorDiv(8, 3) == 2
    doAssert floorMod(8, 3) == 2
    
    doAssert floorDiv(8, -3) == -3
    doAssert floorMod(8, -3) == -1

    doAssert floorDiv(-8, 3) == -3
    doAssert floorMod(-8, 3) == 1

    doAssert floorDiv(-8, -3) == 2
    doAssert floorMod(-8, -3) == -2

    doAssert floorMod(8.0, -3.0) ==~ -1.0
    doAssert floorMod(-8.5, 3.0) ==~ 0.5<|MERGE_RESOLUTION|>--- conflicted
+++ resolved
@@ -370,20 +370,13 @@
     ## .. code-block:: nim
     ##  echo fmod(-2.5, 0.3) ## -0.1
 
-<<<<<<< HEAD
   proc `mod`*(x, y: float32): float32 {.importc: "fmodf", header: "<math.h>".}
   proc `mod`*(x, y: float64): float64 {.importc: "fmod", header: "<math.h>".}
     ## Computes the modulo operation for float operators. 
-
-else:
-  proc trunc*(x: float32): float32 {.importc: "Math.trunc", nodecl.}
-  proc trunc*(x: float64): float64 {.importc: "Math.trunc", nodecl.}
-=======
 else: # JS
   proc hypot*[T: float32|float64](x, y: T): T = return sqrt(x*x + y*y)
   proc pow*(x, y: float32): float32 {.importC: "Math.pow", nodecl.}
   proc pow*(x, y: float64): float64 {.importc: "Math.pow", nodecl.}
->>>>>>> 2107c81d
   proc floor*(x: float32): float32 {.importc: "Math.floor", nodecl.}
   proc floor*(x: float64): float64 {.importc: "Math.floor", nodecl.}
   proc ceil*(x: float32): float32 {.importc: "Math.ceil", nodecl.}
