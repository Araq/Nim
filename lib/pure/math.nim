--- conflicted
+++ resolved
@@ -249,11 +249,7 @@
         x = x and (not (1'u64 shl (64'u64-12'u64-e) - 1'u64))
 
       result = cast[float64](x)
-<<<<<<< HEAD
-
-=======
-    
->>>>>>> 7aa64941
+
     proc truncImpl(f: float32): float32 =
       const
         mask : uint32 = 0xFF
@@ -273,11 +269,7 @@
         x = x and (not (1'u32 shl (32'u32-9'u32-e) - 1'u32))
 
       result = cast[float32](x)
-<<<<<<< HEAD
-
-=======
-      
->>>>>>> 7aa64941
+
     proc trunc*(x: float64): float64 =
       if classify(x) in {fcZero, fcNegZero, fcNan, fcInf, fcNegInf}: return x
       result = truncImpl(x)
@@ -473,7 +465,7 @@
   assert(lgamma(1.0) == 0.0) # ln(1.0) == 0.0
   assert(erf(6.0) > erf(5.0))
   assert(erfc(6.0) < erfc(5.0))
-  
+
 when isMainModule:
   block: # floating point comparison tests for very large and very small numbers
     doAssert(1e10 =~ (1e10 + 1))
@@ -503,21 +495,12 @@
     doAssert round(-547.652, -4) =~ 0.0
 
   block: # splitDecimal() tests
-<<<<<<< HEAD
     doAssert splitDecimal(54.674).intpart =~ 54.0
     doAssert splitDecimal(54.674).floatpart =~ 0.674
     doAssert splitDecimal(-693.4356).intpart =~ -693.0
     doAssert splitDecimal(-693.4356).floatpart =~ -0.4356
     doAssert splitDecimal(0.0).intpart =~ 0.0
     doAssert splitDecimal(0.0).floatpart =~ 0.0
-=======
-    doAssert splitDecimal(54.674).intpart ==~ 54.0
-    doAssert splitDecimal(54.674).floatpart ==~ 0.674
-    doAssert splitDecimal(-693.4356).intpart ==~ -693.0
-    doAssert splitDecimal(-693.4356).floatpart ==~ -0.4356
-    doAssert splitDecimal(0.0).intpart ==~ 0.0
-    doAssert splitDecimal(0.0).floatpart ==~ 0.0
->>>>>>> 7aa64941
 
   block: # trunc tests for vcc
     doAssert(trunc(-1.1) == -1)
