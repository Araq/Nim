--- conflicted
+++ resolved
@@ -696,15 +696,11 @@
           var found = false
           let useEnvVars = (if verifyMode == CVerifyPeerUseEnvVars: true else: false)
           for fn in scanSSLCertificates(useEnvVars = useEnvVars):
-<<<<<<< HEAD
             if fn.extractFilename == "":
-              if newCTX.SSL_CTX_load_verify_locations(nil, fn.normalizePathEnd(false)) == VerifySuccess:
+              if newCTX.SSL_CTX_load_verify_locations(nil, cstring(fn.normalizePathEnd(false))) == VerifySuccess:
                 found = true
                 break
-            elif newCTX.SSL_CTX_load_verify_locations(fn, nil) == VerifySuccess:
-=======
-            if newCTX.SSL_CTX_load_verify_locations(fn.cstring, nil) == VerifySuccess:
->>>>>>> 2b56b382
+            elif newCTX.SSL_CTX_load_verify_locations(cstring(fn), nil) == VerifySuccess:
               found = true
               break
           if not found:
