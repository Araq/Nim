--- conflicted
+++ resolved
@@ -221,117 +221,10 @@
   proc contains*[T](s: Selector[T], fd: SocketHandle|int): bool {.inline.} =
     ## Determines whether selector contains a file descriptor.
 
-<<<<<<< HEAD
 else:
   when hasThreadSupport:
     import locks
-=======
-  proc `[]`*(s: Selector, fd: SocketHandle): SelectorKey =
-    ## Retrieves the selector key for ``fd``.
-
-elif defined(linux):
-  type
-    Selector* = object
-      epollFD: cint
-      events: array[64, epoll_event]
-      when MultiThreaded:
-        fds: SharedTable[SocketHandle, SelectorKey]
-      else:
-        fds: Table[SocketHandle, SelectorKey]
-
-  proc createEventStruct(events: set[Event], fd: SocketHandle): epoll_event =
-    if EvRead in events:
-      result.events = EPOLLIN
-    if EvWrite in events:
-      result.events = result.events or EPOLLOUT
-    result.events = result.events or EPOLLRDHUP
-    result.data.fd = fd.cint
-
-  proc register*(s: var Selector, fd: SocketHandle, events: set[Event],
-                 data: SelectorData) =
-    var event = createEventStruct(events, fd)
-    if events != {}:
-      if epoll_ctl(s.epollFD, EPOLL_CTL_ADD, fd, addr(event)) != 0:
-        raiseOSError(osLastError())
-
-    s.fds[fd] = SelectorKey(fd: fd, events: events, data: data)
-
-  proc update*(s: var Selector, fd: SocketHandle, events: set[Event]) =
-    if s.fds[fd].events != events:
-      if events == {}:
-        # This fd is idle -- it should not be registered to epoll.
-        # But it should remain a part of this selector instance.
-        # This is to prevent epoll_wait from returning immediately
-        # because its got fds which are waiting for no events and
-        # are therefore constantly ready. (leading to 100% CPU usage).
-        if epoll_ctl(s.epollFD, EPOLL_CTL_DEL, fd, nil) != 0:
-          raiseOSError(osLastError())
-        s.fds[fd].events = events
-      else:
-        var event = createEventStruct(events, fd)
-        if s.fds[fd].events == {}:
-          # This fd is idle. It's not a member of this epoll instance and must
-          # be re-registered.
-          if epoll_ctl(s.epollFD, EPOLL_CTL_ADD, fd, addr(event)) != 0:
-            raiseOSError(osLastError())
-        else:
-          if epoll_ctl(s.epollFD, EPOLL_CTL_MOD, fd, addr(event)) != 0:
-            raiseOSError(osLastError())
-        s.fds[fd].events = events
-
-  proc unregister*(s: var Selector, fd: SocketHandle) =
-    if s.fds[fd].events != {}:
-      if epoll_ctl(s.epollFD, EPOLL_CTL_DEL, fd, nil) != 0:
-        let err = osLastError()
-        if err.cint notin {ENOENT, EBADF}:
-          # TODO: Why do we sometimes get an EBADF? Is this normal?
-          raiseOSError(err)
-    s.fds.del(fd)
-
-  proc close*(s: var Selector) =
-    when MultiThreaded: deinitSharedTable(s.fds)
-    if s.epollFD.close() != 0: raiseOSError(osLastError())
-
-  proc epollHasFd(s: Selector, fd: SocketHandle): bool =
-    result = true
-    var event = createEventStruct(s.fds[fd].events, fd)
-    if epoll_ctl(s.epollFD, EPOLL_CTL_MOD, fd, addr(event)) != 0:
-      let err = osLastError()
-      if err.cint in {ENOENT, EBADF}:
-        return false
-      raiseOSError(err)
-
-  proc select*(s: var Selector, timeout: int): seq[ReadyInfo] =
-    result = @[]
-    let evNum = epoll_wait(s.epollFD, addr s.events[0], 64.cint, timeout.cint)
-    if evNum < 0:
-      let err = osLastError()
-      if err.cint == EINTR:
-        return @[]
-      raiseOSError(err)
-    if evNum == 0: return @[]
-    for i in 0 ..< evNum:
-      let fd = s.events[i].data.fd.SocketHandle
-
-      var evSet: set[Event] = {}
-      if (s.events[i].events and EPOLLERR) != 0 or (s.events[i].events and EPOLLHUP) != 0: evSet = evSet + {EvError}
-      if (s.events[i].events and EPOLLIN) != 0: evSet = evSet + {EvRead}
-      if (s.events[i].events and EPOLLOUT) != 0: evSet = evSet + {EvWrite}
-      let selectorKey = s.fds[fd]
-      assert selectorKey.fd != 0.SocketHandle
-      result.add((selectorKey, evSet))
-
-      #echo("Epoll: ", result[i].key.fd, " ", result[i].events, " ", result[i].key.events)
-
-  proc newSelector*(): Selector =
-    result.epollFD = epoll_create(64)
-    if result.epollFD < 0:
-      raiseOSError(osLastError())
-    when MultiThreaded:
-      result.fds = initSharedTable[SocketHandle, SelectorKey]()
-    else:
-      result.fds = initTable[SocketHandle, SelectorKey]()
->>>>>>> 416aa921
+
 
     type
       SharedArray[T] = UncheckedArray[T]
@@ -341,93 +234,12 @@
 
     proc deallocSharedArray[T](sa: ptr SharedArray[T]) =
       deallocShared(cast[pointer](sa))
+
   type
-<<<<<<< HEAD
     Event* {.pure.} = enum
       Read, Write, Timer, Signal, Process, Vnode, User, Error, Oneshot,
       Finished, VnodeWrite, VnodeDelete, VnodeExtend, VnodeAttrib, VnodeLink,
       VnodeRename, VnodeRevoke
-=======
-    Selector* = object
-      kqFD: cint
-      events: array[64, KEvent]
-      when MultiThreaded:
-        fds: SharedTable[SocketHandle, SelectorKey]
-      else:
-        fds: Table[SocketHandle, SelectorKey]
-
-  template modifyKQueue(kqFD: cint, fd: SocketHandle, event: Event,
-                        op: cushort) =
-    var kev = KEvent(ident:  fd.cuint,
-                     filter: if event == EvRead: EVFILT_READ else: EVFILT_WRITE,
-                     flags:  op)
-    if kevent(kqFD, addr kev, 1, nil, 0, nil) == -1:
-      raiseOSError(osLastError())
-
-  proc register*(s: var Selector, fd: SocketHandle, events: set[Event],
-                 data: SelectorData) =
-    for event in events:
-      modifyKQueue(s.kqFD, fd, event, EV_ADD)
-    s.fds[fd] = SelectorKey(fd: fd, events: events, data: data)
-
-  proc update*(s: var Selector, fd: SocketHandle, events: set[Event]) =
-    let previousEvents = s.fds[fd].events
-    if previousEvents != events:
-      for event in events-previousEvents:
-        modifyKQueue(s.kqFD, fd, event, EV_ADD)
-      for event in previousEvents-events:
-        modifyKQueue(s.kqFD, fd, event, EV_DELETE)
-      s.fds[fd].events = events
-
-  proc unregister*(s: var Selector, fd: SocketHandle) =
-    for event in s.fds[fd].events:
-      modifyKQueue(s.kqFD, fd, event, EV_DELETE)
-    s.fds.del(fd)
-
-  proc close*(s: var Selector) =
-    when MultiThreaded: deinitSharedTable(s.fds)
-    if s.kqFD.close() != 0: raiseOSError(osLastError())
-
-  proc select*(s: var Selector, timeout: int): seq[ReadyInfo] =
-    result = @[]
-    var tv =
-      if timeout >= 1000: Timespec(tv_sec: (timeout div 1000).Time, tv_nsec: 0)
-      else: Timespec(tv_sec: 0.Time, tv_nsec: timeout * 1000000)
-    let evNum = kevent(s.kqFD, nil, 0, addr s.events[0], 64.cint, addr tv)
-    if evNum < 0:
-      let err = osLastError()
-      if err.cint == EINTR:
-        return @[]
-      raiseOSError(err)
-    if evNum == 0: return @[]
-    for i in 0 ..< evNum:
-      let fd = s.events[i].ident.SocketHandle
-
-      var evSet: set[Event] = {}
-      if  (s.events[i].flags and EV_EOF) != 0: evSet = evSet + {EvError}
-      if   s.events[i].filter == EVFILT_READ:  evSet = evSet + {EvRead}
-      elif s.events[i].filter == EVFILT_WRITE: evSet = evSet + {EvWrite}
-      let selectorKey = s.fds[fd]
-      assert selectorKey.fd != 0.SocketHandle
-      result.add((selectorKey, evSet))
-
-  proc newSelector*(): Selector =
-    result.kqFD = kqueue()
-    if result.kqFD < 0:
-      raiseOSError(osLastError())
-    when MultiThreaded:
-      result.fds = initSharedTable[SocketHandle, SelectorKey]()
-    else:
-      result.fds = initTable[SocketHandle, SelectorKey]()
-
-  proc contains*(s: Selector, fd: SocketHandle): bool =
-    ## Determines whether selector contains a file descriptor.
-    s.fds.hasKey(fd) # and s.fds[fd].events != {}
-
-  proc `[]`*(s: Selector, fd: SocketHandle): SelectorKey =
-    ## Retrieves the selector key for ``fd``.
-    return s.fds[fd]
->>>>>>> 416aa921
 
   type
     IOSelectorsException* = object of Exception
@@ -452,7 +264,7 @@
       msg.add("Internal Error\n")
     var err = newException(IOSelectorsException, msg)
     raise err
-  
+
   proc setNonBlocking(fd: cint) {.inline.} =
     setBlocking(fd.SocketHandle, false)
 
