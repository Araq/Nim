#
#
#            Nim's Runtime Library
#        (c) Copyright 2012 Andreas Rumpf
#
#    See the file "copying.txt", included in this
#    distribution, for details about the copyright.
#

## This module implements efficient computations of hash values for diverse
## Nim types. All the procs are based on these two building blocks:
## - `!& proc <#!&,Hash,int>`_ used to start or mix a hash value, and
## - `!$ proc <#!$,Hash>`_ used to finish the hash value.
##
## If you want to implement hash procs for your custom types,
## you will end up writing the following kind of skeleton of code:

runnableExamples:
  type
    Something = object
      foo: int
      bar: string

  iterator items(x: Something): int =
    yield hash(x.foo)
    yield hash(x.bar)

  proc hash(x: Something): Hash =
    ## Computes a Hash from `x`.
    var h: Hash = 0
    # Iterate over parts of `x`.
    for xAtom in x:
      # Mix the atom with the partial hash.
      h = h !& xAtom
    # Finish the hash.
    result = !$h

## If your custom types contain fields for which there already is a `hash` proc,
## you can simply hash together the hash values of the individual fields:

runnableExamples:
  type
    Something = object
      foo: int
      bar: string

  proc hash(x: Something): Hash =
    ## Computes a Hash from `x`.
    var h: Hash = 0
    h = h !& hash(x.foo)
    h = h !& hash(x.bar)
    result = !$h

## **Note:** If the type has a `==` operator, the following must hold:
## If two values compare equal, their hashes must also be equal.
##
<<<<<<< HEAD
## .. code-block:: Nim
##  proc hash(x: Something): Hash =
##    ## Computes a Hash from `x`.
##    var h: Hash = 0
##    # Iterate over parts of `x`.
##    for xAtom in x:
##      # Mix the atom with the partial hash.
##      h = h !& xAtom
##    # Finish the hash.
##    result = !$h
##
## If your custom types contain fields for which there already is a hash proc,
## like for example objects made up of ``strings``, you can simply hash
## together the hash value of the individual fields:
##
## .. code-block:: Nim
##  proc hash(x: Something): Hash =
##    ## Computes a Hash from `x`.
##    var h: Hash = 0
##    h = h !& hash(x.foo)
##    h = h !& hash(x.bar)
##    result = !$h
##
## You can hash an object by all of its fields with the `fields` iterator:
## 
## .. code-block:: Nim
##  proc hash(x: object): Hash =
##    var h: Hash = 0
##    for val in x.fields:
##      h = h !& hash(val)
##    result = !$h
##
## **See also:**
## * `md5 module <md5.html>`_ for MD5 checksum algorithm
## * `base64 module <base64.html>`_ for a base64 encoder and decoder
## * `std/sha1 module <sha1.html>`_ for a sha1 encoder and decoder
=======
## See also
## ========
## * `md5 module <md5.html>`_ for the MD5 checksum algorithm
## * `base64 module <base64.html>`_ for a Base64 encoder and decoder
## * `std/sha1 module <sha1.html>`_ for a SHA-1 encoder and decoder
>>>>>>> aa3af9e0
## * `tables module <tables.html>`_ for hash tables

import std/private/since

type
  Hash* = int ## A hash value. Hash tables using these values should
              ## always have a size of a power of two so they can use the `and`
              ## operator instead of `mod` for truncation of the hash value.

proc `!&`*(h: Hash, val: int): Hash {.inline.} =
  ## Mixes a hash value `h` with `val` to produce a new hash value.
  ##
  ## This is only needed if you need to implement a `hash` proc for a new datatype.
  let h = cast[uint](h)
  let val = cast[uint](val)
  var res = h + val
  res = res + res shl 10
  res = res xor (res shr 6)
  result = cast[Hash](res)

proc `!$`*(h: Hash): Hash {.inline.} =
  ## Finishes the computation of the hash value.
  ##
  ## This is only needed if you need to implement a `hash` proc for a new datatype.
  let h = cast[uint](h) # Hash is practically unsigned.
  var res = h + h shl 3
  res = res xor (res shr 11)
  res = res + res shl 15
  result = cast[Hash](res)

proc hiXorLoFallback64(a, b: uint64): uint64 {.inline.} =
  let # Fall back in 64-bit arithmetic
    aH = a shr 32
    aL = a and 0xFFFFFFFF'u64
    bH = b shr 32
    bL = b and 0xFFFFFFFF'u64
    rHH = aH * bH
    rHL = aH * bL
    rLH = aL * bH
    rLL = aL * bL
    t = rLL + (rHL shl 32)
  var c = if t < rLL: 1'u64 else: 0'u64
  let lo = t + (rLH shl 32)
  c += (if lo < t: 1'u64 else: 0'u64)
  let hi = rHH + (rHL shr 32) + (rLH shr 32) + c
  return hi xor lo

proc hiXorLo(a, b: uint64): uint64 {.inline.} =
  # XOR of the high & low 8 bytes of the full 16 byte product.
  when nimvm:
    result = hiXorLoFallback64(a, b) # `result =` is necessary here.
  else:
    when Hash.sizeof < 8:
      result = hiXorLoFallback64(a, b)
    elif defined(gcc) or defined(llvm_gcc) or defined(clang):
      {.emit: """__uint128_t r = `a`; r *= `b`; `result` = (r >> 64) ^ r;""".}
    elif defined(windows) and not defined(tcc):
      proc umul128(a, b: uint64, c: ptr uint64): uint64 {.importc: "_umul128", header: "intrin.h".}
      var b = b
      let c = umul128(a, b, addr b)
      result = c xor b
    else:
      result = hiXorLoFallback64(a, b)

when defined(js):
  import std/jsbigints
  import std/private/jsutils

  proc hiXorLoJs(a, b: JsBigInt): JsBigInt =
    let
      prod = a * b
      mask = big"0xffffffffffffffff" # (big"1" shl big"64") - big"1"
    result = (prod shr big"64") xor (prod and mask)

  template hashWangYiJS(x: JsBigInt): Hash =
    let
      P0 = big"0xa0761d6478bd642f"
      P1 = big"0xe7037ed1a0b428db"
      P58 = big"0xeb44accab455d16d" # big"0xeb44accab455d165" xor big"8"
      res = hiXorLoJs(hiXorLoJs(P0, x xor P1), P58)
    cast[Hash](toNumber(wrapToInt(res, 32)))

  template toBits(num: float): JsBigInt =
    let
      x = newArrayBuffer(8)
      y = newFloat64Array(x)
    if hasBigUint64Array():
      let z = newBigUint64Array(x)
      y[0] = num
      z[0]
    else:
      let z = newUint32Array(x)
      y[0] = num
      big(z[0]) + big(z[1]) shl big(32)

proc hashWangYi1*(x: int64|uint64|Hash): Hash {.inline.} =
  ## Wang Yi's hash_v1 for 64-bit ints (see https://github.com/rurban/smhasher for
  ## more details). This passed all scrambling tests in Spring 2019 and is simple.
  ##
  ## **Note:** It's ok to define `proc(x: int16): Hash = hashWangYi1(Hash(x))`.
  const P0  = 0xa0761d6478bd642f'u64
  const P1  = 0xe7037ed1a0b428db'u64
  const P58 = 0xeb44accab455d165'u64 xor 8'u64
  template h(x): untyped = hiXorLo(hiXorLo(P0, uint64(x) xor P1), P58)
  when nimvm:
    when defined(js): # Nim int64<->JS Number & VM match => JS gets 32-bit hash
      result = cast[Hash](h(x)) and cast[Hash](0xFFFFFFFF)
    else:
      result = cast[Hash](h(x))
  else:
    when defined(js):
      if hasJsBigInt():
        result = hashWangYiJS(big(x))
      else:
        result = cast[Hash](x) and cast[Hash](0xFFFFFFFF)
    else:
      result = cast[Hash](h(x))

proc hashData*(data: pointer, size: int): Hash =
  ## Hashes an array of bytes of size `size`.
  var h: Hash = 0
  when defined(js):
    var p: cstring
    asm """`p` = `Data`;"""
  else:
    var p = cast[cstring](data)
  var i = 0
  var s = size
  while s > 0:
    h = h !& ord(p[i])
    inc(i)
    dec(s)
  result = !$h

when defined(js):
  var objectID = 0

proc hash*(x: pointer): Hash {.inline.} =
  ## Efficient hashing of pointers.
  when defined(js):
    asm """
      if (typeof `x` == "object") {
        if ("_NimID" in `x`)
          `result` = `x`["_NimID"];
        else {
          `result` = ++`objectID`;
          `x`["_NimID"] = `result`;
        }
      }
    """
  else:
    result = cast[Hash](cast[uint](x) shr 3) # skip the alignment

proc hash*[T: proc](x: T): Hash {.inline.} =
  ## Efficient hashing of proc vars. Closures are supported too.
  when T is "closure":
    result = hash(rawProc(x)) !& hash(rawEnv(x))
  else:
    result = hash(pointer(x))

proc hashIdentity*[T: Ordinal|enum](x: T): Hash {.inline, since: (1, 3).} =
  ## The identity hash, i.e. `hashIdentity(x) = x`.
  cast[Hash](ord(x))

when defined(nimIntHash1):
  proc hash*[T: Ordinal|enum](x: T): Hash {.inline.} =
    ## Efficient hashing of integers.
    cast[Hash](ord(x))
else:
  proc hash*[T: Ordinal|enum](x: T): Hash {.inline.} =
    ## Efficient hashing of integers.
    hashWangYi1(uint64(ord(x)))

proc hash*(x: float): Hash {.inline.} =
  ## Efficient hashing of floats.
  let y = x + 0.0 # for denormalization
  when nimvm:
    # workaround a JS VM bug: bug #16547
    result = hashWangYi1(cast[int64](float64(y)))
  else:
    when not defined(js):
      result = hashWangYi1(cast[Hash](y))
    else:
      result = hashWangYiJS(toBits(y))

# Forward declarations before methods that hash containers. This allows
# containers to contain other containers
proc hash*[A](x: openArray[A]): Hash
proc hash*[A](x: set[A]): Hash


when defined(js):
  proc imul(a, b: uint32): uint32 =
    # https://developer.mozilla.org/en-US/docs/Web/JavaScript/Reference/Global_Objects/Math/imul
    let mask = 0xffff'u32
    var
      aHi = (a shr 16) and mask
      aLo = a and mask
      bHi = (b shr 16) and mask
      bLo = b and mask
    result = (aLo * bLo) + (aHi * bLo + aLo * bHi) shl 16
else:
  template imul(a, b: uint32): untyped = a * b

proc rotl32(x: uint32, r: int): uint32 {.inline.} =
  (x shl r) or (x shr (32 - r))

proc murmurHash(x: openArray[byte]): Hash =
  # https://github.com/PeterScott/murmur3/blob/master/murmur3.c
  const
    c1 = 0xcc9e2d51'u32
    c2 = 0x1b873593'u32
    n1 = 0xe6546b64'u32
    m1 = 0x85ebca6b'u32
    m2 = 0xc2b2ae35'u32
  let
    size = len(x)
    stepSize = 4 # 32-bit
    n = size div stepSize
  var
    h1: uint32
    i = 0

  # body
  while i < n * stepSize:
    var k1: uint32
    when defined(js) or defined(sparc) or defined(sparc64):
      var j = stepSize
      while j > 0:
        dec j
        k1 = (k1 shl 8) or (ord(x[i+j])).uint32
    else:
      k1 = cast[ptr uint32](unsafeAddr x[i])[]
    inc i, stepSize

    k1 = imul(k1, c1)
    k1 = rotl32(k1, 15)
    k1 = imul(k1, c2)

    h1 = h1 xor k1
    h1 = rotl32(h1, 13)
    h1 = h1*5 + n1

  # tail
  var k1: uint32
  var rem = size mod stepSize
  while rem > 0:
    dec rem
    k1 = (k1 shl 8) or (ord(x[i+rem])).uint32
  k1 = imul(k1, c1)
  k1 = rotl32(k1, 15)
  k1 = imul(k1, c2)
  h1 = h1 xor k1

  # finalization
  h1 = h1 xor size.uint32
  h1 = h1 xor (h1 shr 16)
  h1 = imul(h1, m1)
  h1 = h1 xor (h1 shr 13)
  h1 = imul(h1, m2)
  h1 = h1 xor (h1 shr 16)
  return cast[Hash](h1)

proc hashVmImpl(x: cstring, sPos, ePos: int): Hash =
  doAssert false, "implementation override in compiler/vmops.nim"

proc hashVmImpl(x: string, sPos, ePos: int): Hash =
  doAssert false, "implementation override in compiler/vmops.nim"

proc hashVmImplChar(x: openArray[char], sPos, ePos: int): Hash =
  doAssert false, "implementation override in compiler/vmops.nim"

proc hashVmImplByte(x: openArray[byte], sPos, ePos: int): Hash =
  doAssert false, "implementation override in compiler/vmops.nim"

proc hash*(x: string): Hash =
  ## Efficient hashing of strings.
  ##
  ## **See also:**
  ## * `hashIgnoreStyle <#hashIgnoreStyle,string>`_
  ## * `hashIgnoreCase <#hashIgnoreCase,string>`_
  runnableExamples:
    doAssert hash("abracadabra") != hash("AbracadabrA")

  when not defined(nimToOpenArrayCString):
    result = 0
    for c in x:
      result = result !& ord(c)
    result = !$result
  else:
    when nimvm:
      result = hashVmImpl(x, 0, high(x))
    else:
      result = murmurHash(toOpenArrayByte(x, 0, high(x)))

proc hash*(x: cstring): Hash =
  ## Efficient hashing of null-terminated strings.
  runnableExamples:
    doAssert hash(cstring"abracadabra") == hash("abracadabra")
    doAssert hash(cstring"AbracadabrA") == hash("AbracadabrA")
    doAssert hash(cstring"abracadabra") != hash(cstring"AbracadabrA")

  when not defined(nimToOpenArrayCString):
    result = 0
    var i = 0
    while x[i] != '\0':
      result = result !& ord(x[i])
      inc i
    result = !$result
  else:
    when nimvm:
      hashVmImpl(x, 0, high(x))
    else:
      when not defined(js) and defined(nimToOpenArrayCString):
        murmurHash(toOpenArrayByte(x, 0, x.high))
      else:
        let xx = $x
        murmurHash(toOpenArrayByte(xx, 0, high(xx)))

proc hash*(sBuf: string, sPos, ePos: int): Hash =
  ## Efficient hashing of a string buffer, from starting
  ## position `sPos` to ending position `ePos` (included).
  ##
  ## `hash(myStr, 0, myStr.high)` is equivalent to `hash(myStr)`.
  runnableExamples:
    var a = "abracadabra"
    doAssert hash(a, 0, 3) == hash(a, 7, 10)

  when not defined(nimToOpenArrayCString):
    result = 0
    for i in sPos..ePos:
      result = result !& ord(sBuf[i])
    result = !$result
  else:
    murmurHash(toOpenArrayByte(sBuf, sPos, ePos))

proc hashIgnoreStyle*(x: string): Hash =
  ## Efficient hashing of strings; style is ignored.
  ##
  ## **Note:** This uses a different hashing algorithm than `hash(string)`.
  ##
  ## **See also:**
  ## * `hashIgnoreCase <#hashIgnoreCase,string>`_
  runnableExamples:
    doAssert hashIgnoreStyle("aBr_aCa_dAB_ra") == hashIgnoreStyle("abracadabra")
    doAssert hashIgnoreStyle("abcdefghi") != hash("abcdefghi")

  var h: Hash = 0
  var i = 0
  let xLen = x.len
  while i < xLen:
    var c = x[i]
    if c == '_':
      inc(i)
    else:
      if c in {'A'..'Z'}:
        c = chr(ord(c) + (ord('a') - ord('A'))) # toLower()
      h = h !& ord(c)
      inc(i)
  result = !$h

proc hashIgnoreStyle*(sBuf: string, sPos, ePos: int): Hash =
  ## Efficient hashing of a string buffer, from starting
  ## position `sPos` to ending position `ePos` (included); style is ignored.
  ##
  ## **Note:** This uses a different hashing algorithm than `hash(string)`.
  ##
  ## `hashIgnoreStyle(myBuf, 0, myBuf.high)` is equivalent
  ## to `hashIgnoreStyle(myBuf)`.
  runnableExamples:
    var a = "ABracada_b_r_a"
    doAssert hashIgnoreStyle(a, 0, 3) == hashIgnoreStyle(a, 7, a.high)

  var h: Hash = 0
  var i = sPos
  while i <= ePos:
    var c = sBuf[i]
    if c == '_':
      inc(i)
    else:
      if c in {'A'..'Z'}:
        c = chr(ord(c) + (ord('a') - ord('A'))) # toLower()
      h = h !& ord(c)
      inc(i)
  result = !$h

proc hashIgnoreCase*(x: string): Hash =
  ## Efficient hashing of strings; case is ignored.
  ##
  ## **Note:** This uses a different hashing algorithm than `hash(string)`.
  ##
  ## **See also:**
  ## * `hashIgnoreStyle <#hashIgnoreStyle,string>`_
  runnableExamples:
    doAssert hashIgnoreCase("ABRAcaDABRA") == hashIgnoreCase("abRACAdabra")
    doAssert hashIgnoreCase("abcdefghi") != hash("abcdefghi")

  var h: Hash = 0
  for i in 0..x.len-1:
    var c = x[i]
    if c in {'A'..'Z'}:
      c = chr(ord(c) + (ord('a') - ord('A'))) # toLower()
    h = h !& ord(c)
  result = !$h

proc hashIgnoreCase*(sBuf: string, sPos, ePos: int): Hash =
  ## Efficient hashing of a string buffer, from starting
  ## position `sPos` to ending position `ePos` (included); case is ignored.
  ##
  ## **Note:** This uses a different hashing algorithm than `hash(string)`.
  ##
  ## `hashIgnoreCase(myBuf, 0, myBuf.high)` is equivalent
  ## to `hashIgnoreCase(myBuf)`.
  runnableExamples:
    var a = "ABracadabRA"
    doAssert hashIgnoreCase(a, 0, 3) == hashIgnoreCase(a, 7, 10)

  var h: Hash = 0
  for i in sPos..ePos:
    var c = sBuf[i]
    if c in {'A'..'Z'}:
      c = chr(ord(c) + (ord('a') - ord('A'))) # toLower()
    h = h !& ord(c)
  result = !$h


proc hash*[T: tuple](x: T): Hash =
  ## Efficient hashing of tuples.
  ## There must be a `hash` proc defined for each of the field types.
  for f in fields(x):
    result = result !& hash(f)
  result = !$result


proc hash*[A](x: openArray[A]): Hash =
  ## Efficient hashing of arrays and sequences.
  ## There must be a `hash` proc defined for the element type `A`.
  when A is byte:
    result = murmurHash(x)
  elif A is char:
    when nimvm:
      result = hashVmImplChar(x, 0, x.high)
    else:
      result = murmurHash(toOpenArrayByte(x, 0, x.high))
  else:
    for a in x:
      result = result !& hash(a)
    result = !$result

proc hash*[A](aBuf: openArray[A], sPos, ePos: int): Hash =
  ## Efficient hashing of portions of arrays and sequences, from starting
  ## position `sPos` to ending position `ePos` (included).
  ## There must be a `hash` proc defined for the element type `A`.
  ##
  ## `hash(myBuf, 0, myBuf.high)` is equivalent to `hash(myBuf)`.
  runnableExamples:
    let a = [1, 2, 5, 1, 2, 6]
    doAssert hash(a, 0, 1) == hash(a, 3, 4)

  when A is byte:
    when nimvm:
      result = hashVmImplByte(aBuf, sPos, ePos)
    else:
      result = murmurHash(toOpenArray(aBuf, sPos, ePos))
  elif A is char:
    when nimvm:
      result = hashVmImplChar(aBuf, sPos, ePos)
    else:
      result = murmurHash(toOpenArrayByte(aBuf, sPos, ePos))
  else:
    for i in sPos .. ePos:
      result = result !& hash(aBuf[i])
    result = !$result

proc hash*[A](x: set[A]): Hash =
  ## Efficient hashing of sets.
  ## There must be a `hash` proc defined for the element type `A`.
  for it in items(x):
    result = result !& hash(it)
  result = !$result<|MERGE_RESOLUTION|>--- conflicted
+++ resolved
@@ -54,50 +54,27 @@
 ## **Note:** If the type has a `==` operator, the following must hold:
 ## If two values compare equal, their hashes must also be equal.
 ##
-<<<<<<< HEAD
-## .. code-block:: Nim
-##  proc hash(x: Something): Hash =
-##    ## Computes a Hash from `x`.
-##    var h: Hash = 0
-##    # Iterate over parts of `x`.
-##    for xAtom in x:
-##      # Mix the atom with the partial hash.
-##      h = h !& xAtom
-##    # Finish the hash.
-##    result = !$h
-##
-## If your custom types contain fields for which there already is a hash proc,
-## like for example objects made up of ``strings``, you can simply hash
-## together the hash value of the individual fields:
-##
-## .. code-block:: Nim
-##  proc hash(x: Something): Hash =
-##    ## Computes a Hash from `x`.
-##    var h: Hash = 0
-##    h = h !& hash(x.foo)
-##    h = h !& hash(x.bar)
-##    result = !$h
-##
 ## You can hash an object by all of its fields with the `fields` iterator:
-## 
-## .. code-block:: Nim
-##  proc hash(x: object): Hash =
-##    var h: Hash = 0
-##    for val in x.fields:
-##      h = h !& hash(val)
-##    result = !$h
-##
-## **See also:**
-## * `md5 module <md5.html>`_ for MD5 checksum algorithm
-## * `base64 module <base64.html>`_ for a base64 encoder and decoder
-## * `std/sha1 module <sha1.html>`_ for a sha1 encoder and decoder
-=======
+runnableExamples:
+  proc hash(x: object): Hash =
+    var h: Hash = 0
+    for val in x.fields:
+      h = h !& hash(val)
+    result = !$h
+
+  type
+    Obj = object
+      x: int
+      y: string
+
+  var x = Obj(x: 520, y: "Nim")
+  discard hash(x)
+
 ## See also
 ## ========
 ## * `md5 module <md5.html>`_ for the MD5 checksum algorithm
 ## * `base64 module <base64.html>`_ for a Base64 encoder and decoder
 ## * `std/sha1 module <sha1.html>`_ for a SHA-1 encoder and decoder
->>>>>>> aa3af9e0
 ## * `tables module <tables.html>`_ for hash tables
 
 import std/private/since
