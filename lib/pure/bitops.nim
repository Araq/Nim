--- conflicted
+++ resolved
@@ -734,51 +734,6 @@
     else:
       result = firstSetBit(x) - 1
 
-<<<<<<< HEAD
-
-func rotateLeftBits*(value: uint8;
-           amount: range[0..8]): uint8 {.inline.} =
-  ## Left-rotate the bits in an 8-bit value.
-  runnableExamples:
-    doAssert rotateLeftBits(0b0000_0001'u8, 1) == 0b0000_0010'u8
-    doAssert rotateLeftBits(0b0000_0001'u8, 2) == 0b0000_0100'u8
-    doAssert rotateLeftBits(0b0100_0001'u8, 1) == 0b1000_0010'u8
-    doAssert rotateLeftBits(0b0100_0001'u8, 2) == 0b0000_0101'u8
-
-  # using this form instead of the one below should handle any value
-  # out of range as well as negative values.
-  # result = (value shl amount) or (value shr (8 - amount))
-  # taken from: https://en.wikipedia.org/wiki/Circular_shift#Implementing_circular_shifts
-  let amount = amount and 7
-  result = (value shl amount) or (value shr ( (-amount) and 7))
-
-func rotateLeftBits*(value: uint16;
-           amount: range[0..16]): uint16 {.inline.} =
-  ## Left-rotate the bits in a 16-bit value.
-  ##
-  ## **See also:**
-  ## * `rotateLeftBits proc <#rotateLeftBits,uint8,range[]>`_
-  let amount = amount and 15
-  result = (value shl amount) or (value shr ( (-amount) and 15))
-
-func rotateLeftBits*(value: uint32;
-           amount: range[0..32]): uint32 {.inline.} =
-  ## Left-rotate the bits in a 32-bit value.
-  ##
-  ## **See also:**
-  ## * `rotateLeftBits proc <#rotateLeftBits,uint8,range[]>`_
-  let amount = amount and 31
-  result = (value shl amount) or (value shr ( (-amount) and 31))
-
-func rotateLeftBits*(value: uint64;
-           amount: range[0..64]): uint64 {.inline.} =
-  ## Left-rotate the bits in a 64-bit value.
-  ##
-  ## **See also:**
-  ## * `rotateLeftBits proc <#rotateLeftBits,uint8,range[]>`_
-  let amount = amount and 63
-  result = (value shl amount) or (value shr ( (-amount) and 63))
-=======
 when useBuiltinsRotate:
   when defined(gcc):
     # GCC was tested until version 4.8.1 and intrinsics were present. Not tested
@@ -818,7 +773,7 @@
     when defined(amd64):
       func builtin_rotl64(value: culonglong, shift: culonglong): culonglong
                          {.importc: "__builtin_rotateleft64", nodecl.}
-    
+
     func builtin_rotr8(value: cuchar, shift: cuchar): cuchar
                       {.importc: "__builtin_rotateright8", nodecl.}
     func builtin_rotr16(value: cushort, shift: cushort): cushort
@@ -912,7 +867,7 @@
   ## Left-rotate bits in a 8-bits value.
   runnableExamples:
     doAssert rotateLeftBits(0b0110_1001'u8, 4) == 0b1001_0110'u8
-  
+
   when nimvm:
     rotl(value, shift.int32)
   else:
@@ -940,7 +895,7 @@
   runnableExamples:
     doAssert rotateLeftBits(0b0000111111110000_1111000000001111'u32, 16) ==
       0b1111000000001111_0000111111110000'u32
-  
+
   when nimvm:
     rotl(value, shift.int32)
   else:
@@ -954,7 +909,6 @@
   runnableExamples:
     doAssert rotateLeftBits(0b00000000111111111111111100000000_11111111000000000000000011111111'u64, 32) ==
       0b11111111000000000000000011111111_00000000111111111111111100000000'u64
->>>>>>> 4576cf20
 
   when nimvm:
     rotl(value, shift.int32)
@@ -964,14 +918,8 @@
     else:
       rotl(value, shift.int32)
 
-<<<<<<< HEAD
-func rotateRightBits*(value: uint8;
-            amount: range[0..8]): uint8 {.inline.} =
-  ## Right-rotate the bits in an 8-bit value.
-=======
 func rotateRightBits*(value: uint8, shift: range[0..8]): uint8 {.inline.} =
   ## Right-rotate bits in a 8-bits value.
->>>>>>> 4576cf20
   runnableExamples:
     doAssert rotateRightBits(0b0110_1001'u8, 4) == 0b1001_0110'u8
 
@@ -983,34 +931,6 @@
     else:
       rotr(value, shift.int32)
 
-<<<<<<< HEAD
-func rotateRightBits*(value: uint16;
-            amount: range[0..16]): uint16 {.inline.} =
-  ## Right-rotate the bits in a 16-bit value.
-  ##
-  ## **See also:**
-  ## * `rotateRightBits proc <#rotateRightBits,uint8,range[]>`_
-  let amount = amount and 15
-  result = (value shr amount) or (value shl ( (-amount) and 15))
-
-func rotateRightBits*(value: uint32;
-            amount: range[0..32]): uint32 {.inline.} =
-  ## Right-rotate the bits in a 32-bit value.
-  ##
-  ## **See also:**
-  ## * `rotateRightBits proc <#rotateRightBits,uint8,range[]>`_
-  let amount = amount and 31
-  result = (value shr amount) or (value shl ( (-amount) and 31))
-
-func rotateRightBits*(value: uint64;
-            amount: range[0..64]): uint64 {.inline.} =
-  ## Right-rotate the bits in a 64-bit value.
-  ##
-  ## **See also:**
-  ## * `rotateRightBits proc <#rotateRightBits,uint8,range[]>`_
-  let amount = amount and 63
-  result = (value shr amount) or (value shl ( (-amount) and 63))
-=======
 func rotateRightBits*(value: uint16, shift: range[0..16]): uint16 {.inline.} =
   ## Right-rotate bits in a 16-bits value.
   runnableExamples:
@@ -1052,7 +972,6 @@
       builtin_rotr64(value.culonglong, shiftTypeTo(value, shift)).uint64
     else:
       rotr(value, shift.int32)
->>>>>>> 4576cf20
 
 func repeatBits[T: SomeUnsignedInt](x: SomeUnsignedInt; retType: type[T]): T  =
   result = x
