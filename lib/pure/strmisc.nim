--- conflicted
+++ resolved
@@ -94,11 +94,7 @@
   ## The following assumptions and requirements must be met:
   ## - String must not be empty.
   ## - String must be stripped of trailing and leading whitespaces.
-<<<<<<< HEAD
-  ## - `sep` must not be `'-'` nor `' '`.
-=======
   ## - `sep` must not be `'-'`.
->>>>>>> af6821a9
   ## - `decimalDot` must not be `'-'` nor `' '`.
   ## - `sep` and `decimalDot` must be different.
   ## - No separator before a digit.
@@ -127,11 +123,7 @@
     doAssert parseFloatThousandSep("10,000,000.000") == 10000000.0
     doAssert parseFloatThousandSep("10.000,0", '.', ',') == 10000.0
     doAssert parseFloatThousandSep("1'000'000,000", '\'', ',') == 1000000.0
-<<<<<<< HEAD
-  assert sep notin {'-', ' '} and decimalDot notin {'-', ' '} and sep != decimalDot
-=======
   assert sep != '-' and decimalDot notin {'-', ' '} and sep != decimalDot
->>>>>>> af6821a9
   if str.len > 1: # Allow "0" thats valid, is 0.0
     var s = newStringOfCap(str.len)
     var idx, successive: int
