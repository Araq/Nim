--- conflicted
+++ resolved
@@ -342,34 +342,4 @@
 
 func is5xx*(code: HttpCode): bool {.inline.} =
   ## Determines whether ``code`` is a 5xx HTTP status code.
-  code.int in {500 .. 599}
-
-<<<<<<< HEAD
-when isMainModule:
-  var test = newHttpHeaders()
-  test["Connection"] = @["Upgrade", "Close"]
-  doAssert test["Connection", 0] == "Upgrade"
-  doAssert test["Connection", 1] == "Close"
-  test.add("Connection", "Test")
-  doAssert test["Connection", 2] == "Test"
-  doAssert "upgrade" in test["Connection"]
-
-  # Bug #5344.
-  doAssert parseHeader("foobar: ") == ("foobar", @[""])
-  let (key, value) = parseHeader("foobar: ")
-  test = newHttpHeaders()
-  test[key] = value
-  doAssert test["foobar"] == ""
-
-  doAssert parseHeader("foobar:") == ("foobar", @[""])
-
-  block: # test title case
-    var testTitleCase = newHttpHeaders(titleCase=true)
-    testTitleCase.add("content-length", "1")
-    doAssert testTitleCase.hasKey("Content-Length")
-    for key, val in testTitleCase:
-        doAssert key == "Content-Length"
-=======
-func `$`*(httpMethod: HttpMethod): string =
-  return (system.`$`(httpMethod))[4 .. ^1].toUpperAscii()
->>>>>>> 1d786c0a
+  code.int in {500 .. 599}