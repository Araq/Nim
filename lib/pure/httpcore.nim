#
#
#            Nim's Runtime Library
#        (c) Copyright 2016 Dominik Picheta
#
#    See the file "copying.txt", included in this
#    distribution, for details about the copyright.
#

## Contains functionality shared between the ``httpclient`` and
## ``asynchttpserver`` modules.
##
## Unstable API.

import tables, strutils, parseutils

type
  HttpHeaders* = ref object
    table*: TableRef[string, seq[string]]
    isTitleCase: bool

  HttpHeaderValues* = distinct seq[string]

  # The range starts at '0' so that we don't have to explicitly initialise
  # it. See: http://irclogs.nim-lang.org/19-09-2016.html#19:48:27 for context.
  HttpCode* = distinct range[0 .. 599]

  HttpVersion* = enum
    HttpVer11,
    HttpVer10

<<<<<<< HEAD
  HttpMethod* = enum         ## the requested HttpMethod
    HttpHead = "HEAD"        ## Asks for the response identical to the one that
                             ## would correspond to a GET request, but without
                             ## the response body.
    HttpGet = "GET"          ## Retrieves the specified resource.
    HttpPost = "POST"        ## Submits data to be processed to the identified
                             ## resource. The data is included in the body of
                             ## the request.
    HttpPut = "PUT",         ## Uploads a representation of the specified
                             ## resource.
    HttpDelete = "DELETE"    ## Deletes the specified resource.
    HttpTrace = "TRACE"      ## Echoes back the received request, so that a
                             ## client
                             ## can see what intermediate servers are adding or
                             ## changing in the request.
    HttpOptions = "OPTIONS"  ## Returns the HTTP methods that the server
                             ## supports for specified address.
    HttpConnect = "CONNECT"  ## Converts the request connection to a transparent
                             ## TCP/IP tunnel, usually used for proxies.
    HttpPatch = "PATCH"      ## Applies partial modifications to a resource.
=======
  HttpMethod* = enum ## the requested HttpMethod
    HttpHead,        ## Asks for the response identical to the one that would
                     ## correspond to a GET request, but without the response
                     ## body.
    HttpGet,         ## Retrieves the specified resource.
    HttpPost,        ## Submits data to be processed to the identified
                     ## resource. The data is included in the body of the
                     ## request.
    HttpPut,         ## Uploads a representation of the specified resource.
    HttpDelete,      ## Deletes the specified resource.
    HttpTrace,       ## Echoes back the received request, so that a client
                     ## can see what intermediate servers are adding or
                     ## changing in the request.
    HttpOptions,     ## Returns the HTTP methods that the server supports
                     ## for specified address.
    HttpConnect,     ## Converts the request connection to a transparent
                     ## TCP/IP tunnel, usually used for proxies.
    HttpPatch        ## Applies partial modifications to a resource.
>>>>>>> b831033d


const
  Http100* = HttpCode(100)
  Http101* = HttpCode(101)
  Http200* = HttpCode(200)
  Http201* = HttpCode(201)
  Http202* = HttpCode(202)
  Http203* = HttpCode(203)
  Http204* = HttpCode(204)
  Http205* = HttpCode(205)
  Http206* = HttpCode(206)
  Http300* = HttpCode(300)
  Http301* = HttpCode(301)
  Http302* = HttpCode(302)
  Http303* = HttpCode(303)
  Http304* = HttpCode(304)
  Http305* = HttpCode(305)
  Http307* = HttpCode(307)
  Http308* = HttpCode(308)
  Http400* = HttpCode(400)
  Http401* = HttpCode(401)
  Http403* = HttpCode(403)
  Http404* = HttpCode(404)
  Http405* = HttpCode(405)
  Http406* = HttpCode(406)
  Http407* = HttpCode(407)
  Http408* = HttpCode(408)
  Http409* = HttpCode(409)
  Http410* = HttpCode(410)
  Http411* = HttpCode(411)
  Http412* = HttpCode(412)
  Http413* = HttpCode(413)
  Http414* = HttpCode(414)
  Http415* = HttpCode(415)
  Http416* = HttpCode(416)
  Http417* = HttpCode(417)
  Http418* = HttpCode(418)
  Http421* = HttpCode(421)
  Http422* = HttpCode(422)
  Http426* = HttpCode(426)
  Http428* = HttpCode(428)
  Http429* = HttpCode(429)
  Http431* = HttpCode(431)
  Http451* = HttpCode(451)
  Http500* = HttpCode(500)
  Http501* = HttpCode(501)
  Http502* = HttpCode(502)
  Http503* = HttpCode(503)
  Http504* = HttpCode(504)
  Http505* = HttpCode(505)

const httpNewLine* = "\c\L"
const headerLimit* = 10_000

func toTitleCase(s: string): string =
  result = newString(len(s))
  var upper = true
  for i in 0..len(s) - 1:
    result[i] = if upper: toUpperAscii(s[i]) else: toLowerAscii(s[i])
    upper = s[i] == '-'

func toCaseInsensitive(headers: HttpHeaders, s: string): string {.inline.} =
  return if headers.isTitleCase: toTitleCase(s) else: toLowerAscii(s)

func newHttpHeaders*(titleCase=false): HttpHeaders =
  ## Returns a new ``HttpHeaders`` object. if ``titleCase`` is set to true,
  ## headers are passed to the server in title case (e.g. "Content-Length")
  new result
  result.table = newTable[string, seq[string]]()
  result.isTitleCase = titleCase

func newHttpHeaders*(keyValuePairs:
    openArray[tuple[key: string, val: string]], titleCase=false): HttpHeaders =
  ## Returns a new ``HttpHeaders`` object from an array. if ``titleCase`` is set to true,
  ## headers are passed to the server in title case (e.g. "Content-Length")
  new result
  result.table = newTable[string, seq[string]]()
  result.isTitleCase = titleCase

  for pair in keyValuePairs:
    let key = result.toCaseInsensitive(pair.key)
    {.cast(noSideEffect).}:
      if key in result.table:
        result.table[key].add(pair.val)
      else:
        result.table[key] = @[pair.val]


func `$`*(headers: HttpHeaders): string {.inline.} =
  $headers.table

proc clear*(headers: HttpHeaders) {.inline.} =
  headers.table.clear()

func `[]`*(headers: HttpHeaders, key: string): HttpHeaderValues =
  ## Returns the values associated with the given ``key``. If the returned
  ## values are passed to a procedure expecting a ``string``, the first
  ## value is automatically picked. If there are
  ## no values associated with the key, an exception is raised.
  ##
  ## To access multiple values of a key, use the overloaded ``[]`` below or
  ## to get all of them access the ``table`` field directly.
  {.cast(noSideEffect).}:
    return headers.table[headers.toCaseInsensitive(key)].HttpHeaderValues

converter toString*(values: HttpHeaderValues): string =
  return seq[string](values)[0]

func `[]`*(headers: HttpHeaders, key: string, i: int): string =
  ## Returns the ``i``'th value associated with the given key. If there are
  ## no values associated with the key or the ``i``'th value doesn't exist,
  ## an exception is raised.
  {.cast(noSideEffect).}:
    return headers.table[headers.toCaseInsensitive(key)][i]

proc `[]=`*(headers: HttpHeaders, key, value: string) =
  ## Sets the header entries associated with ``key`` to the specified value.
  ## Replaces any existing values.
  headers.table[headers.toCaseInsensitive(key)] = @[value]

proc `[]=`*(headers: HttpHeaders, key: string, value: seq[string]) =
  ## Sets the header entries associated with ``key`` to the specified list of
  ## values. Replaces any existing values. If ``value`` is empty,
  ## deletes the header entries associated with ``key``.
  if value.len > 0:
    headers.table[headers.toCaseInsensitive(key)] = value
  else:
    headers.table.del(headers.toCaseInsensitive(key))

proc add*(headers: HttpHeaders, key, value: string) =
  ## Adds the specified value to the specified key. Appends to any existing
  ## values associated with the key.
  if not headers.table.hasKey(headers.toCaseInsensitive(key)):
    headers.table[headers.toCaseInsensitive(key)] = @[value]
  else:
    headers.table[headers.toCaseInsensitive(key)].add(value)

proc del*(headers: HttpHeaders, key: string) =
  ## Deletes the header entries associated with ``key``
  headers.table.del(headers.toCaseInsensitive(key))

iterator pairs*(headers: HttpHeaders): tuple[key, value: string] =
  ## Yields each key, value pair.
  for k, v in headers.table:
    for value in v:
      yield (k, value)

func contains*(values: HttpHeaderValues, value: string): bool =
  ## Determines if ``value`` is one of the values inside ``values``. Comparison
  ## is performed without case sensitivity.
  for val in seq[string](values):
    if val.toLowerAscii == value.toLowerAscii: return true

func hasKey*(headers: HttpHeaders, key: string): bool =
  return headers.table.hasKey(headers.toCaseInsensitive(key))

func getOrDefault*(headers: HttpHeaders, key: string,
    default = @[""].HttpHeaderValues): HttpHeaderValues =
  ## Returns the values associated with the given ``key``. If there are no
  ## values associated with the key, then ``default`` is returned.
  if headers.hasKey(key):
    return headers[key]
  else:
    return default

func len*(headers: HttpHeaders): int {.inline.} = headers.table.len

func parseList(line: string, list: var seq[string], start: int): int =
  var i = 0
  var current = ""
  while start+i < line.len and line[start + i] notin {'\c', '\l'}:
    i += line.skipWhitespace(start + i)
    i += line.parseUntil(current, {'\c', '\l', ','}, start + i)
    list.add(current)
    if start+i < line.len and line[start + i] == ',':
      i.inc # Skip ,
    current.setLen(0)

func parseHeader*(line: string): tuple[key: string, value: seq[string]] =
  ## Parses a single raw header HTTP line into key value pairs.
  ##
  ## Used by ``asynchttpserver`` and ``httpclient`` internally and should not
  ## be used by you.
  result.value = @[]
  var i = 0
  i = line.parseUntil(result.key, ':')
  inc(i) # skip :
  if i < len(line):
    if cmpIgnoreCase(result.key, "cookie") == 0:
      i += line.skipWhitespace(i)
      result.value.add line.substr(i)
    else:
      i += parseList(line, result.value, i)
  elif result.key.len > 0:
    result.value = @[""]
  else:
    result.value = @[]

func `==`*(protocol: tuple[orig: string, major, minor: int],
           ver: HttpVersion): bool =
  let major =
    case ver
    of HttpVer11, HttpVer10: 1
  let minor =
    case ver
    of HttpVer11: 1
    of HttpVer10: 0
  result = protocol.major == major and protocol.minor == minor

func contains*(methods: set[HttpMethod], x: string): bool =
  return parseEnum[HttpMethod](x) in methods

func `$`*(code: HttpCode): string =
  ## Converts the specified ``HttpCode`` into a HTTP status.
  ##
  ## For example:
  ##
  ##   .. code-block:: nim
  ##       doAssert($Http404 == "404 Not Found")
  case code.int
  of 100: "100 Continue"
  of 101: "101 Switching Protocols"
  of 200: "200 OK"
  of 201: "201 Created"
  of 202: "202 Accepted"
  of 203: "203 Non-Authoritative Information"
  of 204: "204 No Content"
  of 205: "205 Reset Content"
  of 206: "206 Partial Content"
  of 300: "300 Multiple Choices"
  of 301: "301 Moved Permanently"
  of 302: "302 Found"
  of 303: "303 See Other"
  of 304: "304 Not Modified"
  of 305: "305 Use Proxy"
  of 307: "307 Temporary Redirect"
  of 308: "308 Permanent Redirect"
  of 400: "400 Bad Request"
  of 401: "401 Unauthorized"
  of 403: "403 Forbidden"
  of 404: "404 Not Found"
  of 405: "405 Method Not Allowed"
  of 406: "406 Not Acceptable"
  of 407: "407 Proxy Authentication Required"
  of 408: "408 Request Timeout"
  of 409: "409 Conflict"
  of 410: "410 Gone"
  of 411: "411 Length Required"
  of 412: "412 Precondition Failed"
  of 413: "413 Request Entity Too Large"
  of 414: "414 Request-URI Too Long"
  of 415: "415 Unsupported Media Type"
  of 416: "416 Requested Range Not Satisfiable"
  of 417: "417 Expectation Failed"
  of 418: "418 I'm a teapot"
  of 421: "421 Misdirected Request"
  of 422: "422 Unprocessable Entity"
  of 426: "426 Upgrade Required"
  of 428: "428 Precondition Required"
  of 429: "429 Too Many Requests"
  of 431: "431 Request Header Fields Too Large"
  of 451: "451 Unavailable For Legal Reasons"
  of 500: "500 Internal Server Error"
  of 501: "501 Not Implemented"
  of 502: "502 Bad Gateway"
  of 503: "503 Service Unavailable"
  of 504: "504 Gateway Timeout"
  of 505: "505 HTTP Version Not Supported"
  else: $(int(code))

func `==`*(a, b: HttpCode): bool {.borrow.}

proc `==`*(rawCode: string, code: HttpCode): bool
          {.deprecated: "Deprecated since v1.2; use rawCode == $code instead".} =
  ## Compare the string form of the status code with a HttpCode
  ##
  ## **Note**: According to HTTP/1.1 specification, the reason phrase is
  ##           optional and should be ignored by the client, making this
  ##           proc only suitable for comparing the ``HttpCode`` against the
  ##           string form of itself.
  return cmpIgnoreCase(rawCode, $code) == 0

func is2xx*(code: HttpCode): bool {.inline.} =
  ## Determines whether ``code`` is a 2xx HTTP status code.
  code.int in {200 .. 299}

func is3xx*(code: HttpCode): bool {.inline.} =
  ## Determines whether ``code`` is a 3xx HTTP status code.
  code.int in {300 .. 399}

func is4xx*(code: HttpCode): bool {.inline.} =
  ## Determines whether ``code`` is a 4xx HTTP status code.
  code.int in {400 .. 499}

func is5xx*(code: HttpCode): bool {.inline.} =
  ## Determines whether ``code`` is a 5xx HTTP status code.
  code.int in {500 .. 599}

<<<<<<< HEAD
=======
func `$`*(httpMethod: HttpMethod): string =
  return (system.`$`(httpMethod))[4 .. ^1].toUpperAscii()

>>>>>>> b831033d
when isMainModule:
  var test = newHttpHeaders()
  test["Connection"] = @["Upgrade", "Close"]
  doAssert test["Connection", 0] == "Upgrade"
  doAssert test["Connection", 1] == "Close"
  test.add("Connection", "Test")
  doAssert test["Connection", 2] == "Test"
  doAssert "upgrade" in test["Connection"]

  # Bug #5344.
  doAssert parseHeader("foobar: ") == ("foobar", @[""])
  let (key, value) = parseHeader("foobar: ")
  test = newHttpHeaders()
  test[key] = value
  doAssert test["foobar"] == ""

  doAssert parseHeader("foobar:") == ("foobar", @[""])

  block: # test title case
    var testTitleCase = newHttpHeaders(titleCase=true)
    testTitleCase.add("content-length", "1")
    doAssert testTitleCase.hasKey("Content-Length")
    for key, val in testTitleCase:
        doAssert key == "Content-Length"<|MERGE_RESOLUTION|>--- conflicted
+++ resolved
@@ -29,7 +29,6 @@
     HttpVer11,
     HttpVer10
 
-<<<<<<< HEAD
   HttpMethod* = enum         ## the requested HttpMethod
     HttpHead = "HEAD"        ## Asks for the response identical to the one that
                              ## would correspond to a GET request, but without
@@ -38,7 +37,7 @@
     HttpPost = "POST"        ## Submits data to be processed to the identified
                              ## resource. The data is included in the body of
                              ## the request.
-    HttpPut = "PUT",         ## Uploads a representation of the specified
+    HttpPut = "PUT"          ## Uploads a representation of the specified
                              ## resource.
     HttpDelete = "DELETE"    ## Deletes the specified resource.
     HttpTrace = "TRACE"      ## Echoes back the received request, so that a
@@ -50,26 +49,6 @@
     HttpConnect = "CONNECT"  ## Converts the request connection to a transparent
                              ## TCP/IP tunnel, usually used for proxies.
     HttpPatch = "PATCH"      ## Applies partial modifications to a resource.
-=======
-  HttpMethod* = enum ## the requested HttpMethod
-    HttpHead,        ## Asks for the response identical to the one that would
-                     ## correspond to a GET request, but without the response
-                     ## body.
-    HttpGet,         ## Retrieves the specified resource.
-    HttpPost,        ## Submits data to be processed to the identified
-                     ## resource. The data is included in the body of the
-                     ## request.
-    HttpPut,         ## Uploads a representation of the specified resource.
-    HttpDelete,      ## Deletes the specified resource.
-    HttpTrace,       ## Echoes back the received request, so that a client
-                     ## can see what intermediate servers are adding or
-                     ## changing in the request.
-    HttpOptions,     ## Returns the HTTP methods that the server supports
-                     ## for specified address.
-    HttpConnect,     ## Converts the request connection to a transparent
-                     ## TCP/IP tunnel, usually used for proxies.
-    HttpPatch        ## Applies partial modifications to a resource.
->>>>>>> b831033d
 
 
 const
@@ -157,7 +136,6 @@
         result.table[key].add(pair.val)
       else:
         result.table[key] = @[pair.val]
-
 
 func `$`*(headers: HttpHeaders): string {.inline.} =
   $headers.table
@@ -369,12 +347,6 @@
   ## Determines whether ``code`` is a 5xx HTTP status code.
   code.int in {500 .. 599}
 
-<<<<<<< HEAD
-=======
-func `$`*(httpMethod: HttpMethod): string =
-  return (system.`$`(httpMethod))[4 .. ^1].toUpperAscii()
-
->>>>>>> b831033d
 when isMainModule:
   var test = newHttpHeaders()
   test["Connection"] = @["Upgrade", "Close"]
