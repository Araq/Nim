--- conflicted
+++ resolved
@@ -378,26 +378,4 @@
 
 func is5xx*(code: HttpCode): bool {.inline.} =
   ## Determines whether ``code`` is a 5xx HTTP status code.
-<<<<<<< HEAD
-  code.int in {500 .. 599}
-=======
-  code.int in {500 .. 599}
-
-func `$`*(httpMethod: HttpMethod): string {.inline.} =
-  runnableExamples:
-    doAssert $HttpHead == "HEAD"
-    doAssert $HttpPatch == "PATCH"
-    doAssert $HttpGet == "GET"
-    doAssert $HttpPost == "POST"
-
-  result = case httpMethod
-    of HttpHead: "HEAD"
-    of HttpGet: "GET"
-    of HttpPost: "POST"
-    of HttpPut: "PUT"
-    of HttpDelete: "DELETE"
-    of HttpTrace: "TRACE"
-    of HttpOptions: "OPTIONS"
-    of HttpConnect: "CONNECT"
-    of HttpPatch: "PATCH"
->>>>>>> 65df5762
+  code.int in {500 .. 599}