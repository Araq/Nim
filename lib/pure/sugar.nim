--- conflicted
+++ resolved
@@ -371,8 +371,6 @@
       for i, d in data.pairs: {i: d}
 
     assert z == {0: "bird", 1: "word"}.toTable
-<<<<<<< HEAD
-
   result = collectImpl(init, body)
 
 macro collect*(body: untyped): untyped {.since: (1, 5).} =
@@ -396,24 +394,4 @@
       for i, d in data.pairs: {i: d}
 
     assert m == {0: "bird", 1: "word"}.toTable
-
-  result = collectImpl(nil, body)
-=======
-  # analyse the body, find the deepest expression 'it' and replace it via
-  # 'result.add it'
-  let res = genSym(nskVar, "collectResult")
-  expectKind init, {nnkCall, nnkIdent, nnkSym}
-  let bracketExpr = newTree(nnkBracketExpr,
-    if init.kind == nnkCall: init[0] else: init)
-  let (resBody, keyType, valueType) = transLastStmt(body, res, bracketExpr)
-  if bracketExpr.len == 3:
-    bracketExpr[1][1] = keyType
-    bracketExpr[2][1] = valueType
-  else:
-    bracketExpr[1][1] = valueType
-  let call = newTree(nnkCall, bracketExpr)
-  if init.kind == nnkCall:
-    for i in 1 ..< init.len:
-      call.add init[i]
-  result = newTree(nnkStmtListExpr, newVarStmt(res, call), resBody, res)
->>>>>>> b809562c
+  result = collectImpl(nil, body)