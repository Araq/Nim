--- conflicted
+++ resolved
@@ -792,11 +792,7 @@
 template setCursorPos*(x, y: int) = setCursorPos(stdout, x, y)
 template setCursorXPos*(x: int)   = setCursorXPos(stdout, x)
 when defined(windows):
-<<<<<<< HEAD
-  template setCursorYPos(x: int)  = setCursorYPos(stdout, x)
-=======
   template setCursorYPos*(x: int)  = setCursorYPos(stdout, x)
->>>>>>> 855956bf
 template cursorUp*(count=1)       = cursorUp(stdout, count)
 template cursorDown*(count=1)     = cursorDown(stdout, count)
 template cursorForward*(count=1)  = cursorForward(stdout, count)
