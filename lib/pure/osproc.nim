#
#
#            Nim's Runtime Library
#        (c) Copyright 2015 Andreas Rumpf
#
#    See the file "copying.txt", included in this
#    distribution, for details about the copyright.
#

## This module implements an advanced facility for executing OS processes
## and process communication.

include "system/inclrtl"

import
  strutils, os, strtabs, streams, cpuinfo

from ospaths import quoteShell, quoteShellWindows, quoteShellPosix
export quoteShell, quoteShellWindows, quoteShellPosix

when defined(windows):
  import winlean
else:
  import posix

when defined(linux):
  import linux

type
  ProcessOption* = enum ## options that can be passed `startProcess`
    poEchoCmd,           ## echo the command before execution
    poUsePath,           ## Asks system to search for executable using PATH environment
                         ## variable.
                         ## On Windows, this is the default.
    poEvalCommand,       ## Pass `command` directly to the shell, without quoting.
                         ## Use it only if `command` comes from trusted source.
    poStdErrToStdOut,    ## merge stdout and stderr to the stdout stream
    poParentStreams,     ## use the parent's streams
    poInteractive,       ## optimize the buffer handling for responsiveness for
                         ## UI applications. Currently this only affects
                         ## Windows: Named pipes are used so that you can peek
                         ## at the process' output streams.
    poDemon              ## Windows: The program creates no Window.
                         ## Unix: Start the program as a demon. This is still
                         ## work in progress!

  ProcessObj = object of RootObj
    when defined(windows):
      fProcessHandle: Handle
      fThreadHandle: Handle
      inHandle, outHandle, errHandle: FileHandle
      id: Handle
    else:
      inHandle, outHandle, errHandle: FileHandle
      inStream, outStream, errStream: Stream
      id: Pid
    exitStatus: cint
    exitFlag: bool
    options: set[ProcessOption]

  Process* = ref ProcessObj ## represents an operating system process


{.deprecated: [TProcess: ProcessObj, PProcess: Process,
  TProcessOption: ProcessOption].}

const poUseShell* {.deprecated.} = poUsePath
  ## Deprecated alias for poUsePath.

proc execProcess*(command: string,
                  args: openArray[string] = [],
                  env: StringTableRef = nil,
                  options: set[ProcessOption] = {poStdErrToStdOut,
                                                  poUsePath,
                                                  poEvalCommand}): TaintedString {.
                                                  rtl, extern: "nosp$1",
                                                  tags: [ExecIOEffect, ReadIOEffect,
                                                  RootEffect].}
  ## A convenience procedure that executes ``command`` with ``startProcess``
  ## and returns its output as a string.
  ## WARNING: this function uses poEvalCommand by default for backward compatibility.
  ## Make sure to pass options explicitly.
  ##
  ## .. code-block:: Nim
  ##
  ##  let outp = execProcess("nim c -r mytestfile.nim")
  ##  # Note: outp may have an interleave of text from the nim compile
  ##  # and any output from mytestfile when it runs

proc execCmd*(command: string): int {.rtl, extern: "nosp$1", tags: [ExecIOEffect,
  ReadIOEffect, RootEffect].}
  ## Executes ``command`` and returns its error code. Standard input, output,
  ## error streams are inherited from the calling process. This operation
  ## is also often called `system`:idx:.
  ##
  ## .. code-block:: Nim
  ##
  ##  let errC = execCmd("nim c -r mytestfile.nim")

proc startProcess*(command: string,
                   workingDir: string = "",
                   args: openArray[string] = [],
                   env: StringTableRef = nil,
                   options: set[ProcessOption] = {poStdErrToStdOut}):
              Process {.rtl, extern: "nosp$1", tags: [ExecIOEffect, ReadEnvEffect,
              RootEffect].}
  ## Starts a process. `Command` is the executable file, `workingDir` is the
  ## process's working directory. If ``workingDir == ""`` the current directory
  ## is used. `args` are the command line arguments that are passed to the
  ## process. On many operating systems, the first command line argument is the
  ## name of the executable. `args` should not contain this argument!
  ## `env` is the environment that will be passed to the process.
  ## If ``env == nil`` the environment is inherited of
  ## the parent process. `options` are additional flags that may be passed
  ## to `startProcess`. See the documentation of ``ProcessOption`` for the
  ## meaning of these flags. You need to `close` the process when done.
  ##
  ## Note that you can't pass any `args` if you use the option
  ## ``poEvalCommand``, which invokes the system shell to run the specified
  ## `command`. In this situation you have to concatenate manually the contents
  ## of `args` to `command` carefully escaping/quoting any special characters,
  ## since it will be passed *as is* to the system shell. Each system/shell may
  ## feature different escaping rules, so try to avoid this kind of shell
  ## invocation if possible as it leads to non portable software.
  ##
  ## Return value: The newly created process object. Nil is never returned,
  ## but ``EOS`` is raised in case of an error.

proc startCmd*(command: string, options: set[ProcessOption] = {
               poStdErrToStdOut, poUsePath}): Process {.
               tags: [ExecIOEffect, ReadEnvEffect, RootEffect], deprecated.} =
  ## Deprecated - use `startProcess` directly.
  result = startProcess(command=command, options=options + {poEvalCommand})

proc close*(p: Process) {.rtl, extern: "nosp$1", tags: [].}
  ## When the process has finished executing, cleanup related handles.
  ##
  ## **Warning:** If the process has not finished executing, this will forcibly
  ## terminate the process. Doing so may result in zombie processes and
  ## `pty leaks <http://stackoverflow.com/questions/27021641/how-to-fix-request-failed-on-channel-0>`_.

proc suspend*(p: Process) {.rtl, extern: "nosp$1", tags: [].}
  ## Suspends the process `p`.

proc resume*(p: Process) {.rtl, extern: "nosp$1", tags: [].}
  ## Resumes the process `p`.

proc terminate*(p: Process) {.rtl, extern: "nosp$1", tags: [].}
  ## Stop the process `p`. On Posix OSes the procedure sends ``SIGTERM``
  ## to the process. On Windows the Win32 API function ``TerminateProcess()``
  ## is called to stop the process.

proc kill*(p: Process) {.rtl, extern: "nosp$1", tags: [].}
  ## Kill the process `p`. On Posix OSes the procedure sends ``SIGKILL`` to
  ## the process. On Windows ``kill()`` is simply an alias for ``terminate()``.

proc running*(p: Process): bool {.rtl, extern: "nosp$1", tags: [].}
  ## Returns true iff the process `p` is still running. Returns immediately.

proc processID*(p: Process): int {.rtl, extern: "nosp$1".} =
  ## returns `p`'s process ID.
  return p.id

proc waitForExit*(p: Process, timeout: int = -1): int {.rtl,
  extern: "nosp$1", tags: [].}
  ## waits for the process to finish and returns `p`'s error code.
  ##
  ## **Warning**: Be careful when using waitForExit for processes created without
  ## poParentStreams because they may fill output buffers, causing deadlock.
  ##
  ## On posix, if the process has exited because of a signal, 128 + signal
  ## number will be returned.

proc peekExitCode*(p: Process): int {.rtl, extern: "nosp$1", tags: [].}
  ## return -1 if the process is still running. Otherwise the process' exit code
  ##
  ## On posix, if the process has exited because of a signal, 128 + signal
  ## number will be returned.

proc inputStream*(p: Process): Stream {.rtl, extern: "nosp$1", tags: [].}
  ## returns ``p``'s input stream for writing to.
  ##
  ## **Warning**: The returned `Stream` should not be closed manually as it
  ## is closed when closing the Process ``p``.

proc outputStream*(p: Process): Stream {.rtl, extern: "nosp$1", tags: [].}
  ## returns ``p``'s output stream for reading from.
  ##
  ## **Warning**: The returned `Stream` should not be closed manually as it
  ## is closed when closing the Process ``p``.

proc errorStream*(p: Process): Stream {.rtl, extern: "nosp$1", tags: [].}
  ## returns ``p``'s error stream for reading from.
  ##
  ## **Warning**: The returned `Stream` should not be closed manually as it
  ## is closed when closing the Process ``p``.

proc inputHandle*(p: Process): FileHandle {.rtl, extern: "nosp$1",
  tags: [].} =
  ## returns ``p``'s input file handle for writing to.
  ##
  ## **Warning**: The returned `FileHandle` should not be closed manually as
  ## it is closed when closing the Process ``p``.
  result = p.inHandle

proc outputHandle*(p: Process): FileHandle {.rtl, extern: "nosp$1",
  tags: [].} =
  ## returns ``p``'s output file handle for reading from.
  ##
  ## **Warning**: The returned `FileHandle` should not be closed manually as
  ## it is closed when closing the Process ``p``.
  result = p.outHandle

proc errorHandle*(p: Process): FileHandle {.rtl, extern: "nosp$1",
  tags: [].} =
  ## returns ``p``'s error file handle for reading from.
  ##
  ## **Warning**: The returned `FileHandle` should not be closed manually as
  ## it is closed when closing the Process ``p``.
  result = p.errHandle

proc countProcessors*(): int {.rtl, extern: "nosp$1".} =
  ## returns the numer of the processors/cores the machine has.
  ## Returns 0 if it cannot be detected.
  result = cpuinfo.countProcessors()

proc execProcesses*(cmds: openArray[string],
                    options = {poStdErrToStdOut, poParentStreams},
                    n = countProcessors(),
                    beforeRunEvent: proc(idx: int) = nil,
                    afterRunEvent: proc(idx: int, p: Process) = nil): int
                    {.rtl, extern: "nosp$1",
                    tags: [ExecIOEffect, TimeEffect, ReadEnvEffect, RootEffect]} =
  ## executes the commands `cmds` in parallel. Creates `n` processes
  ## that execute in parallel. The highest return value of all processes
  ## is returned. Runs `beforeRunEvent` before running each command.

  assert n > 0
  if n > 1:
    var i = 0
    var q = newSeq[Process](n)

    when defined(windows):
      var w: WOHandleArray
      var m = min(min(n, MAXIMUM_WAIT_OBJECTS), cmds.len)
      var wcount = m
    else:
      var m = min(n, cmds.len)

    while i < m:
      if beforeRunEvent != nil:
        beforeRunEvent(i)
      q[i] = startProcess(cmds[i], options = options + {poEvalCommand})
      when defined(windows):
        w[i] = q[i].fProcessHandle
      inc(i)

    var ecount = len(cmds)
    while ecount > 0:
      var rexit = -1
      when defined(windows):
        # waiting for all children, get result if any child exits
        var ret = waitForMultipleObjects(int32(wcount), addr(w), 0'i32,
                                         INFINITE)
        if ret == WAIT_TIMEOUT:
          # must not be happen
          discard
        elif ret == WAIT_FAILED:
          raiseOSError(osLastError())
        else:
          var status: int32
          for r in 0..m-1:
            if not isNil(q[r]) and q[r].fProcessHandle == w[ret]:
              discard getExitCodeProcess(q[r].fProcessHandle, status)
              q[r].exitFlag = true
              q[r].exitStatus = status
              rexit = r
              break
      else:
        var status: cint = 1
        # waiting for all children, get result if any child exits
        let res = waitpid(-1, status, 0)
        if res > 0:
          for r in 0..m-1:
            if not isNil(q[r]) and q[r].id == res:
              if WIFEXITED(status) or WIFSIGNALED(status):
                q[r].exitFlag = true
                q[r].exitStatus = status
                rexit = r
                break
        else:
          let err = osLastError()
          if err == OSErrorCode(ECHILD):
            # some child exits, we need to check our childs exit codes
            for r in 0..m-1:
              if (not isNil(q[r])) and (not running(q[r])):
                q[r].exitFlag = true
                q[r].exitStatus = status
                rexit = r
                break
          elif err == OSErrorCode(EINTR):
            # signal interrupted our syscall, lets repeat it
            continue
          else:
            # all other errors are exceptions
            raiseOSError(err)

      if rexit >= 0:
        result = max(result, q[rexit].peekExitCode())
        if afterRunEvent != nil: afterRunEvent(rexit, q[rexit])
        close(q[rexit])
        if i < len(cmds):
          if beforeRunEvent != nil: beforeRunEvent(i)
          q[rexit] = startProcess(cmds[i],
                                  options = options + {poEvalCommand})
          when defined(windows):
            w[rexit] = q[rexit].fProcessHandle
          inc(i)
        else:
          when defined(windows):
            for k in 0..wcount - 1:
              if w[k] == q[rexit].fProcessHandle:
                w[k] = w[wcount - 1]
                w[wcount - 1] = 0
                dec(wcount)
                break
          q[rexit] = nil
        dec(ecount)
  else:
    for i in 0..high(cmds):
      if beforeRunEvent != nil:
        beforeRunEvent(i)
      var p = startProcess(cmds[i], options=options + {poEvalCommand})
      result = max(waitForExit(p), result)
      if afterRunEvent != nil: afterRunEvent(i, p)
      close(p)

proc select*(readfds: var seq[Process], timeout = 500): int
  {.benign, deprecated.}
  ## `select` with a sensible Nim interface. `timeout` is in milliseconds.
  ## Specify -1 for no timeout. Returns the number of processes that are
  ## ready to read from. The processes that are ready to be read from are
  ## removed from `readfds`.
  ##
  ## **Warning**: This function may give unexpected or completely wrong
  ## results on Windows.
  ##
  ## **Deprecated since version 0.17.0**: This procedure isn't cross-platform
  ## and so should not be used in newly written code.

when not defined(useNimRtl):
  proc execProcess(command: string,
                   args: openArray[string] = [],
                   env: StringTableRef = nil,
                   options: set[ProcessOption] = {poStdErrToStdOut,
                                                   poUsePath,
                                                   poEvalCommand}): TaintedString =
    var p = startProcess(command, args=args, env=env, options=options)
    var outp = outputStream(p)
    result = TaintedString""
    var line = newStringOfCap(120).TaintedString
    while true:
      # FIXME: converts CR-LF to LF.
      if outp.readLine(line):
        result.string.add(line.string)
        result.string.add("\n")
      elif not running(p): break
    close(p)

template streamAccess(p) =
  assert poParentStreams notin p.options, "API usage error: stream access not allowed when you use poParentStreams"

when defined(Windows) and not defined(useNimRtl):
  # We need to implement a handle stream for Windows:
  type
    PFileHandleStream = ref FileHandleStream
    FileHandleStream = object of StreamObj
      handle: Handle
      atTheEnd: bool
  {.deprecated: [TFileHandleStream: FileHandleStream].}

  proc hsClose(s: Stream) = discard # nothing to do here
  proc hsAtEnd(s: Stream): bool = return PFileHandleStream(s).atTheEnd

  proc hsReadData(s: Stream, buffer: pointer, bufLen: int): int =
    var s = PFileHandleStream(s)
    if s.atTheEnd: return 0
    var br: int32
    var a = winlean.readFile(s.handle, buffer, bufLen.cint, addr br, nil)
    # TRUE and zero bytes returned (EOF).
    # TRUE and n (>0) bytes returned (good data).
    # FALSE and bytes returned undefined (system error).
    if a == 0 and br != 0: raiseOSError(osLastError())
    s.atTheEnd = br == 0 #< bufLen
    result = br

  proc hsWriteData(s: Stream, buffer: pointer, bufLen: int) =
    var s = PFileHandleStream(s)
    var bytesWritten: int32
    var a = winlean.writeFile(s.handle, buffer, bufLen.cint,
                              addr bytesWritten, nil)
    if a == 0: raiseOSError(osLastError())

  proc newFileHandleStream(handle: Handle): PFileHandleStream =
    new(result)
    result.handle = handle
    result.closeImpl = hsClose
    result.atEndImpl = hsAtEnd
    result.readDataImpl = hsReadData
    result.writeDataImpl = hsWriteData

  proc buildCommandLine(a: string, args: openArray[string]): string =
    result = quoteShell(a)
    for i in 0..high(args):
      result.add(' ')
      result.add(quoteShell(args[i]))

  proc buildEnv(env: StringTableRef): tuple[str: cstring, len: int] =
    var L = 0
    for key, val in pairs(env): inc(L, key.len + val.len + 2)
    var str = cast[cstring](alloc0(L+2))
    L = 0
    for key, val in pairs(env):
      var x = key & "=" & val
      copyMem(addr(str[L]), cstring(x), x.len+1) # copy \0
      inc(L, x.len+1)
    (str, L)

  #proc open_osfhandle(osh: Handle, mode: int): int {.
  #  importc: "_open_osfhandle", header: "<fcntl.h>".}

  #var
  #  O_WRONLY {.importc: "_O_WRONLY", header: "<fcntl.h>".}: int
  #  O_RDONLY {.importc: "_O_RDONLY", header: "<fcntl.h>".}: int
  proc myDup(h: Handle; inherit: WinBool=1): Handle =
    let thisProc = getCurrentProcess()
    if duplicateHandle(thisProc, h,
                       thisProc, addr result,0,inherit,
                       DUPLICATE_SAME_ACCESS) == 0:
      raiseOSError(osLastError())

  proc createAllPipeHandles(si: var STARTUPINFO;
                            stdin, stdout, stderr: var Handle;
                            hash: int) =
    var sa: SECURITY_ATTRIBUTES
    sa.nLength = sizeof(SECURITY_ATTRIBUTES).cint
    sa.lpSecurityDescriptor = nil
    sa.bInheritHandle = 1
    let pipeOutName = newWideCString(r"\\.\pipe\stdout" & $hash)
    let pipeInName = newWideCString(r"\\.\pipe\stdin" & $hash)
    let pipeOut = createNamedPipe(pipeOutName,
      dwOpenMode=PIPE_ACCESS_INBOUND or FILE_FLAG_WRITE_THROUGH,
      dwPipeMode=PIPE_NOWAIT,
      nMaxInstances=1,
      nOutBufferSize=1024, nInBufferSize=1024,
      nDefaultTimeOut=0,addr sa)
    if pipeOut == INVALID_HANDLE_VALUE:
      raiseOSError(osLastError())
    let pipeIn = createNamedPipe(pipeInName,
      dwOpenMode=PIPE_ACCESS_OUTBOUND or FILE_FLAG_WRITE_THROUGH,
      dwPipeMode=PIPE_NOWAIT,
      nMaxInstances=1,
      nOutBufferSize=1024, nInBufferSize=1024,
      nDefaultTimeOut=0,addr sa)
    if pipeIn == INVALID_HANDLE_VALUE:
      raiseOSError(osLastError())

    si.hStdOutput = createFileW(pipeOutName,
        FILE_WRITE_DATA or SYNCHRONIZE, 0, addr sa,
        OPEN_EXISTING, # very important flag!
        FILE_ATTRIBUTE_NORMAL,
        0 # no template file for OPEN_EXISTING
      )
    if si.hStdOutput == INVALID_HANDLE_VALUE:
      raiseOSError(osLastError())
    si.hStdError = myDup(si.hStdOutput)
    si.hStdInput = createFileW(pipeInName,
        FILE_READ_DATA or SYNCHRONIZE, 0, addr sa,
        OPEN_EXISTING, # very important flag!
        FILE_ATTRIBUTE_NORMAL,
        0 # no template file for OPEN_EXISTING
      )
    if si.hStdOutput == INVALID_HANDLE_VALUE:
      raiseOSError(osLastError())

    stdin = myDup(pipeIn, 0)
    stdout = myDup(pipeOut, 0)
    discard closeHandle(pipeIn)
    discard closeHandle(pipeOut)
    stderr = stdout

  proc createPipeHandles(rdHandle, wrHandle: var Handle) =
    var sa: SECURITY_ATTRIBUTES
    sa.nLength = sizeof(SECURITY_ATTRIBUTES).cint
    sa.lpSecurityDescriptor = nil
    sa.bInheritHandle = 1
    if createPipe(rdHandle, wrHandle, sa, 1024) == 0'i32:
      raiseOSError(osLastError())

  proc fileClose(h: Handle) {.inline.} =
    if h > 4: discard closeHandle(h)

  proc startProcess(command: string,
                 workingDir: string = "",
                 args: openArray[string] = [],
                 env: StringTableRef = nil,
                 options: set[ProcessOption] = {poStdErrToStdOut}): Process =
    var
      si: STARTUPINFO
      procInfo: PROCESS_INFORMATION
      success: int
      hi, ho, he: Handle
    new(result)
    result.options = options
    result.exitFlag = true
    si.cb = sizeof(si).cint
    if poParentStreams notin options:
      si.dwFlags = STARTF_USESTDHANDLES # STARTF_USESHOWWINDOW or
      if poInteractive notin options:
        createPipeHandles(si.hStdInput, hi)
        createPipeHandles(ho, si.hStdOutput)
        if poStdErrToStdOut in options:
          si.hStdError = si.hStdOutput
          he = ho
        else:
          createPipeHandles(he, si.hStdError)
      else:
        createAllPipeHandles(si, hi, ho, he, cast[int](result))
      result.inHandle = FileHandle(hi)
      result.outHandle = FileHandle(ho)
      result.errHandle = FileHandle(he)
    else:
      si.hStdError = getStdHandle(STD_ERROR_HANDLE)
      si.hStdInput = getStdHandle(STD_INPUT_HANDLE)
      si.hStdOutput = getStdHandle(STD_OUTPUT_HANDLE)
      result.inHandle = FileHandle(si.hStdInput)
      result.outHandle = FileHandle(si.hStdOutput)
      result.errHandle = FileHandle(si.hStdError)

    var cmdl: cstring
    var cmdRoot: string
    if poEvalCommand in options:
      cmdl = command
      assert args.len == 0
    else:
      cmdRoot = buildCommandLine(command, args)
      cmdl = cstring(cmdRoot)
    var wd: cstring = nil
    var e = (str: nil.cstring, len: -1)
    if len(workingDir) > 0: wd = workingDir
    if env != nil: e = buildEnv(env)
    if poEchoCmd in options: echo($cmdl)
    when useWinUnicode:
      var tmp = newWideCString(cmdl)
      var ee =
        if e.str.isNil: nil
        else: newWideCString(e.str, e.len)
      var wwd = newWideCString(wd)
      var flags = NORMAL_PRIORITY_CLASS or CREATE_UNICODE_ENVIRONMENT
      if poDemon in options: flags = flags or CREATE_NO_WINDOW
      success = winlean.createProcessW(nil, tmp, nil, nil, 1, flags,
        ee, wwd, si, procInfo)
    else:
      success = winlean.createProcessA(nil,
        cmdl, nil, nil, 1, NORMAL_PRIORITY_CLASS, e, wd, si, procInfo)
    let lastError = osLastError()

    if poParentStreams notin options:
      fileClose(si.hStdInput)
      fileClose(si.hStdOutput)
      if poStdErrToStdOut notin options:
        fileClose(si.hStdError)

    if e.str != nil: dealloc(e.str)
    if success == 0:
      if poInteractive in result.options: close(result)
      const errInvalidParameter = 87.int
      const errFileNotFound = 2.int
      if lastError.int in {errInvalidParameter, errFileNotFound}:
        raiseOSError(lastError,
            "Requested command not found: '$1'. OS error:" % command)
      else:
        raiseOSError(lastError, command)
    result.fProcessHandle = procInfo.hProcess
    result.fThreadHandle = procInfo.hThread
    result.id = procInfo.dwProcessId
    result.exitFlag = false

  proc close(p: Process) =
    if poParentStreams notin p.options:
      discard closeHandle(p.inHandle)
      discard closeHandle(p.outHandle)
      discard closeHandle(p.errHandle)
    discard closeHandle(p.fThreadHandle)
    discard closeHandle(p.fProcessHandle)

  proc suspend(p: Process) =
    discard suspendThread(p.fThreadHandle)

  proc resume(p: Process) =
    discard resumeThread(p.fThreadHandle)

  proc running(p: Process): bool =
    if p.exitFlag:
      return false
    else:
      var x = waitForSingleObject(p.fProcessHandle, 0)
      return x == WAIT_TIMEOUT

  proc terminate(p: Process) =
    if running(p):
      discard terminateProcess(p.fProcessHandle, 0)

  proc kill(p: Process) =
    terminate(p)

  proc waitForExit(p: Process, timeout: int = -1): int =
    if p.exitFlag:
      return p.exitStatus

    let res = waitForSingleObject(p.fProcessHandle, timeout.int32)
    if res == WAIT_TIMEOUT:
      terminate(p)
    var status: int32
    discard getExitCodeProcess(p.fProcessHandle, status)
    if status != STILL_ACTIVE:
      p.exitFlag = true
      p.exitStatus = status
      discard closeHandle(p.fThreadHandle)
      discard closeHandle(p.fProcessHandle)
      result = status
    else:
      result = -1

  proc peekExitCode(p: Process): int =
    if p.exitFlag:
      return p.exitStatus

    result = -1
    var b = waitForSingleObject(p.fProcessHandle, 0) == WAIT_TIMEOUT
    if not b:
      var status: int32
      discard getExitCodeProcess(p.fProcessHandle, status)
      p.exitFlag = true
      p.exitStatus = status
      discard closeHandle(p.fThreadHandle)
      discard closeHandle(p.fProcessHandle)
      result = status

  proc inputStream(p: Process): Stream =
    streamAccess(p)
    result = newFileHandleStream(p.inHandle)

  proc outputStream(p: Process): Stream =
    streamAccess(p)
    result = newFileHandleStream(p.outHandle)

  proc errorStream(p: Process): Stream =
    streamAccess(p)
    result = newFileHandleStream(p.errHandle)

  proc execCmd(command: string): int =
    var
      si: STARTUPINFO
      procInfo: PROCESS_INFORMATION
      process: Handle
      L: int32
    si.cb = sizeof(si).cint
    si.hStdError = getStdHandle(STD_ERROR_HANDLE)
    si.hStdInput = getStdHandle(STD_INPUT_HANDLE)
    si.hStdOutput = getStdHandle(STD_OUTPUT_HANDLE)
    when useWinUnicode:
      var c = newWideCString(command)
      var res = winlean.createProcessW(nil, c, nil, nil, 0,
        NORMAL_PRIORITY_CLASS, nil, nil, si, procInfo)
    else:
      var res = winlean.createProcessA(nil, command, nil, nil, 0,
        NORMAL_PRIORITY_CLASS, nil, nil, si, procInfo)
    if res == 0:
      raiseOSError(osLastError())
    else:
      process = procInfo.hProcess
      discard closeHandle(procInfo.hThread)
      if waitForSingleObject(process, INFINITE) != -1:
        discard getExitCodeProcess(process, L)
        result = int(L)
      else:
        result = -1
      discard closeHandle(process)

  proc select(readfds: var seq[Process], timeout = 500): int =
    assert readfds.len <= MAXIMUM_WAIT_OBJECTS
    var rfds: WOHandleArray
    for i in 0..readfds.len()-1:
      rfds[i] = readfds[i].outHandle #fProcessHandle

    var ret = waitForMultipleObjects(readfds.len.int32,
                                     addr(rfds), 0'i32, timeout.int32)
    case ret
    of WAIT_TIMEOUT:
      return 0
    of WAIT_FAILED:
      raiseOSError(osLastError())
    else:
      var i = ret - WAIT_OBJECT_0
      readfds.del(i)
      return 1

  proc hasData*(p: Process): bool =
    var x: int32
    if peekNamedPipe(p.outHandle, lpTotalBytesAvail=addr x):
      result = x > 0

elif not defined(useNimRtl):
  const
    readIdx = 0
    writeIdx = 1

  proc isExitStatus(status: cint): bool =
    WIFEXITED(status) or WIFSIGNALED(status)

  proc exitStatus(status: cint): cint =
    if WIFSIGNALED(status):
      # like the shell!
      128 + WTERMSIG(status)
    else:
      WEXITSTATUS(status)

  proc envToCStringArray(t: StringTableRef): cstringArray =
    result = cast[cstringArray](alloc0((t.len + 1) * sizeof(cstring)))
    var i = 0
    for key, val in pairs(t):
      var x = key & "=" & val
      result[i] = cast[cstring](alloc(x.len+1))
      copyMem(result[i], addr(x[0]), x.len+1)
      inc(i)

  proc envToCStringArray(): cstringArray =
    var counter = 0
    for key, val in envPairs(): inc counter
    result = cast[cstringArray](alloc0((counter + 1) * sizeof(cstring)))
    var i = 0
    for key, val in envPairs():
      var x = key.string & "=" & val.string
      result[i] = cast[cstring](alloc(x.len+1))
      copyMem(result[i], addr(x[0]), x.len+1)
      inc(i)

  type StartProcessData = object
    sysCommand: string
    sysArgs: cstringArray
    sysEnv: cstringArray
    workingDir: cstring
    pStdin, pStdout, pStderr, pErrorPipe: array[0..1, cint]
    options: set[ProcessOption]
  {.deprecated: [TStartProcessData: StartProcessData].}

  const useProcessAuxSpawn = declared(posix_spawn) and not defined(useFork) and
                             not defined(useClone) and not defined(linux)
  when useProcessAuxSpawn:
    proc startProcessAuxSpawn(data: StartProcessData): Pid {.
      tags: [ExecIOEffect, ReadEnvEffect, ReadDirEffect, RootEffect], gcsafe.}
  else:
    proc startProcessAuxFork(data: StartProcessData): Pid {.
      tags: [ExecIOEffect, ReadEnvEffect, ReadDirEffect, RootEffect], gcsafe.}
  {.push stacktrace: off, profiler: off.}
  proc startProcessAfterFork(data: ptr StartProcessData) {.
    tags: [ExecIOEffect, ReadEnvEffect, ReadDirEffect, RootEffect], cdecl, gcsafe.}
  {.pop.}

  proc startProcess(command: string,
                 workingDir: string = "",
                 args: openArray[string] = [],
                 env: StringTableRef = nil,
                 options: set[ProcessOption] = {poStdErrToStdOut}): Process =
    var
      pStdin, pStdout, pStderr: array[0..1, cint]
    new(result)
    result.options = options
    result.exitFlag = true

    if poParentStreams notin options:
      if pipe(pStdin) != 0'i32 or pipe(pStdout) != 0'i32 or
         pipe(pStderr) != 0'i32:
        raiseOSError(osLastError())

    var sysCommand: string
    var sysArgsRaw: seq[string]
    if poEvalCommand in options:
      const useShPath {.strdefine.} =
        when not defined(android): "/bin/sh"
        else: "/system/bin/sh"
      sysCommand = useShPath
      sysArgsRaw = @[sysCommand, "-c", command]
      assert args.len == 0, "`args` has to be empty when using poEvalCommand."
    else:
      sysCommand = command
      sysArgsRaw = @[command]
      for arg in args.items:
        sysArgsRaw.add arg

    var pid: Pid

    var sysArgs = allocCStringArray(sysArgsRaw)
    defer: deallocCStringArray(sysArgs)

    var sysEnv = if env == nil:
        envToCStringArray()
      else:
        envToCStringArray(env)

    defer: deallocCStringArray(sysEnv)

    var data: StartProcessData
    shallowCopy(data.sysCommand, sysCommand)
    data.sysArgs = sysArgs
    data.sysEnv = sysEnv
    data.pStdin = pStdin
    data.pStdout = pStdout
    data.pStderr = pStderr
    data.workingDir = workingDir
    data.options = options

    when useProcessAuxSpawn:
      var currentDir = getCurrentDir()
      pid = startProcessAuxSpawn(data)
      if workingDir.len > 0:
        setCurrentDir(currentDir)
    else:
      pid = startProcessAuxFork(data)

    # Parent process. Copy process information.
    if poEchoCmd in options:
      echo(command, " ", join(args, " "))
    result.id = pid
    result.exitFlag = false

    if poParentStreams in options:
      # does not make much sense, but better than nothing:
      result.inHandle = 0
      result.outHandle = 1
      if poStdErrToStdOut in options:
        result.errHandle = result.outHandle
      else:
        result.errHandle = 2
    else:
      result.inHandle = pStdin[writeIdx]
      result.outHandle = pStdout[readIdx]
      if poStdErrToStdOut in options:
        result.errHandle = result.outHandle
        discard close(pStderr[readIdx])
      else:
        result.errHandle = pStderr[readIdx]
      discard close(pStderr[writeIdx])
      discard close(pStdin[readIdx])
      discard close(pStdout[writeIdx])

  when useProcessAuxSpawn:
    proc startProcessAuxSpawn(data: StartProcessData): Pid =
      var attr: Tposix_spawnattr
      var fops: Tposix_spawn_file_actions

      template chck(e: untyped) =
        if e != 0'i32: raiseOSError(osLastError())

      chck posix_spawn_file_actions_init(fops)
      chck posix_spawnattr_init(attr)

      var mask: Sigset
      chck sigemptyset(mask)
      chck posix_spawnattr_setsigmask(attr, mask)
      if poDemon in data.options:
        chck posix_spawnattr_setpgroup(attr, 0'i32)

      var flags = POSIX_SPAWN_USEVFORK or
                  POSIX_SPAWN_SETSIGMASK
      if poDemon in data.options:
        flags = flags or POSIX_SPAWN_SETPGROUP
      chck posix_spawnattr_setflags(attr, flags)

      if not (poParentStreams in data.options):
        chck posix_spawn_file_actions_addclose(fops, data.pStdin[writeIdx])
        chck posix_spawn_file_actions_adddup2(fops, data.pStdin[readIdx], readIdx)
        chck posix_spawn_file_actions_addclose(fops, data.pStdout[readIdx])
        chck posix_spawn_file_actions_adddup2(fops, data.pStdout[writeIdx], writeIdx)
        chck posix_spawn_file_actions_addclose(fops, data.pStderr[readIdx])
        if (poStdErrToStdOut in data.options):
          chck posix_spawn_file_actions_adddup2(fops, data.pStdout[writeIdx], 2)
        else:
          chck posix_spawn_file_actions_adddup2(fops, data.pStderr[writeIdx], 2)

      var res: cint
      if data.workingDir.len > 0:
        setCurrentDir($data.workingDir)
      var pid: Pid

      if (poUsePath in data.options):
        res = posix_spawnp(pid, data.sysCommand, fops, attr, data.sysArgs, data.sysEnv)
      else:
        res = posix_spawn(pid, data.sysCommand, fops, attr, data.sysArgs, data.sysEnv)

      discard posix_spawn_file_actions_destroy(fops)
      discard posix_spawnattr_destroy(attr)
      if res != 0'i32: raiseOSError(OSErrorCode(res))

      return pid
  else:
    proc startProcessAuxFork(data: StartProcessData): Pid =
      if pipe(data.pErrorPipe) != 0:
        raiseOSError(osLastError())

      defer:
        discard close(data.pErrorPipe[readIdx])

      var pid: Pid
      var dataCopy = data

      when defined(useClone):
        const stackSize = 65536
        let stackEnd = cast[clong](alloc(stackSize))
        let stack = cast[pointer](stackEnd + stackSize)
        let fn: pointer = startProcessAfterFork
        pid = clone(fn, stack,
                    cint(CLONE_VM or CLONE_VFORK or SIGCHLD),
                    pointer(addr dataCopy), nil, nil, nil)
        discard close(data.pErrorPipe[writeIdx])
        dealloc(stack)
      else:
        pid = fork()
        if pid == 0:
          startProcessAfterFork(addr(dataCopy))
          exitnow(1)

      discard close(data.pErrorPipe[writeIdx])
      if pid < 0: raiseOSError(osLastError())

      var error: cint
      let sizeRead = read(data.pErrorPipe[readIdx], addr error, sizeof(error))
      if sizeRead == sizeof(error):
        raiseOSError(osLastError(),
                     "Could not find command: '$1'. OS error: $2" %
                     [$data.sysCommand, $strerror(error)])

      return pid

  {.push stacktrace: off, profiler: off.}
  proc startProcessFail(data: ptr StartProcessData) =
    var error: cint = errno
    discard write(data.pErrorPipe[writeIdx], addr error, sizeof(error))
    exitnow(1)

  when not defined(uClibc) and (not defined(linux) or defined(android)):
    var environ {.importc.}: cstringArray

  proc startProcessAfterFork(data: ptr StartProcessData) =
    # Warning: no GC here!
    # Or anything that touches global structures - all called nim procs
    # must be marked with stackTrace:off. Inspect C code after making changes.
    if not (poParentStreams in data.options):
      discard close(data.pStdin[writeIdx])
      if dup2(data.pStdin[readIdx], readIdx) < 0:
        startProcessFail(data)
      discard close(data.pStdout[readIdx])
      if dup2(data.pStdout[writeIdx], writeIdx) < 0:
        startProcessFail(data)
      discard close(data.pStderr[readIdx])
      if (poStdErrToStdOut in data.options):
        if dup2(data.pStdout[writeIdx], 2) < 0:
          startProcessFail(data)
      else:
        if dup2(data.pStderr[writeIdx], 2) < 0:
          startProcessFail(data)

    if data.workingDir.len > 0:
      if chdir(data.workingDir) < 0:
        startProcessFail(data)

    discard close(data.pErrorPipe[readIdx])
    discard fcntl(data.pErrorPipe[writeIdx], F_SETFD, FD_CLOEXEC)

    if (poUsePath in data.options):
      when defined(uClibc) or defined(linux):
        # uClibc environment (OpenWrt included) doesn't have the full execvpe
        let exe = findExe(data.sysCommand)
        discard execve(exe, data.sysArgs, data.sysEnv)
      else:
        # MacOSX doesn't have execvpe, so we need workaround.
        # On MacOSX we can arrive here only from fork, so this is safe:
        environ = data.sysEnv
        discard execvp(data.sysCommand, data.sysArgs)
    else:
      discard execve(data.sysCommand, data.sysArgs, data.sysEnv)

    startProcessFail(data)
  {.pop}

  proc close(p: Process) =
    if p.inStream != nil: close(p.inStream)
    if p.outStream != nil: close(p.outStream)
    if p.errStream != nil: close(p.errStream)
    if poParentStreams notin p.options:
      discard close(p.inHandle)
      discard close(p.outHandle)
      discard close(p.errHandle)

  proc suspend(p: Process) =
    if kill(p.id, SIGSTOP) != 0'i32: raiseOsError(osLastError())

  proc resume(p: Process) =
    if kill(p.id, SIGCONT) != 0'i32: raiseOsError(osLastError())

  proc running(p: Process): bool =
    if p.exitFlag:
      return false
    else:
      var status: cint = 1
      let ret = waitpid(p.id, status, WNOHANG)
      if ret == int(p.id):
        if isExitStatus(status):
          p.exitFlag = true
          p.exitStatus = status
          return false
        else:
          return true
      elif ret == 0:
        return true # Can't establish status. Assume running.
      else:
        raiseOSError(osLastError())

  proc terminate(p: Process) =
    if kill(p.id, SIGTERM) != 0'i32:
      raiseOsError(osLastError())

  proc kill(p: Process) =
    if kill(p.id, SIGKILL) != 0'i32:
      raiseOsError(osLastError())

  when defined(macosx) or defined(freebsd) or defined(netbsd) or
       defined(openbsd) or defined(dragonfly):
    import kqueue, times

    proc waitForExit(p: Process, timeout: int = -1): int =
      if p.exitFlag:
        return exitStatus(p.exitStatus)

      if timeout == -1:
        var status: cint = 1
        if waitpid(p.id, status, 0) < 0:
          raiseOSError(osLastError())
        p.exitFlag = true
        p.exitStatus = status
      else:
        var kqFD = kqueue()
        if kqFD == -1:
          raiseOSError(osLastError())

        var kevIn = KEvent(ident: p.id.uint, filter: EVFILT_PROC,
                         flags: EV_ADD, fflags: NOTE_EXIT)
        var kevOut: KEvent
        var tmspec: Timespec

        if timeout >= 1000:
          tmspec.tv_sec = posix.Time(timeout div 1_000)
          tmspec.tv_nsec = (timeout %% 1_000) * 1_000_000
        else:
          tmspec.tv_sec = posix.Time(0)
          tmspec.tv_nsec = (timeout * 1_000_000)

        try:
          while true:
            var status: cint = 1
            var count = kevent(kqFD, addr(kevIn), 1, addr(kevOut), 1,
                               addr(tmspec))
            if count < 0:
              let err = osLastError()
              if err.cint != EINTR:
                raiseOSError(osLastError())
            elif count == 0:
              # timeout expired, so we trying to kill process
              if posix.kill(p.id, SIGKILL) == -1:
                raiseOSError(osLastError())
              if waitpid(p.id, status, 0) < 0:
                raiseOSError(osLastError())
              p.exitFlag = true
              p.exitStatus = status
              break
            else:
              if kevOut.ident == p.id.uint and kevOut.filter == EVFILT_PROC:
                if waitpid(p.id, status, 0) < 0:
                  raiseOSError(osLastError())
                p.exitFlag = true
                p.exitStatus = status
                break
              else:
                raiseOSError(osLastError())
        finally:
          discard posix.close(kqFD)

      result = exitStatus(p.exitStatus)
  else:
    import times

    const
      hasThreadSupport = compileOption("threads") and not defined(nimscript)

    proc waitForExit(p: Process, timeout: int = -1): int =
        template adjustTimeout(t, s, e: Timespec) =
          var diff: int
          var b: Timespec
          b.tv_sec = e.tv_sec
          b.tv_nsec = e.tv_nsec
          e.tv_sec = e.tv_sec - s.tv_sec
          if e.tv_nsec >= s.tv_nsec:
            e.tv_nsec -= s.tv_nsec
          else:
<<<<<<< HEAD
            if e.tv_sec == posix.Time(0):
              raise newException(ValueError, "System time was modified")
            else:
              diff = s.tv_nsec - e.tv_nsec
              e.tv_nsec = 1_000_000_000 - diff
          t.tv_sec = t.tv_sec - e.tv_sec
          if t.tv_nsec >= e.tv_nsec:
            t.tv_nsec -= e.tv_nsec
          else:
            t.tv_sec = t.tv_sec - posix.Time(1)
            diff = e.tv_nsec - t.tv_nsec
            t.tv_nsec = 1_000_000_000 - diff
          s.tv_sec = b.tv_sec
          s.tv_nsec = b.tv_nsec

        #if waitPid(p.id, p.exitStatus, 0) == int(p.id):
        # ``waitPid`` fails if the process is not running anymore. But then
        # ``running`` probably set ``p.exitStatus`` for us. Since ``p.exitStatus`` is
        # initialized with -3, wrong success exit codes are prevented.
        if p.exitStatus != -3:
          return exitStatus(p.exitStatus)

        if timeout == -1:
          var status : cint = 1
          if waitpid(p.id, status, 0) < 0:
=======
            diff = s.tv_nsec - e.tv_nsec
            e.tv_nsec = 1_000_000_000 - diff
        t.tv_sec = (t.tv_sec - e.tv_sec).Time
        if t.tv_nsec >= e.tv_nsec:
          t.tv_nsec -= e.tv_nsec
        else:
          t.tv_sec = (int(t.tv_sec) - 1).Time
          diff = e.tv_nsec - t.tv_nsec
          t.tv_nsec = 1_000_000_000 - diff
        s.tv_sec = b.tv_sec
        s.tv_nsec = b.tv_nsec

      if p.exitFlag:
        return exitStatus(p.exitStatus)

      if timeout == -1:
        var status: cint = 1
        if waitpid(p.id, status, 0) < 0:
          raiseOSError(osLastError())
        p.exitFlag = true
        p.exitStatus = status
      else:
        var nmask, omask: Sigset
        var sinfo: SigInfo
        var stspec, enspec, tmspec: Timespec

        discard sigemptyset(nmask)
        discard sigemptyset(omask)
        discard sigaddset(nmask, SIGCHLD)

        when hasThreadSupport:
          if pthread_sigmask(SIG_BLOCK, nmask, omask) == -1:
>>>>>>> 196977f6
            raiseOSError(osLastError())
          p.exitStatus = status
        else:
          var nmask, omask: Sigset
          var sinfo: SigInfo
          var stspec, enspec, tmspec: Timespec

          discard sigemptyset(nmask)
          discard sigemptyset(omask)
          discard sigaddset(nmask, SIGCHLD)

<<<<<<< HEAD
=======
        try:
          if clock_gettime(CLOCK_REALTIME, stspec) == -1:
            raiseOSError(osLastError())
          while true:
            let res = sigtimedwait(nmask, sinfo, tmspec)
            if res == SIGCHLD:
              if sinfo.si_pid == p.id:
                var status: cint = 1
                if waitpid(p.id, status, 0) < 0:
                  raiseOSError(osLastError())
                p.exitFlag = true
                p.exitStatus = status
                break
              else:
                # we have SIGCHLD, but not for process we are waiting,
                # so we need to adjust timeout value and continue
                if clock_gettime(CLOCK_REALTIME, enspec) == -1:
                  raiseOSError(osLastError())
                adjustTimeout(tmspec, stspec, enspec)
            elif res < 0:
              let err = osLastError()
              if err.cint == EINTR:
                # we have received another signal, so we need to
                # adjust timeout and continue
                if clock_gettime(CLOCK_REALTIME, enspec) == -1:
                  raiseOSError(osLastError())
                adjustTimeout(tmspec, stspec, enspec)
              elif err.cint == EAGAIN:
                # timeout expired, so we trying to kill process
                if posix.kill(p.id, SIGKILL) == -1:
                  raiseOSError(osLastError())
                var status: cint = 1
                if waitpid(p.id, status, 0) < 0:
                  raiseOSError(osLastError())
                p.exitFlag = true
                p.exitStatus = status
                break
              else:
                raiseOSError(err)
        finally:
>>>>>>> 196977f6
          when hasThreadSupport:
            if pthread_sigmask(SIG_BLOCK, nmask, omask) == -1:
              raiseOSError(osLastError())
          else:
            if sigprocmask(SIG_BLOCK, nmask, omask) == -1:
              raiseOSError(osLastError())

          if timeout >= 1000:
            tmspec.tv_sec = posix.Time(timeout div 1_000)
            tmspec.tv_nsec = (timeout %% 1_000) * 1_000_000
          else:
            tmspec.tv_sec = posix.Time(0)
            tmspec.tv_nsec = (timeout * 1_000_000)

          try:
            if clock_gettime(CLOCK_REALTIME, stspec) == -1:
              raiseOSError(osLastError())
            while true:
              let res = sigtimedwait(nmask, sinfo, tmspec)
              if res == SIGCHLD:
                if sinfo.si_pid == p.id:
                  var status : cint = 1
                  if waitpid(p.id, status, 0) < 0:
                    raiseOSError(osLastError())
                  p.exitStatus = status
                  break
                else:
                  # we have SIGCHLD, but not for process we are waiting,
                  # so we need to adjust timeout value and continue
                  if clock_gettime(CLOCK_REALTIME, enspec) == -1:
                    raiseOSError(osLastError())
                  adjustTimeout(tmspec, stspec, enspec)
              elif res < 0:
                let err = osLastError()
                if err.cint == EINTR:
                  # we have received another signal, so we need to
                  # adjust timeout and continue
                  if clock_gettime(CLOCK_REALTIME, enspec) == -1:
                    raiseOSError(osLastError())
                  adjustTimeout(tmspec, stspec, enspec)
                elif err.cint == EAGAIN:
                  # timeout expired, so we trying to kill process
                  if posix.kill(p.id, SIGKILL) == -1:
                    raiseOSError(osLastError())
                  var status : cint = 1
                  if waitpid(p.id, status, 0) < 0:
                    raiseOSError(osLastError())
                  p.exitStatus = status
                  break
                else:
                  raiseOSError(err)
          finally:
            when hasThreadSupport:
              if pthread_sigmask(SIG_UNBLOCK, nmask, omask) == -1:
                raiseOSError(osLastError())
            else:
              if sigprocmask(SIG_UNBLOCK, nmask, omask) == -1:
                raiseOSError(osLastError())

        result = exitStatus(p.exitStatus)

  proc peekExitCode(p: Process): int =
    var status = cint(0)
    result = -1
    if p.exitFlag:
      return exitStatus(p.exitStatus)

    var ret = waitpid(p.id, status, WNOHANG)
    if ret > 0:
      if isExitStatus(status):
        p.exitFlag = true
        p.exitStatus = status
        result = exitStatus(status)

  proc createStream(stream: var Stream, handle: var FileHandle,
                    fileMode: FileMode) =
    var f: File
    if not open(f, handle, fileMode): raiseOSError(osLastError())
    stream = newFileStream(f)

  proc inputStream(p: Process): Stream =
    streamAccess(p)
    if p.inStream == nil:
      createStream(p.inStream, p.inHandle, fmWrite)
    return p.inStream

  proc outputStream(p: Process): Stream =
    streamAccess(p)
    if p.outStream == nil:
      createStream(p.outStream, p.outHandle, fmRead)
    return p.outStream

  proc errorStream(p: Process): Stream =
    streamAccess(p)
    if p.errStream == nil:
      createStream(p.errStream, p.errHandle, fmRead)
    return p.errStream

  proc csystem(cmd: cstring): cint {.nodecl, importc: "system",
                                     header: "<stdlib.h>".}

  proc execCmd(command: string): int =
    when defined(linux):
      let tmp = csystem(command)
      result = if tmp == -1: tmp else: exitStatus(tmp)
    else:
      result = csystem(command)

  proc createFdSet(fd: var TFdSet, s: seq[Process], m: var int) =
    FD_ZERO(fd)
    for i in items(s):
      m = max(m, int(i.outHandle))
      FD_SET(cint(i.outHandle), fd)

  proc pruneProcessSet(s: var seq[Process], fd: var TFdSet) =
    var i = 0
    var L = s.len
    while i < L:
      if FD_ISSET(cint(s[i].outHandle), fd) == 0'i32:
        s[i] = s[L-1]
        dec(L)
      else:
        inc(i)
    setLen(s, L)

  proc select(readfds: var seq[Process], timeout = 500): int =
    var tv: Timeval
    tv.tv_sec = 0
    tv.tv_usec = timeout * 1000

    var rd: TFdSet
    var m = 0
    createFdSet((rd), readfds, m)

    if timeout != -1:
      result = int(select(cint(m+1), addr(rd), nil, nil, addr(tv)))
    else:
      result = int(select(cint(m+1), addr(rd), nil, nil, nil))

    pruneProcessSet(readfds, (rd))

  proc hasData*(p: Process): bool =
    var rd: TFdSet

    FD_ZERO(rd)
    let m = max(0, int(p.outHandle))
    FD_SET(cint(p.outHandle), rd)

    result = int(select(cint(m+1), addr(rd), nil, nil, nil)) == 1


proc execCmdEx*(command: string, options: set[ProcessOption] = {
                poStdErrToStdOut, poUsePath}): tuple[
                output: TaintedString,
                exitCode: int] {.tags:
                [ExecIOEffect, ReadIOEffect, RootEffect], gcsafe.} =
  ## a convenience proc that runs the `command`, grabs all its output and
  ## exit code and returns both.
  ##
  ## .. code-block:: Nim
  ##
  ##  let (outp, errC) = execCmdEx("nim c -r mytestfile.nim")
  var p = startProcess(command, options=options + {poEvalCommand})
  var outp = outputStream(p)
  result = (TaintedString"", -1)
  var line = newStringOfCap(120).TaintedString
  while true:
    if outp.readLine(line):
      result[0].string.add(line.string)
      result[0].string.add("\n")
    else:
      result[1] = peekExitCode(p)
      if result[1] != -1: break
  close(p)<|MERGE_RESOLUTION|>--- conflicted
+++ resolved
@@ -1060,10 +1060,10 @@
         var tmspec: Timespec
 
         if timeout >= 1000:
-          tmspec.tv_sec = posix.Time(timeout div 1_000)
+          tmspec.tv_sec = (timeout div 1_000).Time
           tmspec.tv_nsec = (timeout %% 1_000) * 1_000_000
         else:
-          tmspec.tv_sec = posix.Time(0)
+          tmspec.tv_sec = 0.Time
           tmspec.tv_nsec = (timeout * 1_000_000)
 
         try:
@@ -1104,49 +1104,25 @@
       hasThreadSupport = compileOption("threads") and not defined(nimscript)
 
     proc waitForExit(p: Process, timeout: int = -1): int =
-        template adjustTimeout(t, s, e: Timespec) =
-          var diff: int
-          var b: Timespec
-          b.tv_sec = e.tv_sec
-          b.tv_nsec = e.tv_nsec
-          e.tv_sec = e.tv_sec - s.tv_sec
-          if e.tv_nsec >= s.tv_nsec:
-            e.tv_nsec -= s.tv_nsec
+      template adjustTimeout(t, s, e: Timespec) =
+        var diff: int
+        var b: Timespec
+        b.tv_sec = e.tv_sec
+        b.tv_nsec = e.tv_nsec
+        e.tv_sec = e.tv_sec - s.tv_sec
+        if e.tv_nsec >= s.tv_nsec:
+          e.tv_nsec -= s.tv_nsec
+        else:
+          if e.tv_sec == posix.Time(0):
+            raise newException(ValueError, "System time was modified")
           else:
-<<<<<<< HEAD
-            if e.tv_sec == posix.Time(0):
-              raise newException(ValueError, "System time was modified")
-            else:
-              diff = s.tv_nsec - e.tv_nsec
-              e.tv_nsec = 1_000_000_000 - diff
-          t.tv_sec = t.tv_sec - e.tv_sec
-          if t.tv_nsec >= e.tv_nsec:
-            t.tv_nsec -= e.tv_nsec
-          else:
-            t.tv_sec = t.tv_sec - posix.Time(1)
-            diff = e.tv_nsec - t.tv_nsec
-            t.tv_nsec = 1_000_000_000 - diff
-          s.tv_sec = b.tv_sec
-          s.tv_nsec = b.tv_nsec
-
-        #if waitPid(p.id, p.exitStatus, 0) == int(p.id):
-        # ``waitPid`` fails if the process is not running anymore. But then
-        # ``running`` probably set ``p.exitStatus`` for us. Since ``p.exitStatus`` is
-        # initialized with -3, wrong success exit codes are prevented.
-        if p.exitStatus != -3:
-          return exitStatus(p.exitStatus)
-
-        if timeout == -1:
-          var status : cint = 1
-          if waitpid(p.id, status, 0) < 0:
-=======
             diff = s.tv_nsec - e.tv_nsec
             e.tv_nsec = 1_000_000_000 - diff
-        t.tv_sec = (t.tv_sec - e.tv_sec).Time
+        t.tv_sec = t.tv_sec - e.tv_sec
         if t.tv_nsec >= e.tv_nsec:
           t.tv_nsec -= e.tv_nsec
         else:
-          t.tv_sec = (int(t.tv_sec) - 1).Time
+          t.tv_sec = t.tv_sec - posix.Time(1)
           diff = e.tv_nsec - t.tv_nsec
           t.tv_nsec = 1_000_000_000 - diff
         s.tv_sec = b.tv_sec
@@ -1172,20 +1148,18 @@
 
         when hasThreadSupport:
           if pthread_sigmask(SIG_BLOCK, nmask, omask) == -1:
->>>>>>> 196977f6
             raiseOSError(osLastError())
-          p.exitStatus = status
         else:
-          var nmask, omask: Sigset
-          var sinfo: SigInfo
-          var stspec, enspec, tmspec: Timespec
-
-          discard sigemptyset(nmask)
-          discard sigemptyset(omask)
-          discard sigaddset(nmask, SIGCHLD)
-
-<<<<<<< HEAD
-=======
+          if sigprocmask(SIG_BLOCK, nmask, omask) == -1:
+            raiseOSError(osLastError())
+
+        if timeout >= 1000:
+          tmspec.tv_sec = posix.Time(timeout div 1_000)
+          tmspec.tv_nsec = (timeout %% 1_000) * 1_000_000
+        else:
+          tmspec.tv_sec = posix.Time(0)
+          tmspec.tv_nsec = (timeout * 1_000_000)
+
         try:
           if clock_gettime(CLOCK_REALTIME, stspec) == -1:
             raiseOSError(osLastError())
@@ -1226,67 +1200,14 @@
               else:
                 raiseOSError(err)
         finally:
->>>>>>> 196977f6
           when hasThreadSupport:
-            if pthread_sigmask(SIG_BLOCK, nmask, omask) == -1:
+            if pthread_sigmask(SIG_UNBLOCK, nmask, omask) == -1:
               raiseOSError(osLastError())
           else:
-            if sigprocmask(SIG_BLOCK, nmask, omask) == -1:
+            if sigprocmask(SIG_UNBLOCK, nmask, omask) == -1:
               raiseOSError(osLastError())
 
-          if timeout >= 1000:
-            tmspec.tv_sec = posix.Time(timeout div 1_000)
-            tmspec.tv_nsec = (timeout %% 1_000) * 1_000_000
-          else:
-            tmspec.tv_sec = posix.Time(0)
-            tmspec.tv_nsec = (timeout * 1_000_000)
-
-          try:
-            if clock_gettime(CLOCK_REALTIME, stspec) == -1:
-              raiseOSError(osLastError())
-            while true:
-              let res = sigtimedwait(nmask, sinfo, tmspec)
-              if res == SIGCHLD:
-                if sinfo.si_pid == p.id:
-                  var status : cint = 1
-                  if waitpid(p.id, status, 0) < 0:
-                    raiseOSError(osLastError())
-                  p.exitStatus = status
-                  break
-                else:
-                  # we have SIGCHLD, but not for process we are waiting,
-                  # so we need to adjust timeout value and continue
-                  if clock_gettime(CLOCK_REALTIME, enspec) == -1:
-                    raiseOSError(osLastError())
-                  adjustTimeout(tmspec, stspec, enspec)
-              elif res < 0:
-                let err = osLastError()
-                if err.cint == EINTR:
-                  # we have received another signal, so we need to
-                  # adjust timeout and continue
-                  if clock_gettime(CLOCK_REALTIME, enspec) == -1:
-                    raiseOSError(osLastError())
-                  adjustTimeout(tmspec, stspec, enspec)
-                elif err.cint == EAGAIN:
-                  # timeout expired, so we trying to kill process
-                  if posix.kill(p.id, SIGKILL) == -1:
-                    raiseOSError(osLastError())
-                  var status : cint = 1
-                  if waitpid(p.id, status, 0) < 0:
-                    raiseOSError(osLastError())
-                  p.exitStatus = status
-                  break
-                else:
-                  raiseOSError(err)
-          finally:
-            when hasThreadSupport:
-              if pthread_sigmask(SIG_UNBLOCK, nmask, omask) == -1:
-                raiseOSError(osLastError())
-            else:
-              if sigprocmask(SIG_UNBLOCK, nmask, omask) == -1:
-                raiseOSError(osLastError())
-
-        result = exitStatus(p.exitStatus)
+      result = exitStatus(p.exitStatus)
 
   proc peekExitCode(p: Process): int =
     var status = cint(0)
