--- conflicted
+++ resolved
@@ -297,22 +297,10 @@
       dec(m, s*2)
     s = s*2
 
-<<<<<<< HEAD
 proc sort*[T](a: var openArray[T], order = SortOrder.Ascending) = sort[T](a, system.cmp[T], order)
   ## Shortcut version of ``sort`` that uses ``system.cmp[T]`` as the comparison function.
 
 proc sorted*[T](a: openArray[T], cmp: proc(x, y: T): int {.closure.},
-=======
-func sort*[T](a: var openArray[T], order = SortOrder.Ascending) =
-  ## sorts an openarray in-place with a default lexicographical ordering.
-  runnableExamples:
-    var s = @[1,3,2,5,4]
-    s.sort
-    doAssert s == @[1,2,3,4,5]
-  sort(a, system.cmp, order)
-
-func sorted*[T](a: openArray[T], cmp: proc(x, y: T): int {.closure.},
->>>>>>> 462bff48
                 order = SortOrder.Ascending): seq[T] =
   ## returns ``a`` sorted by ``cmp`` in the specified ``order``.
   runnableExamples:
@@ -327,20 +315,9 @@
     result[i] = a[i]
   sort(result, cmp, order)
 
-<<<<<<< HEAD
 proc sorted*[T](a: openArray[T], order = SortOrder.Ascending): seq[T] =
   ## Shortcut version of ``sorted`` that uses ``system.cmp[T]`` as the comparison function.
   sorted[T](a, system.cmp[T], order)
-=======
-func sorted*[T](a: openArray[T], order = SortOrder.Ascending): seq[T] =
-  ## returns ``a`` sorted with default lexicographical ordering.
-  runnableExamples:
-    let orig = @[2,3,1,2]
-    let copy = orig.sorted()
-    doAssert orig == @[2,3,1,2]
-    doAssert copy == @[1,2,2,3]
-  return sorted(a, system.cmp, order)
->>>>>>> 462bff48
 
 template sortedByIt*(seq1, op: untyped): untyped =
   ## Convenience template around the ``sorted`` proc to reduce typing.
@@ -386,18 +363,9 @@
     if cmp(a[i],a[i+1]) * order > 0:
       return false
 
-<<<<<<< HEAD
 proc isSorted*[T](a: openarray[T], order = SortOrder.Ascending): bool =
   ## Shortcut version of ``isSorted`` that uses ``system.cmp[T]`` as the comparison function.
   isSorted(a, system.cmp[T], order)
-=======
-func isSorted*[T](a: openArray[T], order = SortOrder.Ascending): bool =
-  ## checks whether ``a`` is sorted with a default lexicographical ordering.
-  runnableExamples:
-    let test = @[1,1,2,3,5,8]
-    doAssert test.isSorted()
-  result = isSorted(a, system.cmp, order)
->>>>>>> 462bff48
 
 proc product*[T](x: openArray[seq[T]]): seq[seq[T]] =
   ## produces the Cartesian product of the array. Warning: complexity
