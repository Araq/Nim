--- conflicted
+++ resolved
@@ -148,11 +148,7 @@
     else:
       dec gTicker
 
-<<<<<<< HEAD
-  proc hook(st: StackTrace) {.nimcall locks: 0.} =
-=======
   proc hook(st: StackTrace) {.nimcall, locks: 0.} =
->>>>>>> 5929c3da
     #echo "profiling! ", interval
     if interval == 0:
       hookAux(st, 1)
