#
#
#            Nim's Runtime Library
#        (c) Copyright 2015 Andreas Rumpf
#
#    See the file "copying.txt", included in this
#    distribution, for details about the copyright.
#

## This module contains basic operating system facilities like
## retrieving environment variables, working with directories,
## running shell commands, etc.

## .. importdoc:: symlinks.nim, appdirs.nim, dirs.nim, ospaths2.nim

runnableExamples:
  let myFile = "/path/to/my/file.nim"
  assert splitPath(myFile) == (head: "/path/to/my", tail: "file.nim")
  when defined(posix):
    assert parentDir(myFile) == "/path/to/my"
  assert splitFile(myFile) == (dir: "/path/to/my", name: "file", ext: ".nim")
  assert myFile.changeFileExt("c") == "/path/to/my/file.c"

## **See also:**
## * `paths <paths.html>`_ and `files <files.html>`_ modules for high-level file manipulation
## * `osproc module <osproc.html>`_ for process communication beyond
##   `execShellCmd proc`_
## * `uri module <uri.html>`_
## * `distros module <distros.html>`_
## * `dynlib module <dynlib.html>`_
## * `streams module <streams.html>`_
import std/private/ospaths2
export ospaths2

import std/private/osfiles
export osfiles

import std/private/osdirs
export osdirs

import std/private/ossymlinks
export ossymlinks

import std/private/osappdirs
export osappdirs

import std/private/oscommon

include system/inclrtl
import std/private/since

import std/cmdline
export cmdline

<<<<<<< HEAD
import strutils, sequtils, pathnorm
=======
import std/[strutils, pathnorm]
>>>>>>> 202e21da

when defined(nimPreviewSlimSystem):
  import std/[syncio, assertions, widestrs]

const weirdTarget = defined(nimscript) or defined(js)

since (1, 1):
  const
    invalidFilenameChars* = {'/', '\\', ':', '*', '?', '"', '<', '>', '|', '^', '\0'} ## \
    ## Characters that may produce invalid filenames across Linux, Windows and Mac.
    ## You can check if your filename contains any of these chars and strip them for safety.
    ## Mac bans ``':'``, Linux bans ``'/'``, Windows bans all others.
    invalidFilenames* = [
      "CON", "PRN", "AUX", "NUL",
      "COM0", "COM1", "COM2", "COM3", "COM4", "COM5", "COM6", "COM7", "COM8", "COM9",
      "LPT0", "LPT1", "LPT2", "LPT3", "LPT4", "LPT5", "LPT6", "LPT7", "LPT8", "LPT9"] ## \
    ## Filenames that may be invalid across Linux, Windows, Mac, etc.
    ## You can check if your filename match these and rename it for safety
    ## (Currently all invalid filenames are from Windows only).

when weirdTarget:
  discard
elif defined(windows):
  import std/[winlean, times]
elif defined(posix):
  import std/[posix, times]

  proc toTime(ts: Timespec): times.Time {.inline.} =
    result = initTime(ts.tv_sec.int64, ts.tv_nsec.int)
else:
  {.error: "OS module not ported to your operating system!".}

when weirdTarget:
  {.pragma: noWeirdTarget, error: "this proc is not available on the NimScript/js target".}
else:
  {.pragma: noWeirdTarget.}

when defined(nimscript):
  # for procs already defined in scriptconfig.nim
  template noNimJs(body): untyped = discard
elif defined(js):
  {.pragma: noNimJs, error: "this proc is not available on the js target".}
else:
  {.pragma: noNimJs.}


import std/oserrors
export oserrors
import std/envvars
export envvars

import std/private/osseps
export osseps



proc expandTilde*(path: string): string {.
  tags: [ReadEnvEffect, ReadIOEffect].} =
  ## Expands ``~`` or a path starting with ``~/`` to a full path, replacing
  ## ``~`` with `getHomeDir()`_ (otherwise returns ``path`` unmodified).
  ##
  ## Windows: this is still supported despite the Windows platform not having this
  ## convention; also, both ``~/`` and ``~\`` are handled.
  ##
  ## See also:
  ## * `getHomeDir proc`_
  ## * `getConfigDir proc`_
  ## * `getTempDir proc`_
  ## * `getCurrentDir proc`_
  ## * `setCurrentDir proc`_
  runnableExamples:
    assert expandTilde("~" / "appname.cfg") == getHomeDir() / "appname.cfg"
    assert expandTilde("~/foo/bar") == getHomeDir() / "foo/bar"
    assert expandTilde("/foo/bar") == "/foo/bar"

  if len(path) == 0 or path[0] != '~':
    result = path
  elif len(path) == 1:
    result = getHomeDir()
  elif (path[1] in {DirSep, AltSep}):
    result = getHomeDir() / path.substr(2)
  else:
    # TODO: handle `~bob` and `~bob/` which means home of bob
    result = path

proc quoteShellWindows*(s: string): string {.noSideEffect, rtl, extern: "nosp$1".} =
  ## Quote `s`, so it can be safely passed to Windows API.
  ##
  ## Based on Python's `subprocess.list2cmdline`.
  ## See `this link <http://msdn.microsoft.com/en-us/library/17w5ykft.aspx>`_
  ## for more details.
  let needQuote = {' ', '\t'} in s or s.len == 0
  result = ""
  var backslashBuff = ""
  if needQuote:
    result.add("\"")

  for c in s:
    if c == '\\':
      backslashBuff.add(c)
    elif c == '\"':
      for i in 0..<backslashBuff.len*2:
        result.add('\\')
      backslashBuff.setLen(0)
      result.add("\\\"")
    else:
      if backslashBuff.len != 0:
        result.add(backslashBuff)
        backslashBuff.setLen(0)
      result.add(c)

  if backslashBuff.len > 0:
    result.add(backslashBuff)
  if needQuote:
    result.add(backslashBuff)
    result.add("\"")


proc quoteShellPosix*(s: string): string {.noSideEffect, rtl, extern: "nosp$1".} =
  ## Quote ``s``, so it can be safely passed to POSIX shell.
  const safeUnixChars = {'%', '+', '-', '.', '/', '_', ':', '=', '@',
                         '0'..'9', 'A'..'Z', 'a'..'z'}
  if s.len == 0:
    result = "''"
  elif s.allCharsInSet(safeUnixChars):
    result = s
  else:
    result = "'" & s.replace("'", "'\"'\"'") & "'"

when defined(windows) or defined(posix) or defined(nintendoswitch):
  proc quoteShell*(s: string): string {.noSideEffect, rtl, extern: "nosp$1".} =
    ## Quote ``s``, so it can be safely passed to shell.
    ##
    ## When on Windows, it calls `quoteShellWindows proc`_.
    ## Otherwise, calls `quoteShellPosix proc`_.
    when defined(windows):
      result = quoteShellWindows(s)
    else:
      result = quoteShellPosix(s)

  proc quoteShellCommand*(args: openArray[string]): string =
    ## Concatenates and quotes shell arguments `args`.
    runnableExamples:
      when defined(posix):
        assert quoteShellCommand(["aaa", "", "c d"]) == "aaa '' 'c d'"
      when defined(windows):
        assert quoteShellCommand(["aaa", "", "c d"]) == "aaa \"\" \"c d\""

    # can't use `map` pending https://github.com/nim-lang/Nim/issues/8303
    result = ""
    for i in 0..<args.len:
      if i > 0: result.add " "
      result.add quoteShell(args[i])

when not weirdTarget:
  proc c_system(cmd: cstring): cint {.
    importc: "system", header: "<stdlib.h>".}

  when not defined(windows):
    proc c_free(p: pointer) {.
      importc: "free", header: "<stdlib.h>".}


const
  ExeExts* = ## Platform specific file extension for executables.
    ## On Windows ``["exe", "cmd", "bat"]``, on Posix ``[""]``.
    when defined(windows): ["exe", "cmd", "bat"] else: [""]

iterator iterExes(exe: string, followSymlinks: bool = true; maxChecksPerDirectory: int = 1000.Positive,
                  extensions: openArray[string] = ExeExts): string {.
  tags: [ReadDirEffect, ReadEnvEffect, ReadIOEffect], noNimJs, gcsafe, raises: [OSError].} =
  ## Searches for `exe` in the current working directory and then
  ## in directories listed in the ``PATH`` environment variable.
  ##
  ## Returns `""` if the `exe` cannot be found. `exe`
  ## is added the `ExeExts`_ file extensions if it has none.
  ##
  ## If the system supports symlinks it also resolves them until it
  ## meets the actual file. This behavior can be disabled if desired
  ## by setting `followSymlinks = false`.

  if exe.len != 0:
    template checkCurrentDir() =
     for ext in extensions:
       var exeWithExt = addFileExt(exe, ext)
       if fileExists(exeWithExt):
         yield exeWithExt
    when defined(posix):
      if '/' in exe[1..^1]: checkCurrentDir()
    else:
      checkCurrentDir()
    let path = getEnv("PATH")
    if path.len != 0:
      for candidate in split(path, PathSep):
        if candidate.len == 0: continue
        when defined(windows):
          var x = candidate.strip(chars = {'"'}) / exe
        else:
          var x = expandTilde(candidate) / exe
        var checks = 0
        for ext in extensions:
          if checks >= maxChecksPerDirectory: break
          var x = addFileExt(x, ext)
          if fileExists(x):
            checks += 1
            when not (defined(windows) or defined(nintendoswitch)):
              while followSymlinks: # combines while true & if followSymlinks
                if x.symlinkExists:
                  var r = newString(maxSymlinkLen)
                  var len = readlink(x.cstring, r.cstring, maxSymlinkLen)
                  if len < 0:
                    raise newException(OSError, "Failed to follow symlink" & x)
                  if len > maxSymlinkLen:
                    r = newString(len + 1)
                    len = readlink(x.cstring, r.cstring, len)
                  setLen(r, len)
                  if isAbsolute(r):
                    x = r
                  else:
                    x = parentDir(x) / r
                else:
                  break
            yield x

proc findExe*(exe: string, followSymlinks: bool=true, maxChecks=1000.Positive,
              extensions: openArray[string]=ExeExts): string {.
  tags: [ReadDirEffect, ReadEnvEffect, ReadIOEffect], noNimJs, raises: [OSError].} =
  ## Searches for `exe` in the current working directory and then
  ## in directories listed in the ``PATH`` environment variable.
  ##
  ## Returns `""` if the `exe` cannot be found. `exe`
  ## is added the `ExeExts <#ExeExts>`_ file extensions if it has none.
  ##
  ## If the system supports symlinks it also resolves them until it
  ## meets the actual file. This behavior can be disabled if desired
  ## by setting `followSymlinks = false`.
  for i in iterExes(exe, followSymlinks, maxChecks, extensions):
    return i

proc findExeAll*(exe: string, followSymlinks: bool=true, maxChecks=1000.Positive,
                 extensions: openArray[string]=ExeExts): seq[string] {.
  tags: [ReadDirEffect, ReadEnvEffect, ReadIOEffect], noNimJs.} =
  ## Searches for `exe` in the current working directory and then
  ## in directories listed in the ``PATH`` environment variable.
  ##
  ## Returns `""` if the `exe` cannot be found. `exe`
  ## is added the `ExeExts <#ExeExts>`_ file extensions if it has none.
  ##
  ## If the system supports symlinks it also resolves them until it
  ## meets the actual file. This behavior can be disabled if desired
  ## by setting `followSymlinks = false`.

  for i in iterExes(exe, followSymlinks, maxChecks, extensions):
    result.add(i)

when weirdTarget:
  const times = "fake const"
  template Time(x: untyped): untyped = string

proc getLastModificationTime*(file: string): times.Time {.rtl, extern: "nos$1", noWeirdTarget.} =
  ## Returns the `file`'s last modification time.
  ##
  ## See also:
  ## * `getLastAccessTime proc`_
  ## * `getCreationTime proc`_
  ## * `fileNewer proc`_
  when defined(posix):
    var res: Stat
    if stat(file, res) < 0'i32: raiseOSError(osLastError(), file)
    result = res.st_mtim.toTime
  else:
    var f: WIN32_FIND_DATA
    var h = findFirstFile(file, f)
    if h == -1'i32: raiseOSError(osLastError(), file)
    result = fromWinTime(rdFileTime(f.ftLastWriteTime))
    findClose(h)

proc getLastAccessTime*(file: string): times.Time {.rtl, extern: "nos$1", noWeirdTarget.} =
  ## Returns the `file`'s last read or write access time.
  ##
  ## See also:
  ## * `getLastModificationTime proc`_
  ## * `getCreationTime proc`_
  ## * `fileNewer proc`_
  when defined(posix):
    var res: Stat
    if stat(file, res) < 0'i32: raiseOSError(osLastError(), file)
    result = res.st_atim.toTime
  else:
    var f: WIN32_FIND_DATA
    var h = findFirstFile(file, f)
    if h == -1'i32: raiseOSError(osLastError(), file)
    result = fromWinTime(rdFileTime(f.ftLastAccessTime))
    findClose(h)

proc getCreationTime*(file: string): times.Time {.rtl, extern: "nos$1", noWeirdTarget.} =
  ## Returns the `file`'s creation time.
  ##
  ## **Note:** Under POSIX OS's, the returned time may actually be the time at
  ## which the file's attribute's were last modified. See
  ## `here <https://github.com/nim-lang/Nim/issues/1058>`_ for details.
  ##
  ## See also:
  ## * `getLastModificationTime proc`_
  ## * `getLastAccessTime proc`_
  ## * `fileNewer proc`_
  when defined(posix):
    var res: Stat
    if stat(file, res) < 0'i32: raiseOSError(osLastError(), file)
    result = res.st_ctim.toTime
  else:
    var f: WIN32_FIND_DATA
    var h = findFirstFile(file, f)
    if h == -1'i32: raiseOSError(osLastError(), file)
    result = fromWinTime(rdFileTime(f.ftCreationTime))
    findClose(h)

proc fileNewer*(a, b: string): bool {.rtl, extern: "nos$1", noWeirdTarget.} =
  ## Returns true if the file `a` is newer than file `b`, i.e. if `a`'s
  ## modification time is later than `b`'s.
  ##
  ## See also:
  ## * `getLastModificationTime proc`_
  ## * `getLastAccessTime proc`_
  ## * `getCreationTime proc`_
  when defined(posix):
    # If we don't have access to nanosecond resolution, use '>='
    when not StatHasNanoseconds:
      result = getLastModificationTime(a) >= getLastModificationTime(b)
    else:
      result = getLastModificationTime(a) > getLastModificationTime(b)
  else:
    result = getLastModificationTime(a) > getLastModificationTime(b)


proc isAdmin*: bool {.noWeirdTarget.} =
  ## Returns whether the caller's process is a member of the Administrators local
  ## group (on Windows) or a root (on POSIX), via `geteuid() == 0`.
  when defined(windows):
    # Rewrite of the example from Microsoft Docs:
    # https://docs.microsoft.com/en-us/windows/win32/api/securitybaseapi/nf-securitybaseapi-checktokenmembership#examples
    # and corresponding PostgreSQL function:
    # https://doxygen.postgresql.org/win32security_8c.html#ae6b61e106fa5d6c5d077a9d14ee80569
    var ntAuthority = SID_IDENTIFIER_AUTHORITY(value: SECURITY_NT_AUTHORITY)
    var administratorsGroup: PSID
    if not isSuccess(allocateAndInitializeSid(addr ntAuthority,
                                              BYTE(2),
                                              SECURITY_BUILTIN_DOMAIN_RID,
                                              DOMAIN_ALIAS_RID_ADMINS,
                                              0, 0, 0, 0, 0, 0,
                                              addr administratorsGroup)):
      raiseOSError(osLastError(), "could not get SID for Administrators group")

    try:
      var b: WINBOOL
      if not isSuccess(checkTokenMembership(0, administratorsGroup, addr b)):
        raiseOSError(osLastError(), "could not check access token membership")

      result = isSuccess(b)
    finally:
      if freeSid(administratorsGroup) != nil:
        raiseOSError(osLastError(), "failed to free SID for Administrators group")

  else:
    result = geteuid() == 0


proc exitStatusLikeShell*(status: cint): cint =
  ## Converts exit code from `c_system` into a shell exit code.
  when defined(posix) and not weirdTarget:
    if WIFSIGNALED(status):
      # like the shell!
      128 + WTERMSIG(status)
    else:
      WEXITSTATUS(status)
  else:
    status

proc execShellCmd*(command: string): int {.rtl, extern: "nos$1",
  tags: [ExecIOEffect], noWeirdTarget.} =
  ## Executes a `shell command`:idx:.
  ##
  ## Command has the form 'program args' where args are the command
  ## line arguments given to program. The proc returns the error code
  ## of the shell when it has finished (zero if there is no error).
  ## The proc does not return until the process has finished.
  ##
  ## To execute a program without having a shell involved, use `osproc.execProcess proc
  ## <osproc.html#execProcess,string,string,openArray[string],StringTableRef,set[ProcessOption]>`_.
  ##
  ## **Examples:**
  ##   ```Nim
  ##   discard execShellCmd("ls -la")
  ##   ```
  result = exitStatusLikeShell(c_system(command))

proc expandFilename*(filename: string): string {.rtl, extern: "nos$1",
  tags: [ReadDirEffect], noWeirdTarget.} =
  ## Returns the full (`absolute`:idx:) path of an existing file `filename`.
  ##
  ## Raises `OSError` in case of an error. Follows symlinks.
  when defined(windows):
    var bufsize = MAX_PATH.int32
    var unused: WideCString = nil
    var res = newWideCString("", bufsize)
    while true:
      var L = getFullPathNameW(newWideCString(filename), bufsize, res, unused)
      if L == 0'i32:
        raiseOSError(osLastError(), filename)
      elif L > bufsize:
        res = newWideCString("", L)
        bufsize = L
      else:
        result = res$L
        break
    # getFullPathName doesn't do case corrections, so we have to use this convoluted
    # way of retrieving the true filename
    for x in walkFiles(result):
      result = x
    if not fileExists(result) and not dirExists(result):
      # consider using: `raiseOSError(osLastError(), result)`
      raise newException(OSError, "file '" & result & "' does not exist")
  else:
    # according to Posix we don't need to allocate space for result pathname.
    # But we need to free return value with free(3).
    var r = realpath(filename, nil)
    if r.isNil:
      raiseOSError(osLastError(), filename)
    else:
      result = $r
      c_free(cast[pointer](r))

proc getCurrentCompilerExe*(): string {.compileTime.} = discard
  ## This is `getAppFilename()`_ at compile time.
  ##
  ## Can be used to retrieve the currently executing
  ## Nim compiler from a Nim or nimscript program, or the nimble binary
  ## inside a nimble program (likewise with other binaries built from
  ## compiler API).

proc createHardlink*(src, dest: string) {.noWeirdTarget.} =
  ## Create a hard link at `dest` which points to the item specified
  ## by `src`.
  ##
  ## .. warning:: Some OS's restrict the creation of hard links to
  ##   root users (administrators).
  ##
  ## See also:
  ## * `createSymlink proc`_
  when defined(windows):
    var wSrc = newWideCString(src)
    var wDst = newWideCString(dest)
    if createHardLinkW(wDst, wSrc, nil) == 0:
      raiseOSError(osLastError(), $(src, dest))
  else:
    if link(src, dest) != 0:
      raiseOSError(osLastError(), $(src, dest))

proc inclFilePermissions*(filename: string,
                          permissions: set[FilePermission]) {.
  rtl, extern: "nos$1", tags: [ReadDirEffect, WriteDirEffect], noWeirdTarget.} =
  ## A convenience proc for:
  ##   ```nim
  ##   setFilePermissions(filename, getFilePermissions(filename)+permissions)
  ##   ```
  setFilePermissions(filename, getFilePermissions(filename)+permissions)

proc exclFilePermissions*(filename: string,
                          permissions: set[FilePermission]) {.
  rtl, extern: "nos$1", tags: [ReadDirEffect, WriteDirEffect], noWeirdTarget.} =
  ## A convenience proc for:
  ##   ```nim
  ##   setFilePermissions(filename, getFilePermissions(filename)-permissions)
  ##   ```
  setFilePermissions(filename, getFilePermissions(filename)-permissions)

when not weirdTarget and (defined(freebsd) or defined(dragonfly) or defined(netbsd)):
  proc sysctl(name: ptr cint, namelen: cuint, oldp: pointer, oldplen: ptr csize_t,
              newp: pointer, newplen: csize_t): cint
       {.importc: "sysctl",header: """#include <sys/types.h>
                                      #include <sys/sysctl.h>""".}
  const
    CTL_KERN = 1
    KERN_PROC = 14
    MAX_PATH = 1024

  when defined(freebsd):
    const KERN_PROC_PATHNAME = 12
  elif defined(netbsd):
    const KERN_PROC_ARGS = 48
    const KERN_PROC_PATHNAME = 5
  else:
    const KERN_PROC_PATHNAME = 9

  proc getApplFreebsd(): string =
    var pathLength = csize_t(0)

    when defined(netbsd):
      var req = [CTL_KERN.cint, KERN_PROC_ARGS.cint, -1.cint, KERN_PROC_PATHNAME.cint]
    else:
      var req = [CTL_KERN.cint, KERN_PROC.cint, KERN_PROC_PATHNAME.cint, -1.cint]

    # first call to get the required length
    var res = sysctl(addr req[0], 4, nil, addr pathLength, nil, 0)

    if res < 0:
      return ""

    result.setLen(pathLength)
    res = sysctl(addr req[0], 4, addr result[0], addr pathLength, nil, 0)

    if res < 0:
      return ""

    let realLen = len(cstring(result))
    setLen(result, realLen)

when not weirdTarget and (defined(linux) or defined(solaris) or defined(bsd) or defined(aix)):
  proc getApplAux(procPath: string): string =
    result = newString(maxSymlinkLen)
    var len = readlink(procPath, result.cstring, maxSymlinkLen)
    if len > maxSymlinkLen:
      result = newString(len+1)
      len = readlink(procPath, result.cstring, len)
    setLen(result, len)

when not weirdTarget and defined(openbsd):
  proc getApplOpenBsd(): string =
    # similar to getApplHeuristic, but checks current working directory
    when declared(paramStr):
      result = ""

      # POSIX guaranties that this contains the executable
      # as it has been executed by the calling process
      let exePath = paramStr(0)

      if len(exePath) == 0:
        return ""

      if exePath[0] == DirSep:
        # path is absolute
        result = exePath
      else:
        # not an absolute path, check if it's relative to the current working directory
        for i in 1..<len(exePath):
          if exePath[i] == DirSep:
            result = joinPath(getCurrentDir(), exePath)
            break

      if len(result) > 0:
        return expandFilename(result)

      # search in path
      for p in split(getEnv("PATH"), {PathSep}):
        var x = joinPath(p, exePath)
        if fileExists(x):
          return expandFilename(x)
    else:
      result = ""

when not (defined(windows) or defined(macosx) or weirdTarget):
  proc getApplHeuristic(): string =
    when declared(paramStr):
      result = paramStr(0)
      # POSIX guaranties that this contains the executable
      # as it has been executed by the calling process
      if len(result) > 0 and result[0] != DirSep: # not an absolute path?
        # iterate over any path in the $PATH environment variable
        for p in split(getEnv("PATH"), {PathSep}):
          var x = joinPath(p, result)
          if fileExists(x): return x
    else:
      result = ""

when defined(macosx):
  type
    cuint32* {.importc: "unsigned int", nodecl.} = int
    ## This is the same as the type ``uint32_t`` in *C*.

  # a really hacky solution: since we like to include 2 headers we have to
  # define two procs which in reality are the same
  proc getExecPath1(c: cstring, size: var cuint32) {.
    importc: "_NSGetExecutablePath", header: "<sys/param.h>".}
  proc getExecPath2(c: cstring, size: var cuint32): bool {.
    importc: "_NSGetExecutablePath", header: "<mach-o/dyld.h>".}

when defined(haiku):
  const
    PATH_MAX = 1024
    B_FIND_PATH_IMAGE_PATH = 1000

  proc find_path(codePointer: pointer, baseDirectory: cint, subPath: cstring,
                 pathBuffer: cstring, bufferSize: csize_t): int32
                {.importc, header: "<FindDirectory.h>".}

  proc getApplHaiku(): string =
    result = newString(PATH_MAX)

    if find_path(nil, B_FIND_PATH_IMAGE_PATH, nil, result, PATH_MAX) == 0:
      let realLen = len(cstring(result))
      setLen(result, realLen)
    else:
      result = ""

proc getAppFilename*(): string {.rtl, extern: "nos$1", tags: [ReadIOEffect], noWeirdTarget, raises: [].} =
  ## Returns the filename of the application's executable.
  ## This proc will resolve symlinks.
  ##
  ## Returns empty string when name is unavailable
  ##
  ## See also:
  ## * `getAppDir proc`_
  ## * `getCurrentCompilerExe proc`_

  # Linux: /proc/<pid>/exe
  # Solaris:
  # /proc/<pid>/object/a.out (filename only)
  # /proc/<pid>/path/a.out (complete pathname)
  when defined(windows):
    var bufsize = int32(MAX_PATH)
    var buf = newWideCString(bufsize)
    while true:
      var L = getModuleFileNameW(0, buf, bufsize)
      if L == 0'i32:
        result = "" # error!
        break
      elif L > bufsize:
        buf = newWideCString(L)
        bufsize = L
      else:
        result = buf$L
        break
  elif defined(macosx):
    var size = cuint32(0)
    getExecPath1(nil, size)
    result = newString(int(size))
    if getExecPath2(result.cstring, size):
      result = "" # error!
    if result.len > 0:
      try:
        result = result.expandFilename
      except OSError:
        result = ""
  else:
    when defined(linux) or defined(aix):
      result = getApplAux("/proc/self/exe")
    elif defined(solaris):
      result = getApplAux("/proc/" & $getpid() & "/path/a.out")
    elif defined(genode):
      result = "" # Not supported
    elif defined(freebsd) or defined(dragonfly) or defined(netbsd):
      result = getApplFreebsd()
    elif defined(haiku):
      result = getApplHaiku()
    elif defined(openbsd):
      result = try: getApplOpenBsd() except OSError: ""
    elif defined(nintendoswitch):
      result = ""

    # little heuristic that may work on other POSIX-like systems:
    if result.len == 0:
      result = try: getApplHeuristic() except OSError: ""

proc getAppDir*(): string {.rtl, extern: "nos$1", tags: [ReadIOEffect], noWeirdTarget.} =
  ## Returns the directory of the application's executable.
  ##
  ## See also:
  ## * `getAppFilename proc`_
  result = splitFile(getAppFilename()).dir

proc sleep*(milsecs: int) {.rtl, extern: "nos$1", tags: [TimeEffect], noWeirdTarget.} =
  ## Sleeps `milsecs` milliseconds.
  when defined(windows):
    winlean.sleep(int32(milsecs))
  else:
    var a, b: Timespec
    a.tv_sec = posix.Time(milsecs div 1000)
    a.tv_nsec = (milsecs mod 1000) * 1000 * 1000
    discard posix.nanosleep(a, b)

proc getFileSize*(file: string): BiggestInt {.rtl, extern: "nos$1",
  tags: [ReadIOEffect], noWeirdTarget.} =
  ## Returns the file size of `file` (in bytes). ``OSError`` is
  ## raised in case of an error.
  when defined(windows):
    var a: WIN32_FIND_DATA
    var resA = findFirstFile(file, a)
    if resA == -1: raiseOSError(osLastError(), file)
    result = rdFileSize(a)
    findClose(resA)
  else:
    var rawInfo: Stat
    if stat(file, rawInfo) < 0'i32:
      raiseOSError(osLastError(), file)
    rawInfo.st_size

when defined(windows) or weirdTarget:
  type
    DeviceId* = int32
    FileId* = int64
else:
  type
    DeviceId* = Dev
    FileId* = Ino

type
  FileInfo* = object
    ## Contains information associated with a file object.
    ##
    ## See also:
    ## * `getFileInfo(handle) proc`_
    ## * `getFileInfo(file) proc`_
    ## * `getFileInfo(path, followSymlink) proc`_
    id*: tuple[device: DeviceId, file: FileId] ## Device and file id.
    kind*: PathComponent              ## Kind of file object - directory, symlink, etc.
    size*: BiggestInt                 ## Size of file.
    permissions*: set[FilePermission] ## File permissions
    linkCount*: BiggestInt            ## Number of hard links the file object has.
    lastAccessTime*: times.Time       ## Time file was last accessed.
    lastWriteTime*: times.Time        ## Time file was last modified/written to.
    creationTime*: times.Time         ## Time file was created. Not supported on all systems!
    blockSize*: int                   ## Preferred I/O block size for this object.
                                      ## In some filesystems, this may vary from file to file.
    isSpecial*: bool                  ## Is file special? (on Unix some "files"
                                      ## can be special=non-regular like FIFOs,
                                      ## devices); for directories `isSpecial`
                                      ## is always `false`, for symlinks it is
                                      ## the same as for the link's target.

template rawToFormalFileInfo(rawInfo, path, formalInfo): untyped =
  ## Transforms the native file info structure into the one nim uses.
  ## 'rawInfo' is either a 'BY_HANDLE_FILE_INFORMATION' structure on Windows,
  ## or a 'Stat' structure on posix
  when defined(windows):
    template merge(a, b): untyped =
      int64(
        (uint64(cast[uint32](a))) or
        (uint64(cast[uint32](b)) shl 32)
       )
    formalInfo.id.device = rawInfo.dwVolumeSerialNumber
    formalInfo.id.file = merge(rawInfo.nFileIndexLow, rawInfo.nFileIndexHigh)
    formalInfo.size = merge(rawInfo.nFileSizeLow, rawInfo.nFileSizeHigh)
    formalInfo.linkCount = rawInfo.nNumberOfLinks
    formalInfo.lastAccessTime = fromWinTime(rdFileTime(rawInfo.ftLastAccessTime))
    formalInfo.lastWriteTime = fromWinTime(rdFileTime(rawInfo.ftLastWriteTime))
    formalInfo.creationTime = fromWinTime(rdFileTime(rawInfo.ftCreationTime))
    formalInfo.blockSize = 8192 # xxx use Windows API instead of hardcoding

    # Retrieve basic permissions
    if (rawInfo.dwFileAttributes and FILE_ATTRIBUTE_READONLY) != 0'i32:
      formalInfo.permissions = {fpUserExec, fpUserRead, fpGroupExec,
                                fpGroupRead, fpOthersExec, fpOthersRead}
    else:
      formalInfo.permissions = {fpUserExec..fpOthersRead}

    # Retrieve basic file kind
    if (rawInfo.dwFileAttributes and FILE_ATTRIBUTE_DIRECTORY) != 0'i32:
      formalInfo.kind = pcDir
    else:
      formalInfo.kind = pcFile
    if (rawInfo.dwFileAttributes and FILE_ATTRIBUTE_REPARSE_POINT) != 0'i32:
      formalInfo.kind = succ(formalInfo.kind)

  else:
    template checkAndIncludeMode(rawMode, formalMode: untyped) =
      if (rawInfo.st_mode and rawMode.Mode) != 0.Mode:
        formalInfo.permissions.incl(formalMode)
    formalInfo.id = (rawInfo.st_dev, rawInfo.st_ino)
    formalInfo.size = rawInfo.st_size
    formalInfo.linkCount = rawInfo.st_nlink.BiggestInt
    formalInfo.lastAccessTime = rawInfo.st_atim.toTime
    formalInfo.lastWriteTime = rawInfo.st_mtim.toTime
    formalInfo.creationTime = rawInfo.st_ctim.toTime
    formalInfo.blockSize = rawInfo.st_blksize

    formalInfo.permissions = {}
    checkAndIncludeMode(S_IRUSR, fpUserRead)
    checkAndIncludeMode(S_IWUSR, fpUserWrite)
    checkAndIncludeMode(S_IXUSR, fpUserExec)

    checkAndIncludeMode(S_IRGRP, fpGroupRead)
    checkAndIncludeMode(S_IWGRP, fpGroupWrite)
    checkAndIncludeMode(S_IXGRP, fpGroupExec)

    checkAndIncludeMode(S_IROTH, fpOthersRead)
    checkAndIncludeMode(S_IWOTH, fpOthersWrite)
    checkAndIncludeMode(S_IXOTH, fpOthersExec)

    (formalInfo.kind, formalInfo.isSpecial) =
      if S_ISDIR(rawInfo.st_mode):
        (pcDir, false)
      elif S_ISLNK(rawInfo.st_mode):
        assert(path != "") # symlinks can't occur for file handles
        getSymlinkFileKind(path)
      else:
        (pcFile, not S_ISREG(rawInfo.st_mode))

when defined(js):
  when not declared(FileHandle):
    type FileHandle = distinct int32
  when not declared(File):
    type File = object

proc getFileInfo*(handle: FileHandle): FileInfo {.noWeirdTarget.} =
  ## Retrieves file information for the file object represented by the given
  ## handle.
  ##
  ## If the information cannot be retrieved, such as when the file handle
  ## is invalid, `OSError` is raised.
  ##
  ## See also:
  ## * `getFileInfo(file) proc`_
  ## * `getFileInfo(path, followSymlink) proc`_

  # Done: ID, Kind, Size, Permissions, Link Count
  when defined(windows):
    var rawInfo: BY_HANDLE_FILE_INFORMATION
    # We have to use the super special '_get_osfhandle' call (wrapped above)
    # To transform the C file descriptor to a native file handle.
    var realHandle = get_osfhandle(handle)
    if getFileInformationByHandle(realHandle, addr rawInfo) == 0:
      raiseOSError(osLastError(), $handle)
    rawToFormalFileInfo(rawInfo, "", result)
  else:
    var rawInfo: Stat
    if fstat(handle, rawInfo) < 0'i32:
      raiseOSError(osLastError(), $handle)
    rawToFormalFileInfo(rawInfo, "", result)

proc getFileInfo*(file: File): FileInfo {.noWeirdTarget.} =
  ## Retrieves file information for the file object.
  ##
  ## See also:
  ## * `getFileInfo(handle) proc`_
  ## * `getFileInfo(path, followSymlink) proc`_
  if file.isNil:
    raise newException(IOError, "File is nil")
  result = getFileInfo(file.getFileHandle())

proc getFileInfo*(path: string, followSymlink = true): FileInfo {.noWeirdTarget.} =
  ## Retrieves file information for the file object pointed to by `path`.
  ##
  ## Due to intrinsic differences between operating systems, the information
  ## contained by the returned `FileInfo object`_ will be slightly
  ## different across platforms, and in some cases, incomplete or inaccurate.
  ##
  ## When `followSymlink` is true (default), symlinks are followed and the
  ## information retrieved is information related to the symlink's target.
  ## Otherwise, information on the symlink itself is retrieved (however,
  ## field `isSpecial` is still determined from the target on Unix).
  ##
  ## If the information cannot be retrieved, such as when the path doesn't
  ## exist, or when permission restrictions prevent the program from retrieving
  ## file information, `OSError` is raised.
  ##
  ## See also:
  ## * `getFileInfo(handle) proc`_
  ## * `getFileInfo(file) proc`_
  when defined(windows):
    var
      handle = openHandle(path, followSymlink)
      rawInfo: BY_HANDLE_FILE_INFORMATION
    if handle == INVALID_HANDLE_VALUE:
      raiseOSError(osLastError(), path)
    if getFileInformationByHandle(handle, addr rawInfo) == 0:
      raiseOSError(osLastError(), path)
    rawToFormalFileInfo(rawInfo, path, result)
    discard closeHandle(handle)
  else:
    var rawInfo: Stat
    if followSymlink:
      if stat(path, rawInfo) < 0'i32:
        raiseOSError(osLastError(), path)
    else:
      if lstat(path, rawInfo) < 0'i32:
        raiseOSError(osLastError(), path)
    rawToFormalFileInfo(rawInfo, path, result)

proc sameFileContent*(path1, path2: string): bool {.rtl, extern: "nos$1",
  tags: [ReadIOEffect], noWeirdTarget.} =
  ## Returns true if both pathname arguments refer to files with identical
  ## binary content.
  ##
  ## See also:
  ## * `sameFile proc`_
  var
    a, b: File
  if not open(a, path1): return false
  if not open(b, path2):
    close(a)
    return false
  let bufSize = getFileInfo(a).blockSize
  var bufA = alloc(bufSize)
  var bufB = alloc(bufSize)
  while true:
    var readA = readBuffer(a, bufA, bufSize)
    var readB = readBuffer(b, bufB, bufSize)
    if readA != readB:
      result = false
      break
    if readA == 0:
      result = true
      break
    result = equalMem(bufA, bufB, readA)
    if not result: break
    if readA != bufSize: break # end of file
  dealloc(bufA)
  dealloc(bufB)
  close(a)
  close(b)

proc isHidden*(path: string): bool {.noWeirdTarget.} =
  ## Determines whether ``path`` is hidden or not, using `this
  ## reference <https://en.wikipedia.org/wiki/Hidden_file_and_hidden_directory>`_.
  ##
  ## On Windows: returns true if it exists and its "hidden" attribute is set.
  ##
  ## On posix: returns true if ``lastPathPart(path)`` starts with ``.`` and is
  ## not ``.`` or ``..``.
  ##
  ## **Note**: paths are not normalized to determine `isHidden`.
  runnableExamples:
    when defined(posix):
      assert ".foo".isHidden
      assert not ".foo/bar".isHidden
      assert not ".".isHidden
      assert not "..".isHidden
      assert not "".isHidden
      assert ".foo/".isHidden

  when defined(windows):
    wrapUnary(attributes, getFileAttributesW, path)
    if attributes != -1'i32:
      result = (attributes and FILE_ATTRIBUTE_HIDDEN) != 0'i32
  else:
    let fileName = lastPathPart(path)
    result = len(fileName) >= 2 and fileName[0] == '.' and fileName != ".."

proc getCurrentProcessId*(): int {.noWeirdTarget.} =
  ## Return current process ID.
  ##
  ## See also:
  ## * `osproc.processID(p: Process) <osproc.html#processID,Process>`_
  when defined(windows):
    proc GetCurrentProcessId(): DWORD {.stdcall, dynlib: "kernel32",
                                        importc: "GetCurrentProcessId".}
    result = GetCurrentProcessId().int
  else:
    result = getpid()

proc setLastModificationTime*(file: string, t: times.Time) {.noWeirdTarget.} =
  ## Sets the `file`'s last modification time. `OSError` is raised in case of
  ## an error.
  when defined(posix):
    let unixt = posix.Time(t.toUnix)
    let micro = convert(Nanoseconds, Microseconds, t.nanosecond)
    var timevals = [Timeval(tv_sec: unixt, tv_usec: micro),
      Timeval(tv_sec: unixt, tv_usec: micro)] # [last access, last modification]
    if utimes(file, timevals.addr) != 0: raiseOSError(osLastError(), file)
  else:
    let h = openHandle(path = file, writeAccess = true)
    if h == INVALID_HANDLE_VALUE: raiseOSError(osLastError(), file)
    var ft = t.toWinTime.toFILETIME
    let res = setFileTime(h, nil, nil, ft.addr)
    discard h.closeHandle
    if res == 0'i32: raiseOSError(osLastError(), file)


func isValidFilename*(filename: string, maxLen = 259.Positive): bool {.since: (1, 1).} =
  ## Returns `true` if `filename` is valid for crossplatform use.
  ##
  ## This is useful if you want to copy or save files across Windows, Linux, Mac, etc.
  ## It uses `invalidFilenameChars`, `invalidFilenames` and `maxLen` to verify the specified `filename`.
  ##
  ## See also:
  ##
  ## * https://docs.microsoft.com/en-us/dotnet/api/system.io.pathtoolongexception
  ## * https://docs.microsoft.com/en-us/windows/win32/fileio/naming-a-file
  ## * https://msdn.microsoft.com/en-us/library/windows/desktop/aa365247%28v=vs.85%29.aspx
  ##
  ## .. warning:: This only checks filenames, not whole paths
  ##    (because basically you can mount anything as a path on Linux).
  runnableExamples:
    assert not isValidFilename(" foo")     # Leading white space
    assert not isValidFilename("foo ")     # Trailing white space
    assert not isValidFilename("foo.")     # Ends with dot
    assert not isValidFilename("con.txt")  # "CON" is invalid (Windows)
    assert not isValidFilename("OwO:UwU")  # ":" is invalid (Mac)
    assert not isValidFilename("aux.bat")  # "AUX" is invalid (Windows)
    assert not isValidFilename("")         # Empty string
    assert not isValidFilename("foo/")     # Filename is empty

  result = true
  let f = filename.splitFile()
  if unlikely(f.name.len + f.ext.len > maxLen or f.name.len == 0 or
    f.name[0] == ' ' or f.name[^1] == ' ' or f.name[^1] == '.' or
    find(f.name, invalidFilenameChars) != -1): return false
  for invalid in invalidFilenames:
    if cmpIgnoreCase(f.name, invalid) == 0: return false


# deprecated declarations
when not weirdTarget:
  template existsFile*(args: varargs[untyped]): untyped {.deprecated: "use fileExists".} =
    fileExists(args)
  template existsDir*(args: varargs[untyped]): untyped {.deprecated: "use dirExists".} =
    dirExists(args)<|MERGE_RESOLUTION|>--- conflicted
+++ resolved
@@ -52,11 +52,7 @@
 import std/cmdline
 export cmdline
 
-<<<<<<< HEAD
 import strutils, sequtils, pathnorm
-=======
-import std/[strutils, pathnorm]
->>>>>>> 202e21da
 
 when defined(nimPreviewSlimSystem):
   import std/[syncio, assertions, widestrs]
