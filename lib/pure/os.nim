#
#
#            Nim's Runtime Library
#        (c) Copyright 2015 Andreas Rumpf
#
#    See the file "copying.txt", included in this
#    distribution, for details about the copyright.
#

## This module contains basic operating system facilities like
## retrieving environment variables, reading command line arguments,
## working with directories, running shell commands, etc.

runnableExamples:
  let myFile = "/path/to/my/file.nim"
  assert splitPath(myFile) == (head: "/path/to/my", tail: "file.nim")
  when defined(posix):
    assert parentDir(myFile) == "/path/to/my"
  assert splitFile(myFile) == (dir: "/path/to/my", name: "file", ext: ".nim")
  assert myFile.changeFileExt("c") == "/path/to/my/file.c"

## **See also:**
## * `osproc module <osproc.html>`_ for process communication beyond
##   `execShellCmd proc`_
## * `parseopt module <parseopt.html>`_ for command-line parser beyond
##   `parseCmdLine proc`_
## * `uri module <uri.html>`_
## * `distros module <distros.html>`_
## * `dynlib module <dynlib.html>`_
## * `streams module <streams.html>`_
import ospaths
export ospaths

import osfiles
export osfiles

import osdirs
export osdirs

import ossymlinks
export ossymlinks


include system/inclrtl
import std/private/since

import strutils, pathnorm

when defined(nimPreviewSlimSystem):
  import std/[syncio, assertions, widestrs]

const weirdTarget = defined(nimscript) or defined(js)

when weirdTarget:
  discard
elif defined(windows):
  import winlean, times
elif defined(posix):
  import posix, times

  proc toTime(ts: Timespec): times.Time {.inline.} =
    result = initTime(ts.tv_sec.int64, ts.tv_nsec.int)
else:
  {.error: "OS module not ported to your operating system!".}

when weirdTarget:
  {.pragma: noWeirdTarget, error: "this proc is not available on the NimScript/js target".}
else:
  {.pragma: noWeirdTarget.}

when defined(nimscript):
  # for procs already defined in scriptconfig.nim
  template noNimJs(body): untyped = discard
elif defined(js):
  {.pragma: noNimJs, error: "this proc is not available on the js target".}
else:
  {.pragma: noNimJs.}

<<<<<<< HEAD
=======
proc normalizePathAux(path: var string){.inline, raises: [], noSideEffect.}

type
  ReadDirEffect* = object of ReadIOEffect   ## Effect that denotes a read
                                            ## operation from the directory
                                            ## structure.
  WriteDirEffect* = object of WriteIOEffect ## Effect that denotes a write
                                            ## operation to
                                            ## the directory structure.

import std/private/osseps
export osseps

proc absolutePathInternal(path: string): string {.gcsafe.}

proc normalizePathEnd(path: var string, trailingSep = false) =
  ## Ensures ``path`` has exactly 0 or 1 trailing `DirSep`, depending on
  ## ``trailingSep``, and taking care of edge cases: it preservers whether
  ## a path is absolute or relative, and makes sure trailing sep is `DirSep`,
  ## not `AltSep`. Trailing `/.` are compressed, see examples.
  if path.len == 0: return
  var i = path.len
  while i >= 1:
    if path[i-1] in {DirSep, AltSep}: dec(i)
    elif path[i-1] == '.' and i >= 2 and path[i-2] in {DirSep, AltSep}: dec(i)
    else: break
  if trailingSep:
    # foo// => foo
    path.setLen(i)
    # foo => foo/
    path.add DirSep
  elif i > 0:
    # foo// => foo
    path.setLen(i)
  else:
    # // => / (empty case was already taken care of)
    path = $DirSep

proc normalizePathEnd(path: string, trailingSep = false): string =
  ## outplace overload
  runnableExamples:
    when defined(posix):
      assert normalizePathEnd("/lib//.//", trailingSep = true) == "/lib/"
      assert normalizePathEnd("lib/./.", trailingSep = false) == "lib"
      assert normalizePathEnd(".//./.", trailingSep = false) == "."
      assert normalizePathEnd("", trailingSep = true) == "" # not / !
      assert normalizePathEnd("/", trailingSep = false) == "/" # not "" !
  result = path
  result.normalizePathEnd(trailingSep)

since((1, 1)):
  export normalizePathEnd

template endsWith(a: string, b: set[char]): bool =
  a.len > 0 and a[^1] in b

proc joinPathImpl(result: var string, state: var int, tail: string) =
  let trailingSep = tail.endsWith({DirSep, AltSep}) or tail.len == 0 and result.endsWith({DirSep, AltSep})
  normalizePathEnd(result, trailingSep=false)
  addNormalizePath(tail, result, state, DirSep)
  normalizePathEnd(result, trailingSep=trailingSep)

proc joinPath*(head, tail: string): string {.
  noSideEffect, rtl, extern: "nos$1".} =
  ## Joins two directory names to one.
  ##
  ## returns normalized path concatenation of `head` and `tail`, preserving
  ## whether or not `tail` has a trailing slash (or, if tail if empty, whether
  ## head has one).
  ##
  ## See also:
  ## * `joinPath(parts: varargs[string]) proc`_
  ## * `/ proc`_
  ## * `splitPath proc`_
  ## * `uri.combine proc <uri.html#combine,Uri,Uri>`_
  ## * `uri./ proc <uri.html#/,Uri,string>`_
  runnableExamples:
    when defined(posix):
      assert joinPath("usr", "lib") == "usr/lib"
      assert joinPath("usr", "lib/") == "usr/lib/"
      assert joinPath("usr", "") == "usr"
      assert joinPath("usr/", "") == "usr/"
      assert joinPath("", "") == ""
      assert joinPath("", "lib") == "lib"
      assert joinPath("", "/lib") == "/lib"
      assert joinPath("usr/", "/lib") == "usr/lib"
      assert joinPath("usr/lib", "../bin") == "usr/bin"

  result = newStringOfCap(head.len + tail.len)
  var state = 0
  joinPathImpl(result, state, head)
  joinPathImpl(result, state, tail)
  when false:
    if len(head) == 0:
      result = tail
    elif head[len(head)-1] in {DirSep, AltSep}:
      if tail.len > 0 and tail[0] in {DirSep, AltSep}:
        result = head & substr(tail, 1)
      else:
        result = head & tail
    else:
      if tail.len > 0 and tail[0] in {DirSep, AltSep}:
        result = head & tail
      else:
        result = head & DirSep & tail

proc joinPath*(parts: varargs[string]): string {.noSideEffect,
  rtl, extern: "nos$1OpenArray".} =
  ## The same as `joinPath(head, tail) proc`_,
  ## but works with any number of directory parts.
  ##
  ## You need to pass at least one element or the proc
  ## will assert in debug builds and crash on release builds.
  ##
  ## See also:
  ## * `joinPath(head, tail) proc`_
  ## * `/ proc`_
  ## * `/../ proc`_
  ## * `splitPath proc`_
  runnableExamples:
    when defined(posix):
      assert joinPath("a") == "a"
      assert joinPath("a", "b", "c") == "a/b/c"
      assert joinPath("usr/lib", "../../var", "log") == "var/log"

  var estimatedLen = 0
  for p in parts: estimatedLen += p.len
  result = newStringOfCap(estimatedLen)
  var state = 0
  for i in 0..high(parts):
    joinPathImpl(result, state, parts[i])

proc `/`*(head, tail: string): string {.noSideEffect, inline.} =
  ## The same as `joinPath(head, tail) proc`_.
  ##
  ## See also:
  ## * `/../ proc`_
  ## * `joinPath(head, tail) proc`_
  ## * `joinPath(parts: varargs[string]) proc`_
  ## * `splitPath proc`_
  ## * `uri.combine proc <uri.html#combine,Uri,Uri>`_
  ## * `uri./ proc <uri.html#/,Uri,string>`_
  runnableExamples:
    when defined(posix):
      assert "usr" / "" == "usr"
      assert "" / "lib" == "lib"
      assert "" / "/lib" == "/lib"
      assert "usr/" / "/lib/" == "usr/lib/"
      assert "usr" / "lib" / "../bin" == "usr/bin"

  result = joinPath(head, tail)

when doslikeFileSystem:
  import std/private/ntpath

proc splitPath*(path: string): tuple[head, tail: string] {.
  noSideEffect, rtl, extern: "nos$1".} =
  ## Splits a directory into `(head, tail)` tuple, so that
  ## ``head / tail == path`` (except for edge cases like "/usr").
  ##
  ## See also:
  ## * `joinPath(head, tail) proc`_
  ## * `joinPath(parts: varargs[string]) proc`_
  ## * `/ proc`_
  ## * `/../ proc`_
  ## * `relativePath proc`_
  runnableExamples:
    assert splitPath("usr/local/bin") == ("usr/local", "bin")
    assert splitPath("usr/local/bin/") == ("usr/local/bin", "")
    assert splitPath("/bin/") == ("/bin", "")
    when (NimMajor, NimMinor) <= (1, 0):
      assert splitPath("/bin") == ("", "bin")
    else:
      assert splitPath("/bin") == ("/", "bin")
    assert splitPath("bin") == ("", "bin")
    assert splitPath("") == ("", "")

  when doslikeFileSystem:
    let (drive, splitpath) = splitDrive(path)
    let stop = drive.len
  else:
    const stop = 0
>>>>>>> 2f441ac6

{.pragma: paths.}
{.pragma: files.}
{.pragma: dirs.}
{.pragma: symlinks.}
{.pragma: appdirs.}

import std/oserrors
export oserrors
import std/envvars
export envvars

when defined(windows) and not weirdTarget:
  when useWinUnicode:
    template wrapUnary(varname, winApiProc, arg: untyped) =
      var varname = winApiProc(newWideCString(arg))

    template wrapBinary(varname, winApiProc, arg, arg2: untyped) =
      var varname = winApiProc(newWideCString(arg), arg2)
    proc findFirstFile(a: string, b: var WIN32_FIND_DATA): Handle =
      result = findFirstFileW(newWideCString(a), b)
    template findNextFile(a, b: untyped): untyped = findNextFileW(a, b)
    template getCommandLine(): untyped = getCommandLineW()

    template getFilename(f: untyped): untyped =
      $cast[WideCString](addr(f.cFileName[0]))
  else:
    template findFirstFile(a, b: untyped): untyped = findFirstFileA(a, b)
    template findNextFile(a, b: untyped): untyped = findNextFileA(a, b)
    template getCommandLine(): untyped = getCommandLineA()

    template getFilename(f: untyped): untyped = $cstring(addr f.cFileName)

<<<<<<< HEAD
  proc skipFindData(f: WIN32_FIND_DATA): bool {.inline.} =
    # Note - takes advantage of null delimiter in the cstring
    const dot = ord('.')
    result = f.cFileName[0].int == dot and (f.cFileName[1].int == 0 or
             f.cFileName[1].int == dot and f.cFileName[2].int == 0)
=======
import std/oserrors
export oserrors

import std/envvars
export envvars
>>>>>>> 2f441ac6

proc getHomeDir*(): string {.rtl, extern: "nos$1",
  tags: [ReadEnvEffect, ReadIOEffect], appdirs.} =
  ## Returns the home directory of the current user.
  ##
  ## This proc is wrapped by the `expandTilde proc`_
  ## for the convenience of processing paths coming from user configuration files.
  ##
  ## See also:
  ## * `getConfigDir proc`_
  ## * `getTempDir proc`_
  ## * `expandTilde proc`_
  ## * `getCurrentDir proc`_
  ## * `setCurrentDir proc`_
  runnableExamples:
    assert getHomeDir() == expandTilde("~")

  when defined(windows): return getEnv("USERPROFILE") & "\\"
  else: return getEnv("HOME") & "/"

proc getConfigDir*(): string {.rtl, extern: "nos$1",
  tags: [ReadEnvEffect, ReadIOEffect], appdirs.} =
  ## Returns the config directory of the current user for applications.
  ##
  ## On non-Windows OSs, this proc conforms to the XDG Base Directory
  ## spec. Thus, this proc returns the value of the `XDG_CONFIG_HOME` environment
  ## variable if it is set, otherwise it returns the default configuration
  ## directory ("~/.config/").
  ##
  ## An OS-dependent trailing slash is always present at the end of the
  ## returned string: `\\` on Windows and `/` on all other OSs.
  ##
  ## See also:
  ## * `getHomeDir proc`_
  ## * `getTempDir proc`_
  ## * `expandTilde proc`_
  ## * `getCurrentDir proc`_
  ## * `setCurrentDir proc`_
  when defined(windows):
    result = getEnv("APPDATA")
  else:
    result = getEnv("XDG_CONFIG_HOME", getEnv("HOME") / ".config")
  result.normalizePathEnd(trailingSep = true)


proc getCacheDir*(): string {.appdirs.} =
  ## Returns the cache directory of the current user for applications.
  ##
  ## This makes use of the following environment variables:
  ##
  ## * On Windows: `getEnv("LOCALAPPDATA")`
  ##
  ## * On macOS: `getEnv("XDG_CACHE_HOME", getEnv("HOME") / "Library/Caches")`
  ##
  ## * On other platforms: `getEnv("XDG_CACHE_HOME", getEnv("HOME") / ".cache")`
  ##
  ## **See also:**
  ## * `getHomeDir proc`_
  ## * `getTempDir proc`_
  ## * `getConfigDir proc`_
  # follows https://crates.io/crates/platform-dirs
  when defined(windows):
    result = getEnv("LOCALAPPDATA")
  elif defined(osx):
    result = getEnv("XDG_CACHE_HOME", getEnv("HOME") / "Library/Caches")
  else:
    result = getEnv("XDG_CACHE_HOME", getEnv("HOME") / ".cache")
  result.normalizePathEnd(false)

proc getCacheDir*(app: string): string {.appdirs.} =
  ## Returns the cache directory for an application `app`.
  ##
  ## * On Windows, this uses: `getCacheDir() / app / "cache"`
  ## * On other platforms, this uses: `getCacheDir() / app`
  when defined(windows):
    getCacheDir() / app / "cache"
  else:
    getCacheDir() / app


when defined(windows):
  type DWORD = uint32

  when defined(nimPreviewSlimSystem):
    import std/widestrs

  proc getTempPath(
    nBufferLength: DWORD, lpBuffer: WideCString
  ): DWORD {.stdcall, dynlib: "kernel32.dll", importc: "GetTempPathW".} =
    ## Retrieves the path of the directory designated for temporary files.

template getEnvImpl(result: var string, tempDirList: openArray[string]) =
  for dir in tempDirList:
    if existsEnv(dir):
      result = getEnv(dir)
      break

template getTempDirImpl(result: var string) =
  when defined(windows):
    getEnvImpl(result, ["TMP", "TEMP", "USERPROFILE"])
  else:
    getEnvImpl(result, ["TMPDIR", "TEMP", "TMP", "TEMPDIR"])

proc getTempDir*(): string {.rtl, extern: "nos$1",
  tags: [ReadEnvEffect, ReadIOEffect], appdirs.} =
  ## Returns the temporary directory of the current user for applications to
  ## save temporary files in.
  ##
  ## On Windows, it calls [GetTempPath](https://docs.microsoft.com/en-us/windows/win32/api/fileapi/nf-fileapi-gettemppathw).
  ## On Posix based platforms, it will check `TMPDIR`, `TEMP`, `TMP` and `TEMPDIR` environment variables in order.
  ## On all platforms, `/tmp` will be returned if the procs fails.
  ##
  ## You can override this implementation
  ## by adding `-d:tempDir=mytempname` to your compiler invocation.
  ##
  ## **Note:** This proc does not check whether the returned path exists.
  ##
  ## See also:
  ## * `getHomeDir proc`_
  ## * `getConfigDir proc`_
  ## * `expandTilde proc`_
  ## * `getCurrentDir proc`_
  ## * `setCurrentDir proc`_
  const tempDirDefault = "/tmp"
  when defined(tempDir):
    const tempDir {.strdefine.}: string = tempDirDefault
    result = tempDir
  else:
    when nimvm:
      getTempDirImpl(result)
    else:
      when defined(windows):
        let size = getTempPath(0, nil)
        # If the function fails, the return value is zero.
        if size > 0:
          let buffer = newWideCString(size.int)
          if getTempPath(size, buffer) > 0:
            result = $buffer
      elif defined(android): result = "/data/local/tmp"
      else:
        getTempDirImpl(result)
    if result.len == 0:
      result = tempDirDefault
  normalizePathEnd(result, trailingSep=true)

proc expandTilde*(path: string): string {.
  tags: [ReadEnvEffect, ReadIOEffect], paths.} =
  ## Expands ``~`` or a path starting with ``~/`` to a full path, replacing
  ## ``~`` with `getHomeDir()`_ (otherwise returns ``path`` unmodified).
  ##
  ## Windows: this is still supported despite the Windows platform not having this
  ## convention; also, both ``~/`` and ``~\`` are handled.
  ##
  ## See also:
  ## * `getHomeDir proc`_
  ## * `getConfigDir proc`_
  ## * `getTempDir proc`_
  ## * `getCurrentDir proc`_
  ## * `setCurrentDir proc`_
  runnableExamples:
    assert expandTilde("~" / "appname.cfg") == getHomeDir() / "appname.cfg"
    assert expandTilde("~/foo/bar") == getHomeDir() / "foo/bar"
    assert expandTilde("/foo/bar") == "/foo/bar"

  if len(path) == 0 or path[0] != '~':
    result = path
  elif len(path) == 1:
    result = getHomeDir()
  elif (path[1] in {DirSep, AltSep}):
    result = getHomeDir() / path.substr(2)
  else:
    # TODO: handle `~bob` and `~bob/` which means home of bob
    result = path

proc quoteShellWindows*(s: string): string {.noSideEffect, rtl, extern: "nosp$1".} =
  ## Quote `s`, so it can be safely passed to Windows API.
  ##
  ## Based on Python's `subprocess.list2cmdline`.
  ## See `this link <http://msdn.microsoft.com/en-us/library/17w5ykft.aspx>`_
  ## for more details.
  let needQuote = {' ', '\t'} in s or s.len == 0
  result = ""
  var backslashBuff = ""
  if needQuote:
    result.add("\"")

  for c in s:
    if c == '\\':
      backslashBuff.add(c)
    elif c == '\"':
      for i in 0..<backslashBuff.len*2:
        result.add('\\')
      backslashBuff.setLen(0)
      result.add("\\\"")
    else:
      if backslashBuff.len != 0:
        result.add(backslashBuff)
        backslashBuff.setLen(0)
      result.add(c)

  if backslashBuff.len > 0:
    result.add(backslashBuff)
  if needQuote:
    result.add(backslashBuff)
    result.add("\"")


proc quoteShellPosix*(s: string): string {.noSideEffect, rtl, extern: "nosp$1".} =
  ## Quote ``s``, so it can be safely passed to POSIX shell.
  const safeUnixChars = {'%', '+', '-', '.', '/', '_', ':', '=', '@',
                         '0'..'9', 'A'..'Z', 'a'..'z'}
  if s.len == 0:
    result = "''"
  elif s.allCharsInSet(safeUnixChars):
    result = s
  else:
    result = "'" & s.replace("'", "'\"'\"'") & "'"

when defined(windows) or defined(posix) or defined(nintendoswitch):
  proc quoteShell*(s: string): string {.noSideEffect, rtl, extern: "nosp$1".} =
    ## Quote ``s``, so it can be safely passed to shell.
    ##
    ## When on Windows, it calls `quoteShellWindows proc`_.
    ## Otherwise, calls `quoteShellPosix proc`_.
    when defined(windows):
      result = quoteShellWindows(s)
    else:
      result = quoteShellPosix(s)

  proc quoteShellCommand*(args: openArray[string]): string =
    ## Concatenates and quotes shell arguments `args`.
    runnableExamples:
      when defined(posix):
        assert quoteShellCommand(["aaa", "", "c d"]) == "aaa '' 'c d'"
      when defined(windows):
        assert quoteShellCommand(["aaa", "", "c d"]) == "aaa \"\" \"c d\""

    # can't use `map` pending https://github.com/nim-lang/Nim/issues/8303
    result = ""
    for i in 0..<args.len:
      if i > 0: result.add " "
      result.add quoteShell(args[i])

when not weirdTarget:
  proc c_system(cmd: cstring): cint {.
    importc: "system", header: "<stdlib.h>".}

  when not defined(windows):
    proc c_rename(oldname, newname: cstring): cint {.
      importc: "rename", header: "<stdio.h>".}
    proc c_free(p: pointer) {.
      importc: "free", header: "<stdlib.h>".}

when not defined(windows):
  const maxSymlinkLen = 1024

const
  ExeExts* = ## Platform specific file extension for executables.
    ## On Windows ``["exe", "cmd", "bat"]``, on Posix ``[""]``.
    when defined(windows): ["exe", "cmd", "bat"] else: [""]

proc findExe*(exe: string, followSymlinks: bool = true;
              extensions: openArray[string]=ExeExts): string {.
  tags: [ReadDirEffect, ReadEnvEffect, ReadIOEffect], noNimJs.} =
  ## Searches for `exe` in the current working directory and then
  ## in directories listed in the ``PATH`` environment variable.
  ##
  ## Returns `""` if the `exe` cannot be found. `exe`
  ## is added the `ExeExts`_ file extensions if it has none.
  ##
  ## If the system supports symlinks it also resolves them until it
  ## meets the actual file. This behavior can be disabled if desired
  ## by setting `followSymlinks = false`.

  if exe.len == 0: return
  template checkCurrentDir() =
    for ext in extensions:
      result = addFileExt(exe, ext)
      if fileExists(result): return
  when defined(posix):
    if '/' in exe: checkCurrentDir()
  else:
    checkCurrentDir()
  let path = getEnv("PATH")
  for candidate in split(path, PathSep):
    if candidate.len == 0: continue
    when defined(windows):
      var x = (if candidate[0] == '"' and candidate[^1] == '"':
                substr(candidate, 1, candidate.len-2) else: candidate) /
              exe
    else:
      var x = expandTilde(candidate) / exe
    for ext in extensions:
      var x = addFileExt(x, ext)
      if fileExists(x):
        when not defined(windows):
          while followSymlinks: # doubles as if here
            if x.symlinkExists:
              var r = newString(maxSymlinkLen)
              var len = readlink(x.cstring, r.cstring, maxSymlinkLen)
              if len < 0:
                raiseOSError(osLastError(), exe)
              if len > maxSymlinkLen:
                r = newString(len+1)
                len = readlink(x.cstring, r.cstring, len)
              setLen(r, len)
              if isAbsolute(r):
                x = r
              else:
                x = parentDir(x) / r
            else:
              break
        return x
  result = ""

when weirdTarget:
  const times = "fake const"
  template Time(x: untyped): untyped = string

proc getLastModificationTime*(file: string): times.Time {.rtl, extern: "nos$1", noWeirdTarget.} =
  ## Returns the `file`'s last modification time.
  ##
  ## See also:
  ## * `getLastAccessTime proc`_
  ## * `getCreationTime proc`_
  ## * `fileNewer proc`_
  when defined(posix):
    var res: Stat
    if stat(file, res) < 0'i32: raiseOSError(osLastError(), file)
    result = res.st_mtim.toTime
  else:
    var f: WIN32_FIND_DATA
    var h = findFirstFile(file, f)
    if h == -1'i32: raiseOSError(osLastError(), file)
    result = fromWinTime(rdFileTime(f.ftLastWriteTime))
    findClose(h)

proc getLastAccessTime*(file: string): times.Time {.rtl, extern: "nos$1", noWeirdTarget.} =
  ## Returns the `file`'s last read or write access time.
  ##
  ## See also:
  ## * `getLastModificationTime proc`_
  ## * `getCreationTime proc`_
  ## * `fileNewer proc`_
  when defined(posix):
    var res: Stat
    if stat(file, res) < 0'i32: raiseOSError(osLastError(), file)
    result = res.st_atim.toTime
  else:
    var f: WIN32_FIND_DATA
    var h = findFirstFile(file, f)
    if h == -1'i32: raiseOSError(osLastError(), file)
    result = fromWinTime(rdFileTime(f.ftLastAccessTime))
    findClose(h)

proc getCreationTime*(file: string): times.Time {.rtl, extern: "nos$1", noWeirdTarget.} =
  ## Returns the `file`'s creation time.
  ##
  ## **Note:** Under POSIX OS's, the returned time may actually be the time at
  ## which the file's attribute's were last modified. See
  ## `here <https://github.com/nim-lang/Nim/issues/1058>`_ for details.
  ##
  ## See also:
  ## * `getLastModificationTime proc`_
  ## * `getLastAccessTime proc`_
  ## * `fileNewer proc`_
  when defined(posix):
    var res: Stat
    if stat(file, res) < 0'i32: raiseOSError(osLastError(), file)
    result = res.st_ctim.toTime
  else:
    var f: WIN32_FIND_DATA
    var h = findFirstFile(file, f)
    if h == -1'i32: raiseOSError(osLastError(), file)
    result = fromWinTime(rdFileTime(f.ftCreationTime))
    findClose(h)

proc fileNewer*(a, b: string): bool {.rtl, extern: "nos$1", noWeirdTarget.} =
  ## Returns true if the file `a` is newer than file `b`, i.e. if `a`'s
  ## modification time is later than `b`'s.
  ##
  ## See also:
  ## * `getLastModificationTime proc`_
  ## * `getLastAccessTime proc`_
  ## * `getCreationTime proc`_
  when defined(posix):
    # If we don't have access to nanosecond resolution, use '>='
    when not StatHasNanoseconds:
      result = getLastModificationTime(a) >= getLastModificationTime(b)
    else:
      result = getLastModificationTime(a) > getLastModificationTime(b)
  else:
    result = getLastModificationTime(a) > getLastModificationTime(b)

when defined(windows) and not weirdTarget:
  proc openHandle(path: string, followSymlink=true, writeAccess=false): Handle =
    var flags = FILE_FLAG_BACKUP_SEMANTICS or FILE_ATTRIBUTE_NORMAL
    if not followSymlink:
      flags = flags or FILE_FLAG_OPEN_REPARSE_POINT
    let access = if writeAccess: GENERIC_WRITE else: 0'i32

    when useWinUnicode:
      result = createFileW(
        newWideCString(path), access,
        FILE_SHARE_DELETE or FILE_SHARE_READ or FILE_SHARE_WRITE,
        nil, OPEN_EXISTING, flags, 0
        )
    else:
      result = createFileA(
        path, access,
        FILE_SHARE_DELETE or FILE_SHARE_READ or FILE_SHARE_WRITE,
        nil, OPEN_EXISTING, flags, 0
        )

proc sameFile*(path1, path2: string): bool {.rtl, extern: "nos$1",
  tags: [ReadDirEffect], noWeirdTarget.} =
  ## Returns true if both pathname arguments refer to the same physical
  ## file or directory.
  ##
  ## Raises `OSError` if any of the files does not
  ## exist or information about it can not be obtained.
  ##
  ## This proc will return true if given two alternative hard-linked or
  ## sym-linked paths to the same file or directory.
  ##
  ## See also:
  ## * `sameFileContent proc`_
  when defined(windows):
    var success = true
    var f1 = openHandle(path1)
    var f2 = openHandle(path2)

    var lastErr: OSErrorCode
    if f1 != INVALID_HANDLE_VALUE and f2 != INVALID_HANDLE_VALUE:
      var fi1, fi2: BY_HANDLE_FILE_INFORMATION

      if getFileInformationByHandle(f1, addr(fi1)) != 0 and
         getFileInformationByHandle(f2, addr(fi2)) != 0:
        result = fi1.dwVolumeSerialNumber == fi2.dwVolumeSerialNumber and
                 fi1.nFileIndexHigh == fi2.nFileIndexHigh and
                 fi1.nFileIndexLow == fi2.nFileIndexLow
      else:
        lastErr = osLastError()
        success = false
    else:
      lastErr = osLastError()
      success = false

    discard closeHandle(f1)
    discard closeHandle(f2)

    if not success: raiseOSError(lastErr, $(path1, path2))
  else:
    var a, b: Stat
    if stat(path1, a) < 0'i32 or stat(path2, b) < 0'i32:
      raiseOSError(osLastError(), $(path1, path2))
    else:
      result = a.st_dev == b.st_dev and a.st_ino == b.st_ino

type
  FilePermission* = enum   ## File access permission, modelled after UNIX.
    ##
    ## See also:
    ## * `getFilePermissions`_
    ## * `setFilePermissions`_
    ## * `FileInfo object`_
    fpUserExec,            ## execute access for the file owner
    fpUserWrite,           ## write access for the file owner
    fpUserRead,            ## read access for the file owner
    fpGroupExec,           ## execute access for the group
    fpGroupWrite,          ## write access for the group
    fpGroupRead,           ## read access for the group
    fpOthersExec,          ## execute access for others
    fpOthersWrite,         ## write access for others
    fpOthersRead           ## read access for others

proc getFilePermissions*(filename: string): set[FilePermission] {.
  rtl, extern: "nos$1", tags: [ReadDirEffect], noWeirdTarget.} =
  ## Retrieves file permissions for `filename`.
  ##
  ## `OSError` is raised in case of an error.
  ## On Windows, only the ``readonly`` flag is checked, every other
  ## permission is available in any case.
  ##
  ## See also:
  ## * `setFilePermissions proc`_
  ## * `FilePermission enum`_
  when defined(posix):
    var a: Stat
    if stat(filename, a) < 0'i32: raiseOSError(osLastError(), filename)
    result = {}
    if (a.st_mode and S_IRUSR.Mode) != 0.Mode: result.incl(fpUserRead)
    if (a.st_mode and S_IWUSR.Mode) != 0.Mode: result.incl(fpUserWrite)
    if (a.st_mode and S_IXUSR.Mode) != 0.Mode: result.incl(fpUserExec)

    if (a.st_mode and S_IRGRP.Mode) != 0.Mode: result.incl(fpGroupRead)
    if (a.st_mode and S_IWGRP.Mode) != 0.Mode: result.incl(fpGroupWrite)
    if (a.st_mode and S_IXGRP.Mode) != 0.Mode: result.incl(fpGroupExec)

    if (a.st_mode and S_IROTH.Mode) != 0.Mode: result.incl(fpOthersRead)
    if (a.st_mode and S_IWOTH.Mode) != 0.Mode: result.incl(fpOthersWrite)
    if (a.st_mode and S_IXOTH.Mode) != 0.Mode: result.incl(fpOthersExec)
  else:
    when useWinUnicode:
      wrapUnary(res, getFileAttributesW, filename)
    else:
      var res = getFileAttributesA(filename)
    if res == -1'i32: raiseOSError(osLastError(), filename)
    if (res and FILE_ATTRIBUTE_READONLY) != 0'i32:
      result = {fpUserExec, fpUserRead, fpGroupExec, fpGroupRead,
                fpOthersExec, fpOthersRead}
    else:
      result = {fpUserExec..fpOthersRead}

proc setFilePermissions*(filename: string, permissions: set[FilePermission],
                         followSymlinks = true)
  {.rtl, extern: "nos$1", tags: [ReadDirEffect, WriteDirEffect],
   noWeirdTarget.} =
  ## Sets the file permissions for `filename`.
  ##
  ## If `followSymlinks` set to true (default) and ``filename`` points to a
  ## symlink, permissions are set to the file symlink points to.
  ## `followSymlinks` set to false is a noop on Windows and some POSIX
  ## systems (including Linux) on which `lchmod` is either unavailable or always
  ## fails, given that symlinks permissions there are not observed.
  ##
  ## `OSError` is raised in case of an error.
  ## On Windows, only the ``readonly`` flag is changed, depending on
  ## ``fpUserWrite`` permission.
  ##
  ## See also:
  ## * `getFilePermissions proc`_
  ## * `FilePermission enum`_
  when defined(posix):
    var p = 0.Mode
    if fpUserRead in permissions: p = p or S_IRUSR.Mode
    if fpUserWrite in permissions: p = p or S_IWUSR.Mode
    if fpUserExec in permissions: p = p or S_IXUSR.Mode

    if fpGroupRead in permissions: p = p or S_IRGRP.Mode
    if fpGroupWrite in permissions: p = p or S_IWGRP.Mode
    if fpGroupExec in permissions: p = p or S_IXGRP.Mode

    if fpOthersRead in permissions: p = p or S_IROTH.Mode
    if fpOthersWrite in permissions: p = p or S_IWOTH.Mode
    if fpOthersExec in permissions: p = p or S_IXOTH.Mode

    if not followSymlinks and filename.symlinkExists:
      when declared(lchmod):
        if lchmod(filename, cast[Mode](p)) != 0:
          raiseOSError(osLastError(), $(filename, permissions))
    else:
      if chmod(filename, cast[Mode](p)) != 0:
        raiseOSError(osLastError(), $(filename, permissions))
  else:
    when useWinUnicode:
      wrapUnary(res, getFileAttributesW, filename)
    else:
      var res = getFileAttributesA(filename)
    if res == -1'i32: raiseOSError(osLastError(), filename)
    if fpUserWrite in permissions:
      res = res and not FILE_ATTRIBUTE_READONLY
    else:
      res = res or FILE_ATTRIBUTE_READONLY
    when useWinUnicode:
      wrapBinary(res2, setFileAttributesW, filename, res)
    else:
      var res2 = setFileAttributesA(filename, res)
    if res2 == - 1'i32: raiseOSError(osLastError(), $(filename, permissions))

proc isAdmin*: bool {.noWeirdTarget.} =
  ## Returns whether the caller's process is a member of the Administrators local
  ## group (on Windows) or a root (on POSIX), via `geteuid() == 0`.
  when defined(windows):
    # Rewrite of the example from Microsoft Docs:
    # https://docs.microsoft.com/en-us/windows/win32/api/securitybaseapi/nf-securitybaseapi-checktokenmembership#examples
    # and corresponding PostgreSQL function:
    # https://doxygen.postgresql.org/win32security_8c.html#ae6b61e106fa5d6c5d077a9d14ee80569
    var ntAuthority = SID_IDENTIFIER_AUTHORITY(value: SECURITY_NT_AUTHORITY)
    var administratorsGroup: PSID
    if not isSuccess(allocateAndInitializeSid(addr ntAuthority,
                                              BYTE(2),
                                              SECURITY_BUILTIN_DOMAIN_RID,
                                              DOMAIN_ALIAS_RID_ADMINS,
                                              0, 0, 0, 0, 0, 0,
                                              addr administratorsGroup)):
      raiseOSError(osLastError(), "could not get SID for Administrators group")

    try:
      var b: WINBOOL
      if not isSuccess(checkTokenMembership(0, administratorsGroup, addr b)):
        raiseOSError(osLastError(), "could not check access token membership")

      result = isSuccess(b)
    finally:
      if freeSid(administratorsGroup) != nil:
        raiseOSError(osLastError(), "failed to free SID for Administrators group")

  else:
    result = geteuid() == 0



proc exitStatusLikeShell*(status: cint): cint =
  ## Converts exit code from `c_system` into a shell exit code.
  when defined(posix) and not weirdTarget:
    if WIFSIGNALED(status):
      # like the shell!
      128 + WTERMSIG(status)
    else:
      WEXITSTATUS(status)
  else:
    status

proc execShellCmd*(command: string): int {.rtl, extern: "nos$1",
  tags: [ExecIOEffect], noWeirdTarget.} =
  ## Executes a `shell command`:idx:.
  ##
  ## Command has the form 'program args' where args are the command
  ## line arguments given to program. The proc returns the error code
  ## of the shell when it has finished (zero if there is no error).
  ## The proc does not return until the process has finished.
  ##
  ## To execute a program without having a shell involved, use `osproc.execProcess proc
  ## <osproc.html#execProcess,string,string,openArray[string],StringTableRef,set[ProcessOption]>`_.
  ##
  ## **Examples:**
  ##
  ## .. code-block::
  ##   discard execShellCmd("ls -la")
  result = exitStatusLikeShell(c_system(command))

proc expandFilename*(filename: string): string {.rtl, extern: "nos$1",
  tags: [ReadDirEffect], noWeirdTarget.} =
  ## Returns the full (`absolute`:idx:) path of an existing file `filename`.
  ##
  ## Raises `OSError` in case of an error. Follows symlinks.
  when defined(windows):
    var bufsize = MAX_PATH.int32
    when useWinUnicode:
      var unused: WideCString = nil
      var res = newWideCString("", bufsize)
      while true:
        var L = getFullPathNameW(newWideCString(filename), bufsize, res, unused)
        if L == 0'i32:
          raiseOSError(osLastError(), filename)
        elif L > bufsize:
          res = newWideCString("", L)
          bufsize = L
        else:
          result = res$L
          break
    else:
      var unused: cstring = nil
      result = newString(bufsize)
      while true:
        var L = getFullPathNameA(filename, bufsize, result, unused)
        if L == 0'i32:
          raiseOSError(osLastError(), filename)
        elif L > bufsize:
          result = newString(L)
          bufsize = L
        else:
          setLen(result, L)
          break
    # getFullPathName doesn't do case corrections, so we have to use this convoluted
    # way of retrieving the true filename
    for x in walkFiles(result):
      result = x
    if not fileExists(result) and not dirExists(result):
      # consider using: `raiseOSError(osLastError(), result)`
      raise newException(OSError, "file '" & result & "' does not exist")
  else:
    # according to Posix we don't need to allocate space for result pathname.
    # But we need to free return value with free(3).
    var r = realpath(filename, nil)
    if r.isNil:
      raiseOSError(osLastError(), filename)
    else:
      result = $r
      c_free(cast[pointer](r))

proc getCurrentCompilerExe*(): string {.compileTime.} = discard
  ## This is `getAppFilename()`_ at compile time.
  ##
  ## Can be used to retrieve the currently executing
  ## Nim compiler from a Nim or nimscript program, or the nimble binary
  ## inside a nimble program (likewise with other binaries built from
  ## compiler API).

proc createHardlink*(src, dest: string) {.noWeirdTarget.} =
  ## Create a hard link at `dest` which points to the item specified
  ## by `src`.
  ##
  ## .. warning:: Some OS's restrict the creation of hard links to
  ##   root users (administrators).
  ##
  ## See also:
  ## * `createSymlink proc`_
  when defined(windows):
    when useWinUnicode:
      var wSrc = newWideCString(src)
      var wDst = newWideCString(dest)
      if createHardLinkW(wDst, wSrc, nil) == 0:
        raiseOSError(osLastError(), $(src, dest))
    else:
      if createHardLinkA(dest, src, nil) == 0:
        raiseOSError(osLastError(), $(src, dest))
  else:
    if link(src, dest) != 0:
      raiseOSError(osLastError(), $(src, dest))

proc inclFilePermissions*(filename: string,
                          permissions: set[FilePermission]) {.
  rtl, extern: "nos$1", tags: [ReadDirEffect, WriteDirEffect], noWeirdTarget.} =
  ## A convenience proc for:
  ##
  ## .. code-block:: nim
  ##   setFilePermissions(filename, getFilePermissions(filename)+permissions)
  setFilePermissions(filename, getFilePermissions(filename)+permissions)

proc exclFilePermissions*(filename: string,
                          permissions: set[FilePermission]) {.
  rtl, extern: "nos$1", tags: [ReadDirEffect, WriteDirEffect], noWeirdTarget.} =
  ## A convenience proc for:
  ##
  ## .. code-block:: nim
  ##   setFilePermissions(filename, getFilePermissions(filename)-permissions)
  setFilePermissions(filename, getFilePermissions(filename)-permissions)

proc parseCmdLine*(c: string): seq[string] {.
  noSideEffect, rtl, extern: "nos$1".} =
  ## Splits a `command line`:idx: into several components.
  ##
  ## **Note**: This proc is only occasionally useful, better use the
  ## `parseopt module <parseopt.html>`_.
  ##
  ## On Windows, it uses the `following parsing rules
  ## <http://msdn.microsoft.com/en-us/library/17w5ykft.aspx>`_:
  ##
  ## * Arguments are delimited by white space, which is either a space or a tab.
  ## * The caret character (^) is not recognized as an escape character or
  ##   delimiter. The character is handled completely by the command-line parser
  ##   in the operating system before being passed to the argv array in the
  ##   program.
  ## * A string surrounded by double quotation marks ("string") is interpreted
  ##   as a single argument, regardless of white space contained within. A
  ##   quoted string can be embedded in an argument.
  ## * A double quotation mark preceded by a backslash (\") is interpreted as a
  ##   literal double quotation mark character (").
  ## * Backslashes are interpreted literally, unless they immediately precede
  ##   a double quotation mark.
  ## * If an even number of backslashes is followed by a double quotation mark,
  ##   one backslash is placed in the argv array for every pair of backslashes,
  ##   and the double quotation mark is interpreted as a string delimiter.
  ## * If an odd number of backslashes is followed by a double quotation mark,
  ##   one backslash is placed in the argv array for every pair of backslashes,
  ##   and the double quotation mark is "escaped" by the remaining backslash,
  ##   causing a literal double quotation mark (") to be placed in argv.
  ##
  ## On Posix systems, it uses the following parsing rules:
  ## Components are separated by whitespace unless the whitespace
  ## occurs within ``"`` or ``'`` quotes.
  ##
  ## See also:
  ## * `parseopt module <parseopt.html>`_
  ## * `paramCount proc`_
  ## * `paramStr proc`_
  ## * `commandLineParams proc`_

  result = @[]
  var i = 0
  var a = ""
  while true:
    setLen(a, 0)
    # eat all delimiting whitespace
    while i < c.len and c[i] in {' ', '\t', '\l', '\r'}: inc(i)
    if i >= c.len: break
    when defined(windows):
      # parse a single argument according to the above rules:
      var inQuote = false
      while i < c.len:
        case c[i]
        of '\\':
          var j = i
          while j < c.len and c[j] == '\\': inc(j)
          if j < c.len and c[j] == '"':
            for k in 1..(j-i) div 2: a.add('\\')
            if (j-i) mod 2 == 0:
              i = j
            else:
              a.add('"')
              i = j+1
          else:
            a.add(c[i])
            inc(i)
        of '"':
          inc(i)
          if not inQuote: inQuote = true
          elif i < c.len and c[i] == '"':
            a.add(c[i])
            inc(i)
          else:
            inQuote = false
            break
        of ' ', '\t':
          if not inQuote: break
          a.add(c[i])
          inc(i)
        else:
          a.add(c[i])
          inc(i)
    else:
      case c[i]
      of '\'', '\"':
        var delim = c[i]
        inc(i) # skip ' or "
        while i < c.len and c[i] != delim:
          add a, c[i]
          inc(i)
        if i < c.len: inc(i)
      else:
        while i < c.len and c[i] > ' ':
          add(a, c[i])
          inc(i)
    add(result, a)

when defined(nimdoc):
  # Common forward declaration docstring block for parameter retrieval procs.
  proc paramCount*(): int {.tags: [ReadIOEffect].} =
    ## Returns the number of `command line arguments`:idx: given to the
    ## application.
    ##
    ## Unlike `argc`:idx: in C, if your binary was called without parameters this
    ## will return zero.
    ## You can query each individual parameter with `paramStr proc`_
    ## or retrieve all of them in one go with `commandLineParams proc`_.
    ##
    ## **Availability**: When generating a dynamic library (see `--app:lib`) on
    ## Posix this proc is not defined.
    ## Test for availability using `declared() <system.html#declared,untyped>`_.
    ##
    ## See also:
    ## * `parseopt module <parseopt.html>`_
    ## * `parseCmdLine proc`_
    ## * `paramStr proc`_
    ## * `commandLineParams proc`_
    ##
    ## **Examples:**
    ##
    ## .. code-block:: nim
    ##   when declared(paramCount):
    ##     # Use paramCount() here
    ##   else:
    ##     # Do something else!

  proc paramStr*(i: int): string {.tags: [ReadIOEffect].} =
    ## Returns the `i`-th `command line argument`:idx: given to the application.
    ##
    ## `i` should be in the range `1..paramCount()`, the `IndexDefect`
    ## exception will be raised for invalid values. Instead of iterating
    ## over `paramCount()`_ with this proc you can
    ## call the convenience `commandLineParams()`_.
    ##
    ## Similarly to `argv`:idx: in C,
    ## it is possible to call `paramStr(0)` but this will return OS specific
    ## contents (usually the name of the invoked executable). You should avoid
    ## this and call `getAppFilename()`_ instead.
    ##
    ## **Availability**: When generating a dynamic library (see `--app:lib`) on
    ## Posix this proc is not defined.
    ## Test for availability using `declared() <system.html#declared,untyped>`_.
    ##
    ## See also:
    ## * `parseopt module <parseopt.html>`_
    ## * `parseCmdLine proc`_
    ## * `paramCount proc`_
    ## * `commandLineParams proc`_
    ## * `getAppFilename proc`_
    ##
    ## **Examples:**
    ##
    ## .. code-block:: nim
    ##   when declared(paramStr):
    ##     # Use paramStr() here
    ##   else:
    ##     # Do something else!

elif defined(nimscript): discard
elif defined(nodejs):
  type Argv = object of JsRoot
  let argv {.importjs: "process.argv".} : Argv
  proc len(argv: Argv): int {.importjs: "#.length".}
  proc `[]`(argv: Argv, i: int): cstring {.importjs: "#[#]".}

  proc paramCount*(): int {.tags: [ReadDirEffect].} =
    result = argv.len - 2

  proc paramStr*(i: int): string {.tags: [ReadIOEffect].} =
    let i = i + 1
    if i < argv.len and i >= 0:
      result = $argv[i]
    else:
      raise newException(IndexDefect, formatErrorIndexBound(i - 1, argv.len - 2))
elif defined(windows):
  # Since we support GUI applications with Nim, we sometimes generate
  # a WinMain entry proc. But a WinMain proc has no access to the parsed
  # command line arguments. The way to get them differs. Thus we parse them
  # ourselves. This has the additional benefit that the program's behaviour
  # is always the same -- independent of the used C compiler.
  var
    ownArgv {.threadvar.}: seq[string]
    ownParsedArgv {.threadvar.}: bool

  proc paramCount*(): int {.rtl, extern: "nos$1", tags: [ReadIOEffect].} =
    # Docstring in nimdoc block.
    if not ownParsedArgv:
      ownArgv = parseCmdLine($getCommandLine())
      ownParsedArgv = true
    result = ownArgv.len-1

  proc paramStr*(i: int): string {.rtl, extern: "nos$1",
    tags: [ReadIOEffect].} =
    # Docstring in nimdoc block.
    if not ownParsedArgv:
      ownArgv = parseCmdLine($getCommandLine())
      ownParsedArgv = true
    if i < ownArgv.len and i >= 0:
      result = ownArgv[i]
    else:
      raise newException(IndexDefect, formatErrorIndexBound(i, ownArgv.len-1))

elif defined(genode):
  proc paramStr*(i: int): string =
    raise newException(OSError, "paramStr is not implemented on Genode")

  proc paramCount*(): int =
    raise newException(OSError, "paramCount is not implemented on Genode")
elif weirdTarget or (defined(posix) and appType == "lib"):
  proc paramStr*(i: int): string {.tags: [ReadIOEffect].} =
    raise newException(OSError, "paramStr is not implemented on current platform")

  proc paramCount*(): int {.tags: [ReadIOEffect].} =
    raise newException(OSError, "paramCount is not implemented on current platform")
elif not defined(createNimRtl) and
  not(defined(posix) and appType == "lib"):
  # On Posix, there is no portable way to get the command line from a DLL.
  var
    cmdCount {.importc: "cmdCount".}: cint
    cmdLine {.importc: "cmdLine".}: cstringArray

  proc paramStr*(i: int): string {.tags: [ReadIOEffect].} =
    # Docstring in nimdoc block.
    if i < cmdCount and i >= 0:
      result = $cmdLine[i]
    else:
      raise newException(IndexDefect, formatErrorIndexBound(i, cmdCount-1))

  proc paramCount*(): int {.tags: [ReadIOEffect].} =
    # Docstring in nimdoc block.
    result = cmdCount-1

when declared(paramCount) or defined(nimdoc):
  proc commandLineParams*(): seq[string] =
    ## Convenience proc which returns the command line parameters.
    ##
    ## This returns **only** the parameters. If you want to get the application
    ## executable filename, call `getAppFilename()`_.
    ##
    ## **Availability**: On Posix there is no portable way to get the command
    ## line from a DLL and thus the proc isn't defined in this environment. You
    ## can test for its availability with `declared()
    ## <system.html#declared,untyped>`_.
    ##
    ## See also:
    ## * `parseopt module <parseopt.html>`_
    ## * `parseCmdLine proc`_
    ## * `paramCount proc`_
    ## * `paramStr proc`_
    ## * `getAppFilename proc`_
    ##
    ## **Examples:**
    ##
    ## .. code-block:: nim
    ##   when declared(commandLineParams):
    ##     # Use commandLineParams() here
    ##   else:
    ##     # Do something else!
    result = @[]
    for i in 1..paramCount():
      result.add(paramStr(i))
else:
  proc commandLineParams*(): seq[string] {.error:
  "commandLineParams() unsupported by dynamic libraries".} =
    discard

when not weirdTarget and (defined(freebsd) or defined(dragonfly) or defined(netbsd)):
  proc sysctl(name: ptr cint, namelen: cuint, oldp: pointer, oldplen: ptr csize_t,
              newp: pointer, newplen: csize_t): cint
       {.importc: "sysctl",header: """#include <sys/types.h>
                                      #include <sys/sysctl.h>""".}
  const
    CTL_KERN = 1
    KERN_PROC = 14
    MAX_PATH = 1024

  when defined(freebsd):
    const KERN_PROC_PATHNAME = 12
  elif defined(netbsd):
    const KERN_PROC_ARGS = 48
    const KERN_PROC_PATHNAME = 5
  else:
    const KERN_PROC_PATHNAME = 9

  proc getApplFreebsd(): string =
    var pathLength = csize_t(0)

    when defined(netbsd):
      var req = [CTL_KERN.cint, KERN_PROC_ARGS.cint, -1.cint, KERN_PROC_PATHNAME.cint]
    else:
      var req = [CTL_KERN.cint, KERN_PROC.cint, KERN_PROC_PATHNAME.cint, -1.cint]

    # first call to get the required length
    var res = sysctl(addr req[0], 4, nil, addr pathLength, nil, 0)

    if res < 0:
      return ""

    result.setLen(pathLength)
    res = sysctl(addr req[0], 4, addr result[0], addr pathLength, nil, 0)

    if res < 0:
      return ""

    let realLen = len(cstring(result))
    setLen(result, realLen)

when not weirdTarget and (defined(linux) or defined(solaris) or defined(bsd) or defined(aix)):
  proc getApplAux(procPath: string): string =
    result = newString(maxSymlinkLen)
    var len = readlink(procPath, result.cstring, maxSymlinkLen)
    if len > maxSymlinkLen:
      result = newString(len+1)
      len = readlink(procPath, result.cstring, len)
    setLen(result, len)

when not weirdTarget and defined(openbsd):
  proc getApplOpenBsd(): string =
    # similar to getApplHeuristic, but checks current working directory
    when declared(paramStr):
      result = ""

      # POSIX guaranties that this contains the executable
      # as it has been executed by the calling process
      let exePath = paramStr(0)

      if len(exePath) == 0:
        return ""

      if exePath[0] == DirSep:
        # path is absolute
        result = exePath
      else:
        # not an absolute path, check if it's relative to the current working directory
        for i in 1..<len(exePath):
          if exePath[i] == DirSep:
            result = joinPath(getCurrentDir(), exePath)
            break

      if len(result) > 0:
        return expandFilename(result)

      # search in path
      for p in split(getEnv("PATH"), {PathSep}):
        var x = joinPath(p, exePath)
        if fileExists(x):
          return expandFilename(x)
    else:
      result = ""

when not (defined(windows) or defined(macosx) or weirdTarget):
  proc getApplHeuristic(): string =
    when declared(paramStr):
      result = paramStr(0)
      # POSIX guaranties that this contains the executable
      # as it has been executed by the calling process
      if len(result) > 0 and result[0] != DirSep: # not an absolute path?
        # iterate over any path in the $PATH environment variable
        for p in split(getEnv("PATH"), {PathSep}):
          var x = joinPath(p, result)
          if fileExists(x): return x
    else:
      result = ""

when defined(macosx):
  type
    cuint32* {.importc: "unsigned int", nodecl.} = int
    ## This is the same as the type ``uint32_t`` in *C*.

  # a really hacky solution: since we like to include 2 headers we have to
  # define two procs which in reality are the same
  proc getExecPath1(c: cstring, size: var cuint32) {.
    importc: "_NSGetExecutablePath", header: "<sys/param.h>".}
  proc getExecPath2(c: cstring, size: var cuint32): bool {.
    importc: "_NSGetExecutablePath", header: "<mach-o/dyld.h>".}

when defined(haiku):
  const
    PATH_MAX = 1024
    B_FIND_PATH_IMAGE_PATH = 1000

  proc find_path(codePointer: pointer, baseDirectory: cint, subPath: cstring,
                 pathBuffer: cstring, bufferSize: csize_t): int32
                {.importc, header: "<FindDirectory.h>".}

  proc getApplHaiku(): string =
    result = newString(PATH_MAX)

    if find_path(nil, B_FIND_PATH_IMAGE_PATH, nil, result, PATH_MAX) == 0:
      let realLen = len(cstring(result))
      setLen(result, realLen)
    else:
      result = ""

proc getAppFilename*(): string {.rtl, extern: "nos$1", tags: [ReadIOEffect], noWeirdTarget.} =
  ## Returns the filename of the application's executable.
  ## This proc will resolve symlinks.
  ##
  ## See also:
  ## * `getAppDir proc`_
  ## * `getCurrentCompilerExe proc`_

  # Linux: /proc/<pid>/exe
  # Solaris:
  # /proc/<pid>/object/a.out (filename only)
  # /proc/<pid>/path/a.out (complete pathname)
  when defined(windows):
    var bufsize = int32(MAX_PATH)
    when useWinUnicode:
      var buf = newWideCString("", bufsize)
      while true:
        var L = getModuleFileNameW(0, buf, bufsize)
        if L == 0'i32:
          result = "" # error!
          break
        elif L > bufsize:
          buf = newWideCString("", L)
          bufsize = L
        else:
          result = buf$L
          break
    else:
      result = newString(bufsize)
      while true:
        var L = getModuleFileNameA(0, result, bufsize)
        if L == 0'i32:
          result = "" # error!
          break
        elif L > bufsize:
          result = newString(L)
          bufsize = L
        else:
          setLen(result, L)
          break
  elif defined(macosx):
    var size = cuint32(0)
    getExecPath1(nil, size)
    result = newString(int(size))
    if getExecPath2(result.cstring, size):
      result = "" # error!
    if result.len > 0:
      result = result.expandFilename
  else:
    when defined(linux) or defined(aix):
      result = getApplAux("/proc/self/exe")
    elif defined(solaris):
      result = getApplAux("/proc/" & $getpid() & "/path/a.out")
    elif defined(genode):
      raiseOSError(OSErrorCode(-1), "POSIX command line not supported")
    elif defined(freebsd) or defined(dragonfly) or defined(netbsd):
      result = getApplFreebsd()
    elif defined(haiku):
      result = getApplHaiku()
    elif defined(openbsd):
      result = getApplOpenBsd()

    # little heuristic that may work on other POSIX-like systems:
    if result.len == 0:
      result = getApplHeuristic()

proc getAppDir*(): string {.rtl, extern: "nos$1", tags: [ReadIOEffect], noWeirdTarget.} =
  ## Returns the directory of the application's executable.
  ##
  ## See also:
  ## * `getAppFilename proc`_
  result = splitFile(getAppFilename()).dir

proc sleep*(milsecs: int) {.rtl, extern: "nos$1", tags: [TimeEffect], noWeirdTarget.} =
  ## Sleeps `milsecs` milliseconds.
  when defined(windows):
    winlean.sleep(int32(milsecs))
  else:
    var a, b: Timespec
    a.tv_sec = posix.Time(milsecs div 1000)
    a.tv_nsec = (milsecs mod 1000) * 1000 * 1000
    discard posix.nanosleep(a, b)

proc getFileSize*(file: string): BiggestInt {.rtl, extern: "nos$1",
  tags: [ReadIOEffect], noWeirdTarget.} =
  ## Returns the file size of `file` (in bytes). ``OSError`` is
  ## raised in case of an error.
  when defined(windows):
    var a: WIN32_FIND_DATA
    var resA = findFirstFile(file, a)
    if resA == -1: raiseOSError(osLastError(), file)
    result = rdFileSize(a)
    findClose(resA)
  else:
    var rawInfo: Stat
    if stat(file, rawInfo) < 0'i32:
      raiseOSError(osLastError(), file)
    rawInfo.st_size

when defined(windows) or weirdTarget:
  type
    DeviceId* = int32
    FileId* = int64
else:
  type
    DeviceId* = Dev
    FileId* = Ino

type
  FileInfo* = object
    ## Contains information associated with a file object.
    ##
    ## See also:
    ## * `getFileInfo(handle) proc`_
    ## * `getFileInfo(file) proc`_
    ## * `getFileInfo(path, followSymlink) proc`_
    id*: tuple[device: DeviceId, file: FileId] ## Device and file id.
    kind*: PathComponent              ## Kind of file object - directory, symlink, etc.
    size*: BiggestInt                 ## Size of file.
    permissions*: set[FilePermission] ## File permissions
    linkCount*: BiggestInt            ## Number of hard links the file object has.
    lastAccessTime*: times.Time       ## Time file was last accessed.
    lastWriteTime*: times.Time        ## Time file was last modified/written to.
    creationTime*: times.Time         ## Time file was created. Not supported on all systems!
    blockSize*: int                   ## Preferred I/O block size for this object.
                                      ## In some filesystems, this may vary from file to file.

template rawToFormalFileInfo(rawInfo, path, formalInfo): untyped =
  ## Transforms the native file info structure into the one nim uses.
  ## 'rawInfo' is either a 'BY_HANDLE_FILE_INFORMATION' structure on Windows,
  ## or a 'Stat' structure on posix
  when defined(windows):
    template merge(a, b): untyped =
      int64(
        (uint64(cast[uint32](a))) or
        (uint64(cast[uint32](b)) shl 32)
       )
    formalInfo.id.device = rawInfo.dwVolumeSerialNumber
    formalInfo.id.file = merge(rawInfo.nFileIndexLow, rawInfo.nFileIndexHigh)
    formalInfo.size = merge(rawInfo.nFileSizeLow, rawInfo.nFileSizeHigh)
    formalInfo.linkCount = rawInfo.nNumberOfLinks
    formalInfo.lastAccessTime = fromWinTime(rdFileTime(rawInfo.ftLastAccessTime))
    formalInfo.lastWriteTime = fromWinTime(rdFileTime(rawInfo.ftLastWriteTime))
    formalInfo.creationTime = fromWinTime(rdFileTime(rawInfo.ftCreationTime))
    formalInfo.blockSize = 8192 # xxx use Windows API instead of hardcoding

    # Retrieve basic permissions
    if (rawInfo.dwFileAttributes and FILE_ATTRIBUTE_READONLY) != 0'i32:
      formalInfo.permissions = {fpUserExec, fpUserRead, fpGroupExec,
                                fpGroupRead, fpOthersExec, fpOthersRead}
    else:
      formalInfo.permissions = {fpUserExec..fpOthersRead}

    # Retrieve basic file kind
    if (rawInfo.dwFileAttributes and FILE_ATTRIBUTE_DIRECTORY) != 0'i32:
      formalInfo.kind = pcDir
    else:
      formalInfo.kind = pcFile
    if (rawInfo.dwFileAttributes and FILE_ATTRIBUTE_REPARSE_POINT) != 0'i32:
      formalInfo.kind = succ(formalInfo.kind)

  else:
    template checkAndIncludeMode(rawMode, formalMode: untyped) =
      if (rawInfo.st_mode and rawMode.Mode) != 0.Mode:
        formalInfo.permissions.incl(formalMode)
    formalInfo.id = (rawInfo.st_dev, rawInfo.st_ino)
    formalInfo.size = rawInfo.st_size
    formalInfo.linkCount = rawInfo.st_nlink.BiggestInt
    formalInfo.lastAccessTime = rawInfo.st_atim.toTime
    formalInfo.lastWriteTime = rawInfo.st_mtim.toTime
    formalInfo.creationTime = rawInfo.st_ctim.toTime
    formalInfo.blockSize = rawInfo.st_blksize

    formalInfo.permissions = {}
    checkAndIncludeMode(S_IRUSR, fpUserRead)
    checkAndIncludeMode(S_IWUSR, fpUserWrite)
    checkAndIncludeMode(S_IXUSR, fpUserExec)

    checkAndIncludeMode(S_IRGRP, fpGroupRead)
    checkAndIncludeMode(S_IWGRP, fpGroupWrite)
    checkAndIncludeMode(S_IXGRP, fpGroupExec)

    checkAndIncludeMode(S_IROTH, fpOthersRead)
    checkAndIncludeMode(S_IWOTH, fpOthersWrite)
    checkAndIncludeMode(S_IXOTH, fpOthersExec)

    formalInfo.kind =
      if S_ISDIR(rawInfo.st_mode):
        pcDir
      elif S_ISLNK(rawInfo.st_mode):
        assert(path != "") # symlinks can't occur for file handles
        getSymlinkFileKind(path)
      else:
        pcFile

when defined(js):
  when not declared(FileHandle):
    type FileHandle = distinct int32
  when not declared(File):
    type File = object

proc getFileInfo*(handle: FileHandle): FileInfo {.noWeirdTarget.} =
  ## Retrieves file information for the file object represented by the given
  ## handle.
  ##
  ## If the information cannot be retrieved, such as when the file handle
  ## is invalid, `OSError` is raised.
  ##
  ## See also:
  ## * `getFileInfo(file) proc`_
  ## * `getFileInfo(path, followSymlink) proc`_

  # Done: ID, Kind, Size, Permissions, Link Count
  when defined(windows):
    var rawInfo: BY_HANDLE_FILE_INFORMATION
    # We have to use the super special '_get_osfhandle' call (wrapped above)
    # To transform the C file descriptor to a native file handle.
    var realHandle = get_osfhandle(handle)
    if getFileInformationByHandle(realHandle, addr rawInfo) == 0:
      raiseOSError(osLastError(), $handle)
    rawToFormalFileInfo(rawInfo, "", result)
  else:
    var rawInfo: Stat
    if fstat(handle, rawInfo) < 0'i32:
      raiseOSError(osLastError(), $handle)
    rawToFormalFileInfo(rawInfo, "", result)

proc getFileInfo*(file: File): FileInfo {.noWeirdTarget.} =
  ## Retrieves file information for the file object.
  ##
  ## See also:
  ## * `getFileInfo(handle) proc`_
  ## * `getFileInfo(path, followSymlink) proc`_
  if file.isNil:
    raise newException(IOError, "File is nil")
  result = getFileInfo(file.getFileHandle())

proc getFileInfo*(path: string, followSymlink = true): FileInfo {.noWeirdTarget.} =
  ## Retrieves file information for the file object pointed to by `path`.
  ##
  ## Due to intrinsic differences between operating systems, the information
  ## contained by the returned `FileInfo object`_ will be slightly
  ## different across platforms, and in some cases, incomplete or inaccurate.
  ##
  ## When `followSymlink` is true (default), symlinks are followed and the
  ## information retrieved is information related to the symlink's target.
  ## Otherwise, information on the symlink itself is retrieved.
  ##
  ## If the information cannot be retrieved, such as when the path doesn't
  ## exist, or when permission restrictions prevent the program from retrieving
  ## file information, `OSError` is raised.
  ##
  ## See also:
  ## * `getFileInfo(handle) proc`_
  ## * `getFileInfo(file) proc`_
  when defined(windows):
    var
      handle = openHandle(path, followSymlink)
      rawInfo: BY_HANDLE_FILE_INFORMATION
    if handle == INVALID_HANDLE_VALUE:
      raiseOSError(osLastError(), path)
    if getFileInformationByHandle(handle, addr rawInfo) == 0:
      raiseOSError(osLastError(), path)
    rawToFormalFileInfo(rawInfo, path, result)
    discard closeHandle(handle)
  else:
    var rawInfo: Stat
    if followSymlink:
      if stat(path, rawInfo) < 0'i32:
        raiseOSError(osLastError(), path)
    else:
      if lstat(path, rawInfo) < 0'i32:
        raiseOSError(osLastError(), path)
    rawToFormalFileInfo(rawInfo, path, result)

proc sameFileContent*(path1, path2: string): bool {.rtl, extern: "nos$1",
  tags: [ReadIOEffect], noWeirdTarget.} =
  ## Returns true if both pathname arguments refer to files with identical
  ## binary content.
  ##
  ## See also:
  ## * `sameFile proc`_
  var
    a, b: File
  if not open(a, path1): return false
  if not open(b, path2):
    close(a)
    return false
  let bufSize = getFileInfo(a).blockSize
  var bufA = alloc(bufSize)
  var bufB = alloc(bufSize)
  while true:
    var readA = readBuffer(a, bufA, bufSize)
    var readB = readBuffer(b, bufB, bufSize)
    if readA != readB:
      result = false
      break
    if readA == 0:
      result = true
      break
    result = equalMem(bufA, bufB, readA)
    if not result: break
    if readA != bufSize: break # end of file
  dealloc(bufA)
  dealloc(bufB)
  close(a)
  close(b)

proc isHidden*(path: string): bool {.noWeirdTarget.} =
  ## Determines whether ``path`` is hidden or not, using `this
  ## reference <https://en.wikipedia.org/wiki/Hidden_file_and_hidden_directory>`_.
  ##
  ## On Windows: returns true if it exists and its "hidden" attribute is set.
  ##
  ## On posix: returns true if ``lastPathPart(path)`` starts with ``.`` and is
  ## not ``.`` or ``..``.
  ##
  ## **Note**: paths are not normalized to determine `isHidden`.
  runnableExamples:
    when defined(posix):
      assert ".foo".isHidden
      assert not ".foo/bar".isHidden
      assert not ".".isHidden
      assert not "..".isHidden
      assert not "".isHidden
      assert ".foo/".isHidden

  when defined(windows):
    when useWinUnicode:
      wrapUnary(attributes, getFileAttributesW, path)
    else:
      var attributes = getFileAttributesA(path)
    if attributes != -1'i32:
      result = (attributes and FILE_ATTRIBUTE_HIDDEN) != 0'i32
  else:
    let fileName = lastPathPart(path)
    result = len(fileName) >= 2 and fileName[0] == '.' and fileName != ".."

proc getCurrentProcessId*(): int {.noWeirdTarget.} =
  ## Return current process ID.
  ##
  ## See also:
  ## * `osproc.processID(p: Process) <osproc.html#processID,Process>`_
  when defined(windows):
    proc GetCurrentProcessId(): DWORD {.stdcall, dynlib: "kernel32",
                                        importc: "GetCurrentProcessId".}
    result = GetCurrentProcessId().int
  else:
    result = getpid()

proc setLastModificationTime*(file: string, t: times.Time) {.noWeirdTarget.} =
  ## Sets the `file`'s last modification time. `OSError` is raised in case of
  ## an error.
  when defined(posix):
    let unixt = posix.Time(t.toUnix)
    let micro = convert(Nanoseconds, Microseconds, t.nanosecond)
    var timevals = [Timeval(tv_sec: unixt, tv_usec: micro),
      Timeval(tv_sec: unixt, tv_usec: micro)] # [last access, last modification]
    if utimes(file, timevals.addr) != 0: raiseOSError(osLastError(), file)
  else:
    let h = openHandle(path = file, writeAccess = true)
    if h == INVALID_HANDLE_VALUE: raiseOSError(osLastError(), file)
    var ft = t.toWinTime.toFILETIME
    let res = setFileTime(h, nil, nil, ft.addr)
    discard h.closeHandle
    if res == 0'i32: raiseOSError(osLastError(), file)


func isValidFilename*(filename: string, maxLen = 259.Positive): bool {.since: (1, 1).} =
  ## Returns `true` if `filename` is valid for crossplatform use.
  ##
  ## This is useful if you want to copy or save files across Windows, Linux, Mac, etc.
  ## It uses `invalidFilenameChars`, `invalidFilenames` and `maxLen` to verify the specified `filename`.
  ##
  ## See also:
  ##
  ## * https://docs.microsoft.com/en-us/dotnet/api/system.io.pathtoolongexception
  ## * https://docs.microsoft.com/en-us/windows/win32/fileio/naming-a-file
  ## * https://msdn.microsoft.com/en-us/library/windows/desktop/aa365247%28v=vs.85%29.aspx
  ##
  ## .. warning:: This only checks filenames, not whole paths
  ##    (because basically you can mount anything as a path on Linux).
  runnableExamples:
    assert not isValidFilename(" foo")     # Leading white space
    assert not isValidFilename("foo ")     # Trailing white space
    assert not isValidFilename("foo.")     # Ends with dot
    assert not isValidFilename("con.txt")  # "CON" is invalid (Windows)
    assert not isValidFilename("OwO:UwU")  # ":" is invalid (Mac)
    assert not isValidFilename("aux.bat")  # "AUX" is invalid (Windows)
    assert not isValidFilename("")         # Empty string
    assert not isValidFilename("foo/")     # Filename is empty

  result = true
  let f = filename.splitFile()
  if unlikely(f.name.len + f.ext.len > maxLen or f.name.len == 0 or
    f.name[0] == ' ' or f.name[^1] == ' ' or f.name[^1] == '.' or
    find(f.name, invalidFilenameChars) != -1): return false
  for invalid in invalidFilenames:
    if cmpIgnoreCase(f.name, invalid) == 0: return false


# deprecated declarations
when not defined(nimscript):
  when not defined(js): # `noNimJs` doesn't work with templates, this should improve.
    template existsFile*(args: varargs[untyped]): untyped {.deprecated: "use fileExists".} =
      fileExists(args)
    template existsDir*(args: varargs[untyped]): untyped {.deprecated: "use dirExists".} =
      dirExists(args)
  # {.deprecated: [existsFile: fileExists].} # pending bug #14819; this would avoid above mentioned issue<|MERGE_RESOLUTION|>--- conflicted
+++ resolved
@@ -76,191 +76,6 @@
 else:
   {.pragma: noNimJs.}
 
-<<<<<<< HEAD
-=======
-proc normalizePathAux(path: var string){.inline, raises: [], noSideEffect.}
-
-type
-  ReadDirEffect* = object of ReadIOEffect   ## Effect that denotes a read
-                                            ## operation from the directory
-                                            ## structure.
-  WriteDirEffect* = object of WriteIOEffect ## Effect that denotes a write
-                                            ## operation to
-                                            ## the directory structure.
-
-import std/private/osseps
-export osseps
-
-proc absolutePathInternal(path: string): string {.gcsafe.}
-
-proc normalizePathEnd(path: var string, trailingSep = false) =
-  ## Ensures ``path`` has exactly 0 or 1 trailing `DirSep`, depending on
-  ## ``trailingSep``, and taking care of edge cases: it preservers whether
-  ## a path is absolute or relative, and makes sure trailing sep is `DirSep`,
-  ## not `AltSep`. Trailing `/.` are compressed, see examples.
-  if path.len == 0: return
-  var i = path.len
-  while i >= 1:
-    if path[i-1] in {DirSep, AltSep}: dec(i)
-    elif path[i-1] == '.' and i >= 2 and path[i-2] in {DirSep, AltSep}: dec(i)
-    else: break
-  if trailingSep:
-    # foo// => foo
-    path.setLen(i)
-    # foo => foo/
-    path.add DirSep
-  elif i > 0:
-    # foo// => foo
-    path.setLen(i)
-  else:
-    # // => / (empty case was already taken care of)
-    path = $DirSep
-
-proc normalizePathEnd(path: string, trailingSep = false): string =
-  ## outplace overload
-  runnableExamples:
-    when defined(posix):
-      assert normalizePathEnd("/lib//.//", trailingSep = true) == "/lib/"
-      assert normalizePathEnd("lib/./.", trailingSep = false) == "lib"
-      assert normalizePathEnd(".//./.", trailingSep = false) == "."
-      assert normalizePathEnd("", trailingSep = true) == "" # not / !
-      assert normalizePathEnd("/", trailingSep = false) == "/" # not "" !
-  result = path
-  result.normalizePathEnd(trailingSep)
-
-since((1, 1)):
-  export normalizePathEnd
-
-template endsWith(a: string, b: set[char]): bool =
-  a.len > 0 and a[^1] in b
-
-proc joinPathImpl(result: var string, state: var int, tail: string) =
-  let trailingSep = tail.endsWith({DirSep, AltSep}) or tail.len == 0 and result.endsWith({DirSep, AltSep})
-  normalizePathEnd(result, trailingSep=false)
-  addNormalizePath(tail, result, state, DirSep)
-  normalizePathEnd(result, trailingSep=trailingSep)
-
-proc joinPath*(head, tail: string): string {.
-  noSideEffect, rtl, extern: "nos$1".} =
-  ## Joins two directory names to one.
-  ##
-  ## returns normalized path concatenation of `head` and `tail`, preserving
-  ## whether or not `tail` has a trailing slash (or, if tail if empty, whether
-  ## head has one).
-  ##
-  ## See also:
-  ## * `joinPath(parts: varargs[string]) proc`_
-  ## * `/ proc`_
-  ## * `splitPath proc`_
-  ## * `uri.combine proc <uri.html#combine,Uri,Uri>`_
-  ## * `uri./ proc <uri.html#/,Uri,string>`_
-  runnableExamples:
-    when defined(posix):
-      assert joinPath("usr", "lib") == "usr/lib"
-      assert joinPath("usr", "lib/") == "usr/lib/"
-      assert joinPath("usr", "") == "usr"
-      assert joinPath("usr/", "") == "usr/"
-      assert joinPath("", "") == ""
-      assert joinPath("", "lib") == "lib"
-      assert joinPath("", "/lib") == "/lib"
-      assert joinPath("usr/", "/lib") == "usr/lib"
-      assert joinPath("usr/lib", "../bin") == "usr/bin"
-
-  result = newStringOfCap(head.len + tail.len)
-  var state = 0
-  joinPathImpl(result, state, head)
-  joinPathImpl(result, state, tail)
-  when false:
-    if len(head) == 0:
-      result = tail
-    elif head[len(head)-1] in {DirSep, AltSep}:
-      if tail.len > 0 and tail[0] in {DirSep, AltSep}:
-        result = head & substr(tail, 1)
-      else:
-        result = head & tail
-    else:
-      if tail.len > 0 and tail[0] in {DirSep, AltSep}:
-        result = head & tail
-      else:
-        result = head & DirSep & tail
-
-proc joinPath*(parts: varargs[string]): string {.noSideEffect,
-  rtl, extern: "nos$1OpenArray".} =
-  ## The same as `joinPath(head, tail) proc`_,
-  ## but works with any number of directory parts.
-  ##
-  ## You need to pass at least one element or the proc
-  ## will assert in debug builds and crash on release builds.
-  ##
-  ## See also:
-  ## * `joinPath(head, tail) proc`_
-  ## * `/ proc`_
-  ## * `/../ proc`_
-  ## * `splitPath proc`_
-  runnableExamples:
-    when defined(posix):
-      assert joinPath("a") == "a"
-      assert joinPath("a", "b", "c") == "a/b/c"
-      assert joinPath("usr/lib", "../../var", "log") == "var/log"
-
-  var estimatedLen = 0
-  for p in parts: estimatedLen += p.len
-  result = newStringOfCap(estimatedLen)
-  var state = 0
-  for i in 0..high(parts):
-    joinPathImpl(result, state, parts[i])
-
-proc `/`*(head, tail: string): string {.noSideEffect, inline.} =
-  ## The same as `joinPath(head, tail) proc`_.
-  ##
-  ## See also:
-  ## * `/../ proc`_
-  ## * `joinPath(head, tail) proc`_
-  ## * `joinPath(parts: varargs[string]) proc`_
-  ## * `splitPath proc`_
-  ## * `uri.combine proc <uri.html#combine,Uri,Uri>`_
-  ## * `uri./ proc <uri.html#/,Uri,string>`_
-  runnableExamples:
-    when defined(posix):
-      assert "usr" / "" == "usr"
-      assert "" / "lib" == "lib"
-      assert "" / "/lib" == "/lib"
-      assert "usr/" / "/lib/" == "usr/lib/"
-      assert "usr" / "lib" / "../bin" == "usr/bin"
-
-  result = joinPath(head, tail)
-
-when doslikeFileSystem:
-  import std/private/ntpath
-
-proc splitPath*(path: string): tuple[head, tail: string] {.
-  noSideEffect, rtl, extern: "nos$1".} =
-  ## Splits a directory into `(head, tail)` tuple, so that
-  ## ``head / tail == path`` (except for edge cases like "/usr").
-  ##
-  ## See also:
-  ## * `joinPath(head, tail) proc`_
-  ## * `joinPath(parts: varargs[string]) proc`_
-  ## * `/ proc`_
-  ## * `/../ proc`_
-  ## * `relativePath proc`_
-  runnableExamples:
-    assert splitPath("usr/local/bin") == ("usr/local", "bin")
-    assert splitPath("usr/local/bin/") == ("usr/local/bin", "")
-    assert splitPath("/bin/") == ("/bin", "")
-    when (NimMajor, NimMinor) <= (1, 0):
-      assert splitPath("/bin") == ("", "bin")
-    else:
-      assert splitPath("/bin") == ("/", "bin")
-    assert splitPath("bin") == ("", "bin")
-    assert splitPath("") == ("", "")
-
-  when doslikeFileSystem:
-    let (drive, splitpath) = splitDrive(path)
-    let stop = drive.len
-  else:
-    const stop = 0
->>>>>>> 2f441ac6
 
 {.pragma: paths.}
 {.pragma: files.}
@@ -272,6 +87,9 @@
 export oserrors
 import std/envvars
 export envvars
+
+import std/private/osseps
+export osseps
 
 when defined(windows) and not weirdTarget:
   when useWinUnicode:
@@ -293,20 +111,12 @@
     template getCommandLine(): untyped = getCommandLineA()
 
     template getFilename(f: untyped): untyped = $cstring(addr f.cFileName)
-
-<<<<<<< HEAD
   proc skipFindData(f: WIN32_FIND_DATA): bool {.inline.} =
     # Note - takes advantage of null delimiter in the cstring
     const dot = ord('.')
     result = f.cFileName[0].int == dot and (f.cFileName[1].int == 0 or
              f.cFileName[1].int == dot and f.cFileName[2].int == 0)
-=======
-import std/oserrors
-export oserrors
-
-import std/envvars
-export envvars
->>>>>>> 2f441ac6
+
 
 proc getHomeDir*(): string {.rtl, extern: "nos$1",
   tags: [ReadEnvEffect, ReadIOEffect], appdirs.} =
