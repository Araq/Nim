#
#
#            Nim's Runtime Library
#        (c) Copyright 2015 Andreas Rumpf
#
#    See the file "copying.txt", included in this
#    distribution, for details about the copyright.
#

## This module contains basic operating system facilities like
## retrieving environment variables, reading command line arguments,
## working with directories, running shell commands, etc.
##
## .. code-block::
##   import std/os
##
##   let myFile = "/path/to/my/file.nim"
##
##   let pathSplit = splitPath(myFile)
##   assert pathSplit.head == "/path/to/my"
##   assert pathSplit.tail == "file.nim"
##
##   assert parentDir(myFile) == "/path/to/my"
##
##   let fileSplit = splitFile(myFile)
##   assert fileSplit.dir == "/path/to/my"
##   assert fileSplit.name == "file"
##   assert fileSplit.ext == ".nim"
##
##   assert myFile.changeFileExt("c") == "/path/to/my/file.c"

##
##
## **See also:**
## * `osproc module <osproc.html>`_ for process communication beyond
##   `execShellCmd proc <#execShellCmd,string>`_
## * `parseopt module <parseopt.html>`_ for command-line parser beyond
##   `parseCmdLine proc <#parseCmdLine,string>`_
## * `uri module <uri.html>`_
## * `distros module <distros.html>`_
## * `dynlib module <dynlib.html>`_
## * `streams module <streams.html>`_

include "system/inclrtl"
import std/private/since

import std/[strutils, pathnorm]

const weirdTarget = defined(nimscript) or defined(js)

since (1, 1):
  const
    invalidFilenameChars* = {'/', '\\', ':', '*', '?', '"', '<', '>', '|', '^', '\0'} ## \
    ## Characters that may produce invalid filenames across Linux, Windows, Mac, etc.
    ## You can check if your filename contains these char and strip them for safety.
    ## Mac bans `':'`, Linux bans `'/'`, Windows bans all others.
    invalidFilenames* = [
      "CON", "PRN", "AUX", "NUL",
      "COM0", "COM1", "COM2", "COM3", "COM4", "COM5", "COM6", "COM7", "COM8", "COM9",
      "LPT0", "LPT1", "LPT2", "LPT3", "LPT4", "LPT5", "LPT6", "LPT7", "LPT8", "LPT9"] ## \
    ## Filenames that may be invalid across Linux, Windows, Mac, etc.
    ## You can check if your filename match these and rename it for safety
    ## (Currently all invalid filenames are from Windows only).

when weirdTarget:
  discard
elif defined(windows):
  import std/[winlean, times]
elif defined(posix):
  import std/[posix, times]

  proc toTime(ts: Timespec): times.Time {.inline.} =
    result = initTime(ts.tv_sec.int64, ts.tv_nsec.int)
else:
  {.error: "OS module not ported to your operating system!".}

when weirdTarget and defined(nimErrorProcCanHaveBody):
  {.pragma: noWeirdTarget, error: "this proc is not available on the NimScript/js target".}
else:
  {.pragma: noWeirdTarget.}

when defined(nimscript):
  # for procs already defined in scriptconfig.nim
  template noNimJs(body): untyped = discard
elif defined(js):
  {.pragma: noNimJs, error: "this proc is not available on the js target".}
else:
  {.pragma: noNimJs.}

proc normalizePathAux(path: var string){.inline, raises: [], noSideEffect.}

type
  ReadEnvEffect* = object of ReadIOEffect   ## Effect that denotes a read
                                            ## from an environment variable.
  WriteEnvEffect* = object of WriteIOEffect ## Effect that denotes a write
                                            ## to an environment variable.

  ReadDirEffect* = object of ReadIOEffect   ## Effect that denotes a read
                                            ## operation from the directory
                                            ## structure.
  WriteDirEffect* = object of WriteIOEffect ## Effect that denotes a write
                                            ## operation to
                                            ## the directory structure.

  OSErrorCode* = distinct int32 ## Specifies an OS Error Code.

include "includes/osseps"

proc absolutePathInternal(path: string): string {.gcsafe.}

proc normalizePathEnd(path: var string, trailingSep = false) =
  ## Ensures `path` has exactly 0 or 1 trailing `DirSep`, depending on
  ## `trailingSep`, and taking care of edge cases: it preservers whether
  ## a path is absolute or relative, and makes sure trailing sep is `DirSep`,
  ## not `AltSep`. Trailing `/.` are compressed, see examples.
  if path.len == 0: return
  var i = path.len
  while i >= 1:
    if path[i-1] in {DirSep, AltSep}: dec(i)
    elif path[i-1] == '.' and i >= 2 and path[i-2] in {DirSep, AltSep}: dec(i)
    else: break
  if trailingSep:
    # foo// => foo
    path.setLen(i)
    # foo => foo/
    path.add DirSep
  elif i > 0:
    # foo// => foo
    path.setLen(i)
  else:
    # // => / (empty case was already taken care of)
    path = $DirSep

proc normalizePathEnd(path: string, trailingSep = false): string =
  ## outplace overload
  runnableExamples:
    when defined(posix):
      assert normalizePathEnd("/lib//.//", trailingSep = true) == "/lib/"
      assert normalizePathEnd("lib/./.", trailingSep = false) == "lib"
      assert normalizePathEnd(".//./.", trailingSep = false) == "."
      assert normalizePathEnd("", trailingSep = true) == "" # not / !
      assert normalizePathEnd("/", trailingSep = false) == "/" # not "" !
  result = path
  result.normalizePathEnd(trailingSep)

since((1, 1)):
  export normalizePathEnd

template endsWith(a: string, b: set[char]): bool =
  a.len > 0 and a[^1] in b

proc joinPathImpl(result: var string, state: var int, tail: string) =
  let trailingSep = tail.endsWith({DirSep, AltSep}) or tail.len == 0 and result.endsWith({DirSep, AltSep})
  normalizePathEnd(result, trailingSep=false)
  addNormalizePath(tail, result, state, DirSep)
  normalizePathEnd(result, trailingSep=trailingSep)

proc joinPath*(head, tail: string): string {.
  noSideEffect, rtl, extern: "nos$1".} =
  ## Joins two directory names to one.
  ##
  ## returns normalized path concatenation of `head` and `tail`, preserving
  ## whether or not `tail` has a trailing slash (or, if tail if empty, whether
  ## head has one).
  ##
  ## See also:
  ## * `joinPath(varargs) proc <#joinPath,varargs[string]>`_
  ## * `/ proc <#/,string,string>`_
  ## * `splitPath proc <#splitPath,string>`_
  ## * `uri.combine proc <uri.html#combine,Uri,Uri>`_
  ## * `uri./ proc <uri.html#/,Uri,string>`_
  runnableExamples:
    when defined(posix):
      assert joinPath("usr", "lib") == "usr/lib"
      assert joinPath("usr", "lib/") == "usr/lib/"
      assert joinPath("usr", "") == "usr"
      assert joinPath("usr/", "") == "usr/"
      assert joinPath("", "") == ""
      assert joinPath("", "lib") == "lib"
      assert joinPath("", "/lib") == "/lib"
      assert joinPath("usr/", "/lib") == "usr/lib"
      assert joinPath("usr/lib", "../bin") == "usr/bin"

  result = newStringOfCap(head.len + tail.len)
  var state = 0
  joinPathImpl(result, state, head)
  joinPathImpl(result, state, tail)
  when false:
    if len(head) == 0:
      result = tail
    elif head[len(head)-1] in {DirSep, AltSep}:
      if tail.len > 0 and tail[0] in {DirSep, AltSep}:
        result = head & substr(tail, 1)
      else:
        result = head & tail
    else:
      if tail.len > 0 and tail[0] in {DirSep, AltSep}:
        result = head & tail
      else:
        result = head & DirSep & tail

proc joinPath*(parts: varargs[string]): string {.noSideEffect,
  rtl, extern: "nos$1OpenArray".} =
  ## The same as `joinPath(head, tail) proc <#joinPath,string,string>`_,
  ## but works with any number of directory parts.
  ##
  ## You need to pass at least one element or the proc
  ## will assert in debug builds and crash on release builds.
  ##
  ## See also:
  ## * `joinPath(head, tail) proc <#joinPath,string,string>`_
  ## * `/ proc <#/,string,string>`_
  ## * `/../ proc <#/../,string,string>`_
  ## * `splitPath proc <#splitPath,string>`_
  runnableExamples:
    when defined(posix):
      assert joinPath("a") == "a"
      assert joinPath("a", "b", "c") == "a/b/c"
      assert joinPath("usr/lib", "../../var", "log") == "var/log"

  var estimatedLen = 0
  for p in parts: estimatedLen += p.len
  result = newStringOfCap(estimatedLen)
  var state = 0
  for i in 0..high(parts):
    joinPathImpl(result, state, parts[i])

proc `/`*(head, tail: string): string {.noSideEffect.} =
  ## The same as `joinPath(head, tail) proc <#joinPath,string,string>`_.
  ##
  ## See also:
  ## * `/../ proc <#/../,string,string>`_
  ## * `joinPath(head, tail) proc <#joinPath,string,string>`_
  ## * `joinPath(varargs) proc <#joinPath,varargs[string]>`_
  ## * `splitPath proc <#splitPath,string>`_
  ## * `uri.combine proc <uri.html#combine,Uri,Uri>`_
  ## * `uri./ proc <uri.html#/,Uri,string>`_
  runnableExamples:
    when defined(posix):
      assert "usr" / "" == "usr"
      assert "" / "lib" == "lib"
      assert "" / "/lib" == "/lib"
      assert "usr/" / "/lib/" == "usr/lib/"
      assert "usr" / "lib" / "../bin" == "usr/bin"

  return joinPath(head, tail)

proc splitPath*(path: string): tuple[head, tail: string] {.
  noSideEffect, rtl, extern: "nos$1".} =
  ## Splits a directory into `(head, tail)` tuple, so that
  ## `head / tail == path` (except for edge cases like "/usr").
  ##
  ## See also:
  ## * `joinPath(head, tail) proc <#joinPath,string,string>`_
  ## * `joinPath(varargs) proc <#joinPath,varargs[string]>`_
  ## * `/ proc <#/,string,string>`_
  ## * `/../ proc <#/../,string,string>`_
  ## * `relativePath proc <#relativePath,string,string>`_
  runnableExamples:
    assert splitPath("usr/local/bin") == ("usr/local", "bin")
    assert splitPath("usr/local/bin/") == ("usr/local/bin", "")
    assert splitPath("/bin/") == ("/bin", "")
    when (NimMajor, NimMinor) <= (1, 0):
      assert splitPath("/bin") == ("", "bin")
    else:
      assert splitPath("/bin") == ("/", "bin")
    assert splitPath("bin") == ("", "bin")
    assert splitPath("") == ("", "")

  var sepPos = -1
  for i in countdown(len(path)-1, 0):
    if path[i] in {DirSep, AltSep}:
      sepPos = i
      break
  if sepPos >= 0:
    result.head = substr(path, 0,
      when (NimMajor, NimMinor) <= (1, 0):
        sepPos-1
      else:
        if likely(sepPos >= 1): sepPos-1 else: 0
    )
    result.tail = substr(path, sepPos+1)
  else:
    result.head = ""
    result.tail = path

proc isAbsolute*(path: string): bool {.rtl, noSideEffect, extern: "nos$1", raises: [].} =
  ## Checks whether a given `path` is absolute.
  ##
  ## On Windows, network paths are considered absolute too.
  runnableExamples:
    assert not "".isAbsolute
    assert not ".".isAbsolute
    when defined(posix):
      assert "/".isAbsolute
      assert not "a/".isAbsolute
      assert "/a/".isAbsolute

  if len(path) == 0: return false

  when doslikeFileSystem:
    var len = len(path)
    result = (path[0] in {'/', '\\'}) or
              (len > 1 and path[0] in {'a'..'z', 'A'..'Z'} and path[1] == ':')
  elif defined(macos):
    # according to https://perldoc.perl.org/File/Spec/Mac.html `:a` is a relative path
    result = path[0] != ':'
  elif defined(RISCOS):
    result = path[0] == '$'
  elif defined(posix) or defined(js):
    # `or defined(js)` wouldn't be needed pending https://github.com/nim-lang/Nim/issues/13469
    # This works around the problem for posix, but windows is still broken with nim js -d:nodejs
    result = path[0] == '/'
  else:
    doAssert false # if ever hits here, adapt as needed

when FileSystemCaseSensitive:
  template `!=?`(a, b: char): bool = a != b
else:
  template `!=?`(a, b: char): bool = toLowerAscii(a) != toLowerAscii(b)

when doslikeFileSystem:
  proc isAbsFromCurrentDrive(path: string): bool {.noSideEffect, raises: []} =
    ## An absolute path from the root of the current drive (e.g. "\foo")
    path.len > 0 and
    (path[0] == AltSep or
     (path[0] == DirSep and
      (path.len == 1 or path[1] notin {DirSep, AltSep, ':'})))

  proc isUNCPrefix(path: string): bool {.noSideEffect, raises: []} =
    path[0] == DirSep and path[1] == DirSep

  proc sameRoot(path1, path2: string): bool {.noSideEffect, raises: []} =
    ## Return true if path1 and path2 have a same root.
    ##
    ## Detail of windows path formats:
    ## https://docs.microsoft.com/en-us/dotnet/standard/io/file-path-formats

    assert(isAbsolute(path1))
    assert(isAbsolute(path2))

    let
      len1 = path1.len
      len2 = path2.len
    assert(len1 != 0 and len2 != 0)

    if isAbsFromCurrentDrive(path1) and isAbsFromCurrentDrive(path2):
      return true
    elif len1 == 1 or len2 == 1:
      return false
    else:
      if path1[1] == ':' and path2[1] == ':':
        return path1[0].toLowerAscii() == path2[0].toLowerAscii()
      else:
        var
          p1, p2: PathIter
          pp1 = next(p1, path1)
          pp2 = next(p2, path2)
        if pp1[1] - pp1[0] == 1 and pp2[1] - pp2[0] == 1 and
           isUNCPrefix(path1) and isUNCPrefix(path2):
          #UNC
          var h = 0
          while p1.hasNext(path1) and p2.hasNext(path2) and h < 2:
            pp1 = next(p1, path1)
            pp2 = next(p2, path2)
            let diff = pp1[1] - pp1[0]
            if diff != pp2[1] - pp2[0]:
              return false
            for i in 0..diff:
              if path1[i + pp1[0]] !=? path2[i + pp2[0]]:
                return false
            inc h
          return h == 2
        else:
          return false

proc relativePath*(path, base: string, sep = DirSep): string {.
  rtl, extern: "nos$1".} =
  ## Converts `path` to a path relative to `base`.
  ##
  ## The `sep` (default: `DirSep <#DirSep>`_) is used for the path normalizations,
  ## this can be useful to ensure the relative path only contains `'/'`
  ## so that it can be used for URL constructions.
  ##
  ## On windows, if a root of `path` and a root of `base` are different,
  ## returns `path` as is because it is impossible to make a relative path.
  ## That means an absolute path can be returned.
  ##
  ## See also:
  ## * `splitPath proc <#splitPath,string>`_
  ## * `parentDir proc <#parentDir,string>`_
  ## * `tailDir proc <#tailDir,string>`_
  runnableExamples:
    assert relativePath("/Users/me/bar/z.nim", "/Users/other/bad", '/') == "../../me/bar/z.nim"
    assert relativePath("/Users/me/bar/z.nim", "/Users/other", '/') == "../me/bar/z.nim"
    assert relativePath("/Users///me/bar//z.nim", "//Users/", '/') == "me/bar/z.nim"
    assert relativePath("/Users/me/bar/z.nim", "/Users/me", '/') == "bar/z.nim"
    assert relativePath("", "/users/moo", '/') == ""
    assert relativePath("foo", ".", '/') == "foo"
    assert relativePath("foo", "foo", '/') == "."

  if path.len == 0: return ""
  var base = if base == ".": "" else: base
  var path = path
  path.normalizePathAux
  base.normalizePathAux
  let a1 = isAbsolute(path)
  let a2 = isAbsolute(base)
  if a1 and not a2:
    base = absolutePathInternal(base)
  elif a2 and not a1:
    path = absolutePathInternal(path)

  when doslikeFileSystem:
    if isAbsolute(path) and isAbsolute(base):
      if not sameRoot(path, base):
        return path

  var f = default PathIter
  var b = default PathIter
  var ff = (0, -1)
  var bb = (0, -1) # (int, int)
  result = newStringOfCap(path.len)
  # skip the common prefix:
  while f.hasNext(path) and b.hasNext(base):
    ff = next(f, path)
    bb = next(b, base)
    let diff = ff[1] - ff[0]
    if diff != bb[1] - bb[0]: break
    var same = true
    for i in 0..diff:
      if path[i + ff[0]] !=? base[i + bb[0]]:
        same = false
        break
    if not same: break
    ff = (0, -1)
    bb = (0, -1)
  #  for i in 0..diff:
  #    result.add base[i + bb[0]]

  # /foo/bar/xxx/ -- base
  # /foo/bar/baz  -- path path
  #   ../baz
  # every directory that is in 'base', needs to add '..'
  while true:
    if bb[1] >= bb[0]:
      if result.len > 0 and result[^1] != sep:
        result.add sep
      result.add ".."
    if not b.hasNext(base): break
    bb = b.next(base)

  # add the rest of 'path':
  while true:
    if ff[1] >= ff[0]:
      if result.len > 0 and result[^1] != sep:
        result.add sep
      for i in 0..ff[1] - ff[0]:
        result.add path[i + ff[0]]
    if not f.hasNext(path): break
    ff = f.next(path)

  when not defined(nimOldRelativePathBehavior):
    if result.len == 0: result.add "."

proc isRelativeTo*(path: string, base: string): bool {.since: (1, 1).} =
  ## Returns true if `path` is relative to `base`.
  runnableExamples:
    doAssert isRelativeTo("./foo//bar", "foo")
    doAssert isRelativeTo("foo/bar", ".")
    doAssert isRelativeTo("/foo/bar.nim", "/foo/bar.nim")
    doAssert not isRelativeTo("foo/bar.nims", "foo/bar.nim")
  let path = path.normalizePath
  let base = base.normalizePath
  let ret = relativePath(path, base)
  result = path.len > 0 and not ret.startsWith ".."

proc parentDirPos(path: string): int =
  var q = 1
  if len(path) >= 1 and path[len(path)-1] in {DirSep, AltSep}: q = 2
  for i in countdown(len(path)-q, 0):
    if path[i] in {DirSep, AltSep}: return i
  result = -1

proc parentDir*(path: string): string {.
  noSideEffect, rtl, extern: "nos$1".} =
  ## Returns the parent directory of `path`.
  ##
  ## This is similar to `splitPath(path).head` when `path` doesn't end
  ## in a dir separator, but also takes care of path normalizations.
  ## The remainder can be obtained with `lastPathPart(path) proc
  ## <#lastPathPart,string>`_.
  ##
  ## See also:
  ## * `relativePath proc <#relativePath,string,string>`_
  ## * `splitPath proc <#splitPath,string>`_
  ## * `tailDir proc <#tailDir,string>`_
  ## * `parentDirs iterator <#parentDirs.i,string>`_
  runnableExamples:
    assert parentDir("") == ""
    when defined(posix):
      assert parentDir("/usr/local/bin") == "/usr/local"
      assert parentDir("foo/bar//") == "foo"
      assert parentDir("//foo//bar//.") == "/foo"
      assert parentDir("./foo") == "."
      assert parentDir("/./foo//./") == "/"
      assert parentDir("a//./") == "."
      assert parentDir("a/b/c/..") == "a"
  result = pathnorm.normalizePath(path)
  var sepPos = parentDirPos(result)
  if sepPos >= 0:
    result = substr(result, 0, sepPos)
    normalizePathEnd(result)
  elif result == ".." or result == "." or result.len == 0 or result[^1] in {DirSep, AltSep}:
    # `.` => `..` and .. => `../..`(etc) would be a sensible alternative
    # `/` => `/` (as done with splitFile) would be a sensible alternative
    result = ""
  else:
    result = "."

proc tailDir*(path: string): string {.
  noSideEffect, rtl, extern: "nos$1".} =
  ## Returns the tail part of `path`.
  ##
  ## See also:
  ## * `relativePath proc <#relativePath,string,string>`_
  ## * `splitPath proc <#splitPath,string>`_
  ## * `parentDir proc <#parentDir,string>`_
  runnableExamples:
    assert tailDir("/bin") == "bin"
    assert tailDir("bin") == ""
    assert tailDir("bin/") == ""
    assert tailDir("/usr/local/bin") == "usr/local/bin"
    assert tailDir("//usr//local//bin//") == "usr//local//bin//"
    assert tailDir("./usr/local/bin") == "usr/local/bin"
    assert tailDir("usr/local/bin") == "local/bin"

  var i = 0
  while i < len(path):
    if path[i] in {DirSep, AltSep}:
      while i < len(path) and path[i] in {DirSep, AltSep}: inc i
      return substr(path, i)
    inc i
  result = ""

proc isRootDir*(path: string): bool {.
  noSideEffect, rtl, extern: "nos$1".} =
  ## Checks whether a given `path` is a root directory.
  runnableExamples:
    assert isRootDir("")
    assert isRootDir(".")
    assert isRootDir("/")
    assert isRootDir("a")
    assert not isRootDir("/a")
    assert not isRootDir("a/b/c")

  result = parentDirPos(path) < 0

iterator parentDirs*(path: string, fromRoot=false, inclusive=true): string =
  ## Walks over all parent directories of a given `path`.
  ##
  ## If `fromRoot` is true (default: false), the traversal will start from
  ## the file system root directory.
  ## If `inclusive` is true (default), the original argument will be included
  ## in the traversal.
  ##
  ## Relative paths won't be expanded by this iterator. Instead, it will traverse
  ## only the directories appearing in the relative path.
  ##
  ## See also:
  ## * `parentDir proc <#parentDir,string>`_
  ##
  ## **Examples:**
  ##
  ## .. code-block::
  ##   let g = "a/b/c"
  ##
  ##   for p in g.parentDirs:
  ##     echo p
  ##   # a/b/c
  ##   # a/b
  ##   # a
  ##
  ##   for p in g.parentDirs(fromRoot=true):
  ##     echo p
  ##   # a/
  ##   # a/b/
  ##   # a/b/c
  ##
  ##   for p in g.parentDirs(inclusive=false):
  ##     echo p
  ##   # a/b
  ##   # a

  if not fromRoot:
    var current = path
    if inclusive: yield path
    while true:
      if current.isRootDir: break
      current = current.parentDir
      yield current
  else:
    for i in countup(0, path.len - 2): # ignore the last /
      # deal with non-normalized paths such as /foo//bar//baz
      if path[i] in {DirSep, AltSep} and
          (i == 0 or path[i-1] notin {DirSep, AltSep}):
        yield path.substr(0, i)

    if inclusive: yield path

proc `/../`*(head, tail: string): string {.noSideEffect.} =
  ## The same as `parentDir(head) / tail`, unless there is no parent
  ## directory. Then `head / tail` is performed instead.
  ##
  ## See also:
  ## * `/ proc <#/,string,string>`_
  ## * `parentDir proc <#parentDir,string>`_
  runnableExamples:
    when defined(posix):
      assert "a/b/c" /../ "d/e" == "a/b/d/e"
      assert "a" /../ "d/e" == "a/d/e"

  let sepPos = parentDirPos(head)
  if sepPos >= 0:
    result = substr(head, 0, sepPos-1) / tail
  else:
    result = head / tail

proc normExt(ext: string): string =
  if ext == "" or ext[0] == ExtSep: result = ext # no copy needed here
  else: result = ExtSep & ext

proc searchExtPos*(path: string): int =
  ## Returns index of the `'.'` char in `path` if it signifies the beginning
  ## of extension. Returns -1 otherwise.
  ##
  ## See also:
  ## * `splitFile proc <#splitFile,string>`_
  ## * `extractFilename proc <#extractFilename,string>`_
  ## * `lastPathPart proc <#lastPathPart,string>`_
  ## * `changeFileExt proc <#changeFileExt,string,string>`_
  ## * `addFileExt proc <#addFileExt,string,string>`_
  runnableExamples:
    assert searchExtPos("a/b/c") == -1
    assert searchExtPos("c.nim") == 1
    assert searchExtPos("a/b/c.nim") == 5
    assert searchExtPos("a.b.c.nim") == 5

  # BUGFIX: do not search until 0! .DS_Store is no file extension!
  result = -1
  for i in countdown(len(path)-1, 1):
    if path[i] == ExtSep:
      result = i
      break
    elif path[i] in {DirSep, AltSep}:
      break # do not skip over path

proc splitFile*(path: string): tuple[dir, name, ext: string] {.
  noSideEffect, rtl, extern: "nos$1".} =
  ## Splits a filename into `(dir, name, extension)` tuple.
  ##
  ## `dir` does not end in `DirSep <#DirSep>`_ unless it's `/`.
  ## `extension` includes the leading dot.
  ##
  ## If `path` has no extension, `ext` is the empty string.
  ## If `path` has no directory component, `dir` is the empty string.
  ## If `path` has no filename component, `name` and `ext` are empty strings.
  ##
  ## See also:
  ## * `searchExtPos proc <#searchExtPos,string>`_
  ## * `extractFilename proc <#extractFilename,string>`_
  ## * `lastPathPart proc <#lastPathPart,string>`_
  ## * `changeFileExt proc <#changeFileExt,string,string>`_
  ## * `addFileExt proc <#addFileExt,string,string>`_
  runnableExamples:
    var (dir, name, ext) = splitFile("usr/local/nimc.html")
    assert dir == "usr/local"
    assert name == "nimc"
    assert ext == ".html"
    (dir, name, ext) = splitFile("/usr/local/os")
    assert dir == "/usr/local"
    assert name == "os"
    assert ext == ""
    (dir, name, ext) = splitFile("/usr/local/")
    assert dir == "/usr/local"
    assert name == ""
    assert ext == ""
    (dir, name, ext) = splitFile("/tmp.txt")
    assert dir == "/"
    assert name == "tmp"
    assert ext == ".txt"

  var namePos = 0
  var dotPos = 0
  for i in countdown(len(path) - 1, 0):
    if path[i] in {DirSep, AltSep} or i == 0:
      if path[i] in {DirSep, AltSep}:
        result.dir = substr(path, 0, if likely(i >= 1): i - 1 else: 0)
        namePos = i + 1
      if dotPos > i:
        result.name = substr(path, namePos, dotPos - 1)
        result.ext = substr(path, dotPos)
      else:
        result.name = substr(path, namePos)
      break
    elif path[i] == ExtSep and i > 0 and i < len(path) - 1 and
         path[i - 1] notin {DirSep, AltSep} and
         path[i + 1] != ExtSep and dotPos == 0:
      dotPos = i

proc extractFilename*(path: string): string {.
  noSideEffect, rtl, extern: "nos$1".} =
  ## Extracts the filename of a given `path`.
  ##
  ## This is the same as `name & ext` from `splitFile(path) proc
  ## <#splitFile,string>`_.
  ##
  ## See also:
  ## * `searchExtPos proc <#searchExtPos,string>`_
  ## * `splitFile proc <#splitFile,string>`_
  ## * `lastPathPart proc <#lastPathPart,string>`_
  ## * `changeFileExt proc <#changeFileExt,string,string>`_
  ## * `addFileExt proc <#addFileExt,string,string>`_
  runnableExamples:
    assert extractFilename("foo/bar/") == ""
    assert extractFilename("foo/bar") == "bar"
    assert extractFilename("foo/bar.baz") == "bar.baz"

  if path.len == 0 or path[path.len-1] in {DirSep, AltSep}:
    result = ""
  else:
    result = splitPath(path).tail

proc lastPathPart*(path: string): string {.
  noSideEffect, rtl, extern: "nos$1".} =
  ## Like `extractFilename proc <#extractFilename,string>`_, but ignores
  ## trailing dir separator; aka: `baseName`:idx: in some other languages.
  ##
  ## See also:
  ## * `searchExtPos proc <#searchExtPos,string>`_
  ## * `splitFile proc <#splitFile,string>`_
  ## * `extractFilename proc <#extractFilename,string>`_
  ## * `changeFileExt proc <#changeFileExt,string,string>`_
  ## * `addFileExt proc <#addFileExt,string,string>`_
  runnableExamples:
    assert lastPathPart("foo/bar/") == "bar"
    assert lastPathPart("foo/bar") == "bar"

  let path = path.normalizePathEnd(trailingSep = false)
  result = extractFilename(path)

proc changeFileExt*(filename, ext: string): string {.
  noSideEffect, rtl, extern: "nos$1".} =
  ## Changes the file extension to `ext`.
  ##
  ## If the `filename` has no extension, `ext` will be added.
  ## If `ext` == "" then any extension is removed.
  ##
  ## `Ext` should be given without the leading `'.'`, because some
  ## filesystems may use a different character. (Although I know
  ## of none such beast.)
  ##
  ## See also:
  ## * `searchExtPos proc <#searchExtPos,string>`_
  ## * `splitFile proc <#splitFile,string>`_
  ## * `extractFilename proc <#extractFilename,string>`_
  ## * `lastPathPart proc <#lastPathPart,string>`_
  ## * `addFileExt proc <#addFileExt,string,string>`_
  runnableExamples:
    assert changeFileExt("foo.bar", "baz") == "foo.baz"
    assert changeFileExt("foo.bar", "") == "foo"
    assert changeFileExt("foo", "baz") == "foo.baz"

  var extPos = searchExtPos(filename)
  if extPos < 0: result = filename & normExt(ext)
  else: result = substr(filename, 0, extPos-1) & normExt(ext)

proc addFileExt*(filename, ext: string): string {.
  noSideEffect, rtl, extern: "nos$1".} =
  ## Adds the file extension `ext` to `filename`, unless
  ## `filename` already has an extension.
  ##
  ## `Ext` should be given without the leading `'.'`, because some
  ## filesystems may use a different character.
  ## (Although I know of none such beast.)
  ##
  ## See also:
  ## * `searchExtPos proc <#searchExtPos,string>`_
  ## * `splitFile proc <#splitFile,string>`_
  ## * `extractFilename proc <#extractFilename,string>`_
  ## * `lastPathPart proc <#lastPathPart,string>`_
  ## * `changeFileExt proc <#changeFileExt,string,string>`_
  runnableExamples:
    assert addFileExt("foo.bar", "baz") == "foo.bar"
    assert addFileExt("foo.bar", "") == "foo.bar"
    assert addFileExt("foo", "baz") == "foo.baz"

  var extPos = searchExtPos(filename)
  if extPos < 0: result = filename & normExt(ext)
  else: result = filename

proc cmpPaths*(pathA, pathB: string): int {.
  noSideEffect, rtl, extern: "nos$1".} =
  ## Compares two paths.
  ##
  ## On a case-sensitive filesystem this is done
  ## case-sensitively otherwise case-insensitively. Returns:
  ##
  ## | 0 if pathA == pathB
  ## | < 0 if pathA < pathB
  ## | > 0 if pathA > pathB
  runnableExamples:
    when defined(macosx):
      assert cmpPaths("foo", "Foo") == 0
    elif defined(posix):
      assert cmpPaths("foo", "Foo") > 0

  let a = normalizePath(pathA)
  let b = normalizePath(pathB)
  if FileSystemCaseSensitive:
    result = cmp(a, b)
  else:
    when defined(nimscript):
      result = cmpic(a, b)
    elif defined(nimdoc): discard
    else:
      result = cmpIgnoreCase(a, b)

proc unixToNativePath*(path: string, drive=""): string {.
  noSideEffect, rtl, extern: "nos$1".} =
  ## Converts an UNIX-like path to a native one.
  ##
  ## On an UNIX system this does nothing. Else it converts
  ## `'/'`, `'.'`, `'..'` to the appropriate things.
  ##
  ## On systems with a concept of "drives", `drive` is used to determine
  ## which drive label to use during absolute path conversion.
  ## `drive` defaults to the drive of the current working directory, and is
  ## ignored on systems that do not have a concept of "drives".
  when defined(unix):
    result = path
  else:
    if path.len == 0: return ""

    var start: int
    if path[0] == '/':
      # an absolute path
      when doslikeFileSystem:
        if drive != "":
          result = drive & ":" & DirSep
        else:
          result = $DirSep
      elif defined(macos):
        result = "" # must not start with ':'
      else:
        result = $DirSep
      start = 1
    elif path[0] == '.' and (path.len == 1 or path[1] == '/'):
      # current directory
      result = $CurDir
      start = when doslikeFileSystem: 1 else: 2
    else:
      result = ""
      start = 0

    var i = start
    while i < len(path): # ../../../ --> ::::
      if i+2 < path.len and path[i] == '.' and path[i+1] == '.' and path[i+2] == '/':
        # parent directory
        when defined(macos):
          if result[high(result)] == ':':
            add result, ':'
          else:
            add result, ParDir
        else:
          add result, ParDir & DirSep
        inc(i, 3)
      elif path[i] == '/':
        add result, DirSep
        inc(i)
      else:
        add result, path[i]
        inc(i)

include "includes/oserr"
when not defined(nimscript):
  include "includes/osenv"

proc getHomeDir*(): string {.rtl, extern: "nos$1",
  tags: [ReadEnvEffect, ReadIOEffect].} =
  ## Returns the home directory of the current user.
  ##
  ## This proc is wrapped by the `expandTilde proc <#expandTilde,string>`_
  ## for the convenience of processing paths coming from user configuration files.
  ##
  ## See also:
  ## * `getConfigDir proc <#getConfigDir>`_
  ## * `getTempDir proc <#getTempDir>`_
  ## * `expandTilde proc <#expandTilde,string>`_
  ## * `getCurrentDir proc <#getCurrentDir>`_
  ## * `setCurrentDir proc <#setCurrentDir,string>`_
  runnableExamples:
    assert getHomeDir() == expandTilde("~")

  when defined(windows): return getEnv("USERPROFILE") & "\\"
  else: return getEnv("HOME") & "/"

proc getConfigDir*(): string {.rtl, extern: "nos$1",
  tags: [ReadEnvEffect, ReadIOEffect].} =
  ## Returns the config directory of the current user for applications.
  ##
  ## On non-Windows OSs, this proc conforms to the XDG Base Directory
  ## spec. Thus, this proc returns the value of the `XDG_CONFIG_HOME` environment
  ## variable if it is set, otherwise it returns the default configuration
  ## directory ("~/.config/").
  ##
  ## An OS-dependent trailing slash is always present at the end of the
  ## returned string: `\\` on Windows and `/` on all other OSs.
  ##
  ## See also:
  ## * `getHomeDir proc <#getHomeDir>`_
  ## * `getTempDir proc <#getTempDir>`_
  ## * `expandTilde proc <#expandTilde,string>`_
  ## * `getCurrentDir proc <#getCurrentDir>`_
  ## * `setCurrentDir proc <#setCurrentDir,string>`_
  when defined(windows):
    result = getEnv("APPDATA")
  else:
    result = getEnv("XDG_CONFIG_HOME", getEnv("HOME") / ".config")
  result.normalizePathEnd(trailingSep = true)


when defined(windows):
  type DWORD = uint32

  proc getTempPath(
    nBufferLength: DWORD, lpBuffer: WideCString
  ): DWORD {.stdcall, dynlib: "kernel32.dll", importc: "GetTempPathW".} =
    ## Retrieves the path of the directory designated for temporary files.

template getEnvImpl(result: var string, tempDirList: openArray[string]) =
  for dir in tempDirList:
    if existsEnv(dir):
      result = getEnv(dir)
      break

template getTempDirImpl(result: var string) =
  when defined(windows):
    getEnvImpl(result, ["TMP", "TEMP", "USERPROFILE"])
  else:
    getEnvImpl(result, ["TMPDIR", "TEMP", "TMP", "TEMPDIR"])

proc getTempDir*(): string {.rtl, extern: "nos$1",
  tags: [ReadEnvEffect, ReadIOEffect].} =
  ## Returns the temporary directory of the current user for applications to
  ## save temporary files in.
  ## 
  ## On Windows, it calls [GetTempPath](https://docs.microsoft.com/en-us/windows/win32/api/fileapi/nf-fileapi-gettemppathw)
  ## On Posix based platforms, it will check `TMPDIR`, `TEMP`, `TMP` and `TEMPDIR` environment variables.
  ## On all platforms, `/tmp` will be returned if the procs fails.
  ##
<<<<<<< HEAD
  ## **Please do not use this**: On Android, it currently
  ## returns `getHomeDir()`, and on other Unix based systems it can cause
  ## security problems too. That said, you can override this implementation
=======
  ## You can override this implementation
>>>>>>> 0a9a90d9
  ## by adding `-d:tempDir=mytempname` to your compiler invocation.
  ##
  ## See also:
  ## * `getHomeDir proc <#getHomeDir>`_
  ## * `getConfigDir proc <#getConfigDir>`_
  ## * `expandTilde proc <#expandTilde,string>`_
  ## * `getCurrentDir proc <#getCurrentDir>`_
  ## * `setCurrentDir proc <#setCurrentDir,string>`_
  const tempDirDefault = "/tmp"
  when defined(tempDir):
    const tempDir {.strdefine.}: string = tempDirDefault
    result = tempDir
  else:
    when nimvm:
      getTempDirImpl(result)
    else:
      when defined(windows):
        let size = getTempPath(0, nil)
        # If the function fails, the return value is zero.
        if size > 0:
          let buffer = newWideCString(size.int)
          if getTempPath(size, buffer) > 0:
            result = $buffer
      elif defined(android): result = "/data/local/tmp"
      else:
        getTempDirImpl(result)
    if result.len == 0:
      result = tempDirDefault
  normalizePathEnd(result, trailingSep=true)

proc expandTilde*(path: string): string {.
  tags: [ReadEnvEffect, ReadIOEffect].} =
  ## Expands `~` or a path starting with `~/` to a full path, replacing
  ## `~` with `getHomeDir() <#getHomeDir>`_ (otherwise returns `path` unmodified).
  ##
  ## Windows: this is still supported despite Windows platform not having this
  ## convention; also, both `~/` and ``~\`` are handled.
  ##
  ## See also:
  ## * `getHomeDir proc <#getHomeDir>`_
  ## * `getConfigDir proc <#getConfigDir>`_
  ## * `getTempDir proc <#getTempDir>`_
  ## * `getCurrentDir proc <#getCurrentDir>`_
  ## * `setCurrentDir proc <#setCurrentDir,string>`_
  runnableExamples:
    assert expandTilde("~" / "appname.cfg") == getHomeDir() / "appname.cfg"
    assert expandTilde("~/foo/bar") == getHomeDir() / "foo/bar"
    assert expandTilde("/foo/bar") == "/foo/bar"

  if len(path) == 0 or path[0] != '~':
    result = path
  elif len(path) == 1:
    result = getHomeDir()
  elif (path[1] in {DirSep, AltSep}):
    result = getHomeDir() / path.substr(2)
  else:
    # TODO: handle `~bob` and `~bob/` which means home of bob
    result = path

# TODO: consider whether quoteShellPosix, quoteShellWindows, quoteShell, quoteShellCommand
# belong in `strutils` instead; they are not specific to paths
proc quoteShellWindows*(s: string): string {.noSideEffect, rtl, extern: "nosp$1".} =
  ## Quote `s`, so it can be safely passed to Windows API.
  ##
  ## Based on Python's `subprocess.list2cmdline`.
  ## See `this link <http://msdn.microsoft.com/en-us/library/17w5ykft.aspx>`_
  ## for more details.

  let needQuote = {' ', '\t'} in s or s.len == 0
  result = ""
  var backslashBuff = ""
  if needQuote:
    result.add("\"")

  for c in s:
    if c == '\\':
      backslashBuff.add(c)
    elif c == '\"':
      result.add(backslashBuff)
      result.add(backslashBuff)
      backslashBuff.setLen(0)
      result.add("\\\"")
    else:
      if backslashBuff.len != 0:
        result.add(backslashBuff)
        backslashBuff.setLen(0)
      result.add(c)

  if needQuote:
    result.add("\"")

proc quoteShellPosix*(s: string): string {.noSideEffect, rtl, extern: "nosp$1".} =
  ## Quote `s`, so it can be safely passed to POSIX shell.
  ## Based on Python's `pipes.quote`.
  const safeUnixChars = {'%', '+', '-', '.', '/', '_', ':', '=', '@',
                         '0'..'9', 'A'..'Z', 'a'..'z'}
  if s.len == 0:
    return "''"

  let safe = s.allCharsInSet(safeUnixChars)

  if safe:
    return s
  else:
    return "'" & s.replace("'", "'\"'\"'") & "'"

when defined(windows) or defined(posix) or defined(nintendoswitch):
  proc quoteShell*(s: string): string {.noSideEffect, rtl, extern: "nosp$1".} =
    ## Quote `s`, so it can be safely passed to shell.
    ##
    ## When on Windows, it calls `quoteShellWindows proc
    ## <#quoteShellWindows,string>`_. Otherwise, calls `quoteShellPosix proc
    ## <#quoteShellPosix,string>`_.
    when defined(windows):
      return quoteShellWindows(s)
    else:
      return quoteShellPosix(s)

  proc quoteShellCommand*(args: openArray[string]): string =
    ## Concatenates and quotes shell arguments `args`.
    runnableExamples:
      when defined(posix):
        assert quoteShellCommand(["aaa", "", "c d"]) == "aaa '' 'c d'"
      when defined(windows):
        assert quoteShellCommand(["aaa", "", "c d"]) == "aaa \"\" \"c d\""

    # can't use `map` pending https://github.com/nim-lang/Nim/issues/8303
    result = ""
    for i in 0..<args.len:
      if i > 0: result.add " "
      result.add quoteShell(args[i])

when not weirdTarget:
  proc c_rename(oldname, newname: cstring): cint {.
    importc: "rename", header: "<stdio.h>".}
  proc c_system(cmd: cstring): cint {.
    importc: "system", header: "<stdlib.h>".}
  proc c_strlen(a: cstring): cint {.
    importc: "strlen", header: "<string.h>", noSideEffect.}
  proc c_free(p: pointer) {.
    importc: "free", header: "<stdlib.h>".}


when defined(windows) and not weirdTarget:
  when useWinUnicode:
    template wrapUnary(varname, winApiProc, arg: untyped) =
      var varname = winApiProc(newWideCString(arg))

    template wrapBinary(varname, winApiProc, arg, arg2: untyped) =
      var varname = winApiProc(newWideCString(arg), arg2)
    proc findFirstFile(a: string, b: var WIN32_FIND_DATA): Handle =
      result = findFirstFileW(newWideCString(a), b)
    template findNextFile(a, b: untyped): untyped = findNextFileW(a, b)
    template getCommandLine(): untyped = getCommandLineW()

    template getFilename(f: untyped): untyped =
      $cast[WideCString](addr(f.cFileName[0]))
  else:
    template findFirstFile(a, b: untyped): untyped = findFirstFileA(a, b)
    template findNextFile(a, b: untyped): untyped = findNextFileA(a, b)
    template getCommandLine(): untyped = getCommandLineA()

    template getFilename(f: untyped): untyped = $cstring(addr f.cFileName)

  proc skipFindData(f: WIN32_FIND_DATA): bool {.inline.} =
    # Note - takes advantage of null delimiter in the cstring
    const dot = ord('.')
    result = f.cFileName[0].int == dot and (f.cFileName[1].int == 0 or
             f.cFileName[1].int == dot and f.cFileName[2].int == 0)

proc fileExists*(filename: string): bool {.rtl, extern: "nos$1",
                                          tags: [ReadDirEffect], noNimJs.} =
  ## Returns true if `filename` exists and is a regular file or symlink.
  ##
  ## Directories, device files, named pipes and sockets return false.
  ##
  ## See also:
  ## * `dirExists proc <#dirExists,string>`_
  ## * `symlinkExists proc <#symlinkExists,string>`_
  when defined(windows):
    when useWinUnicode:
      wrapUnary(a, getFileAttributesW, filename)
    else:
      var a = getFileAttributesA(filename)
    if a != -1'i32:
      result = (a and FILE_ATTRIBUTE_DIRECTORY) == 0'i32
  else:
    var res: Stat
    return stat(filename, res) >= 0'i32 and S_ISREG(res.st_mode)

proc dirExists*(dir: string): bool {.rtl, extern: "nos$1", tags: [ReadDirEffect],
                                     noNimJs.} =
  ## Returns true if the directory `dir` exists. If `dir` is a file, false
  ## is returned. Follows symlinks.
  ##
  ## See also:
  ## * `fileExists proc <#fileExists,string>`_
  ## * `symlinkExists proc <#symlinkExists,string>`_
  when defined(windows):
    when useWinUnicode:
      wrapUnary(a, getFileAttributesW, dir)
    else:
      var a = getFileAttributesA(dir)
    if a != -1'i32:
      result = (a and FILE_ATTRIBUTE_DIRECTORY) != 0'i32
  else:
    var res: Stat
    return stat(dir, res) >= 0'i32 and S_ISDIR(res.st_mode)

proc symlinkExists*(link: string): bool {.rtl, extern: "nos$1",
                                          tags: [ReadDirEffect],
                                          noWeirdTarget.} =
  ## Returns true if the symlink `link` exists. Will return true
  ## regardless of whether the link points to a directory or file.
  ##
  ## See also:
  ## * `fileExists proc <#fileExists,string>`_
  ## * `dirExists proc <#dirExists,string>`_
  when defined(windows):
    when useWinUnicode:
      wrapUnary(a, getFileAttributesW, link)
    else:
      var a = getFileAttributesA(link)
    if a != -1'i32:
      # xxx see: bug #16784 (bug9); checking `IO_REPARSE_TAG_SYMLINK`
      # may also be needed.
      result = (a and FILE_ATTRIBUTE_REPARSE_POINT) != 0'i32
  else:
    var res: Stat
    return lstat(link, res) >= 0'i32 and S_ISLNK(res.st_mode)

const
  maxSymlinkLen = 1024
  ExeExts* = ## Platform specific file extension for executables.
    ## On Windows `["exe", "cmd", "bat"]`, on Posix `[""]`.
    when defined(windows): ["exe", "cmd", "bat"] else: [""]

proc findExe*(exe: string, followSymlinks: bool = true;
              extensions: openArray[string]=ExeExts): string {.
  tags: [ReadDirEffect, ReadEnvEffect, ReadIOEffect], noNimJs.} =
  ## Searches for `exe` in the current working directory and then
  ## in directories listed in the `PATH` environment variable.
  ##
  ## Returns `""` if the `exe` cannot be found. `exe`
  ## is added the `ExeExts <#ExeExts>`_ file extensions if it has none.
  ##
  ## If the system supports symlinks it also resolves them until it
  ## meets the actual file. This behavior can be disabled if desired
  ## by setting `followSymlinks = false`.

  if exe.len == 0: return
  template checkCurrentDir() =
    for ext in extensions:
      result = addFileExt(exe, ext)
      if fileExists(result): return
  when defined(posix):
    if '/' in exe: checkCurrentDir()
  else:
    checkCurrentDir()
  let path = getEnv("PATH")
  for candidate in split(path, PathSep):
    if candidate.len == 0: continue
    when defined(windows):
      var x = (if candidate[0] == '"' and candidate[^1] == '"':
                substr(candidate, 1, candidate.len-2) else: candidate) /
              exe
    else:
      var x = expandTilde(candidate) / exe
    for ext in extensions:
      var x = addFileExt(x, ext)
      if fileExists(x):
        when not defined(windows):
          while followSymlinks: # doubles as if here
            if x.symlinkExists:
              var r = newString(maxSymlinkLen)
              var len = readlink(x, r, maxSymlinkLen)
              if len < 0:
                raiseOSError(osLastError(), exe)
              if len > maxSymlinkLen:
                r = newString(len+1)
                len = readlink(x, r, len)
              setLen(r, len)
              if isAbsolute(r):
                x = r
              else:
                x = parentDir(x) / r
            else:
              break
        return x
  result = ""

when weirdTarget:
  const times = "fake const"
  template Time(x: untyped): untyped = string

proc getLastModificationTime*(file: string): times.Time {.rtl, extern: "nos$1", noWeirdTarget.} =
  ## Returns the `file`'s last modification time.
  ##
  ## See also:
  ## * `getLastAccessTime proc <#getLastAccessTime,string>`_
  ## * `getCreationTime proc <#getCreationTime,string>`_
  ## * `fileNewer proc <#fileNewer,string,string>`_
  when defined(posix):
    var res: Stat
    if stat(file, res) < 0'i32: raiseOSError(osLastError(), file)
    result = res.st_mtim.toTime
  else:
    var f: WIN32_FIND_DATA
    var h = findFirstFile(file, f)
    if h == -1'i32: raiseOSError(osLastError(), file)
    result = fromWinTime(rdFileTime(f.ftLastWriteTime))
    findClose(h)

proc getLastAccessTime*(file: string): times.Time {.rtl, extern: "nos$1", noWeirdTarget.} =
  ## Returns the `file`'s last read or write access time.
  ##
  ## See also:
  ## * `getLastModificationTime proc <#getLastModificationTime,string>`_
  ## * `getCreationTime proc <#getCreationTime,string>`_
  ## * `fileNewer proc <#fileNewer,string,string>`_
  when defined(posix):
    var res: Stat
    if stat(file, res) < 0'i32: raiseOSError(osLastError(), file)
    result = res.st_atim.toTime
  else:
    var f: WIN32_FIND_DATA
    var h = findFirstFile(file, f)
    if h == -1'i32: raiseOSError(osLastError(), file)
    result = fromWinTime(rdFileTime(f.ftLastAccessTime))
    findClose(h)

proc getCreationTime*(file: string): times.Time {.rtl, extern: "nos$1", noWeirdTarget.} =
  ## Returns the `file`'s creation time.
  ##
  ## **Note:** Under POSIX OS's, the returned time may actually be the time at
  ## which the file's attribute's were last modified. See
  ## `here <https://github.com/nim-lang/Nim/issues/1058>`_ for details.
  ##
  ## See also:
  ## * `getLastModificationTime proc <#getLastModificationTime,string>`_
  ## * `getLastAccessTime proc <#getLastAccessTime,string>`_
  ## * `fileNewer proc <#fileNewer,string,string>`_
  when defined(posix):
    var res: Stat
    if stat(file, res) < 0'i32: raiseOSError(osLastError(), file)
    result = res.st_ctim.toTime
  else:
    var f: WIN32_FIND_DATA
    var h = findFirstFile(file, f)
    if h == -1'i32: raiseOSError(osLastError(), file)
    result = fromWinTime(rdFileTime(f.ftCreationTime))
    findClose(h)

proc fileNewer*(a, b: string): bool {.rtl, extern: "nos$1", noWeirdTarget.} =
  ## Returns true if the file `a` is newer than file `b`, i.e. if `a`'s
  ## modification time is later than `b`'s.
  ##
  ## See also:
  ## * `getLastModificationTime proc <#getLastModificationTime,string>`_
  ## * `getLastAccessTime proc <#getLastAccessTime,string>`_
  ## * `getCreationTime proc <#getCreationTime,string>`_
  when defined(posix):
    # If we don't have access to nanosecond resolution, use '>='
    when not StatHasNanoseconds:
      result = getLastModificationTime(a) >= getLastModificationTime(b)
    else:
      result = getLastModificationTime(a) > getLastModificationTime(b)
  else:
    result = getLastModificationTime(a) > getLastModificationTime(b)

when not defined(nimscript):
  proc getCurrentDir*(): string {.rtl, extern: "nos$1", tags: [].} =
    ## Returns the `current working directory`:idx: i.e. where the built
    ## binary is run.
    ##
    ## So the path returned by this proc is determined at run time.
    ##
    ## See also:
    ## * `getHomeDir proc <#getHomeDir>`_
    ## * `getConfigDir proc <#getConfigDir>`_
    ## * `getTempDir proc <#getTempDir>`_
    ## * `setCurrentDir proc <#setCurrentDir,string>`_
    ## * `currentSourcePath template <system.html#currentSourcePath.t>`_
    ## * `getProjectPath proc <macros.html#getProjectPath>`_
    when defined(nodejs):
      var ret: cstring
      {.emit: "`ret` = process.cwd();".}
      return $ret
    elif defined(js):
      doAssert false, "use -d:nodejs to have `getCurrentDir` defined"
    elif defined(windows):
      var bufsize = MAX_PATH.int32
      when useWinUnicode:
        var res = newWideCString("", bufsize)
        while true:
          var L = getCurrentDirectoryW(bufsize, res)
          if L == 0'i32:
            raiseOSError(osLastError())
          elif L > bufsize:
            res = newWideCString("", L)
            bufsize = L
          else:
            result = res$L
            break
      else:
        result = newString(bufsize)
        while true:
          var L = getCurrentDirectoryA(bufsize, result)
          if L == 0'i32:
            raiseOSError(osLastError())
          elif L > bufsize:
            result = newString(L)
            bufsize = L
          else:
            setLen(result, L)
            break
    else:
      var bufsize = 1024 # should be enough
      result = newString(bufsize)
      while true:
        if getcwd(result, bufsize) != nil:
          setLen(result, c_strlen(result))
          break
        else:
          let err = osLastError()
          if err.int32 == ERANGE:
            bufsize = bufsize shl 1
            doAssert(bufsize >= 0)
            result = newString(bufsize)
          else:
            raiseOSError(osLastError())

proc setCurrentDir*(newDir: string) {.inline, tags: [], noWeirdTarget.} =
  ## Sets the `current working directory`:idx:; `OSError`
  ## is raised if `newDir` cannot been set.
  ##
  ## See also:
  ## * `getHomeDir proc <#getHomeDir>`_
  ## * `getConfigDir proc <#getConfigDir>`_
  ## * `getTempDir proc <#getTempDir>`_
  ## * `getCurrentDir proc <#getCurrentDir>`_
  when defined(Windows):
    when useWinUnicode:
      if setCurrentDirectoryW(newWideCString(newDir)) == 0'i32:
        raiseOSError(osLastError(), newDir)
    else:
      if setCurrentDirectoryA(newDir) == 0'i32: raiseOSError(osLastError(), newDir)
  else:
    if chdir(newDir) != 0'i32: raiseOSError(osLastError(), newDir)


proc absolutePath*(path: string, root = getCurrentDir()): string =
  ## Returns the absolute path of `path`, rooted at `root` (which must be absolute;
  ## default: current directory).
  ## If `path` is absolute, return it, ignoring `root`.
  ##
  ## See also:
  ## * `normalizedPath proc <#normalizedPath,string>`_
  ## * `normalizePath proc <#normalizePath,string>`_
  runnableExamples:
    assert absolutePath("a") == getCurrentDir() / "a"

  if isAbsolute(path): path
  else:
    if not root.isAbsolute:
      raise newException(ValueError, "The specified root is not absolute: " & root)
    joinPath(root, path)

proc absolutePathInternal(path: string): string =
  absolutePath(path, getCurrentDir())

proc normalizeExe*(file: var string) {.since: (1, 3, 5).} =
  ## on posix, prepends `./` if `file` doesn't contain `/` and is not `"", ".", ".."`.
  runnableExamples:
    import std/sugar
    when defined(posix):
      doAssert "foo".dup(normalizeExe) == "./foo"
      doAssert "foo/../bar".dup(normalizeExe) == "foo/../bar"
    doAssert "".dup(normalizeExe) == ""
  when defined(posix):
    if file.len > 0 and DirSep notin file and file != "." and file != "..":
      file = "./" & file

proc normalizePath*(path: var string) {.rtl, extern: "nos$1", tags: [].} =
  ## Normalize a path.
  ##
  ## Consecutive directory separators are collapsed, including an initial double slash.
  ##
  ## On relative paths, double dot (`..`) sequences are collapsed if possible.
  ## On absolute paths they are always collapsed.
  ##
  ## Warning: URL-encoded and Unicode attempts at directory traversal are not detected.
  ## Triple dot is not handled.
  ##
  ## See also:
  ## * `absolutePath proc <#absolutePath,string>`_
  ## * `normalizedPath proc <#normalizedPath,string>`_ for outplace version
  ## * `normalizeExe proc <#normalizeExe,string>`_
  runnableExamples:
    when defined(posix):
      var a = "a///b//..//c///d"
      a.normalizePath()
      assert a == "a/c/d"

  path = pathnorm.normalizePath(path)
  when false:
    let isAbs = isAbsolute(path)
    var stack: seq[string] = @[]
    for p in split(path, {DirSep}):
      case p
      of "", ".":
        continue
      of "..":
        if stack.len == 0:
          if isAbs:
            discard  # collapse all double dots on absoluta paths
          else:
            stack.add(p)
        elif stack[^1] == "..":
          stack.add(p)
        else:
          discard stack.pop()
      else:
        stack.add(p)

    if isAbs:
      path = DirSep & join(stack, $DirSep)
    elif stack.len > 0:
      path = join(stack, $DirSep)
    else:
      path = "."

proc normalizePathAux(path: var string) = normalizePath(path)

proc normalizedPath*(path: string): string {.rtl, extern: "nos$1", tags: [].} =
  ## Returns a normalized path for the current OS.
  ##
  ## See also:
  ## * `absolutePath proc <#absolutePath,string>`_
  ## * `normalizePath proc <#normalizePath,string>`_ for the in-place version
  runnableExamples:
    when defined(posix):
      assert normalizedPath("a///b//..//c///d") == "a/c/d"
  result = pathnorm.normalizePath(path)

when defined(Windows) and not weirdTarget:
  proc openHandle(path: string, followSymlink=true, writeAccess=false): Handle =
    var flags = FILE_FLAG_BACKUP_SEMANTICS or FILE_ATTRIBUTE_NORMAL
    if not followSymlink:
      flags = flags or FILE_FLAG_OPEN_REPARSE_POINT
    let access = if writeAccess: GENERIC_WRITE else: 0'i32

    when useWinUnicode:
      result = createFileW(
        newWideCString(path), access,
        FILE_SHARE_DELETE or FILE_SHARE_READ or FILE_SHARE_WRITE,
        nil, OPEN_EXISTING, flags, 0
        )
    else:
      result = createFileA(
        path, access,
        FILE_SHARE_DELETE or FILE_SHARE_READ or FILE_SHARE_WRITE,
        nil, OPEN_EXISTING, flags, 0
        )

proc sameFile*(path1, path2: string): bool {.rtl, extern: "nos$1",
  tags: [ReadDirEffect], noWeirdTarget.} =
  ## Returns true if both pathname arguments refer to the same physical
  ## file or directory.
  ##
  ## Raises `OSError` if any of the files does not
  ## exist or information about it can not be obtained.
  ##
  ## This proc will return true if given two alternative hard-linked or
  ## sym-linked paths to the same file or directory.
  ##
  ## See also:
  ## * `sameFileContent proc <#sameFileContent,string,string>`_
  when defined(Windows):
    var success = true
    var f1 = openHandle(path1)
    var f2 = openHandle(path2)

    var lastErr: OSErrorCode
    if f1 != INVALID_HANDLE_VALUE and f2 != INVALID_HANDLE_VALUE:
      var fi1, fi2: BY_HANDLE_FILE_INFORMATION

      if getFileInformationByHandle(f1, addr(fi1)) != 0 and
         getFileInformationByHandle(f2, addr(fi2)) != 0:
        result = fi1.dwVolumeSerialNumber == fi2.dwVolumeSerialNumber and
                 fi1.nFileIndexHigh == fi2.nFileIndexHigh and
                 fi1.nFileIndexLow == fi2.nFileIndexLow
      else:
        lastErr = osLastError()
        success = false
    else:
      lastErr = osLastError()
      success = false

    discard closeHandle(f1)
    discard closeHandle(f2)

    if not success: raiseOSError(lastErr, $(path1, path2))
  else:
    var a, b: Stat
    if stat(path1, a) < 0'i32 or stat(path2, b) < 0'i32:
      raiseOSError(osLastError(), $(path1, path2))
    else:
      result = a.st_dev == b.st_dev and a.st_ino == b.st_ino

type
  FilePermission* = enum   ## File access permission, modelled after UNIX.
    ##
    ## See also:
    ## * `getFilePermissions <#getFilePermissions,string>`_
    ## * `setFilePermissions <#setFilePermissions,string,set[FilePermission]>`_
    ## * `FileInfo object <#FileInfo>`_
    fpUserExec,            ## execute access for the file owner
    fpUserWrite,           ## write access for the file owner
    fpUserRead,            ## read access for the file owner
    fpGroupExec,           ## execute access for the group
    fpGroupWrite,          ## write access for the group
    fpGroupRead,           ## read access for the group
    fpOthersExec,          ## execute access for others
    fpOthersWrite,         ## write access for others
    fpOthersRead           ## read access for others

proc getFilePermissions*(filename: string): set[FilePermission] {.
  rtl, extern: "nos$1", tags: [ReadDirEffect], noWeirdTarget.} =
  ## Retrieves file permissions for `filename`.
  ##
  ## `OSError` is raised in case of an error.
  ## On Windows, only the `readonly` flag is checked, every other
  ## permission is available in any case.
  ##
  ## See also:
  ## * `setFilePermissions proc <#setFilePermissions,string,set[FilePermission]>`_
  ## * `FilePermission enum <#FilePermission>`_
  when defined(posix):
    var a: Stat
    if stat(filename, a) < 0'i32: raiseOSError(osLastError(), filename)
    result = {}
    if (a.st_mode and S_IRUSR.Mode) != 0.Mode: result.incl(fpUserRead)
    if (a.st_mode and S_IWUSR.Mode) != 0.Mode: result.incl(fpUserWrite)
    if (a.st_mode and S_IXUSR.Mode) != 0.Mode: result.incl(fpUserExec)

    if (a.st_mode and S_IRGRP.Mode) != 0.Mode: result.incl(fpGroupRead)
    if (a.st_mode and S_IWGRP.Mode) != 0.Mode: result.incl(fpGroupWrite)
    if (a.st_mode and S_IXGRP.Mode) != 0.Mode: result.incl(fpGroupExec)

    if (a.st_mode and S_IROTH.Mode) != 0.Mode: result.incl(fpOthersRead)
    if (a.st_mode and S_IWOTH.Mode) != 0.Mode: result.incl(fpOthersWrite)
    if (a.st_mode and S_IXOTH.Mode) != 0.Mode: result.incl(fpOthersExec)
  else:
    when useWinUnicode:
      wrapUnary(res, getFileAttributesW, filename)
    else:
      var res = getFileAttributesA(filename)
    if res == -1'i32: raiseOSError(osLastError(), filename)
    if (res and FILE_ATTRIBUTE_READONLY) != 0'i32:
      result = {fpUserExec, fpUserRead, fpGroupExec, fpGroupRead,
                fpOthersExec, fpOthersRead}
    else:
      result = {fpUserExec..fpOthersRead}

proc setFilePermissions*(filename: string, permissions: set[FilePermission],
                         followSymlinks = true)
  {.rtl, extern: "nos$1", tags: [ReadDirEffect, WriteDirEffect],
   noWeirdTarget.} =
  ## Sets the file permissions for `filename`.
  ##
  ## If `followSymlinks` set to true (default) and `filename` points to a
  ## symlink, permissions are set to the file symlink points to.
  ## `followSymlinks` set to false is a noop on Windows and some POSIX
  ## systems (including Linux) on which `lchmod` is either unavailable or always
  ## fails, given that symlinks permissions there are not observed.
  ##
  ## `OSError` is raised in case of an error.
  ## On Windows, only the `readonly` flag is changed, depending on
  ## `fpUserWrite` permission.
  ##
  ## See also:
  ## * `getFilePermissions <#getFilePermissions,string>`_
  ## * `FilePermission enum <#FilePermission>`_
  when defined(posix):
    var p = 0.Mode
    if fpUserRead in permissions: p = p or S_IRUSR.Mode
    if fpUserWrite in permissions: p = p or S_IWUSR.Mode
    if fpUserExec in permissions: p = p or S_IXUSR.Mode

    if fpGroupRead in permissions: p = p or S_IRGRP.Mode
    if fpGroupWrite in permissions: p = p or S_IWGRP.Mode
    if fpGroupExec in permissions: p = p or S_IXGRP.Mode

    if fpOthersRead in permissions: p = p or S_IROTH.Mode
    if fpOthersWrite in permissions: p = p or S_IWOTH.Mode
    if fpOthersExec in permissions: p = p or S_IXOTH.Mode

    if not followSymlinks and filename.symlinkExists:
      when declared(lchmod):
        if lchmod(filename, cast[Mode](p)) != 0:
          raiseOSError(osLastError(), $(filename, permissions))
    else:
      if chmod(filename, cast[Mode](p)) != 0:
        raiseOSError(osLastError(), $(filename, permissions))
  else:
    when useWinUnicode:
      wrapUnary(res, getFileAttributesW, filename)
    else:
      var res = getFileAttributesA(filename)
    if res == -1'i32: raiseOSError(osLastError(), filename)
    if fpUserWrite in permissions:
      res = res and not FILE_ATTRIBUTE_READONLY
    else:
      res = res or FILE_ATTRIBUTE_READONLY
    when useWinUnicode:
      wrapBinary(res2, setFileAttributesW, filename, res)
    else:
      var res2 = setFileAttributesA(filename, res)
    if res2 == - 1'i32: raiseOSError(osLastError(), $(filename, permissions))

proc createSymlink*(src, dest: string) {.noWeirdTarget.} =
  ## Create a symbolic link at `dest` which points to the item specified
  ## by `src`. On most operating systems, will fail if a link already exists.
  ##
  ## **Warning**:
  ## Some OS's (such as Microsoft Windows) restrict the creation
  ## of symlinks to root users (administrators) or users with developper mode enabled.
  ##
  ## See also:
  ## * `createHardlink proc <#createHardlink,string,string>`_
  ## * `expandSymlink proc <#expandSymlink,string>`_

  when defined(Windows):
    const SYMBOLIC_LINK_FLAG_ALLOW_UNPRIVILEGED_CREATE = 2
    # allows anyone with developer mode on to create a link
    let flag = dirExists(src).int32 or SYMBOLIC_LINK_FLAG_ALLOW_UNPRIVILEGED_CREATE
    when useWinUnicode:
      var wSrc = newWideCString(src)
      var wDst = newWideCString(dest)
      if createSymbolicLinkW(wDst, wSrc, flag) == 0 or getLastError() != 0:
        raiseOSError(osLastError(), $(src, dest))
    else:
      if createSymbolicLinkA(dest, src, flag) == 0 or getLastError() != 0:
        raiseOSError(osLastError(), $(src, dest))
  else:
    if symlink(src, dest) != 0:
      raiseOSError(osLastError(), $(src, dest))

proc expandSymlink*(symlinkPath: string): string {.noWeirdTarget.} =
  ## Returns a string representing the path to which the symbolic link points.
  ##
  ## On Windows this is a noop, `symlinkPath` is simply returned.
  ##
  ## See also:
  ## * `createSymlink proc <#createSymlink,string,string>`_
  when defined(windows):
    result = symlinkPath
  else:
    result = newString(maxSymlinkLen)
    var len = readlink(symlinkPath, result, maxSymlinkLen)
    if len < 0:
      raiseOSError(osLastError(), symlinkPath)
    if len > maxSymlinkLen:
      result = newString(len+1)
      len = readlink(symlinkPath, result, len)
    setLen(result, len)

const hasCCopyfile = defined(osx) and not defined(nimLegacyCopyFile)
  # xxx instead of `nimLegacyCopyFile`, support something like: `when osxVersion >= (10, 5)`

when hasCCopyfile:
  # `copyfile` API available since osx 10.5.
  {.push nodecl, header: "<copyfile.h>".}
  type
    copyfile_state_t {.nodecl.} = pointer
    copyfile_flags_t = cint
  proc copyfile_state_alloc(): copyfile_state_t
  proc copyfile_state_free(state: copyfile_state_t): cint
  proc c_copyfile(src, dst: cstring,  state: copyfile_state_t, flags: copyfile_flags_t): cint {.importc: "copyfile".}
  # replace with `let` pending bootstrap >= 1.4.0
  var
    COPYFILE_DATA {.nodecl.}: copyfile_flags_t
    COPYFILE_XATTR {.nodecl.}: copyfile_flags_t
  {.pop.}

type CopyFlag* = enum   ## Copy options.
  cfSymlinkAsIs,    ## Copy symlinks as symlinks
  cfSymlinkFollow,  ## Copy the files symlinks point to
  cfSymlinkIgnore   ## Ignore symlinks

const copyFlagSymlink = {cfSymlinkAsIs, cfSymlinkFollow, cfSymlinkIgnore}

proc copyFile*(source, dest: string, options = {cfSymlinkFollow}) {.rtl,
  extern: "nos$1", tags: [ReadDirEffect, ReadIOEffect, WriteIOEffect],
  noWeirdTarget.} =
  ## Copies a file from `source` to `dest`, where `dest.parentDir` must exist.
  ##
  ## On non-Windows OSes, `options` specify the way file is copied; by default,
  ## if `source` is a symlink, copies the file symlink points to. `options` is
  ## ignored on Windows: symlinks are skipped.
  ##
  ## If this fails, `OSError` is raised.
  ##
  ## On the Windows platform this proc will
  ## copy the source file's attributes into dest.
  ##
  ## On other platforms you need
  ## to use `getFilePermissions <#getFilePermissions,string>`_ and
  ## `setFilePermissions <#setFilePermissions,string,set[FilePermission]>`_
  ## procs
  ## to copy them by hand (or use the convenience `copyFileWithPermissions
  ## proc <#copyFileWithPermissions,string,string>`_),
  ## otherwise `dest` will inherit the default permissions of a newly
  ## created file for the user.
  ##
  ## If `dest` already exists, the file attributes
  ## will be preserved and the content overwritten.
  ## 
  ## On OSX, `copyfile` C api will be used (available since OSX 10.5) unless
  ## `-d:nimLegacyCopyFile` is used.
  ##
  ## See also:
  ## * `CopyFlag enum <#CopyFlag>`_
  ## * `copyDir proc <#copyDir,string,string>`_
  ## * `copyFileWithPermissions proc <#copyFileWithPermissions,string,string>`_
  ## * `tryRemoveFile proc <#tryRemoveFile,string>`_
  ## * `removeFile proc <#removeFile,string>`_
  ## * `moveFile proc <#moveFile,string,string>`_

  doAssert card(copyFlagSymlink * options) == 1, "There should be exactly " &
                                                 "one cfSymlink* in options"
  let isSymlink = source.symlinkExists
  if isSymlink and (cfSymlinkIgnore in options or defined(windows)):
    return
  when defined(Windows):
    when useWinUnicode:
      let s = newWideCString(source)
      let d = newWideCString(dest)
      if copyFileW(s, d, 0'i32) == 0'i32:
        raiseOSError(osLastError(), $(source, dest))
    else:
      if copyFileA(source, dest, 0'i32) == 0'i32:
        raiseOSError(osLastError(), $(source, dest))
  else:
    if isSymlink and cfSymlinkAsIs in options:
      createSymlink(expandSymlink(source), dest)
    else:
      when hasCCopyfile:
        let state = copyfile_state_alloc()
        # xxx `COPYFILE_STAT` could be used for one-shot
        # `copyFileWithPermissions`.
        let status = c_copyfile(source.cstring, dest.cstring, state,
                                COPYFILE_DATA)
        if status != 0:
          let err = osLastError()
          discard copyfile_state_free(state)
          raiseOSError(err, $(source, dest))
        let status2 = copyfile_state_free(state)
        if status2 != 0: raiseOSError(osLastError(), $(source, dest))
      else:
        # generic version of copyFile which works for any platform:
        const bufSize = 8000 # better for memory manager
        var d, s: File
        if not open(s, source):raiseOSError(osLastError(), source)
        if not open(d, dest, fmWrite):
          close(s)
          raiseOSError(osLastError(), dest)
        var buf = alloc(bufSize)
        while true:
          var bytesread = readBuffer(s, buf, bufSize)
          if bytesread > 0:
            var byteswritten = writeBuffer(d, buf, bytesread)
            if bytesread != byteswritten:
              dealloc(buf)
              close(s)
              close(d)
              raiseOSError(osLastError(), dest)
          if bytesread != bufSize: break
        dealloc(buf)
        close(s)
        flushFile(d)
        close(d)

proc copyFileToDir*(source, dir: string, options = {cfSymlinkFollow})
  {.noWeirdTarget, since: (1,3,7).} =
  ## Copies a file `source` into directory `dir`, which must exist.
  ##
  ## On non-Windows OSes, `options` specify the way file is copied; by default,
  ## if `source` is a symlink, copies the file symlink points to. `options` is
  ## ignored on Windows: symlinks are skipped.
  ##
  ## See also:
  ## * `CopyFlag enum <#CopyFlag>`_
  ## * `copyFile proc <#copyDir,string,string>`_
  if dir.len == 0: # treating "" as "." is error prone
    raise newException(ValueError, "dest is empty")
  copyFile(source, dir / source.lastPathPart, options)

when not declared(ENOENT) and not defined(Windows):
  when NoFakeVars:
    when not defined(haiku):
      const ENOENT = cint(2) # 2 on most systems including Solaris
    else:
      const ENOENT = cint(-2147459069)
  else:
    var ENOENT {.importc, header: "<errno.h>".}: cint

when defined(Windows) and not weirdTarget:
  when useWinUnicode:
    template deleteFile(file: untyped): untyped  = deleteFileW(file)
    template setFileAttributes(file, attrs: untyped): untyped =
      setFileAttributesW(file, attrs)
  else:
    template deleteFile(file: untyped): untyped = deleteFileA(file)
    template setFileAttributes(file, attrs: untyped): untyped =
      setFileAttributesA(file, attrs)

proc tryRemoveFile*(file: string): bool {.rtl, extern: "nos$1", tags: [WriteDirEffect], noWeirdTarget.} =
  ## Removes the `file`.
  ##
  ## If this fails, returns `false`. This does not fail
  ## if the file never existed in the first place.
  ##
  ## On Windows, ignores the read-only attribute.
  ##
  ## See also:
  ## * `copyFile proc <#copyFile,string,string>`_
  ## * `copyFileWithPermissions proc <#copyFileWithPermissions,string,string>`_
  ## * `removeFile proc <#removeFile,string>`_
  ## * `moveFile proc <#moveFile,string,string>`_
  result = true
  when defined(Windows):
    when useWinUnicode:
      let f = newWideCString(file)
    else:
      let f = file
    if deleteFile(f) == 0:
      result = false
      let err = getLastError()
      if err == ERROR_FILE_NOT_FOUND or err == ERROR_PATH_NOT_FOUND:
        result = true
      elif err == ERROR_ACCESS_DENIED and
         setFileAttributes(f, FILE_ATTRIBUTE_NORMAL) != 0 and
         deleteFile(f) != 0:
        result = true
  else:
    if unlink(file) != 0'i32 and errno != ENOENT:
      result = false

proc removeFile*(file: string) {.rtl, extern: "nos$1", tags: [WriteDirEffect], noWeirdTarget.} =
  ## Removes the `file`.
  ##
  ## If this fails, `OSError` is raised. This does not fail
  ## if the file never existed in the first place.
  ##
  ## On Windows, ignores the read-only attribute.
  ##
  ## See also:
  ## * `removeDir proc <#removeDir,string>`_
  ## * `copyFile proc <#copyFile,string,string>`_
  ## * `copyFileWithPermissions proc <#copyFileWithPermissions,string,string>`_
  ## * `tryRemoveFile proc <#tryRemoveFile,string>`_
  ## * `moveFile proc <#moveFile,string,string>`_
  if not tryRemoveFile(file):
    raiseOSError(osLastError(), file)

proc tryMoveFSObject(source, dest: string): bool {.noWeirdTarget.} =
  ## Moves a file or directory from `source` to `dest`.
  ##
  ## Returns false in case of `EXDEV` error.
  ## In case of other errors `OSError` is raised.
  ## Returns true in case of success.
  when defined(Windows):
    when useWinUnicode:
      let s = newWideCString(source)
      let d = newWideCString(dest)
      if moveFileExW(s, d, MOVEFILE_COPY_ALLOWED or MOVEFILE_REPLACE_EXISTING) == 0'i32: raiseOSError(osLastError(), $(source, dest))
    else:
      if moveFileExA(source, dest, MOVEFILE_COPY_ALLOWED or MOVEFILE_REPLACE_EXISTING) == 0'i32: raiseOSError(osLastError(), $(source, dest))
  else:
    if c_rename(source, dest) != 0'i32:
      let err = osLastError()
      if err == EXDEV.OSErrorCode:
        return false
      else:
        # see whether `strerror(errno)` is redundant with what raiseOSError already shows
        raiseOSError(err, $(source, dest, strerror(errno)))
  return true

proc moveFile*(source, dest: string) {.rtl, extern: "nos$1",
  tags: [ReadDirEffect, ReadIOEffect, WriteIOEffect], noWeirdTarget.} =
  ## Moves a file from `source` to `dest`.
  ##
  ## Symlinks are not followed: if `source` is a symlink, it is itself moved,
  ## not its target.
  ##
  ## If this fails, `OSError` is raised.
  ## If `dest` already exists, it will be overwritten.
  ##
  ## Can be used to `rename files`:idx:.
  ##
  ## See also:
  ## * `moveDir proc <#moveDir,string,string>`_
  ## * `copyFile proc <#copyFile,string,string>`_
  ## * `copyFileWithPermissions proc <#copyFileWithPermissions,string,string>`_
  ## * `removeFile proc <#removeFile,string>`_
  ## * `tryRemoveFile proc <#tryRemoveFile,string>`_

  if not tryMoveFSObject(source, dest):
    when not defined(windows):
      # Fallback to copy & del
      copyFile(source, dest, {cfSymlinkAsIs})
      try:
        removeFile(source)
      except:
        discard tryRemoveFile(dest)
        raise

proc exitStatusLikeShell*(status: cint): cint =
  ## Converts exit code from `c_system` into a shell exit code.
  when defined(posix) and not weirdTarget:
    if WIFSIGNALED(status):
      # like the shell!
      128 + WTERMSIG(status)
    else:
      WEXITSTATUS(status)
  else:
    status

proc execShellCmd*(command: string): int {.rtl, extern: "nos$1",
  tags: [ExecIOEffect], noWeirdTarget.} =
  ## Executes a `shell command`:idx:.
  ##
  ## Command has the form 'program args' where args are the command
  ## line arguments given to program. The proc returns the error code
  ## of the shell when it has finished (zero if there is no error).
  ## The proc does not return until the process has finished.
  ##
  ## To execute a program without having a shell involved, use `osproc.execProcess proc
  ## <osproc.html#execProcess,string,string,openArray[string],StringTableRef,set[ProcessOption]>`_.
  ##
  ## **Examples:**
  ##
  ## .. code-block::
  ##   discard execShellCmd("ls -la")
  result = exitStatusLikeShell(c_system(command))

# Templates for filtering directories and files
when defined(windows) and not weirdTarget:
  template isDir(f: WIN32_FIND_DATA): bool =
    (f.dwFileAttributes and FILE_ATTRIBUTE_DIRECTORY) != 0'i32
  template isFile(f: WIN32_FIND_DATA): bool =
    not isDir(f)
else:
  template isDir(f: string): bool {.dirty.} =
    dirExists(f)
  template isFile(f: string): bool {.dirty.} =
    fileExists(f)

template defaultWalkFilter(item): bool =
  ## Walk filter used to return true on both
  ## files and directories
  true

template walkCommon(pattern: string, filter) =
  ## Common code for getting the files and directories with the
  ## specified `pattern`
  when defined(windows):
    var
      f: WIN32_FIND_DATA
      res: int
    res = findFirstFile(pattern, f)
    if res != -1:
      defer: findClose(res)
      let dotPos = searchExtPos(pattern)
      while true:
        if not skipFindData(f) and filter(f):
          # Windows bug/gotcha: 't*.nim' matches 'tfoo.nims' -.- so we check
          # that the file extensions have the same length ...
          let ff = getFilename(f)
          let idx = ff.len - pattern.len + dotPos
          if dotPos < 0 or idx >= ff.len or (idx >= 0 and ff[idx] == '.') or
              (dotPos >= 0 and dotPos+1 < pattern.len and pattern[dotPos+1] == '*'):
            yield splitFile(pattern).dir / extractFilename(ff)
        if findNextFile(res, f) == 0'i32:
          let errCode = getLastError()
          if errCode == ERROR_NO_MORE_FILES: break
          else: raiseOSError(errCode.OSErrorCode)
  else: # here we use glob
    var
      f: Glob
      res: int
    f.gl_offs = 0
    f.gl_pathc = 0
    f.gl_pathv = nil
    res = glob(pattern, 0, nil, addr(f))
    defer: globfree(addr(f))
    if res == 0:
      for i in 0.. f.gl_pathc - 1:
        assert(f.gl_pathv[i] != nil)
        let path = $f.gl_pathv[i]
        if filter(path):
          yield path

iterator walkPattern*(pattern: string): string {.tags: [ReadDirEffect], noWeirdTarget.} =
  ## Iterate over all the files and directories that match the `pattern`.
  ##
  ## On POSIX this uses the `glob`:idx: call.
  ## `pattern` is OS dependent, but at least the `"\*.ext"`
  ## notation is supported.
  ##
  ## See also:
  ## * `walkFiles iterator <#walkFiles.i,string>`_
  ## * `walkDirs iterator <#walkDirs.i,string>`_
  ## * `walkDir iterator <#walkDir.i,string>`_
  ## * `walkDirRec iterator <#walkDirRec.i,string>`_
  walkCommon(pattern, defaultWalkFilter)

iterator walkFiles*(pattern: string): string {.tags: [ReadDirEffect], noWeirdTarget.} =
  ## Iterate over all the files that match the `pattern`.
  ##
  ## On POSIX this uses the `glob`:idx: call.
  ## `pattern` is OS dependent, but at least the `"\*.ext"`
  ## notation is supported.
  ##
  ## See also:
  ## * `walkPattern iterator <#walkPattern.i,string>`_
  ## * `walkDirs iterator <#walkDirs.i,string>`_
  ## * `walkDir iterator <#walkDir.i,string>`_
  ## * `walkDirRec iterator <#walkDirRec.i,string>`_
  walkCommon(pattern, isFile)

iterator walkDirs*(pattern: string): string {.tags: [ReadDirEffect], noWeirdTarget.} =
  ## Iterate over all the directories that match the `pattern`.
  ##
  ## On POSIX this uses the `glob`:idx: call.
  ## `pattern` is OS dependent, but at least the `"\*.ext"`
  ## notation is supported.
  ##
  ## See also:
  ## * `walkPattern iterator <#walkPattern.i,string>`_
  ## * `walkFiles iterator <#walkFiles.i,string>`_
  ## * `walkDir iterator <#walkDir.i,string>`_
  ## * `walkDirRec iterator <#walkDirRec.i,string>`_
  walkCommon(pattern, isDir)

proc expandFilename*(filename: string): string {.rtl, extern: "nos$1",
  tags: [ReadDirEffect], noWeirdTarget.} =
  ## Returns the full (`absolute`:idx:) path of an existing file `filename`.
  ##
  ## Raises `OSError` in case of an error. Follows symlinks.
  when defined(windows):
    var bufsize = MAX_PATH.int32
    when useWinUnicode:
      var unused: WideCString = nil
      var res = newWideCString("", bufsize)
      while true:
        var L = getFullPathNameW(newWideCString(filename), bufsize, res, unused)
        if L == 0'i32:
          raiseOSError(osLastError(), filename)
        elif L > bufsize:
          res = newWideCString("", L)
          bufsize = L
        else:
          result = res$L
          break
    else:
      var unused: cstring = nil
      result = newString(bufsize)
      while true:
        var L = getFullPathNameA(filename, bufsize, result, unused)
        if L == 0'i32:
          raiseOSError(osLastError(), filename)
        elif L > bufsize:
          result = newString(L)
          bufsize = L
        else:
          setLen(result, L)
          break
    # getFullPathName doesn't do case corrections, so we have to use this convoluted
    # way of retrieving the true filename
    for x in walkFiles(result):
      result = x
    if not fileExists(result) and not dirExists(result):
      # consider using: `raiseOSError(osLastError(), result)`
      raise newException(OSError, "file '" & result & "' does not exist")
  else:
    # according to Posix we don't need to allocate space for result pathname.
    # But we need to free return value with free(3).
    var r = realpath(filename, nil)
    if r.isNil:
      raiseOSError(osLastError(), filename)
    else:
      result = $r
      c_free(cast[pointer](r))

type
  PathComponent* = enum   ## Enumeration specifying a path component.
    ##
    ## See also:
    ## * `walkDirRec iterator <#walkDirRec.i,string>`_
    ## * `FileInfo object <#FileInfo>`_
    pcFile,               ## path refers to a file
    pcLinkToFile,         ## path refers to a symbolic link to a file
    pcDir,                ## path refers to a directory
    pcLinkToDir           ## path refers to a symbolic link to a directory

proc getCurrentCompilerExe*(): string {.compileTime.} = discard
  ## This is `getAppFilename() <#getAppFilename>`_ at compile time.
  ##
  ## Can be used to retrieve the currently executing
  ## Nim compiler from a Nim or nimscript program, or the nimble binary
  ## inside a nimble program (likewise with other binaries built from
  ## compiler API).

when defined(posix) and not weirdTarget:
  proc getSymlinkFileKind(path: string): PathComponent =
    # Helper function.
    var s: Stat
    assert(path != "")
    if stat(path, s) == 0'i32 and S_ISDIR(s.st_mode):
      result = pcLinkToDir
    else:
      result = pcLinkToFile

proc staticWalkDir(dir: string; relative: bool): seq[
                  tuple[kind: PathComponent, path: string]] =
  discard

iterator walkDir*(dir: string; relative = false, checkDir = false):
  tuple[kind: PathComponent, path: string] {.tags: [ReadDirEffect].} =
  ## Walks over the directory `dir` and yields for each directory or file in
  ## `dir`. The component type and full path for each item are returned.
  ##
  ## Walking is not recursive. If `relative` is true (default: false)
  ## the resulting path is shortened to be relative to `dir`.
  ## Example: This directory structure::
  ##   dirA / dirB / fileB1.txt
  ##        / dirC
  ##        / fileA1.txt
  ##        / fileA2.txt
  ##
  ## and this code:
  ##
  ## .. code-block:: Nim
  ##     for kind, path in walkDir("dirA"):
  ##       echo(path)
  ##
  ## produce this output (but not necessarily in this order!)::
  ##   dirA/dirB
  ##   dirA/dirC
  ##   dirA/fileA1.txt
  ##   dirA/fileA2.txt
  ##
  ## See also:
  ## * `walkPattern iterator <#walkPattern.i,string>`_
  ## * `walkFiles iterator <#walkFiles.i,string>`_
  ## * `walkDirs iterator <#walkDirs.i,string>`_
  ## * `walkDirRec iterator <#walkDirRec.i,string>`_

  when nimvm:
    for k, v in items(staticWalkDir(dir, relative)):
      yield (k, v)
  else:
    when weirdTarget:
      for k, v in items(staticWalkDir(dir, relative)):
        yield (k, v)
    elif defined(windows):
      var f: WIN32_FIND_DATA
      var h = findFirstFile(dir / "*", f)
      if h == -1:
        if checkDir:
          raiseOSError(osLastError(), dir)
      else:
        defer: findClose(h)
        while true:
          var k = pcFile
          if not skipFindData(f):
            if (f.dwFileAttributes and FILE_ATTRIBUTE_DIRECTORY) != 0'i32:
              k = pcDir
            if (f.dwFileAttributes and FILE_ATTRIBUTE_REPARSE_POINT) != 0'i32:
              k = succ(k)
            let xx = if relative: extractFilename(getFilename(f))
                     else: dir / extractFilename(getFilename(f))
            yield (k, xx)
          if findNextFile(h, f) == 0'i32:
            let errCode = getLastError()
            if errCode == ERROR_NO_MORE_FILES: break
            else: raiseOSError(errCode.OSErrorCode)
    else:
      var d = opendir(dir)
      if d == nil:
        if checkDir:
          raiseOSError(osLastError(), dir)
      else:
        defer: discard closedir(d)
        while true:
          var x = readdir(d)
          if x == nil: break
          when defined(nimNoArrayToCstringConversion):
            var y = $cstring(addr x.d_name)
          else:
            var y = $x.d_name.cstring
          if y != "." and y != "..":
            var s: Stat
            let path = dir / y
            if not relative:
              y = path
            var k = pcFile

            template kSetGeneric() =  # pure Posix component `k` resolution
              if lstat(path, s) < 0'i32: continue  # don't yield
              elif S_ISDIR(s.st_mode):
                k = pcDir
              elif S_ISLNK(s.st_mode):
                k = getSymlinkFileKind(path)

            when defined(linux) or defined(macosx) or
                 defined(bsd) or defined(genode) or defined(nintendoswitch):
              case x.d_type
              of DT_DIR: k = pcDir
              of DT_LNK:
                if dirExists(path): k = pcLinkToDir
                else: k = pcLinkToFile
              of DT_UNKNOWN:
                kSetGeneric()
              else: # e.g. DT_REG etc
                discard # leave it as pcFile
            else:  # assuming that field `d_type` is not present
              kSetGeneric()

            yield (k, y)

iterator walkDirRec*(dir: string,
                     yieldFilter = {pcFile}, followFilter = {pcDir},
                     relative = false, checkDir = false): string {.tags: [ReadDirEffect].} =
  ## Recursively walks over the directory `dir` and yields for each file
  ## or directory in `dir`.
  ##
  ## If `relative` is true (default: false) the resulting path is
  ## shortened to be relative to `dir`, otherwise the full path is returned.
  ##
  ## **Warning**:
  ## Modifying the directory structure while the iterator
  ## is traversing may result in undefined behavior!
  ##
  ## Walking is recursive. `followFilter` controls the behaviour of the iterator:
  ##
  ## ---------------------   ---------------------------------------------
  ## yieldFilter             meaning
  ## ---------------------   ---------------------------------------------
  ## ``pcFile``              yield real files (default)
  ## ``pcLinkToFile``        yield symbolic links to files
  ## ``pcDir``               yield real directories
  ## ``pcLinkToDir``         yield symbolic links to directories
  ## ---------------------   ---------------------------------------------
  ##
  ## ---------------------   ---------------------------------------------
  ## followFilter            meaning
  ## ---------------------   ---------------------------------------------
  ## `pcDir`               follow real directories (default)
  ## `pcLinkToDir`         follow symbolic links to directories
  ## ---------------------   ---------------------------------------------
  ##
  ##
  ## See also:
  ## * `walkPattern iterator <#walkPattern.i,string>`_
  ## * `walkFiles iterator <#walkFiles.i,string>`_
  ## * `walkDirs iterator <#walkDirs.i,string>`_
  ## * `walkDir iterator <#walkDir.i,string>`_

  var stack = @[""]
  var checkDir = checkDir
  while stack.len > 0:
    let d = stack.pop()
    for k, p in walkDir(dir / d, relative = true, checkDir = checkDir):
      let rel = d / p
      if k in {pcDir, pcLinkToDir} and k in followFilter:
        stack.add rel
      if k in yieldFilter:
        yield if relative: rel else: dir / rel
    checkDir = false
      # We only check top-level dir, otherwise if a subdir is invalid (eg. wrong
      # permissions), it'll abort iteration and there would be no way to
      # continue iteration.
      # Future work can provide a way to customize this and do error reporting.

proc rawRemoveDir(dir: string) {.noWeirdTarget.} =
  when defined(windows):
    when useWinUnicode:
      wrapUnary(res, removeDirectoryW, dir)
    else:
      var res = removeDirectoryA(dir)
    let lastError = osLastError()
    if res == 0'i32 and lastError.int32 != 3'i32 and
        lastError.int32 != 18'i32 and lastError.int32 != 2'i32:
      raiseOSError(lastError, dir)
  else:
    if rmdir(dir) != 0'i32 and errno != ENOENT: raiseOSError(osLastError(), dir)

proc removeDir*(dir: string, checkDir = false) {.rtl, extern: "nos$1", tags: [
  WriteDirEffect, ReadDirEffect], benign, noWeirdTarget.} =
  ## Removes the directory `dir` including all subdirectories and files
  ## in `dir` (recursively).
  ##
  ## If this fails, `OSError` is raised. This does not fail if the directory never
  ## existed in the first place, unless `checkDir` = true
  ##
  ## See also:
  ## * `tryRemoveFile proc <#tryRemoveFile,string>`_
  ## * `removeFile proc <#removeFile,string>`_
  ## * `existsOrCreateDir proc <#existsOrCreateDir,string>`_
  ## * `createDir proc <#createDir,string>`_
  ## * `copyDir proc <#copyDir,string,string>`_
  ## * `copyDirWithPermissions proc <#copyDirWithPermissions,string,string>`_
  ## * `moveDir proc <#moveDir,string,string>`_
  for kind, path in walkDir(dir, checkDir = checkDir):
    case kind
    of pcFile, pcLinkToFile, pcLinkToDir: removeFile(path)
    of pcDir: removeDir(path, true)
      # for subdirectories there is no benefit in `checkDir = false`
      # (unless perhaps for edge case of concurrent processes also deleting
      # the same files)
  rawRemoveDir(dir)

proc rawCreateDir(dir: string): bool {.noWeirdTarget.} =
  # Try to create one directory (not the whole path).
  # returns `true` for success, `false` if the path has previously existed
  #
  # This is a thin wrapper over mkDir (or alternatives on other systems),
  # so in case of a pre-existing path we don't check that it is a directory.
  when defined(solaris):
    let res = mkdir(dir, 0o777)
    if res == 0'i32:
      result = true
    elif errno in {EEXIST, ENOSYS}:
      result = false
    else:
      raiseOSError(osLastError(), dir)
  elif defined(haiku):
    let res = mkdir(dir, 0o777)
    if res == 0'i32:
      result = true
    elif errno == EEXIST or errno == EROFS:
      result = false
    else:
      raiseOSError(osLastError(), dir)
  elif defined(posix):
    let res = mkdir(dir, 0o777)
    if res == 0'i32:
      result = true
    elif errno == EEXIST:
      result = false
    else:
      #echo res
      raiseOSError(osLastError(), dir)
  else:
    when useWinUnicode:
      wrapUnary(res, createDirectoryW, dir)
    else:
      let res = createDirectoryA(dir)

    if res != 0'i32:
      result = true
    elif getLastError() == 183'i32:
      result = false
    else:
      raiseOSError(osLastError(), dir)

proc existsOrCreateDir*(dir: string): bool {.rtl, extern: "nos$1",
  tags: [WriteDirEffect, ReadDirEffect], noWeirdTarget.} =
  ## Check if a `directory`:idx: `dir` exists, and create it otherwise.
  ##
  ## Does not create parent directories (fails if parent does not exist).
  ## Returns `true` if the directory already exists, and `false`
  ## otherwise.
  ##
  ## See also:
  ## * `removeDir proc <#removeDir,string>`_
  ## * `createDir proc <#createDir,string>`_
  ## * `copyDir proc <#copyDir,string,string>`_
  ## * `copyDirWithPermissions proc <#copyDirWithPermissions,string,string>`_
  ## * `moveDir proc <#moveDir,string,string>`_
  result = not rawCreateDir(dir)
  if result:
    # path already exists - need to check that it is indeed a directory
    if not dirExists(dir):
      raise newException(IOError, "Failed to create '" & dir & "'")

proc createDir*(dir: string) {.rtl, extern: "nos$1",
  tags: [WriteDirEffect, ReadDirEffect], noWeirdTarget.} =
  ## Creates the `directory`:idx: `dir`.
  ##
  ## The directory may contain several subdirectories that do not exist yet.
  ## The full path is created. If this fails, `OSError` is raised.
  ##
  ## It does **not** fail if the directory already exists because for
  ## most usages this does not indicate an error.
  ##
  ## See also:
  ## * `removeDir proc <#removeDir,string>`_
  ## * `existsOrCreateDir proc <#existsOrCreateDir,string>`_
  ## * `copyDir proc <#copyDir,string,string>`_
  ## * `copyDirWithPermissions proc <#copyDirWithPermissions,string,string>`_
  ## * `moveDir proc <#moveDir,string,string>`_
  var omitNext = false
  when doslikeFileSystem:
    omitNext = isAbsolute(dir)
  for i in 1.. dir.len-1:
    if dir[i] in {DirSep, AltSep}:
      if omitNext:
        omitNext = false
      else:
        discard existsOrCreateDir(substr(dir, 0, i-1))

  # The loop does not create the dir itself if it doesn't end in separator
  if dir.len > 0 and not omitNext and
     dir[^1] notin {DirSep, AltSep}:
    discard existsOrCreateDir(dir)

proc copyDir*(source, dest: string) {.rtl, extern: "nos$1",
  tags: [ReadDirEffect, WriteIOEffect, ReadIOEffect], benign, noWeirdTarget.} =
  ## Copies a directory from `source` to `dest`.
  ##
  ## On non-Windows OSes, symlinks are copied as symlinks. On Windows, symlinks
  ## are skipped.
  ##
  ## If this fails, `OSError` is raised.
  ##
  ## On the Windows platform this proc will copy the attributes from
  ## `source` into `dest`.
  ##
  ## On other platforms created files and directories will inherit the
  ## default permissions of a newly created file/directory for the user.
  ## Use `copyDirWithPermissions proc <#copyDirWithPermissions,string,string>`_
  ## to preserve attributes recursively on these platforms.
  ##
  ## See also:
  ## * `copyDirWithPermissions proc <#copyDirWithPermissions,string,string>`_
  ## * `copyFile proc <#copyFile,string,string>`_
  ## * `copyFileWithPermissions proc <#copyFileWithPermissions,string,string>`_
  ## * `removeDir proc <#removeDir,string>`_
  ## * `existsOrCreateDir proc <#existsOrCreateDir,string>`_
  ## * `createDir proc <#createDir,string>`_
  ## * `moveDir proc <#moveDir,string,string>`_
  createDir(dest)
  for kind, path in walkDir(source):
    var noSource = splitPath(path).tail
    if kind == pcDir:
      copyDir(path, dest / noSource)
    else:
      copyFile(path, dest / noSource, {cfSymlinkAsIs})

proc moveDir*(source, dest: string) {.tags: [ReadIOEffect, WriteIOEffect], noWeirdTarget.} =
  ## Moves a directory from `source` to `dest`.
  ##
  ## Symlinks are not followed: if `source` contains symlinks, they themself are
  ## moved, not their target.
  ##
  ## If this fails, `OSError` is raised.
  ##
  ## See also:
  ## * `moveFile proc <#moveFile,string,string>`_
  ## * `copyDir proc <#copyDir,string,string>`_
  ## * `copyDirWithPermissions proc <#copyDirWithPermissions,string,string>`_
  ## * `removeDir proc <#removeDir,string>`_
  ## * `existsOrCreateDir proc <#existsOrCreateDir,string>`_
  ## * `createDir proc <#createDir,string>`_
  if not tryMoveFSObject(source, dest):
    when not defined(windows):
      # Fallback to copy & del
      copyDir(source, dest)
      removeDir(source)

proc createHardlink*(src, dest: string) {.noWeirdTarget.} =
  ## Create a hard link at `dest` which points to the item specified
  ## by `src`.
  ##
  ## **Warning**: Some OS's restrict the creation of hard links to
  ## root users (administrators).
  ##
  ## See also:
  ## * `createSymlink proc <#createSymlink,string,string>`_
  when defined(Windows):
    when useWinUnicode:
      var wSrc = newWideCString(src)
      var wDst = newWideCString(dest)
      if createHardLinkW(wDst, wSrc, nil) == 0:
        raiseOSError(osLastError(), $(src, dest))
    else:
      if createHardLinkA(dest, src, nil) == 0:
        raiseOSError(osLastError(), $(src, dest))
  else:
    if link(src, dest) != 0:
      raiseOSError(osLastError(), $(src, dest))

proc copyFileWithPermissions*(source, dest: string,
                              ignorePermissionErrors = true,
                              options = {cfSymlinkFollow}) {.noWeirdTarget.} =
  ## Copies a file from `source` to `dest` preserving file permissions.
  ##
  ## On non-Windows OSes, `options` specify the way file is copied; by default,
  ## if `source` is a symlink, copies the file symlink points to. `options` is
  ## ignored on Windows: symlinks are skipped.
  ##
  ## This is a wrapper proc around `copyFile <#copyFile,string,string>`_,
  ## `getFilePermissions <#getFilePermissions,string>`_ and
  ## `setFilePermissions<#setFilePermissions,string,set[FilePermission]>`_
  ## procs on non-Windows platforms.
  ##
  ## On Windows this proc is just a wrapper for `copyFile proc
  ## <#copyFile,string,string>`_ since that proc already copies attributes.
  ##
  ## On non-Windows systems permissions are copied after the file itself has
  ## been copied, which won't happen atomically and could lead to a race
  ## condition. If `ignorePermissionErrors` is true (default), errors while
  ## reading/setting file attributes will be ignored, otherwise will raise
  ## `OSError`.
  ##
  ## See also:
  ## * `CopyFlag enum <#CopyFlag>`_
  ## * `copyFile proc <#copyFile,string,string>`_
  ## * `copyDir proc <#copyDir,string,string>`_
  ## * `tryRemoveFile proc <#tryRemoveFile,string>`_
  ## * `removeFile proc <#removeFile,string>`_
  ## * `moveFile proc <#moveFile,string,string>`_
  ## * `copyDirWithPermissions proc <#copyDirWithPermissions,string,string>`_
  copyFile(source, dest, options)
  when not defined(Windows):
    try:
      setFilePermissions(dest, getFilePermissions(source), followSymlinks =
                         (cfSymlinkFollow in options))
    except:
      if not ignorePermissionErrors:
        raise

proc copyDirWithPermissions*(source, dest: string,
                             ignorePermissionErrors = true)
  {.rtl, extern: "nos$1", tags: [ReadDirEffect, WriteIOEffect, ReadIOEffect],
   benign, noWeirdTarget.} =
  ## Copies a directory from `source` to `dest` preserving file permissions.
  ##
  ## On non-Windows OSes, symlinks are copied as symlinks. On Windows, symlinks
  ## are skipped.
  ##
  ## If this fails, `OSError` is raised. This is a wrapper proc around `copyDir
  ## <#copyDir,string,string>`_ and `copyFileWithPermissions
  ## <#copyFileWithPermissions,string,string>`_ procs
  ## on non-Windows platforms.
  ##
  ## On Windows this proc is just a wrapper for `copyDir proc
  ## <#copyDir,string,string>`_ since that proc already copies attributes.
  ##
  ## On non-Windows systems permissions are copied after the file or directory
  ## itself has been copied, which won't happen atomically and could lead to a
  ## race condition. If `ignorePermissionErrors` is true (default), errors while
  ## reading/setting file attributes will be ignored, otherwise will raise
  ## `OSError`.
  ##
  ## See also:
  ## * `copyDir proc <#copyDir,string,string>`_
  ## * `copyFile proc <#copyFile,string,string>`_
  ## * `copyFileWithPermissions proc <#copyFileWithPermissions,string,string>`_
  ## * `removeDir proc <#removeDir,string>`_
  ## * `moveDir proc <#moveDir,string,string>`_
  ## * `existsOrCreateDir proc <#existsOrCreateDir,string>`_
  ## * `createDir proc <#createDir,string>`_
  createDir(dest)
  when not defined(Windows):
    try:
      setFilePermissions(dest, getFilePermissions(source), followSymlinks =
                         false)
    except:
      if not ignorePermissionErrors:
        raise
  for kind, path in walkDir(source):
    var noSource = splitPath(path).tail
    if kind == pcDir:
      copyDirWithPermissions(path, dest / noSource, ignorePermissionErrors)
    else:
      copyFileWithPermissions(path, dest / noSource, ignorePermissionErrors, {cfSymlinkAsIs})

proc inclFilePermissions*(filename: string,
                          permissions: set[FilePermission]) {.
  rtl, extern: "nos$1", tags: [ReadDirEffect, WriteDirEffect], noWeirdTarget.} =
  ## A convenience proc for:
  ##
  ## .. code-block:: nim
  ##   setFilePermissions(filename, getFilePermissions(filename)+permissions)
  setFilePermissions(filename, getFilePermissions(filename)+permissions)

proc exclFilePermissions*(filename: string,
                          permissions: set[FilePermission]) {.
  rtl, extern: "nos$1", tags: [ReadDirEffect, WriteDirEffect], noWeirdTarget.} =
  ## A convenience proc for:
  ##
  ## .. code-block:: nim
  ##   setFilePermissions(filename, getFilePermissions(filename)-permissions)
  setFilePermissions(filename, getFilePermissions(filename)-permissions)

proc parseCmdLine*(c: string): seq[string] {.
  noSideEffect, rtl, extern: "nos$1".} =
  ## Splits a `command line`:idx: into several components.
  ##
  ## **Note**: This proc is only occasionally useful, better use the
  ## `parseopt module <parseopt.html>`_.
  ##
  ## On Windows, it uses the `following parsing rules
  ## <http://msdn.microsoft.com/en-us/library/17w5ykft.aspx>`_:
  ##
  ## * Arguments are delimited by white space, which is either a space or a tab.
  ## * The caret character (^) is not recognized as an escape character or
  ##   delimiter. The character is handled completely by the command-line parser
  ##   in the operating system before being passed to the argv array in the
  ##   program.
  ## * A string surrounded by double quotation marks ("string") is interpreted
  ##   as a single argument, regardless of white space contained within. A
  ##   quoted string can be embedded in an argument.
  ## * A double quotation mark preceded by a backslash (\") is interpreted as a
  ##   literal double quotation mark character (").
  ## * Backslashes are interpreted literally, unless they immediately precede
  ##   a double quotation mark.
  ## * If an even number of backslashes is followed by a double quotation mark,
  ##   one backslash is placed in the argv array for every pair of backslashes,
  ##   and the double quotation mark is interpreted as a string delimiter.
  ## * If an odd number of backslashes is followed by a double quotation mark,
  ##   one backslash is placed in the argv array for every pair of backslashes,
  ##   and the double quotation mark is "escaped" by the remaining backslash,
  ##   causing a literal double quotation mark (") to be placed in argv.
  ##
  ## On Posix systems, it uses the following parsing rules:
  ## Components are separated by whitespace unless the whitespace
  ## occurs within `"` or `'` quotes.
  ##
  ## See also:
  ## * `parseopt module <parseopt.html>`_
  ## * `paramCount proc <#paramCount>`_
  ## * `paramStr proc <#paramStr,int>`_
  ## * `commandLineParams proc <#commandLineParams>`_

  result = @[]
  var i = 0
  var a = ""
  while true:
    setLen(a, 0)
    # eat all delimiting whitespace
    while i < c.len and c[i] in {' ', '\t', '\l', '\r'}: inc(i)
    if i >= c.len: break
    when defined(windows):
      # parse a single argument according to the above rules:
      var inQuote = false
      while i < c.len:
        case c[i]
        of '\\':
          var j = i
          while j < c.len and c[j] == '\\': inc(j)
          if j < c.len and c[j] == '"':
            for k in 1..(j-i) div 2: a.add('\\')
            if (j-i) mod 2 == 0:
              i = j
            else:
              a.add('"')
              i = j+1
          else:
            a.add(c[i])
            inc(i)
        of '"':
          inc(i)
          if not inQuote: inQuote = true
          elif i < c.len and c[i] == '"':
            a.add(c[i])
            inc(i)
          else:
            inQuote = false
            break
        of ' ', '\t':
          if not inQuote: break
          a.add(c[i])
          inc(i)
        else:
          a.add(c[i])
          inc(i)
    else:
      case c[i]
      of '\'', '\"':
        var delim = c[i]
        inc(i) # skip ' or "
        while i < c.len and c[i] != delim:
          add a, c[i]
          inc(i)
        if i < c.len: inc(i)
      else:
        while i < c.len and c[i] > ' ':
          add(a, c[i])
          inc(i)
    add(result, a)

when defined(nimdoc):
  # Common forward declaration docstring block for parameter retrieval procs.
  proc paramCount*(): int {.tags: [ReadIOEffect].} =
    ## Returns the number of `command line arguments`:idx: given to the
    ## application.
    ##
    ## Unlike `argc`:idx: in C, if your binary was called without parameters this
    ## will return zero.
    ## You can query each individual parameter with `paramStr proc <#paramStr,int>`_
    ## or retrieve all of them in one go with `commandLineParams proc
    ## <#commandLineParams>`_.
    ##
    ## **Availability**: When generating a dynamic library (see `--app:lib`) on
    ## Posix this proc is not defined.
    ## Test for availability using `declared() <system.html#declared,untyped>`_.
    ##
    ## See also:
    ## * `parseopt module <parseopt.html>`_
    ## * `parseCmdLine proc <#parseCmdLine,string>`_
    ## * `paramStr proc <#paramStr,int>`_
    ## * `commandLineParams proc <#commandLineParams>`_
    ##
    ## **Examples:**
    ##
    ## .. code-block:: nim
    ##   when declared(paramCount):
    ##     # Use paramCount() here
    ##   else:
    ##     # Do something else!

  proc paramStr*(i: int): string {.tags: [ReadIOEffect].} =
    ## Returns the `i`-th `command line argument`:idx: given to the application.
    ##
    ## `i` should be in the range `1..paramCount()`, the `IndexDefect`
    ## exception will be raised for invalid values.  Instead of iterating over
    ## `paramCount() <#paramCount>`_ with this proc you can call the
    ## convenience `commandLineParams() <#commandLineParams>`_.
    ##
    ## Similarly to `argv`:idx: in C,
    ## it is possible to call `paramStr(0)` but this will return OS specific
    ## contents (usually the name of the invoked executable). You should avoid
    ## this and call `getAppFilename() <#getAppFilename>`_ instead.
    ##
    ## **Availability**: When generating a dynamic library (see `--app:lib`) on
    ## Posix this proc is not defined.
    ## Test for availability using `declared() <system.html#declared,untyped>`_.
    ##
    ## See also:
    ## * `parseopt module <parseopt.html>`_
    ## * `parseCmdLine proc <#parseCmdLine,string>`_
    ## * `paramCount proc <#paramCount>`_
    ## * `commandLineParams proc <#commandLineParams>`_
    ## * `getAppFilename proc <#getAppFilename>`_
    ##
    ## **Examples:**
    ##
    ## .. code-block:: nim
    ##   when declared(paramStr):
    ##     # Use paramStr() here
    ##   else:
    ##     # Do something else!

elif defined(nimscript): discard
elif defined(nintendoswitch) or weirdTarget:
  proc paramStr*(i: int): string {.tags: [ReadIOEffect].} =
    raise newException(OSError, "paramStr is not implemented on Nintendo Switch")

  proc paramCount*(): int {.tags: [ReadIOEffect].} =
    raise newException(OSError, "paramCount is not implemented on Nintendo Switch")

elif defined(windows):
  # Since we support GUI applications with Nim, we sometimes generate
  # a WinMain entry proc. But a WinMain proc has no access to the parsed
  # command line arguments. The way to get them differs. Thus we parse them
  # ourselves. This has the additional benefit that the program's behaviour
  # is always the same -- independent of the used C compiler.
  var
    ownArgv {.threadvar.}: seq[string]
    ownParsedArgv {.threadvar.}: bool

  proc paramCount*(): int {.rtl, extern: "nos$1", tags: [ReadIOEffect].} =
    # Docstring in nimdoc block.
    if not ownParsedArgv:
      ownArgv = parseCmdLine($getCommandLine())
      ownParsedArgv = true
    result = ownArgv.len-1

  proc paramStr*(i: int): string {.rtl, extern: "nos$1",
    tags: [ReadIOEffect].} =
    # Docstring in nimdoc block.
    if not ownParsedArgv:
      ownArgv = parseCmdLine($getCommandLine())
      ownParsedArgv = true
    if i < ownArgv.len and i >= 0: return ownArgv[i]
    raise newException(IndexDefect, formatErrorIndexBound(i, ownArgv.len-1))

elif defined(genode):
  proc paramStr*(i: int): string =
    raise newException(OSError, "paramStr is not implemented on Genode")

  proc paramCount*(): int =
    raise newException(OSError, "paramCount is not implemented on Genode")

elif not defined(createNimRtl) and
  not(defined(posix) and appType == "lib"):
  # On Posix, there is no portable way to get the command line from a DLL.
  var
    cmdCount {.importc: "cmdCount".}: cint
    cmdLine {.importc: "cmdLine".}: cstringArray

  proc paramStr*(i: int): string {.tags: [ReadIOEffect].} =
    # Docstring in nimdoc block.
    if i < cmdCount and i >= 0: return $cmdLine[i]
    raise newException(IndexDefect, formatErrorIndexBound(i, cmdCount-1))

  proc paramCount*(): int {.tags: [ReadIOEffect].} =
    # Docstring in nimdoc block.
    result = cmdCount-1

when declared(paramCount) or defined(nimdoc):
  proc commandLineParams*(): seq[string] =
    ## Convenience proc which returns the command line parameters.
    ##
    ## This returns **only** the parameters. If you want to get the application
    ## executable filename, call `getAppFilename() <#getAppFilename>`_.
    ##
    ## **Availability**: On Posix there is no portable way to get the command
    ## line from a DLL and thus the proc isn't defined in this environment. You
    ## can test for its availability with `declared()
    ## <system.html#declared,untyped>`_.
    ##
    ## See also:
    ## * `parseopt module <parseopt.html>`_
    ## * `parseCmdLine proc <#parseCmdLine,string>`_
    ## * `paramCount proc <#paramCount>`_
    ## * `paramStr proc <#paramStr,int>`_
    ## * `getAppFilename proc <#getAppFilename>`_
    ##
    ## **Examples:**
    ##
    ## .. code-block:: nim
    ##   when declared(commandLineParams):
    ##     # Use commandLineParams() here
    ##   else:
    ##     # Do something else!
    result = @[]
    for i in 1..paramCount():
      result.add(paramStr(i))
else:
  proc commandLineParams*(): seq[string] {.error:
  "commandLineParams() unsupported by dynamic libraries".} =
    discard

when not weirdTarget and (defined(freebsd) or defined(dragonfly) or defined(netbsd)):
  proc sysctl(name: ptr cint, namelen: cuint, oldp: pointer, oldplen: ptr csize_t,
              newp: pointer, newplen: csize_t): cint
       {.importc: "sysctl",header: """#include <sys/types.h>
                                      #include <sys/sysctl.h>"""}
  const
    CTL_KERN = 1
    KERN_PROC = 14
    MAX_PATH = 1024

  when defined(freebsd):
    const KERN_PROC_PATHNAME = 12
  elif defined(netbsd):
    const KERN_PROC_ARGS = 48
    const KERN_PROC_PATHNAME = 5
  else:
    const KERN_PROC_PATHNAME = 9

  proc getApplFreebsd(): string =
    var pathLength = csize_t(0)

    when defined(netbsd):
      var req = [CTL_KERN.cint, KERN_PROC_ARGS.cint, -1.cint, KERN_PROC_PATHNAME.cint]
    else:
      var req = [CTL_KERN.cint, KERN_PROC.cint, KERN_PROC_PATHNAME.cint, -1.cint]

    # first call to get the required length
    var res = sysctl(addr req[0], 4, nil, addr pathLength, nil, 0)

    if res < 0:
      return ""

    result.setLen(pathLength)
    res = sysctl(addr req[0], 4, addr result[0], addr pathLength, nil, 0)

    if res < 0:
      return ""

    let realLen = len(cstring(result))
    setLen(result, realLen)

when not weirdTarget and (defined(linux) or defined(solaris) or defined(bsd) or defined(aix)):
  proc getApplAux(procPath: string): string =
    result = newString(maxSymlinkLen)
    var len = readlink(procPath, result, maxSymlinkLen)
    if len > maxSymlinkLen:
      result = newString(len+1)
      len = readlink(procPath, result, len)
    setLen(result, len)

when not weirdTarget and defined(openbsd):
  proc getApplOpenBsd(): string =
    # similar to getApplHeuristic, but checks current working directory
    when declared(paramStr):
      result = ""

      # POSIX guaranties that this contains the executable
      # as it has been executed by the calling process
      let exePath = paramStr(0)

      if len(exePath) == 0:
        return ""

      if exePath[0] == DirSep:
        # path is absolute
        result = exePath
      else:
        # not an absolute path, check if it's relative to the current working directory
        for i in 1..<len(exePath):
          if exePath[i] == DirSep:
            result = joinPath(getCurrentDir(), exePath)
            break

      if len(result) > 0:
        return expandFilename(result)

      # search in path
      for p in split(getEnv("PATH"), {PathSep}):
        var x = joinPath(p, exePath)
        if fileExists(x):
          return expandFilename(x)
    else:
      result = ""

when not (defined(windows) or defined(macosx) or weirdTarget):
  proc getApplHeuristic(): string =
    when declared(paramStr):
      result = paramStr(0)
      # POSIX guaranties that this contains the executable
      # as it has been executed by the calling process
      if len(result) > 0 and result[0] != DirSep: # not an absolute path?
        # iterate over any path in the $PATH environment variable
        for p in split(getEnv("PATH"), {PathSep}):
          var x = joinPath(p, result)
          if fileExists(x): return x
    else:
      result = ""

when defined(macosx):
  type
    cuint32* {.importc: "unsigned int", nodecl.} = int
    ## This is the same as the type `uint32_t` in *C*.

  # a really hacky solution: since we like to include 2 headers we have to
  # define two procs which in reality are the same
  proc getExecPath1(c: cstring, size: var cuint32) {.
    importc: "_NSGetExecutablePath", header: "<sys/param.h>".}
  proc getExecPath2(c: cstring, size: var cuint32): bool {.
    importc: "_NSGetExecutablePath", header: "<mach-o/dyld.h>".}

when defined(haiku):
  const
    PATH_MAX = 1024
    B_FIND_PATH_IMAGE_PATH = 1000

  proc find_path(codePointer: pointer, baseDirectory: cint, subPath: cstring,
                 pathBuffer: cstring, bufferSize: csize): int32
                {.importc, header: "<FindDirectory.h>".}

  proc getApplHaiku(): string =
    result = newString(PATH_MAX)

    if find_path(nil, B_FIND_PATH_IMAGE_PATH, nil, result, PATH_MAX) == 0:
      let realLen = len(cstring(result))
      setLen(result, realLen)
    else:
      result = ""

proc getAppFilename*(): string {.rtl, extern: "nos$1", tags: [ReadIOEffect], noWeirdTarget.} =
  ## Returns the filename of the application's executable.
  ## This proc will resolve symlinks.
  ##
  ## See also:
  ## * `getAppDir proc <#getAppDir>`_
  ## * `getCurrentCompilerExe proc <#getCurrentCompilerExe>`_

  # Linux: /proc/<pid>/exe
  # Solaris:
  # /proc/<pid>/object/a.out (filename only)
  # /proc/<pid>/path/a.out (complete pathname)
  when defined(windows):
    var bufsize = int32(MAX_PATH)
    when useWinUnicode:
      var buf = newWideCString("", bufsize)
      while true:
        var L = getModuleFileNameW(0, buf, bufsize)
        if L == 0'i32:
          result = "" # error!
          break
        elif L > bufsize:
          buf = newWideCString("", L)
          bufsize = L
        else:
          result = buf$L
          break
    else:
      result = newString(bufsize)
      while true:
        var L = getModuleFileNameA(0, result, bufsize)
        if L == 0'i32:
          result = "" # error!
          break
        elif L > bufsize:
          result = newString(L)
          bufsize = L
        else:
          setLen(result, L)
          break
  elif defined(macosx):
    var size = cuint32(0)
    getExecPath1(nil, size)
    result = newString(int(size))
    if getExecPath2(result, size):
      result = "" # error!
    if result.len > 0:
      result = result.expandFilename
  else:
    when defined(linux) or defined(aix):
      result = getApplAux("/proc/self/exe")
    elif defined(solaris):
      result = getApplAux("/proc/" & $getpid() & "/path/a.out")
    elif defined(genode) or defined(nintendoswitch):
      raiseOSError(OSErrorCode(-1), "POSIX command line not supported")
    elif defined(freebsd) or defined(dragonfly) or defined(netbsd):
      result = getApplFreebsd()
    elif defined(haiku):
      result = getApplHaiku()
    elif defined(openbsd):
      result = getApplOpenBsd()

    # little heuristic that may work on other POSIX-like systems:
    if result.len == 0:
      result = getApplHeuristic()

proc getAppDir*(): string {.rtl, extern: "nos$1", tags: [ReadIOEffect], noWeirdTarget.} =
  ## Returns the directory of the application's executable.
  ##
  ## See also:
  ## * `getAppFilename proc <#getAppFilename>`_
  result = splitFile(getAppFilename()).dir

proc sleep*(milsecs: int) {.rtl, extern: "nos$1", tags: [TimeEffect], noWeirdTarget.} =
  ## Sleeps `milsecs` milliseconds.
  when defined(windows):
    winlean.sleep(int32(milsecs))
  else:
    var a, b: Timespec
    a.tv_sec = posix.Time(milsecs div 1000)
    a.tv_nsec = (milsecs mod 1000) * 1000 * 1000
    discard posix.nanosleep(a, b)

proc getFileSize*(file: string): BiggestInt {.rtl, extern: "nos$1",
  tags: [ReadIOEffect], noWeirdTarget.} =
  ## Returns the file size of `file` (in bytes). `OSError` is
  ## raised in case of an error.
  when defined(windows):
    var a: WIN32_FIND_DATA
    var resA = findFirstFile(file, a)
    if resA == -1: raiseOSError(osLastError(), file)
    result = rdFileSize(a)
    findClose(resA)
  else:
    var f: File
    if open(f, file):
      result = getFileSize(f)
      close(f)
    else: raiseOSError(osLastError(), file)

when defined(Windows) or weirdTarget:
  type
    DeviceId* = int32
    FileId* = int64
else:
  type
    DeviceId* = Dev
    FileId* = Ino

type
  FileInfo* = object
    ## Contains information associated with a file object.
    ##
    ## See also:
    ## * `getFileInfo(handle) proc <#getFileInfo,FileHandle>`_
    ## * `getFileInfo(file) proc <#getFileInfo,File>`_
    ## * `getFileInfo(path) proc <#getFileInfo,string>`_
    id*: tuple[device: DeviceId, file: FileId] ## Device and file id.
    kind*: PathComponent              ## Kind of file object - directory, symlink, etc.
    size*: BiggestInt                 ## Size of file.
    permissions*: set[FilePermission] ## File permissions
    linkCount*: BiggestInt            ## Number of hard links the file object has.
    lastAccessTime*: times.Time       ## Time file was last accessed.
    lastWriteTime*: times.Time        ## Time file was last modified/written to.
    creationTime*: times.Time         ## Time file was created. Not supported on all systems!
    blockSize*: int                   ## Preferred I/O block size for this object.
                                      ## In some filesystems, this may vary from file to file.

template rawToFormalFileInfo(rawInfo, path, formalInfo): untyped =
  ## Transforms the native file info structure into the one nim uses.
  ## 'rawInfo' is either a 'BY_HANDLE_FILE_INFORMATION' structure on Windows,
  ## or a 'Stat' structure on posix
  when defined(Windows):
    template merge(a, b): untyped = a or (b shl 32)
    formalInfo.id.device = rawInfo.dwVolumeSerialNumber
    formalInfo.id.file = merge(rawInfo.nFileIndexLow, rawInfo.nFileIndexHigh)
    formalInfo.size = merge(rawInfo.nFileSizeLow, rawInfo.nFileSizeHigh)
    formalInfo.linkCount = rawInfo.nNumberOfLinks
    formalInfo.lastAccessTime = fromWinTime(rdFileTime(rawInfo.ftLastAccessTime))
    formalInfo.lastWriteTime = fromWinTime(rdFileTime(rawInfo.ftLastWriteTime))
    formalInfo.creationTime = fromWinTime(rdFileTime(rawInfo.ftCreationTime))
    formalInfo.blockSize = 8192 # xxx use windows API instead of hardcoding

    # Retrieve basic permissions
    if (rawInfo.dwFileAttributes and FILE_ATTRIBUTE_READONLY) != 0'i32:
      formalInfo.permissions = {fpUserExec, fpUserRead, fpGroupExec,
                                fpGroupRead, fpOthersExec, fpOthersRead}
    else:
      formalInfo.permissions = {fpUserExec..fpOthersRead}

    # Retrieve basic file kind
    if (rawInfo.dwFileAttributes and FILE_ATTRIBUTE_DIRECTORY) != 0'i32:
      formalInfo.kind = pcDir
    else:
      formalInfo.kind = pcFile
    if (rawInfo.dwFileAttributes and FILE_ATTRIBUTE_REPARSE_POINT) != 0'i32:
      formalInfo.kind = succ(formalInfo.kind)

  else:
    template checkAndIncludeMode(rawMode, formalMode: untyped) =
      if (rawInfo.st_mode and rawMode.Mode) != 0.Mode:
        formalInfo.permissions.incl(formalMode)
    formalInfo.id = (rawInfo.st_dev, rawInfo.st_ino)
    formalInfo.size = rawInfo.st_size
    formalInfo.linkCount = rawInfo.st_nlink.BiggestInt
    formalInfo.lastAccessTime = rawInfo.st_atim.toTime
    formalInfo.lastWriteTime = rawInfo.st_mtim.toTime
    formalInfo.creationTime = rawInfo.st_ctim.toTime
    formalInfo.blockSize = rawInfo.st_blksize

    formalInfo.permissions = {}
    checkAndIncludeMode(S_IRUSR, fpUserRead)
    checkAndIncludeMode(S_IWUSR, fpUserWrite)
    checkAndIncludeMode(S_IXUSR, fpUserExec)

    checkAndIncludeMode(S_IRGRP, fpGroupRead)
    checkAndIncludeMode(S_IWGRP, fpGroupWrite)
    checkAndIncludeMode(S_IXGRP, fpGroupExec)

    checkAndIncludeMode(S_IROTH, fpOthersRead)
    checkAndIncludeMode(S_IWOTH, fpOthersWrite)
    checkAndIncludeMode(S_IXOTH, fpOthersExec)

    formalInfo.kind =
      if S_ISDIR(rawInfo.st_mode):
        pcDir
      elif S_ISLNK(rawInfo.st_mode):
        assert(path != "") # symlinks can't occur for file handles
        getSymlinkFileKind(path)
      else:
        pcFile

when defined(js):
  when not declared(FileHandle):
    type FileHandle = distinct int32
  when not declared(File):
    type File = object

proc getFileInfo*(handle: FileHandle): FileInfo {.noWeirdTarget.} =
  ## Retrieves file information for the file object represented by the given
  ## handle.
  ##
  ## If the information cannot be retrieved, such as when the file handle
  ## is invalid, `OSError` is raised.
  ##
  ## See also:
  ## * `getFileInfo(file) proc <#getFileInfo,File>`_
  ## * `getFileInfo(path) proc <#getFileInfo,string>`_

  # Done: ID, Kind, Size, Permissions, Link Count
  when defined(Windows):
    var rawInfo: BY_HANDLE_FILE_INFORMATION
    # We have to use the super special '_get_osfhandle' call (wrapped above)
    # To transform the C file descriptor to a native file handle.
    var realHandle = get_osfhandle(handle)
    if getFileInformationByHandle(realHandle, addr rawInfo) == 0:
      raiseOSError(osLastError(), $handle)
    rawToFormalFileInfo(rawInfo, "", result)
  else:
    var rawInfo: Stat
    if fstat(handle, rawInfo) < 0'i32:
      raiseOSError(osLastError(), $handle)
    rawToFormalFileInfo(rawInfo, "", result)

proc getFileInfo*(file: File): FileInfo {.noWeirdTarget.} =
  ## Retrieves file information for the file object.
  ##
  ## See also:
  ## * `getFileInfo(handle) proc <#getFileInfo,FileHandle>`_
  ## * `getFileInfo(path) proc <#getFileInfo,string>`_
  if file.isNil:
    raise newException(IOError, "File is nil")
  result = getFileInfo(file.getFileHandle())

proc getFileInfo*(path: string, followSymlink = true): FileInfo {.noWeirdTarget.} =
  ## Retrieves file information for the file object pointed to by `path`.
  ##
  ## Due to intrinsic differences between operating systems, the information
  ## contained by the returned `FileInfo object <#FileInfo>`_ will be slightly
  ## different across platforms, and in some cases, incomplete or inaccurate.
  ##
  ## When `followSymlink` is true (default), symlinks are followed and the
  ## information retrieved is information related to the symlink's target.
  ## Otherwise, information on the symlink itself is retrieved.
  ##
  ## If the information cannot be retrieved, such as when the path doesn't
  ## exist, or when permission restrictions prevent the program from retrieving
  ## file information, `OSError` is raised.
  ##
  ## See also:
  ## * `getFileInfo(handle) proc <#getFileInfo,FileHandle>`_
  ## * `getFileInfo(file) proc <#getFileInfo,File>`_
  when defined(Windows):
    var
      handle = openHandle(path, followSymlink)
      rawInfo: BY_HANDLE_FILE_INFORMATION
    if handle == INVALID_HANDLE_VALUE:
      raiseOSError(osLastError(), path)
    if getFileInformationByHandle(handle, addr rawInfo) == 0:
      raiseOSError(osLastError(), path)
    rawToFormalFileInfo(rawInfo, path, result)
    discard closeHandle(handle)
  else:
    var rawInfo: Stat
    if followSymlink:
      if stat(path, rawInfo) < 0'i32:
        raiseOSError(osLastError(), path)
    else:
      if lstat(path, rawInfo) < 0'i32:
        raiseOSError(osLastError(), path)
    rawToFormalFileInfo(rawInfo, path, result)

proc sameFileContent*(path1, path2: string): bool {.rtl, extern: "nos$1",
  tags: [ReadIOEffect], noWeirdTarget.} =
  ## Returns true if both pathname arguments refer to files with identical
  ## binary content.
  ##
  ## See also:
  ## * `sameFile proc <#sameFile,string,string>`_
  var
    a, b: File
  if not open(a, path1): return false
  if not open(b, path2):
    close(a)
    return false
  let bufSize = getFileInfo(a).blockSize
  var bufA = alloc(bufSize)
  var bufB = alloc(bufSize)
  while true:
    var readA = readBuffer(a, bufA, bufSize)
    var readB = readBuffer(b, bufB, bufSize)
    if readA != readB:
      result = false
      break
    if readA == 0:
      result = true
      break
    result = equalMem(bufA, bufB, readA)
    if not result: break
    if readA != bufSize: break # end of file
  dealloc(bufA)
  dealloc(bufB)
  close(a)
  close(b)

proc isHidden*(path: string): bool {.noWeirdTarget.} =
  ## Determines whether `path` is hidden or not, using `this
  ## reference <https://en.wikipedia.org/wiki/Hidden_file_and_hidden_directory>`_.
  ##
  ## On Windows: returns true if it exists and its "hidden" attribute is set.
  ##
  ## On posix: returns true if `lastPathPart(path)` starts with `.` and is
  ## not `.` or `..`.
  ##
  ## **Note**: paths are not normalized to determine `isHidden`.
  runnableExamples:
    when defined(posix):
      assert ".foo".isHidden
      assert not ".foo/bar".isHidden
      assert not ".".isHidden
      assert not "..".isHidden
      assert not "".isHidden
      assert ".foo/".isHidden

  when defined(Windows):
    when useWinUnicode:
      wrapUnary(attributes, getFileAttributesW, path)
    else:
      var attributes = getFileAttributesA(path)
    if attributes != -1'i32:
      result = (attributes and FILE_ATTRIBUTE_HIDDEN) != 0'i32
  else:
    let fileName = lastPathPart(path)
    result = len(fileName) >= 2 and fileName[0] == '.' and fileName != ".."

proc getCurrentProcessId*(): int {.noWeirdTarget.} =
  ## Return current process ID.
  ##
  ## See also:
  ## * `osproc.processID(p: Process) <osproc.html#processID,Process>`_
  when defined(windows):
    proc GetCurrentProcessId(): DWORD {.stdcall, dynlib: "kernel32",
                                        importc: "GetCurrentProcessId".}
    result = GetCurrentProcessId().int
  else:
    result = getpid()

proc setLastModificationTime*(file: string, t: times.Time) {.noWeirdTarget.} =
  ## Sets the `file`'s last modification time. `OSError` is raised in case of
  ## an error.
  when defined(posix):
    let unixt = posix.Time(t.toUnix)
    let micro = convert(Nanoseconds, Microseconds, t.nanosecond)
    var timevals = [Timeval(tv_sec: unixt, tv_usec: micro),
      Timeval(tv_sec: unixt, tv_usec: micro)] # [last access, last modification]
    if utimes(file, timevals.addr) != 0: raiseOSError(osLastError(), file)
  else:
    let h = openHandle(path = file, writeAccess = true)
    if h == INVALID_HANDLE_VALUE: raiseOSError(osLastError(), file)
    var ft = t.toWinTime.toFILETIME
    let res = setFileTime(h, nil, nil, ft.addr)
    discard h.closeHandle
    if res == 0'i32: raiseOSError(osLastError(), file)

func isValidFilename*(filename: string, maxLen = 259.Positive): bool {.since: (1, 1).} =
  ## Returns true if `filename` is valid for crossplatform use.
  ##
  ## This is useful if you want to copy or save files across Windows, Linux, Mac, etc.
  ## You can pass full paths as argument too, but func only checks filenames.
  ## It uses `invalidFilenameChars`, `invalidFilenames` and `maxLen` to verify the specified `filename`.
  ##
  ## .. code-block:: nim
  ##   assert not isValidFilename(" foo")    ## Leading white space
  ##   assert not isValidFilename("foo ")    ## Trailing white space
  ##   assert not isValidFilename("foo.")    ## Ends with Dot
  ##   assert not isValidFilename("con.txt") ## "CON" is invalid (Windows)
  ##   assert not isValidFilename("OwO:UwU") ## ":" is invalid (Mac)
  ##   assert not isValidFilename("aux.bat") ## "AUX" is invalid (Windows)
  ##
  # https://docs.microsoft.com/en-us/dotnet/api/system.io.pathtoolongexception
  # https://docs.microsoft.com/en-us/windows/win32/fileio/naming-a-file
  # https://msdn.microsoft.com/en-us/library/windows/desktop/aa365247%28v=vs.85%29.aspx
  result = true
  let f = filename.splitFile()
  if unlikely(f.name.len + f.ext.len > maxLen or
    f.name[0] == ' ' or f.name[^1] == ' ' or f.name[^1] == '.' or
    find(f.name, invalidFilenameChars) != -1): return false
  for invalid in invalidFilenames:
    if cmpIgnoreCase(f.name, invalid) == 0: return false

# deprecated declarations
when not defined(nimscript):
  when not defined(js): # `noNimJs` doesn't work with templates, this should improve.
    template existsFile*(args: varargs[untyped]): untyped {.deprecated: "use fileExists".} =
      fileExists(args)
    template existsDir*(args: varargs[untyped]): untyped {.deprecated: "use dirExists".} =
      dirExists(args)
  # {.deprecated: [existsFile: fileExists].} # pending bug #14819; this would avoid above mentioned issue<|MERGE_RESOLUTION|>--- conflicted
+++ resolved
@@ -959,13 +959,7 @@
   ## On Posix based platforms, it will check `TMPDIR`, `TEMP`, `TMP` and `TEMPDIR` environment variables.
   ## On all platforms, `/tmp` will be returned if the procs fails.
   ##
-<<<<<<< HEAD
-  ## **Please do not use this**: On Android, it currently
-  ## returns `getHomeDir()`, and on other Unix based systems it can cause
-  ## security problems too. That said, you can override this implementation
-=======
   ## You can override this implementation
->>>>>>> 0a9a90d9
   ## by adding `-d:tempDir=mytempname` to your compiler invocation.
   ##
   ## See also:
