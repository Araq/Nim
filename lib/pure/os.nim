--- conflicted
+++ resolved
@@ -971,7 +971,6 @@
   when defined(tempDir):
     const tempDir {.strdefine.}: string = tempDirDefault
     result = tempDir
-<<<<<<< HEAD
   else:
     when nimvm:
       getTempDirImpl(result)
@@ -988,12 +987,10 @@
         getTempDirImpl(result)
     if result.len == 0:
       result = tempDirDefault
-=======
   elif defined(windows): result = getEnv("TEMP")
   elif defined(android): result = getHomeDir()
   else:
     if existsEnv("TMPDIR"): result = getEnv("TMPDIR")
->>>>>>> 3189c0a2
   normalizePathEnd(result, trailingSep=true)
 
 proc expandTilde*(path: string): string {.
