--- conflicted
+++ resolved
@@ -1838,27 +1838,17 @@
   ## Sends ``data`` to ``socket``. The returned future will complete once all
   ## data has been sent.
   var retFuture = newFuture[void]("send")
-<<<<<<< HEAD
-  if data.len == 0: 
+  if data.len > 0:
+    let sendFut = socket.send(unsafeAddr data[0], data.len, flags)
+    sendFut.callback =
+      proc () =
+        keepAlive(data)
+        if sendFut.failed:
+          retFuture.fail(sendFut.error)
+        else:
+          retFuture.complete()
+  else:
     retFuture.complete()
-    return retFuture
-    
-  var copiedData = data
-  GC_ref(copiedData) # we need to protect data until send operation is completed
-                     # or failed.
-
-  let sendFut = socket.send(addr copiedData[0], data.len, flags)
-=======
-
-  let sendFut = socket.send(unsafeAddr data[0], data.len, flags)
->>>>>>> f7ba7c71
-  sendFut.callback =
-    proc () =
-      keepAlive(data)
-      if sendFut.failed:
-        retFuture.fail(sendFut.error)
-      else:
-        retFuture.complete()
 
   return retFuture
 
