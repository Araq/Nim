--- conflicted
+++ resolved
@@ -404,13 +404,7 @@
   ## If `trailing` is true, trailing `chars` are stripped.
   ## If both are false, the string is returned unchanged.
   runnableExamples:
-<<<<<<< HEAD
-    doAssert strip(" foo\t") == "foo"
-    doAssert strip("1foo2018", leading=false, chars=Digits) == "1foo"
-    doAssert strip(" 2018__foo!", trailing=false, chars=AllChars - Letters) == "foo!"
-=======
     doAssert " vhellov ".strip().strip(trailing = false, chars = {'v'}) == "hellov"
->>>>>>> 0c04da6f
   var
     first = 0
     last = len(s)-1
