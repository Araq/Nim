--- conflicted
+++ resolved
@@ -2780,15 +2780,9 @@
   result = newStringOfCap(formatstr.len + a.len)
   addf(result, formatstr, a)
 
-<<<<<<< HEAD
-proc strip*(s: string, leading = true, trailing = true,
-            chars: set[char] = Whitespace): string
-  {.noSideEffect, rtl, extern: "nsuStrip".} =
-=======
 
 func strip*(s: string, leading = true, trailing = true,
             chars: set[char] = Whitespace): string {.rtl, extern: "nsuStrip".} =
->>>>>>> 9674eb3c
   ## Strips leading or trailing `chars` (default: whitespace characters)
   ## from `s` and returns the resulting string.
   ##
@@ -2797,12 +2791,8 @@
   ## If both are false, the string is returned unchanged.
   ##
   ## See also:
-<<<<<<< HEAD
   ## * `strip proc<stropt.html#strip,string,set[char]>`_ Inplace version.
-  ## * `stripLineEnd proc<#stripLineEnd,string>`_
-=======
   ## * `stripLineEnd func<#stripLineEnd,string>`_
->>>>>>> 9674eb3c
   runnableExamples:
     let a = "  vhellov   "
     let b = strip(a)
