import sequtils,math

type Matrix*[M,N: static[int];T:SomeNumber] = array[M, array[N, T]]
 
template toMat[M,N,T](iter: untyped): untyped =
  when compiles(iter.len):
    var i = 0
    var result:Matrix[M,N,T] 
    for x in iter:
      result[i] = x
      inc i
    result
  else:
    var result: Matrix[M,N,T] 
    for x in iter:
      result.add(x)
    result

proc `$`*(m: Matrix): string =
  result = "(["
  for arr in m:
    if result.len > 2: result.add "]\n ["
    for i in arr.low..arr.high: 
      if i < arr.high: result.add $arr[i]&" "
      else : result.add $arr[i]
  result.add "])"
 
proc `*`*[M,P,N,T](a: Matrix[M,P,T]; b: Matrix[P,N,T]): Matrix[M,N,T] =
  for i in result.low .. result.high:
    for j in result[0].low .. result[0].high:
      for k in a[0].low .. a[0].high:
        result[i][j] += a[i][k] * b[k][j]
 
proc transpose*[M, N,T](m: Matrix[M,N,T]): Matrix[N,M,T] =
  for i in result.low .. result.high:
    for j in result[0].low .. result[0].high:
      result[i][j] = m[j][i]

proc `+`*[M,N,T](a, b: Matrix[M,N,T]): Matrix[M,N,T]=
  for i in result.low .. result.high:
    for j in result[0].low .. result[0].high:
        result[i][j] = a[i][j] + b[i][j]

proc `-`*[M,N,T](a, b: Matrix[M,N,T]): Matrix[M,N,T]=
  for i in result.low .. result.high:
    for j in result[0].low .. result[0].high:
        result[i][j] = a[i][j] - b[i][j]

proc `-`*[M,N,T](m: Matrix[M,N,T]): Matrix[M,N,T]=
  for i in result.low .. result.high:
    for j in result[0].low .. result[0].high:
        result[i][j] = -m[i][j]

proc `*`*[M,N,T,T2](a: Matrix[M,N,T]; k:T2): Matrix[M,N,T2]=
  for i in result.low .. result.high:
    for j in result[0].low .. result[0].high:
           result[i][j] = k * a[i][j]

proc `**`*[M,N,T](a: Matrix[M,N,T]; k:float64): Matrix[M,N,float64]=
  for i in result.low .. result.high:
    for j in result[0].low .. result[0].high:
        result[i][j] = pow(k,a[i][j].float64)        

when isMainModule:
  let a = [[1.0,  1.0,  1.0,   1.0],
         [2.0,  4.0,  8.0,  16.0],
         [3.0,  9.0, 27.0,  81.0],
         [4.0, 16.0, 64.0, 256.0]]
 
  let b = [[4.0  , -3.0  ,  4/3.0,  -1/4.0 ],
         [-13/3.0, 19/4.0, -7/3.0,  11/24.0],
         [  3/2.0, -2.0  ,  7/6.0,  -1/4.0 ],
         [ -1/6.0,  1/4.0, -1/6.0,   1/24.0]]

  let x = [[1,2,3],[4,5,6]]
  let y = [[1,4],[2,5],[3,6]]
  let z = [[0, 1, 2, 3, 4],
           [5, 6, 7, 8, 9],
           [1, 0, 0, 0,42]]

  assert x * y == [[14,32],[32,77]] 
  echo transpose(z)
  echo x+x
  echo x*y
  echo x-x
  echo -x
<<<<<<< HEAD
  echo x ** 2
  echo x * 1.2
=======
<<<<<<< HEAD
  echo x**2
=======
  echo x ** 2
>>>>>>> 0dab3fe42cd23ab1b2552e44378b1707107eabb0
>>>>>>> 668110af
<|MERGE_RESOLUTION|>--- conflicted
+++ resolved
@@ -51,10 +51,10 @@
     for j in result[0].low .. result[0].high:
         result[i][j] = -m[i][j]
 
-proc `*`*[M,N,T,T2](a: Matrix[M,N,T]; k:T2): Matrix[M,N,T2]=
+proc `*`*[M,N,T](a: Matrix[M,N,T]; k:float64): Matrix[M,N,float64]=
   for i in result.low .. result.high:
     for j in result[0].low .. result[0].high:
-           result[i][j] = k * a[i][j]
+           result[i][j] = k * a[i][j].float64
 
 proc `**`*[M,N,T](a: Matrix[M,N,T]; k:float64): Matrix[M,N,float64]=
   for i in result.low .. result.high:
@@ -84,13 +84,5 @@
   echo x*y
   echo x-x
   echo -x
-<<<<<<< HEAD
   echo x ** 2
   echo x * 1.2
-=======
-<<<<<<< HEAD
-  echo x**2
-=======
-  echo x ** 2
->>>>>>> 0dab3fe42cd23ab1b2552e44378b1707107eabb0
->>>>>>> 668110af
