#
#
#            Nim's Runtime Library
#        (c) Copyright 2019 Nim Contributors
#
#    See the file "copying.txt", included in this
#    distribution, for details about the copyright.
#

## This module implements a simple HTTP client that can be used to retrieve
## webpages and other data.
##
## Retrieving a website
## ====================
##
## This example uses HTTP GET to retrieve
## ``http://google.com``:
##
## .. code-block:: Nim
##   import httpClient
##   var client = newHttpClient()
##   echo client.getContent("http://google.com")
##
## The same action can also be performed asynchronously, simply use the
## ``AsyncHttpClient``:
##
## .. code-block:: Nim
##   import httpClient
##   var client = newAsyncHttpClient()
##   echo await client.getContent("http://google.com")
##
## The functionality implemented by ``HttpClient`` and ``AsyncHttpClient``
## is the same, so you can use whichever one suits you best in the examples
## shown here.
##
## **Note:** You will need to run asynchronous examples in an async proc
## otherwise you will get an ``Undeclared identifier: 'await'`` error.
##
## Using HTTP POST
## ===============
##
## This example demonstrates the usage of the W3 HTML Validator, it
## uses ``multipart/form-data`` as the ``Content-Type`` to send the HTML to be
## validated to the server.
##
## .. code-block:: Nim
##   var client = newHttpClient()
##   var data = newMultipartData()
##   data["output"] = "soap12"
##   data["uploaded_file"] = ("test.html", "text/html",
##     "<html><head></head><body><p>test</p></body></html>")
##
##   echo client.postContent("http://validator.w3.org/check", multipart=data)
##
## You can also make post requests with custom headers.
## This example sets ``Content-Type`` to ``application/json``
## and uses a json object for the body
##
## .. code-block:: Nim
##   import httpclient, json
##
##   let client = newHttpClient()
##   client.headers = newHttpHeaders({ "Content-Type": "application/json" })
##   let body = %*{
##       "data": "some text"
##   }
##   let response = client.request("http://some.api", httpMethod = HttpPost, body = $body)
##   echo response.status
##
## Progress reporting
## ==================
##
## You may specify a callback procedure to be called during an HTTP request.
## This callback will be executed every second with information about the
## progress of the HTTP request.
##
## .. code-block:: Nim
##    import asyncdispatch, httpclient
##
##    proc onProgressChanged(total, progress, speed: BiggestInt) {.async.} =
##      echo("Downloaded ", progress, " of ", total)
##      echo("Current rate: ", speed div 1000, "kb/s")
##
##    proc asyncProc() {.async.} =
##      var client = newAsyncHttpClient()
##      client.onProgressChanged = onProgressChanged
##      discard await client.getContent("http://speedtest-ams2.digitalocean.com/100mb.test")
##
##    waitFor asyncProc()
##
## If you would like to remove the callback simply set it to ``nil``.
##
## .. code-block:: Nim
##   client.onProgressChanged = nil
##
## **Warning:** The ``total`` reported by httpclient may be 0 in some cases.
##
##
## SSL/TLS support
## ===============
## This requires the OpenSSL library, fortunately it's widely used and installed
## on many operating systems. httpclient will use SSL automatically if you give
## any of the functions a url with the ``https`` schema, for example:
## ``https://github.com/``.
##
## You will also have to compile with ``ssl`` defined like so:
## ``nim c -d:ssl ...``.
##
## Timeouts
## ========
##
## Currently only the synchronous functions support a timeout.
## The timeout is
## measured in milliseconds, once it is set any call on a socket which may
## block will be susceptible to this timeout.
##
## It may be surprising but the
## function as a whole can take longer than the specified timeout, only
## individual internal calls on the socket are affected. In practice this means
## that as long as the server is sending data an exception will not be raised,
## if however data does not reach the client within the specified timeout a
## ``TimeoutError`` exception will be raised.
##
## Here is how to set a timeout when creating an ``HttpClient`` instance:
##
## .. code-block:: Nim
##    import httpclient
##
##    let client = newHttpClient(timeout = 42)
##
## Proxy
## =====
##
## A proxy can be specified as a param to any of the procedures defined in
## this module. To do this, use the ``newProxy`` constructor. Unfortunately,
## only basic authentication is supported at the moment.
##
## Some examples on how to configure a Proxy for ``HttpClient``:
##
## .. code-block:: Nim
##    import httpclient
##
##    let myProxy = newProxy("http://myproxy.network")
##    let client = newHttpClient(proxy = myProxy)
##
## Get Proxy URL from environment variables:
##
## .. code-block:: Nim
##    import httpclient
##
##    var url = ""
##    try:
##      if existsEnv("http_proxy"):
##        url = getEnv("http_proxy")
##      elif existsEnv("https_proxy"):
##        url = getEnv("https_proxy")
##    except ValueError:
##      echo "Unable to parse proxy from environment variables."
##
##    let myProxy = newProxy(url = url)
##    let client = newHttpClient(proxy = myProxy)
##
## Redirects
## =========
##
## The maximum redirects can be set with the ``maxRedirects`` of ``int`` type,
## it specifies the maximum amount of redirects to follow,
## it defaults to ``5``, you can set it to ``0`` to disable redirects.
##
## Here you can see an example about how to set the ``maxRedirects`` of ``HttpClient``:
##
## .. code-block:: Nim
##    import httpclient
##
##    let client = newHttpClient(maxRedirects = 0)
##

import net, strutils, uri, parseutils, base64, os, mimetypes,
  math, random, httpcore, times, tables, streams, std/monotimes
import asyncnet, asyncdispatch, asyncfile
import nativesockets

export httpcore except parseHeader # TODO: The ``except`` doesn't work

type
  Response* = ref object
    version*: string
    status*: string
    headers*: HttpHeaders
    body: string
    bodyStream*: Stream

  AsyncResponse* = ref object
    version*: string
    status*: string
    headers*: HttpHeaders
    body: string
    bodyStream*: FutureStream[string]

proc code*(response: Response | AsyncResponse): HttpCode
           {.raises: [ValueError, OverflowError].} =
  ## Retrieves the specified response's ``HttpCode``.
  ##
  ## Raises a ``ValueError`` if the response's ``status`` does not have a
  ## corresponding ``HttpCode``.
  return response.status[0 .. 2].parseInt.HttpCode

proc contentType*(response: Response | AsyncResponse): string =
  ## Retrieves the specified response's content type.
  ##
  ## This is effectively the value of the "Content-Type" header.
  response.headers.getOrDefault("content-type")

proc contentLength*(response: Response | AsyncResponse): int =
  ## Retrieves the specified response's content length.
  ##
  ## This is effectively the value of the "Content-Length" header.
  ##
  ## A ``ValueError`` exception will be raised if the value is not an integer.
  var contentLengthHeader = response.headers.getOrDefault("Content-Length")
  return contentLengthHeader.parseInt()

proc lastModified*(response: Response | AsyncResponse): DateTime =
  ## Retrieves the specified response's last modified time.
  ##
  ## This is effectively the value of the "Last-Modified" header.
  ##
  ## Raises a ``ValueError`` if the parsing fails or the value is not a correctly
  ## formatted time.
  var lastModifiedHeader = response.headers.getOrDefault("last-modified")
  result = parse(lastModifiedHeader, "dd, dd MMM yyyy HH:mm:ss Z")

proc body*(response: Response): string =
  ## Retrieves the specified response's body.
  ##
  ## The response's body stream is read synchronously.
  if response.body.len == 0:
    response.body = response.bodyStream.readAll()
  return response.body

proc body*(response: AsyncResponse): Future[string] {.async.} =
  ## Reads the response's body and caches it. The read is performed only
  ## once.
  if response.body.len == 0:
    response.body = await readAll(response.bodyStream)
  return response.body

type
  Proxy* = ref object
    url*: Uri
    auth*: string

  MultipartEntries* = openArray[tuple[name, content: string]]
  MultipartData* = ref object
    content: seq[string]

  ProtocolError* = object of IOError   ## exception that is raised when server
                                       ## does not conform to the implemented
                                       ## protocol

  HttpRequestError* = object of IOError ## Thrown in the ``getContent`` proc
                                        ## and ``postContent`` proc,
                                        ## when the server returns an error

const defUserAgent* = "Nim httpclient/" & NimVersion

proc httpError(msg: string) =
  var e: ref ProtocolError
  new(e)
  e.msg = msg
  raise e

proc fileError(msg: string) =
  var e: ref IOError
  new(e)
  e.msg = msg
  raise e

<<<<<<< HEAD
=======
proc parseChunks(s: Socket, timeout: int): string =
  result = ""
  var ri = 0
  while true:
    var chunkSizeStr = ""
    var chunkSize = 0
    s.readLine(chunkSizeStr, timeout)
    var i = 0
    if chunkSizeStr == "":
      httpError("Server terminated connection prematurely")
    while i < chunkSizeStr.len:
      case chunkSizeStr[i]
      of '0'..'9':
        chunkSize = chunkSize shl 4 or (ord(chunkSizeStr[i]) - ord('0'))
      of 'a'..'f':
        chunkSize = chunkSize shl 4 or (ord(chunkSizeStr[i]) - ord('a') + 10)
      of 'A'..'F':
        chunkSize = chunkSize shl 4 or (ord(chunkSizeStr[i]) - ord('A') + 10)
      of ';':
        # http://tools.ietf.org/html/rfc2616#section-3.6.1
        # We don't care about chunk-extensions.
        break
      else:
        httpError("Invalid chunk size: " & chunkSizeStr)
      inc(i)
    if chunkSize <= 0:
      s.skip(2, timeout) # Skip \c\L
      break
    result.setLen(ri+chunkSize)
    var bytesRead = 0
    while bytesRead != chunkSize:
      let ret = recv(s, addr(result[ri]), chunkSize-bytesRead, timeout)
      ri += ret
      bytesRead += ret
    s.skip(2, timeout) # Skip \c\L
    # Trailer headers will only be sent if the request specifies that we want
    # them: http://tools.ietf.org/html/rfc2616#section-3.6.1

proc parseBody(s: Socket, headers: HttpHeaders, httpVersion: string, timeout: int): string =
  result = ""
  if headers.getOrDefault"Transfer-Encoding" == "chunked":
    result = parseChunks(s, timeout)
  else:
    # -REGION- Content-Length
    # (http://tools.ietf.org/html/rfc2616#section-4.4) NR.3
    var contentLengthHeader = headers.getOrDefault"Content-Length"
    if contentLengthHeader != "":
      var length = contentLengthHeader.parseInt()
      if length > 0:
        result = newString(length)
        var received = 0
        while true:
          if received >= length: break
          let r = s.recv(addr(result[received]), length-received, timeout)
          if r == 0: break
          received += r
        if received != length:
          httpError("Got invalid content length. Expected: " & $length &
                    " got: " & $received)
    else:
      # (http://tools.ietf.org/html/rfc2616#section-4.4) NR.4 TODO

      # -REGION- Connection: Close
      # (http://tools.ietf.org/html/rfc2616#section-4.4) NR.5
      let implicitConnectionClose =
        httpVersion == "1.0" or
        # This doesn't match the HTTP spec, but it fixes issues for non-conforming servers.
        (httpVersion == "1.1" and headers.getOrDefault"Connection" == "")
      if headers.getOrDefault"Connection" == "close" or implicitConnectionClose:
        var buf = ""
        while true:
          buf = newString(4000)
          let r = s.recv(addr(buf[0]), 4000, timeout)
          if r == 0: break
          buf.setLen(r)
          result.add(buf)

proc parseResponse(s: Socket, getBody: bool, timeout: int): Response =
  new result
  var parsedStatus = false
  var linei = 0
  var fullyRead = false
  var line = ""
  result.headers = newHttpHeaders()
  while true:
    line = ""
    linei = 0
    s.readLine(line, timeout)
    if line == "": break # We've been disconnected.
    if line == "\c\L":
      fullyRead = true
      break
    if not parsedStatus:
      # Parse HTTP version info and status code.
      var le = skipIgnoreCase(line, "HTTP/", linei)
      if le <= 0: httpError("invalid http version")
      inc(linei, le)
      le = skipIgnoreCase(line, "1.1", linei)
      if le > 0: result.version = "1.1"
      else:
        le = skipIgnoreCase(line, "1.0", linei)
        if le <= 0: httpError("unsupported http version")
        result.version = "1.0"
      inc(linei, le)
      # Status code
      linei.inc skipWhitespace(line, linei)
      result.status = line[linei .. ^1]
      parsedStatus = true
    else:
      # Parse headers
      var name = ""
      var le = parseUntil(line, name, ':', linei)
      if le <= 0: httpError("invalid headers")
      inc(linei, le)
      if line[linei] != ':': httpError("invalid headers")
      inc(linei) # Skip :

      result.headers.add(name, line[linei.. ^1].strip())
      # Ensure the server isn't trying to DoS us.
      if result.headers.len > headerLimit:
        httpError("too many headers")

  if not fullyRead:
    httpError("Connection was closed before full request has been made")
  if getBody:
    result.body = parseBody(s, result.headers, result.version, timeout)
  else:
    result.body = ""

>>>>>>> b07694cd
when not defined(ssl):
  type SSLContext = ref object
var defaultSslContext {.threadvar.}: SSLContext

proc getDefaultSSL(): SSLContext =
  result = defaultSslContext
  when defined(ssl):
    if result == nil:
      defaultSslContext = newContext(verifyMode = CVerifyNone)
      result = defaultSslContext
      doAssert result != nil, "failure to initialize the SSL context"

proc newProxy*(url: string, auth = ""): Proxy =
  ## Constructs a new ``TProxy`` object.
  result = Proxy(url: parseUri(url), auth: auth)

proc newMultipartData*: MultipartData =
  ## Constructs a new ``MultipartData`` object.
  MultipartData(content: @[])

proc add*(p: var MultipartData, name, content: string, filename: string = "",
          contentType: string = "") =
  ## Add a value to the multipart data. Raises a `ValueError` exception if
  ## `name`, `filename` or `contentType` contain newline characters.

  if {'\c','\L'} in name:
    raise newException(ValueError, "name contains a newline character")
  if {'\c','\L'} in filename:
    raise newException(ValueError, "filename contains a newline character")
  if {'\c','\L'} in contentType:
    raise newException(ValueError, "contentType contains a newline character")

  var str = "Content-Disposition: form-data; name=\"" & name & "\""
  if filename.len > 0:
    str.add("; filename=\"" & filename & "\"")
  str.add("\c\L")
  if contentType.len > 0:
    str.add("Content-Type: " & contentType & "\c\L")
  str.add("\c\L" & content & "\c\L")

  p.content.add(str)

proc add*(p: var MultipartData, xs: MultipartEntries): MultipartData
         {.discardable.} =
  ## Add a list of multipart entries to the multipart data `p`. All values are
  ## added without a filename and without a content type.
  ##
  ## .. code-block:: Nim
  ##   data.add({"action": "login", "format": "json"})
  for name, content in xs.items:
    p.add(name, content)
  result = p

proc newMultipartData*(xs: MultipartEntries): MultipartData =
  ## Create a new multipart data object and fill it with the entries `xs`
  ## directly.
  ##
  ## .. code-block:: Nim
  ##   var data = newMultipartData({"action": "login", "format": "json"})
  result = MultipartData(content: @[])
  result.add(xs)

proc addFiles*(p: var MultipartData, xs: openArray[tuple[name, file: string]]):
              MultipartData {.discardable.} =
  ## Add files to a multipart data object. The file will be opened from your
  ## disk, read and sent with the automatically determined MIME type. Raises an
  ## `IOError` if the file cannot be opened or reading fails. To manually
  ## specify file content, filename and MIME type, use `[]=` instead.
  ##
  ## .. code-block:: Nim
  ##   data.addFiles({"uploaded_file": "public/test.html"})
  var m = newMimetypes()
  for name, file in xs.items:
    var contentType: string
    let (_, fName, ext) = splitFile(file)
    if ext.len > 0:
      contentType = m.getMimetype(ext[1..ext.high], "")
    p.add(name, readFile(file), fName & ext, contentType)
  result = p

proc `[]=`*(p: var MultipartData, name, content: string) =
  ## Add a multipart entry to the multipart data `p`. The value is added
  ## without a filename and without a content type.
  ##
  ## .. code-block:: Nim
  ##   data["username"] = "NimUser"
  p.add(name, content)

proc `[]=`*(p: var MultipartData, name: string,
            file: tuple[name, contentType, content: string]) =
  ## Add a file to the multipart data `p`, specifying filename, contentType and
  ## content manually.
  ##
  ## .. code-block:: Nim
  ##   data["uploaded_file"] = ("test.html", "text/html",
  ##     "<html><head></head><body><p>test</p></body></html>")
  p.add(name, file.content, file.name, file.contentType)

proc format(p: MultipartData): tuple[contentType, body: string] =
  if p == nil or p.content.len == 0:
    return ("", "")

  # Create boundary that is not in the data to be formatted
  var bound: string
  while true:
    bound = $random(int.high)
    var found = false
    for s in p.content:
      if bound in s:
        found = true
    if not found:
      break

  result.contentType = "multipart/form-data; boundary=" & bound
  result.body = ""
  for s in p.content:
    result.body.add("--" & bound & "\c\L" & s)
  result.body.add("--" & bound & "--\c\L")

proc redirection(status: string): bool =
  const redirectionNRs = ["301", "302", "303", "307"]
  for i in items(redirectionNRs):
    if status.startsWith(i):
      return true

proc getNewLocation(lastURL: string, headers: HttpHeaders): string =
  result = headers.getOrDefault"Location"
  if result == "": httpError("location header expected")
  # Relative URLs. (Not part of the spec, but soon will be.)
  let r = parseUri(result)
  if r.hostname == "" and r.path != "":
    var parsed = parseUri(lastURL)
    parsed.path = r.path
    parsed.query = r.query
    parsed.anchor = r.anchor
    result = $parsed

proc generateHeaders(requestUrl: Uri, httpMethod: string,
                     headers: HttpHeaders, body: string, proxy: Proxy): string =
  # GET
  let upperMethod = httpMethod.toUpperAscii()
  result = upperMethod
  result.add ' '

  if proxy.isNil or requestUrl.scheme == "https":
    # /path?query
    if not requestUrl.path.startsWith("/"): result.add '/'
    result.add(requestUrl.path)
    if requestUrl.query.len > 0:
      result.add("?" & requestUrl.query)
  else:
    # Remove the 'http://' from the URL for CONNECT requests for TLS connections.
    var modifiedUrl = requestUrl
    if requestUrl.scheme == "https": modifiedUrl.scheme = ""
    result.add($modifiedUrl)

  # HTTP/1.1\c\l
  result.add(" HTTP/1.1\c\L")

  # Host header.
  if requestUrl.port == "":
    add(result, "Host: " & requestUrl.hostname & "\c\L")
  else:
    add(result, "Host: " & requestUrl.hostname & ":" & requestUrl.port & "\c\L")

  # Connection header.
  if not headers.hasKey("Connection"):
    add(result, "Connection: Keep-Alive\c\L")

  # Content length header.
  const requiresBody = ["POST", "PUT", "PATCH"]
  let needsContentLength = body.len > 0 or upperMethod in requiresBody
  if needsContentLength and not headers.hasKey("Content-Length"):
    add(result, "Content-Length: " & $body.len & "\c\L")

  # Proxy auth header.
  if not proxy.isNil and proxy.auth != "":
    let auth = base64.encode(proxy.auth, newline = "")
    add(result, "Proxy-Authorization: basic " & auth & "\c\L")

  for key, val in headers:
    add(result, key & ": " & val & "\c\L")

  add(result, "\c\L")

type
  ProgressChangedProc*[ReturnType] =
    proc (total, progress, speed: BiggestInt):
      ReturnType {.closure, gcsafe.}

  HttpClientBase*[SocketType] = ref object
    socket: SocketType
    connected: bool
    currentURL: Uri ## Where we are currently connected.
    headers*: HttpHeaders ## Headers to send in requests.
    maxRedirects: int
    userAgent: string
    timeout*: int ## Only used for blocking HttpClient for now.
    proxy: Proxy
    ## ``nil`` or the callback to call when request progress changes.
    when SocketType is Socket:
      onProgressChanged*: ProgressChangedProc[void]
    else:
      onProgressChanged*: ProgressChangedProc[Future[void]]
    when defined(ssl):
      sslContext: net.SslContext
    contentTotal: BiggestInt
    contentProgress: BiggestInt
    oneSecondProgress: BiggestInt
    lastProgressReport: MonoTime
    when SocketType is AsyncSocket:
      bodyStream: FutureStream[string]
      parseBodyFut: Future[void]
    else:
      bodyStream: Stream
    getBody: bool ## When `false`, the body is never read in requestAux.

type
  HttpClient* = HttpClientBase[Socket]

proc newHttpClient*(userAgent = defUserAgent,
    maxRedirects = 5, sslContext = getDefaultSSL(), proxy: Proxy = nil,
    timeout = -1): HttpClient =
  ## Creates a new HttpClient instance.
  ##
  ## ``userAgent`` specifies the user agent that will be used when making
  ## requests.
  ##
  ## ``maxRedirects`` specifies the maximum amount of redirects to follow,
  ## default is 5.
  ##
  ## ``sslContext`` specifies the SSL context to use for HTTPS requests.
  ##
  ## ``proxy`` specifies an HTTP proxy to use for this HTTP client's
  ## connections.
  ##
  ## ``timeout`` specifies the number of milliseconds to allow before a
  ## ``TimeoutError`` is raised.
  new result
  result.headers = newHttpHeaders()
  result.userAgent = userAgent
  result.maxRedirects = maxRedirects
  result.proxy = proxy
  result.timeout = timeout
  result.onProgressChanged = nil
  result.bodyStream = newStringStream()
  result.getBody = true
  when defined(ssl):
    result.sslContext = sslContext

type
  AsyncHttpClient* = HttpClientBase[AsyncSocket]

proc newAsyncHttpClient*(userAgent = defUserAgent,
    maxRedirects = 5, sslContext = getDefaultSSL(),
    proxy: Proxy = nil): AsyncHttpClient =
  ## Creates a new AsyncHttpClient instance.
  ##
  ## ``userAgent`` specifies the user agent that will be used when making
  ## requests.
  ##
  ## ``maxRedirects`` specifies the maximum amount of redirects to follow,
  ## default is 5.
  ##
  ## ``sslContext`` specifies the SSL context to use for HTTPS requests.
  ##
  ## ``proxy`` specifies an HTTP proxy to use for this HTTP client's
  ## connections.
  new result
  result.headers = newHttpHeaders()
  result.userAgent = userAgent
  result.maxRedirects = maxRedirects
  result.proxy = proxy
  result.timeout = -1 # TODO
  result.onProgressChanged = nil
  result.bodyStream = newFutureStream[string]("newAsyncHttpClient")
  result.getBody = true
  when defined(ssl):
    result.sslContext = sslContext

proc close*(client: HttpClient | AsyncHttpClient) =
  ## Closes any connections held by the HTTP client.
  if client.connected:
    client.socket.close()
    client.connected = false

proc getSocket*(client: HttpClient): Socket  =
  ## Get network socket, useful if you want to find out more details about the connection
  ##
  ## this example shows info about local and remote endpoints
  ##
  ## .. code-block:: Nim
  ##   if client.connected:
  ##     echo client.getSocket.getLocalAddr
  ##     echo client.getSocket.getPeerAddr
  ##
  return client.socket

proc getSocket*(client: AsyncHttpClient): AsyncSocket  =
  return client.socket

proc reportProgress(client: HttpClient | AsyncHttpClient,
                    progress: BiggestInt) {.multisync.} =
  client.contentProgress += progress
  client.oneSecondProgress += progress
  if (getMonoTime() - client.lastProgressReport).inSeconds > 1:
    if not client.onProgressChanged.isNil:
      await client.onProgressChanged(client.contentTotal,
                                     client.contentProgress,
                                     client.oneSecondProgress)
      client.oneSecondProgress = 0
      client.lastProgressReport = getMonoTime()

proc recvFull(client: HttpClient | AsyncHttpClient, size: int, timeout: int,
              keep: bool): Future[int] {.multisync.} =
  ## Ensures that all the data requested is read and returned.
  var readLen = 0
  while true:
    if size == readLen: break

    let remainingSize = size - readLen
    let sizeToRecv = min(remainingSize, net.BufferSize)

    when client.socket is Socket:
      let data = client.socket.recv(sizeToRecv, timeout)
    else:
      let data = await client.socket.recv(sizeToRecv)
    if data == "":
      client.close()
      break # We've been disconnected.

    readLen.inc(data.len)
    if keep:
      await client.bodyStream.write(data)

    await reportProgress(client, data.len)

  return readLen

proc parseChunks(client: HttpClient | AsyncHttpClient): Future[void]
                 {.multisync.} =
  while true:
    var chunkSize = 0
    var chunkSizeStr = await client.socket.recvLine()
    var i = 0
    if chunkSizeStr == "":
      httpError("Server terminated connection prematurely")
    while i < chunkSizeStr.len:
      case chunkSizeStr[i]
      of '0'..'9':
        chunkSize = chunkSize shl 4 or (ord(chunkSizeStr[i]) - ord('0'))
      of 'a'..'f':
        chunkSize = chunkSize shl 4 or (ord(chunkSizeStr[i]) - ord('a') + 10)
      of 'A'..'F':
        chunkSize = chunkSize shl 4 or (ord(chunkSizeStr[i]) - ord('A') + 10)
      of ';':
        # http://tools.ietf.org/html/rfc2616#section-3.6.1
        # We don't care about chunk-extensions.
        break
      else:
        httpError("Invalid chunk size: " & chunkSizeStr)
      inc(i)
    if chunkSize <= 0:
      discard await recvFull(client, 2, client.timeout, false) # Skip \c\L
      break
    var bytesRead = await recvFull(client, chunkSize, client.timeout, true)
    if bytesRead != chunkSize:
      httpError("Server terminated connection prematurely")

    bytesRead = await recvFull(client, 2, client.timeout, false) # Skip \c\L
    if bytesRead != 2:
      httpError("Server terminated connection prematurely")

    # Trailer headers will only be sent if the request specifies that we want
    # them: http://tools.ietf.org/html/rfc2616#section-3.6.1

proc parseBody(client: HttpClient | AsyncHttpClient,
               headers: HttpHeaders,
               httpVersion: string): Future[void] {.multisync.} =
  # Reset progress from previous requests.
  client.contentTotal = 0
  client.contentProgress = 0
  client.oneSecondProgress = 0
  client.lastProgressReport = MonoTime()

  when client is AsyncHttpClient:
    assert(not client.bodyStream.finished)

  if headers.getOrDefault"Transfer-Encoding" == "chunked":
    await parseChunks(client)
  else:
    # -REGION- Content-Length
    # (http://tools.ietf.org/html/rfc2616#section-4.4) NR.3
    var contentLengthHeader = headers.getOrDefault"Content-Length"
    if contentLengthHeader != "":
      var length = contentLengthHeader.parseInt()
      client.contentTotal = length
      if length > 0:
        let recvLen = await client.recvFull(length, client.timeout, true)
        if recvLen == 0:
          client.close()
          httpError("Got disconnected while trying to read body.")
        if recvLen != length:
          httpError("Received length doesn't match expected length. Wanted " &
                    $length & " got " & $recvLen)
    else:
      # (http://tools.ietf.org/html/rfc2616#section-4.4) NR.4 TODO

      # -REGION- Connection: Close
      # (http://tools.ietf.org/html/rfc2616#section-4.4) NR.5
      let implicitConnectionClose =
        httpVersion == "1.0" or
        # This doesn't match the HTTP spec, but it fixes issues for non-conforming servers.
        (httpVersion == "1.1" and headers.getOrDefault"Connection" == "")
      if headers.getOrDefault"Connection" == "close" or implicitConnectionClose:
        while true:
          let recvLen = await client.recvFull(4000, client.timeout, true)
          if recvLen != 4000:
            client.close()
            break

  when client is AsyncHttpClient:
    client.bodyStream.complete()
  else:
    client.bodyStream.setPosition(0)

  # If the server will close our connection, then no matter the method of
  # reading the body, we need to close our socket.
  if headers.getOrDefault"Connection" == "close":
    client.close()

proc parseResponse(client: HttpClient | AsyncHttpClient,
                   getBody: bool): Future[Response | AsyncResponse]
                   {.multisync.} =
  new result
  var parsedStatus = false
  var linei = 0
  var fullyRead = false
  var line = ""
  result.headers = newHttpHeaders()
  while true:
    linei = 0
    when client is HttpClient:
      line = await client.socket.recvLine(client.timeout)
    else:
      line = await client.socket.recvLine()
    if line == "":
      # We've been disconnected.
      client.close()
      break
    if line == "\c\L":
      fullyRead = true
      break
    if not parsedStatus:
      # Parse HTTP version info and status code.
      var le = skipIgnoreCase(line, "HTTP/", linei)
      if le <= 0:
        httpError("invalid http version, " & line.repr)
      inc(linei, le)
      le = skipIgnoreCase(line, "1.1", linei)
      if le > 0: result.version = "1.1"
      else:
        le = skipIgnoreCase(line, "1.0", linei)
        if le <= 0: httpError("unsupported http version")
        result.version = "1.0"
      inc(linei, le)
      # Status code
      linei.inc skipWhitespace(line, linei)
      result.status = line[linei .. ^1]
      parsedStatus = true
    else:
      # Parse headers
      var name = ""
      var le = parseUntil(line, name, ':', linei)
      if le <= 0: httpError("invalid headers")
      inc(linei, le)
      if line[linei] != ':': httpError("invalid headers")
      inc(linei) # Skip :

      result.headers.add(name, line[linei.. ^1].strip())
      if result.headers.len > headerLimit:
        httpError("too many headers")

  if not fullyRead:
    httpError("Connection was closed before full request has been made")

  if getBody:
    when client is HttpClient:
      client.bodyStream = newStringStream()
      result.bodyStream = client.bodyStream
      parseBody(client, result.headers, result.version)
    else:
      client.bodyStream = newFutureStream[string]("parseResponse")
      result.bodyStream = client.bodyStream
      assert(client.parseBodyFut.isNil or client.parseBodyFut.finished)
      client.parseBodyFut = parseBody(client, result.headers, result.version)
        # do not wait here for the body request to complete

proc newConnection(client: HttpClient | AsyncHttpClient,
                   url: Uri) {.multisync.} =
  if client.currentURL.hostname != url.hostname or
      client.currentURL.scheme != url.scheme or
      client.currentURL.port != url.port or
      (not client.connected):
    # Connect to proxy if specified
    let connectionUrl =
      if client.proxy.isNil: url else: client.proxy.url

    let isSsl = connectionUrl.scheme.toLowerAscii() == "https"

    if isSsl and not defined(ssl):
      raise newException(HttpRequestError,
        "SSL support is not available. Cannot connect over SSL. Compile with -d:ssl to enable.")

    if client.connected:
      client.close()
      client.connected = false

    # TODO: I should be able to write 'net.Port' here...
    let port =
      if connectionUrl.port == "":
        if isSsl:
          nativesockets.Port(443)
        else:
          nativesockets.Port(80)
      else: nativesockets.Port(connectionUrl.port.parseInt)

    when client is HttpClient:
      client.socket = await net.dial(connectionUrl.hostname, port)
    elif client is AsyncHttpClient:
      client.socket = await asyncnet.dial(connectionUrl.hostname, port)
    else: {.fatal: "Unsupported client type".}

    when defined(ssl):
      if isSsl:
        try:
          client.sslContext.wrapConnectedSocket(
            client.socket, handshakeAsClient, connectionUrl.hostname)
        except:
          client.socket.close()
          raise getCurrentException()

    # If need to CONNECT through proxy
    if url.scheme == "https" and not client.proxy.isNil:
      when defined(ssl):
        # Pass only host:port for CONNECT
        var connectUrl = initUri()
        connectUrl.hostname = url.hostname
        connectUrl.port = if url.port != "": url.port else: "443"

        let proxyHeaderString = generateHeaders(connectUrl, $HttpConnect, newHttpHeaders(), "", client.proxy)
        await client.socket.send(proxyHeaderString)
        let proxyResp = await parseResponse(client, false)

        if not proxyResp.status.startsWith("200"):
          raise newException(HttpRequestError,
                            "The proxy server rejected a CONNECT request, " &
                            "so a secure connection could not be established.")
        client.sslContext.wrapConnectedSocket(
          client.socket, handshakeAsClient, url.hostname)
      else:
        raise newException(HttpRequestError,
        "SSL support is not available. Cannot connect over SSL. Compile with -d:ssl to enable.")

    # May be connected through proxy but remember actual URL being accessed
    client.currentURL = url
    client.connected = true

proc override(fallback, override: HttpHeaders): HttpHeaders =
  # Right-biased map union for `HttpHeaders`
  if override.isNil:
    return fallback

  result = newHttpHeaders()
  # Copy by value
  result.table[] = fallback.table[]
  for k, vs in override.table:
    result[k] = vs

proc requestAux(client: HttpClient | AsyncHttpClient, url: string,
                httpMethod: string, body = "",
                headers: HttpHeaders = nil): Future[Response | AsyncResponse]
                {.multisync.} =
  # Helper that actually makes the request. Does not handle redirects.
  let requestUrl = parseUri(url)

  if requestUrl.scheme == "":
    raise newException(ValueError, "No uri scheme supplied.")

  when client is AsyncHttpClient:
    if not client.parseBodyFut.isNil:
      # let the current operation finish before making another request
      await client.parseBodyFut
      client.parseBodyFut = nil

  await newConnection(client, requestUrl)

  let effectiveHeaders = client.headers.override(headers)

  if not effectiveHeaders.hasKey("user-agent") and client.userAgent != "":
    effectiveHeaders["User-Agent"] = client.userAgent

  var headersString = generateHeaders(requestUrl, httpMethod,
                                      effectiveHeaders, body, client.proxy)

  await client.socket.send(headersString)
  if body != "":
    await client.socket.send(body)

  let getBody = httpMethod.toLowerAscii() notin ["head", "connect"] and
                client.getBody
  result = await parseResponse(client, getBody)

proc request*(client: HttpClient | AsyncHttpClient, url: string,
              httpMethod: string, body = "",
              headers: HttpHeaders = nil): Future[Response | AsyncResponse]
              {.multisync.} =
  ## Connects to the hostname specified by the URL and performs a request
  ## using the custom method string specified by ``httpMethod``.
  ##
  ## Connection will be kept alive. Further requests on the same ``client`` to
  ## the same hostname will not require a new connection to be made. The
  ## connection can be closed by using the ``close`` procedure.
  ##
  ## This procedure will follow redirects up to a maximum number of redirects
  ## specified in ``client.maxRedirects``.
  result = await client.requestAux(url, httpMethod, body, headers)

  var lastURL = url
  for i in 1..client.maxRedirects:
    if result.status.redirection():
      let redirectTo = getNewLocation(lastURL, result.headers)
      # Guarantee method for HTTP 307: see https://developer.mozilla.org/en-US/docs/Web/HTTP/Status/307
      var meth = if result.status == "307": httpMethod else: "GET"
      result = await client.requestAux(redirectTo, meth, body, headers)
      lastURL = redirectTo


proc request*(client: HttpClient | AsyncHttpClient, url: string,
              httpMethod = HttpGet, body = "",
              headers: HttpHeaders = nil): Future[Response | AsyncResponse]
              {.multisync.} =
  ## Connects to the hostname specified by the URL and performs a request
  ## using the method specified.
  ##
  ## Connection will be kept alive. Further requests on the same ``client`` to
  ## the same hostname will not require a new connection to be made. The
  ## connection can be closed by using the ``close`` procedure.
  ##
  ## When a request is made to a different hostname, the current connection will
  ## be closed.
  result = await request(client, url, $httpMethod, body, headers)

proc responseContent(resp: Response | AsyncResponse): Future[string] {.multisync.} =
  ## Returns the content of a response as a string.
  ##
  ## A ``HttpRequestError`` will be raised if the server responds with a
  ## client error (status code 4xx) or a server error (status code 5xx).
  if resp.code.is4xx or resp.code.is5xx:
    raise newException(HttpRequestError, resp.status)
  else:
    return await resp.bodyStream.readAll()

proc head*(client: HttpClient | AsyncHttpClient,
          url: string): Future[Response | AsyncResponse] {.multisync.} =
  ## Connects to the hostname specified by the URL and performs a HEAD request.
  ##
  ## This procedure uses httpClient values such as ``client.maxRedirects``.
  result = await client.request(url, HttpHead)

proc get*(client: HttpClient | AsyncHttpClient,
          url: string): Future[Response | AsyncResponse] {.multisync.} =
  ## Connects to the hostname specified by the URL and performs a GET request.
  ##
  ## This procedure uses httpClient values such as ``client.maxRedirects``.
  result = await client.request(url, HttpGet)

proc getContent*(client: HttpClient | AsyncHttpClient,
                 url: string): Future[string] {.multisync.} =
  ## Connects to the hostname specified by the URL and returns the content of a GET request.
  let resp = await get(client, url)
  return await responseContent(resp)

proc delete*(client: HttpClient | AsyncHttpClient,
          url: string): Future[Response | AsyncResponse] {.multisync.} =
  ## Connects to the hostname specified by the URL and performs a DELETE request.
  ## This procedure uses httpClient values such as ``client.maxRedirects``.
  result = await client.request(url, HttpDelete)

proc deleteContent*(client: HttpClient | AsyncHttpClient,
                 url: string): Future[string] {.multisync.} =
  ## Connects to the hostname specified by the URL and returns the content of a DELETE request.
  let resp = await delete(client, url)
  return await responseContent(resp)

proc makeRequestContent(body = "", multipart: MultipartData = nil): (string, HttpHeaders) =
  let (mpContentType, mpBody) = format(multipart)
  # TODO: Support FutureStream for `body` parameter.
  template withNewLine(x): untyped =
    if x.len > 0 and not x.endsWith("\c\L"):
      x & "\c\L"
    else:
      x
  var xb = mpBody.withNewLine() & body
  var headers = newHttpHeaders()
  if multipart != nil:
    headers["Content-Type"] = mpContentType
  headers["Content-Length"] = $len(xb)
  return (xb, headers)

proc post*(client: HttpClient | AsyncHttpClient, url: string, body = "",
           multipart: MultipartData = nil): Future[Response | AsyncResponse]
           {.multisync.} =
  ## Connects to the hostname specified by the URL and performs a POST request.
  ## This procedure uses httpClient values such as ``client.maxRedirects``.
  var (xb, headers) = makeRequestContent(body, multipart)
  result = await client.request(url, $HttpPost, xb, headers)

proc postContent*(client: HttpClient | AsyncHttpClient, url: string,
                  body = "",
                  multipart: MultipartData = nil): Future[string]
                  {.multisync.} =
  ## Connects to the hostname specified by the URL and returns the content of a POST request.
  let resp = await post(client, url, body, multipart)
  return await responseContent(resp)

proc put*(client: HttpClient | AsyncHttpClient, url: string, body = "",
           multipart: MultipartData = nil): Future[Response | AsyncResponse]
           {.multisync.} =
  ## Connects to the hostname specified by the URL and performs a PUT request.
  ## This procedure uses httpClient values such as ``client.maxRedirects``.
  var (xb, headers) = makeRequestContent(body, multipart)
  result = await client.request(url, $HttpPut, xb, headers)

proc putContent*(client: HttpClient | AsyncHttpClient, url: string,
                  body = "",
                  multipart: MultipartData = nil): Future[string]
                  {.multisync.} =
  ## Connects to the hostname specified by the URL andreturns the content of a PUT request.
  let resp = await put(client, url, body, multipart)
  return await responseContent(resp)

proc patch*(client: HttpClient | AsyncHttpClient, url: string, body = "",
           multipart: MultipartData = nil): Future[Response | AsyncResponse]
           {.multisync.} =
  ## Connects to the hostname specified by the URL and performs a PATCH request.
  ## This procedure uses httpClient values such as ``client.maxRedirects``.
  var (xb, headers) = makeRequestContent(body, multipart)
  result = await client.request(url, $HttpPatch, xb, headers)

proc patchContent*(client: HttpClient | AsyncHttpClient, url: string,
                  body = "",
                  multipart: MultipartData = nil): Future[string]
                  {.multisync.} =
  ## Connects to the hostname specified by the URL and returns the content of a PATCH request.
  let resp = await patch(client, url, body, multipart)
  return await responseContent(resp)

proc downloadFile*(client: HttpClient, url: string, filename: string) =
  ## Downloads ``url`` and saves it to ``filename``.
  client.getBody = false
  defer:
    client.getBody = true
  let resp = client.get(url)

  client.bodyStream = newFileStream(filename, fmWrite)
  if client.bodyStream.isNil:
    fileError("Unable to open file")
  parseBody(client, resp.headers, resp.version)
  client.bodyStream.close()

  if resp.code.is4xx or resp.code.is5xx:
    raise newException(HttpRequestError, resp.status)

proc downloadFile*(client: AsyncHttpClient, url: string,
                   filename: string): Future[void] =
  proc downloadFileEx(client: AsyncHttpClient,
                      url, filename: string): Future[void] {.async.} =
    ## Downloads ``url`` and saves it to ``filename``.
    client.getBody = false
    let resp = await client.get(url)

    client.bodyStream = newFutureStream[string]("downloadFile")
    var file = openAsync(filename, fmWrite)
    # Let `parseBody` write response data into client.bodyStream in the
    # background.
    asyncCheck parseBody(client, resp.headers, resp.version)
    # The `writeFromStream` proc will complete once all the data in the
    # `bodyStream` has been written to the file.
    await file.writeFromStream(client.bodyStream)
    file.close()

    if resp.code.is4xx or resp.code.is5xx:
      raise newException(HttpRequestError, resp.status)

  result = newFuture[void]("downloadFile")
  try:
    result = downloadFileEx(client, url, filename)
  except Exception as exc:
    result.fail(exc)
  finally:
    result.addCallback(
      proc () = client.getBody = true
    )<|MERGE_RESOLUTION|>--- conflicted
+++ resolved
@@ -276,138 +276,7 @@
   e.msg = msg
   raise e
 
-<<<<<<< HEAD
-=======
-proc parseChunks(s: Socket, timeout: int): string =
-  result = ""
-  var ri = 0
-  while true:
-    var chunkSizeStr = ""
-    var chunkSize = 0
-    s.readLine(chunkSizeStr, timeout)
-    var i = 0
-    if chunkSizeStr == "":
-      httpError("Server terminated connection prematurely")
-    while i < chunkSizeStr.len:
-      case chunkSizeStr[i]
-      of '0'..'9':
-        chunkSize = chunkSize shl 4 or (ord(chunkSizeStr[i]) - ord('0'))
-      of 'a'..'f':
-        chunkSize = chunkSize shl 4 or (ord(chunkSizeStr[i]) - ord('a') + 10)
-      of 'A'..'F':
-        chunkSize = chunkSize shl 4 or (ord(chunkSizeStr[i]) - ord('A') + 10)
-      of ';':
-        # http://tools.ietf.org/html/rfc2616#section-3.6.1
-        # We don't care about chunk-extensions.
-        break
-      else:
-        httpError("Invalid chunk size: " & chunkSizeStr)
-      inc(i)
-    if chunkSize <= 0:
-      s.skip(2, timeout) # Skip \c\L
-      break
-    result.setLen(ri+chunkSize)
-    var bytesRead = 0
-    while bytesRead != chunkSize:
-      let ret = recv(s, addr(result[ri]), chunkSize-bytesRead, timeout)
-      ri += ret
-      bytesRead += ret
-    s.skip(2, timeout) # Skip \c\L
-    # Trailer headers will only be sent if the request specifies that we want
-    # them: http://tools.ietf.org/html/rfc2616#section-3.6.1
-
-proc parseBody(s: Socket, headers: HttpHeaders, httpVersion: string, timeout: int): string =
-  result = ""
-  if headers.getOrDefault"Transfer-Encoding" == "chunked":
-    result = parseChunks(s, timeout)
-  else:
-    # -REGION- Content-Length
-    # (http://tools.ietf.org/html/rfc2616#section-4.4) NR.3
-    var contentLengthHeader = headers.getOrDefault"Content-Length"
-    if contentLengthHeader != "":
-      var length = contentLengthHeader.parseInt()
-      if length > 0:
-        result = newString(length)
-        var received = 0
-        while true:
-          if received >= length: break
-          let r = s.recv(addr(result[received]), length-received, timeout)
-          if r == 0: break
-          received += r
-        if received != length:
-          httpError("Got invalid content length. Expected: " & $length &
-                    " got: " & $received)
-    else:
-      # (http://tools.ietf.org/html/rfc2616#section-4.4) NR.4 TODO
-
-      # -REGION- Connection: Close
-      # (http://tools.ietf.org/html/rfc2616#section-4.4) NR.5
-      let implicitConnectionClose =
-        httpVersion == "1.0" or
-        # This doesn't match the HTTP spec, but it fixes issues for non-conforming servers.
-        (httpVersion == "1.1" and headers.getOrDefault"Connection" == "")
-      if headers.getOrDefault"Connection" == "close" or implicitConnectionClose:
-        var buf = ""
-        while true:
-          buf = newString(4000)
-          let r = s.recv(addr(buf[0]), 4000, timeout)
-          if r == 0: break
-          buf.setLen(r)
-          result.add(buf)
-
-proc parseResponse(s: Socket, getBody: bool, timeout: int): Response =
-  new result
-  var parsedStatus = false
-  var linei = 0
-  var fullyRead = false
-  var line = ""
-  result.headers = newHttpHeaders()
-  while true:
-    line = ""
-    linei = 0
-    s.readLine(line, timeout)
-    if line == "": break # We've been disconnected.
-    if line == "\c\L":
-      fullyRead = true
-      break
-    if not parsedStatus:
-      # Parse HTTP version info and status code.
-      var le = skipIgnoreCase(line, "HTTP/", linei)
-      if le <= 0: httpError("invalid http version")
-      inc(linei, le)
-      le = skipIgnoreCase(line, "1.1", linei)
-      if le > 0: result.version = "1.1"
-      else:
-        le = skipIgnoreCase(line, "1.0", linei)
-        if le <= 0: httpError("unsupported http version")
-        result.version = "1.0"
-      inc(linei, le)
-      # Status code
-      linei.inc skipWhitespace(line, linei)
-      result.status = line[linei .. ^1]
-      parsedStatus = true
-    else:
-      # Parse headers
-      var name = ""
-      var le = parseUntil(line, name, ':', linei)
-      if le <= 0: httpError("invalid headers")
-      inc(linei, le)
-      if line[linei] != ':': httpError("invalid headers")
-      inc(linei) # Skip :
-
-      result.headers.add(name, line[linei.. ^1].strip())
-      # Ensure the server isn't trying to DoS us.
-      if result.headers.len > headerLimit:
-        httpError("too many headers")
-
-  if not fullyRead:
-    httpError("Connection was closed before full request has been made")
-  if getBody:
-    result.body = parseBody(s, result.headers, result.version, timeout)
-  else:
-    result.body = ""
-
->>>>>>> b07694cd
+
 when not defined(ssl):
   type SSLContext = ref object
 var defaultSslContext {.threadvar.}: SSLContext
