--- conflicted
+++ resolved
@@ -135,8 +135,7 @@
   ## * `rand proc<#rand,Rand,Natural>`_ that returns an integer between zero and
   ##   a given upper bound
   ## * `rand proc<#rand,Rand,range[]>`_ that returns a float
-  ## * `rand proc<#rand,Rand,HSlice[T:+Ordinal+or+float+or+float32+or+float64,T:+Ordinal+or+float+or+float32+or+float64]>`_
-  ##   that accepts a slice
+  ## * `rand proc<#rand,Rand,HSlice[T,T]>`_ that accepts a slice
   ## * `rand proc<#rand,typedesc[T]>`_ that accepts an integer or range type
   ## * `skipRandomNumbers proc<#skipRandomNumbers,Rand>`_
   runnableExamples:
@@ -291,13 +290,8 @@
   ## See also:
   ## * `rand proc<#rand,Rand,range[]>`_ that returns a float using a
   ##   provided state
-<<<<<<< HEAD
-  ## * `rand proc<#rand,HSlice[T:+Ordinal+or+float+or+float32+or+float64,T:+Ordinal+or+float+or+float32+or+float64]>`_
-  ##   that accepts a slice
-=======
   ## * `rand proc<#rand,int>`_ that returns an integer
   ## * `rand proc<#rand,HSlice[T,T]>`_ that accepts a slice
->>>>>>> 5514b299
   ## * `rand proc<#rand,typedesc[T]>`_ that accepts an integer or range type
   runnableExamples:
     randomize(234)
@@ -341,16 +335,10 @@
   ## thread-safe.
   ##
   ## See also:
-<<<<<<< HEAD
   ## * `rand proc<#rand,Rand,HSlice[T:+Ordinal+or+float+or+float32+or+float64,T:+Ordinal+or+float+or+float32+or+float64]>`_
   ##   that accepts a slice and uses a provided state
-  ## * `rand proc<#rand,T>`_ `T` are integers, floats, and enums without holes.
-=======
-  ## * `rand proc<#rand,Rand,HSlice[T,T]>`_ that accepts a slice and uses
-  ##   a provided state
   ## * `rand proc<#rand,int>`_ that returns an integer
   ## * `rand proc<#rand,float>`_ that returns a floating point number
->>>>>>> 5514b299
   ## * `rand proc<#rand,typedesc[T]>`_ that accepts an integer or range type
   runnableExamples:
     randomize(345)
@@ -369,15 +357,10 @@
   ## thread-safe.
   ##
   ## See also:
-<<<<<<< HEAD
-  ## * `rand proc<#rand,T>`_ `T` are integers, floats, and enums without holes.
+  ## * `rand proc<#rand,int>`_ that returns an integer
+  ## * `rand proc<#rand,float>`_ that returns a floating point number
   ## * `rand proc<#rand,HSlice[T:+Ordinal+or+float+or+float32+or+float64,T:+Ordinal+or+float+or+float32+or+float64]>`_
   ##   that accepts a slice
-=======
-  ## * `rand proc<#rand,int>`_ that returns an integer
-  ## * `rand proc<#rand,float>`_ that returns a floating point number
-  ## * `rand proc<#rand,HSlice[T,T]>`_ that accepts a slice
->>>>>>> 5514b299
   runnableExamples:
     randomize(567)
     doAssert rand(int8) == 55
