--- conflicted
+++ resolved
@@ -111,11 +111,7 @@
   func debugger*() {.importjs: "debugger@".}
     ## https://developer.mozilla.org/en-US/docs/Web/JavaScript/Reference/Statements/debugger
 
-<<<<<<< HEAD
-  template jsexport*(symbol: untyped; name = "") =
-=======
-  template jsExport*(symbol: untyped; alias = "") =
->>>>>>> 67ea0078
+  template jsExport*(symbol: untyped; name = "") =
     ## https://developer.mozilla.org/en-US/docs/Web/JavaScript/Reference/Statements/export
     runnableExamples("-r:off"):
       proc example = echo "This is exported as 'default' in JavaScript"
