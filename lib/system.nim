--- conflicted
+++ resolved
@@ -1342,11 +1342,7 @@
   ## Negated version of `is`. Equivalent to ``not(x is y)``.
 
 when defined(nimV2):
-<<<<<<< HEAD
-  type owned*[T]{.magic: "BuiltinType".}
-=======
   type owned*{.magic: "BuiltinType".}[T]
->>>>>>> a59f5e5a
 
   proc new*[T](a: var owned(ref T)) {.magic: "New", noSideEffect.}
     ## creates a new object of type ``T`` and returns a safe (traced)
