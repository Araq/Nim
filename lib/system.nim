--- conflicted
+++ resolved
@@ -2605,12 +2605,8 @@
     ## Represents a Nim AST node. Macros operate on this type.
 
 when defined(nimV2):
-<<<<<<< HEAD
-  func repr*(x: NimNode): string {.magic: "Repr".}
-=======
   import system/repr_v2
   export repr_v2
->>>>>>> 2ecef8f7
 
 macro lenVarargs*(x: varargs[untyped]): int {.since: (1, 1).} =
   ## returns number of variadic arguments in `x`
