--- conflicted
+++ resolved
@@ -4393,12 +4393,6 @@
 
 template once*(body: untyped): untyped =
   ## Executes a block of code only once (the first time the block is reached).
-<<<<<<< HEAD
-  ##
-  ## When hot code reloading is enabled, protects top-level code from being
-  ## re-executed on each module reload.
-=======
->>>>>>> 44d47134
   ##
   ## .. code-block:: Nim
   ##
