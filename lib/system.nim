#
#
#            Nimrod's Runtime Library
#        (c) Copyright 2012 Andreas Rumpf
#
#    See the file "copying.txt", included in this
#    distribution, for details about the copyright.
#

## The compiler depends on the System module to work properly and the System
## module depends on the compiler. Most of the routines listed here use
## special compiler magic.
## Each module implicitly imports the System module; it must not be listed
## explicitly. Because of this there cannot be a user-defined module named
## ``system``.

type
  int* {.magic: Int.} ## default integer type; bitwidth depends on
                      ## architecture, but is always the same as a pointer
  int8* {.magic: Int8.} ## signed 8 bit integer type
  int16* {.magic: Int16.} ## signed 16 bit integer type
  int32* {.magic: Int32.} ## signed 32 bit integer type
  int64* {.magic: Int64.} ## signed 64 bit integer type
  float* {.magic: Float.} ## default floating point type
  float32* {.magic: Float32.} ## 32 bit floating point type
  float64* {.magic: Float64.} ## 64 bit floating point type
type # we need to start a new type section here, so that ``0`` can have a type
  bool* {.magic: Bool.} = enum ## built-in boolean type
    false = 0, true = 1

type
  char* {.magic: Char.} ## built-in 8 bit character type (unsigned)
  string* {.magic: String.} ## built-in string type
  cstring* {.magic: Cstring.} ## built-in cstring (*compatible string*) type
  pointer* {.magic: Pointer.} ## built-in pointer type

const
  on* = true    ## alias for ``true``
  off* = false  ## alias for ``false``

{.push hints: off.}

type
  Ordinal* {.magic: Ordinal.}[T]
  `nil` {.magic: "Nil".}
  expr* {.magic: Expr.} ## meta type to denote an expression (for templates)
  stmt* {.magic: Stmt.} ## meta type to denote a statement (for templates)
  typeDesc* {.magic: TypeDesc.} ## meta type to denote
                                ## a type description (for templates)
  void* {.magic: "VoidType".}  ## meta type to denote the absense of any type

proc defined*[T](x: T): bool {.magic: "Defined", noSideEffect.}
  ## Special compile-time procedure that checks whether `x` is
  ## defined. `x` has to be an identifier or a qualified identifier.
  ## This can be used to check whether a library provides a certain
  ## feature or not:
  ##
  ## .. code-block:: Nimrod
  ##   when not defined(strutils.toUpper):
  ##     # provide our own toUpper proc here, because strutils is
  ##     # missing it.

proc definedInScope*[T](x: T): bool {.
  magic: "DefinedInScope", noSideEffect.}
  ## Special compile-time procedure that checks whether `x` is
  ## defined in the current scope. `x` has to be an identifier.

proc `not` *(x: bool): bool {.magic: "Not", noSideEffect.}
  ## Boolean not; returns true iff ``x == false``.

proc `and`*(x, y: bool): bool {.magic: "And", noSideEffect.}
  ## Boolean ``and``; returns true iff ``x == y == true``.
  ## Evaluation is lazy: if ``x`` is false,
  ## ``y`` will not even be evaluated.
proc `or`*(x, y: bool): bool {.magic: "Or", noSideEffect.}
  ## Boolean ``or``; returns true iff ``not (not x and not y)``.
  ## Evaluation is lazy: if ``x`` is true,
  ## ``y`` will not even be evaluated.
proc `xor`*(x, y: bool): bool {.magic: "Xor", noSideEffect.}
  ## Boolean `exclusive or`; returns true iff ``x != y``.

proc new*[T](a: var ref T) {.magic: "New", noSideEffect.}
  ## creates a new object of type ``T`` and returns a safe (traced)
  ## reference to it in ``a``.

proc new*[T](a: var ref T, finalizer: proc (x: ref T)) {.
  magic: "NewFinalize", noSideEffect.}
  ## creates a new object of type ``T`` and returns a safe (traced)
  ## reference to it in ``a``. When the garbage collector frees the object,
  ## `finalizer` is called. The `finalizer` may not keep a reference to the
  ## object pointed to by `x`. The `finalizer` cannot prevent the GC from
  ## freeing the object. Note: The `finalizer` refers to the type `T`, not to
  ## the object! This means that for each object of type `T` the finalizer
  ## will be called!
  
proc reset*[T](obj: var T) {.magic: "Reset", noSideEffect.}
  ## resets an object `obj` to its initial (binary zero) value. This needs to
  ## be called before any possible `object branch transition`:idx:.

# for low and high the return type T may not be correct, but
# we handle that with compiler magic in SemLowHigh()
proc high*[T](x: T): T {.magic: "High", noSideEffect.}
  ## returns the highest possible index of an array, a sequence, a string or
  ## the highest possible value of an ordinal value `x`. As a special
  ## semantic rule, `x` may also be a type identifier.

proc low*[T](x: T): T {.magic: "Low", noSideEffect.}
  ## returns the lowest possible index of an array, a sequence, a string or
  ## the lowest possible value of an ordinal value `x`. As a special
  ## semantic rule, `x` may also be a type identifier.

type
  range*{.magic: "Range".} [T] ## Generic type to construct range types.
  array*{.magic: "Array".}[I, T]  ## Generic type to construct
                                  ## fixed-length arrays.
  openarray*{.magic: "OpenArray".}[T]  ## Generic type to construct open arrays.
                                       ## Open arrays are implemented as a
                                       ## pointer to the array data and a
                                       ## length field.
  seq*{.magic: "Seq".}[T]  ## Generic type to construct sequences.
  set*{.magic: "Set".}[T]  ## Generic type to construct bit sets.

type
  TSlice* {.final, pure.}[T] = object ## builtin slice type
    a*, b*: T                         ## the bounds

proc `..`*[T](a, b: T): TSlice[T] {.noSideEffect, inline.} =
  ## `slice`:idx: operator that constructs an interval ``[a, b]``, both `a`
  ## and `b` are inclusive. Slices can also be used in the set constructor
  ## and in ordinal case statements, but then they are special-cased by the
  ## compiler.
  result.a = a
  result.b = b

proc `..`*[T](b: T): TSlice[T] {.noSideEffect, inline.} =
  ## `slice`:idx: operator that constructs an interval ``[default(T), b]``
  result.b = b

proc contains*[T](s: TSlice[T], value: T): bool {.noSideEffect, inline.} = 
  result = value >= s.a and value <= s.b

when not defined(EcmaScript) and not defined(NimrodVM):
  type
    TGenericSeq {.compilerproc, pure.} = object
      len, space: int
    PGenericSeq {.exportc.} = ptr TGenericSeq
    # len and space without counting the terminating zero:
    NimStringDesc {.compilerproc, final.} = object of TGenericSeq
      data: array[0..100_000_000, char]
    NimString = ptr NimStringDesc

  include "system/hti"

type
  Byte* = Int8 ## this is an alias for ``int8``, that is a signed
               ## int 8 bits wide.

  Natural* = range[0..high(int)]
    ## is an int type ranging from zero to the maximum value
    ## of an int. This type is often useful for documentation and debugging.

  Positive* = range[1..high(int)]
    ## is an int type ranging from one to the maximum value
    ## of an int. This type is often useful for documentation and debugging.

  TObject* {.exportc: "TNimObject".} =
    object ## the root of Nimrod's object hierarchy. Objects should
           ## inherit from TObject or one of its descendants. However,
           ## objects that have no ancestor are allowed.
  PObject* = ref TObject ## reference to TObject

  E_Base* {.compilerproc.} = object of TObject ## base exception class;
                                               ## each exception has to
                                               ## inherit from `E_Base`.
    parent: ref E_Base        ## parent exception (can be used as a stack)
    name: cstring             ## The exception's name is its Nimrod identifier.
                              ## This field is filled automatically in the
                              ## ``raise`` statement.
    msg* {.exportc: "message".}: string ## the exception's message. Not
                                        ## providing an exception message 
                                        ## is bad style.

  EAsynch* = object of E_Base ## Abstract exception class for
                              ## *asynchronous exceptions* (interrupts).
                              ## This is rarely needed: Most
                              ## exception types inherit from `ESynch`
  ESynch* = object of E_Base  ## Abstract exception class for
                              ## *synchronous exceptions*. Most exceptions
                              ## should be inherited (directly or indirectly)
                              ## from ESynch.
  ESystem* = object of ESynch ## Abstract class for exceptions that the runtime
                              ## system raises.
  EIO* = object of ESystem    ## raised if an IO error occured.
  EOS* = object of ESystem    ## raised if an operating system service failed.
  EInvalidLibrary* = object of EOS ## raised if a dynamic library
                                   ## could not be loaded.
  EResourceExhausted* = object of ESystem ## raised if a resource request
                                           ## could not be fullfilled.
  EArithmetic* = object of ESynch       ## raised if any kind of arithmetic
                                        ## error occured.
  EDivByZero* {.compilerproc.} =
    object of EArithmetic ## is the exception class for integer divide-by-zero
                          ## errors.
  EOverflow* {.compilerproc.} =
    object of EArithmetic  ## is the exception class for integer calculations
                           ## whose results are too large to fit in the
                           ## provided bits.

  EAccessViolation* {.compilerproc.} =
    object of ESynch ## the exception class for invalid memory access errors

  EAssertionFailed* {.compilerproc.} =
    object of ESynch  ## is the exception class for Assert
                      ## procedures that is raised if the
                      ## assertion proves wrong

  EControlC* = object of EAsynch        ## is the exception class for Ctrl+C
                                        ## key presses in console applications.

  EInvalidValue* = object of ESynch     ## is the exception class for string
                                        ## and object conversion errors.
  EInvalidKey* = object of EInvalidValue ## is the exception class if a key
                                         ## cannot be found in a table.

  EOutOfMemory* = object of ESystem     ## is the exception class for
                                        ## unsuccessful attempts to allocate
                                        ## memory.

  EInvalidIndex* = object of ESynch     ## is raised if an array index is out
                                        ## of bounds.
  EInvalidField* = object of ESynch     ## is raised if a record field is not
                                        ## accessible because its dicriminant's
                                        ## value does not fit.

  EOutOfRange* = object of ESynch       ## is raised if a range check error
                                        ## occured.

  EStackOverflow* = object of ESystem   ## is raised if the hardware stack
                                        ## used for subroutine calls overflowed.

  ENoExceptionToReraise* = object of ESynch ## is raised if there is no
                                            ## exception to reraise.

  EInvalidObjectAssignment* =
    object of ESynch ## is raised if an object gets assigned to its
                     ## parent's object.

  EInvalidObjectConversion* =
    object of ESynch ## is raised if an object is converted to an incompatible
                     ## object type.

  EFloatingPoint* = object of ESynch ## base class for floating point exceptions
  EFloatInvalidOp* {.compilerproc.} = 
    object of EFloatingPoint ## Invalid operation according to IEEE: Raised by 
                             ## 0.0/0.0, for example.
  EFloatDivByZero* {.compilerproc.} = 
    object of EFloatingPoint ## Division by zero. Divisor is zero and dividend 
                             ## is a finite nonzero number.
  EFloatOverflow* {.compilerproc.} = 
    object of EFloatingPoint ## Overflow. Operation produces a result 
                             ## that exceeds the range of the exponent
  EFloatUnderflow* {.compilerproc.} = 
    object of EFloatingPoint ## Underflow. Operation produces a result 
                             ## that is too small to be represented as 
                             ## a normal number
  EFloatInexact* {.compilerproc.} = 
    object of EFloatingPoint ## Inexact. Operation produces a result
                             ## that cannot be represented with infinite
                             ## precision -- for example, 2.0 / 3.0, log(1.1) 
                             ## NOTE: Nimrod currently does not detect these!
  EDeadThread* =
    object of ESynch ## is raised if it is attempted to send a message to a
                     ## dead thread.
                     
  TResult* = enum Failure, Success

proc sizeof*[T](x: T): natural {.magic: "SizeOf", noSideEffect.}
  ## returns the size of ``x`` in bytes. Since this is a low-level proc,
  ## its usage is discouraged - using ``new`` for the most cases suffices
  ## that one never needs to know ``x``'s size. As a special semantic rule,
  ## ``x`` may also be a type identifier (``sizeof(int)`` is valid).

proc `<`*[T](x: ordinal[T]): T {.magic: "UnaryLt", noSideEffect.}
  ## unary ``<`` that can be used for nice looking excluding ranges:
  ## 
  ## .. code-block:: nimrod
  ##   for i in 0 .. <10: echo i
  ##
  ## Semantically this is the same as ``pred``. 

proc succ*[T](x: ordinal[T], y = 1): T {.magic: "Succ", noSideEffect.}
  ## returns the ``y``-th successor of the value ``x``. ``T`` has to be
  ## an ordinal type. If such a value does not exist, ``EOutOfRange`` is raised
  ## or a compile time error occurs.

proc pred*[T](x: ordinal[T], y = 1): T {.magic: "Pred", noSideEffect.}
  ## returns the ``y``-th predecessor of the value ``x``. ``T`` has to be
  ## an ordinal type. If such a value does not exist, ``EOutOfRange`` is raised
  ## or a compile time error occurs.

proc inc*[T](x: var ordinal[T], y = 1) {.magic: "Inc", noSideEffect.}
  ## increments the ordinal ``x`` by ``y``. If such a value does not
  ## exist, ``EOutOfRange`` is raised or a compile time error occurs. This is a
  ## short notation for: ``x = succ(x, y)``.

proc dec*[T](x: var ordinal[T], y = 1) {.magic: "Dec", noSideEffect.}
  ## decrements the ordinal ``x`` by ``y``. If such a value does not
  ## exist, ``EOutOfRange`` is raised or a compile time error occurs. This is a
  ## short notation for: ``x = pred(x, y)``.
  
proc newSeq*[T](s: var seq[T], len: int) {.magic: "NewSeq", noSideEffect.}
  ## creates a new sequence of type ``seq[T]`` with length ``len``.
  ## This is equivalent to ``s = @[]; setlen(s, len)``, but more
  ## efficient since no reallocation is needed.

proc len*[T: openArray](x: T): int {.magic: "LengthOpenArray", noSideEffect.}
proc len*(x: string): int {.magic: "LengthStr", noSideEffect.}
proc len*(x: cstring): int {.magic: "LengthStr", noSideEffect.}
proc len*[I, T](x: array[I, T]): int {.magic: "LengthArray", noSideEffect.}
proc len*[T](x: seq[T]): int {.magic: "LengthSeq", noSideEffect.}
  ## returns the length of an array, an openarray, a sequence or a string.
  ## This is rougly the same as ``high(T)-low(T)+1``, but its resulting type is
  ## always an int.

# set routines:
proc incl*[T](x: var set[T], y: T) {.magic: "Incl", noSideEffect.}
  ## includes element ``y`` to the set ``x``. This is the same as
  ## ``x = x + {y}``, but it might be more efficient.

proc excl*[T](x: var set[T], y: T) {.magic: "Excl", noSideEffect.}
  ## excludes element ``y`` to the set ``x``. This is the same as
  ## ``x = x - {y}``, but it might be more efficient.

proc card*[T](x: set[T]): int {.magic: "Card", noSideEffect.}
  ## returns the cardinality of the set ``x``, i.e. the number of elements
  ## in the set.

proc ord*[T](x: T): int {.magic: "Ord", noSideEffect.}
  ## returns the internal int value of an ordinal value ``x``.

proc chr*(u: range[0..255]): char {.magic: "Chr", noSideEffect.}
  ## converts an int in the range 0..255 to a character.

# --------------------------------------------------------------------------
# built-in operators

proc ze*(x: int8): int {.magic: "Ze8ToI", noSideEffect.}
  ## zero extends a smaller integer type to ``int``. This treats `x` as
  ## unsigned.
proc ze*(x: int16): int {.magic: "Ze16ToI", noSideEffect.}
  ## zero extends a smaller integer type to ``int``. This treats `x` as
  ## unsigned.

proc ze64*(x: int8): int64 {.magic: "Ze8ToI64", noSideEffect.}
  ## zero extends a smaller integer type to ``int64``. This treats `x` as
  ## unsigned.
proc ze64*(x: int16): int64 {.magic: "Ze16ToI64", noSideEffect.}
  ## zero extends a smaller integer type to ``int64``. This treats `x` as
  ## unsigned.

proc ze64*(x: int32): int64 {.magic: "Ze32ToI64", noSideEffect.}
  ## zero extends a smaller integer type to ``int64``. This treats `x` as
  ## unsigned.
proc ze64*(x: int): int64 {.magic: "ZeIToI64", noDecl, noSideEffect.}
  ## zero extends a smaller integer type to ``int64``. This treats `x` as
  ## unsigned. Does nothing if the size of an ``int`` is the same as ``int64``.
  ## (This is the case on 64 bit processors.)

proc toU8*(x: int): int8 {.magic: "ToU8", noSideEffect.}
  ## treats `x` as unsigned and converts it to a byte by taking the last 8 bits
  ## from `x`.
proc toU16*(x: int): int16 {.magic: "ToU16", noSideEffect.}
  ## treats `x` as unsigned and converts it to an ``int16`` by taking the last
  ## 16 bits from `x`.
proc toU32*(x: int64): int32 {.magic: "ToU32", noSideEffect.}
  ## treats `x` as unsigned and converts it to an ``int32`` by taking the
  ## last 32 bits from `x`.


# integer calculations:
proc `+` *(x: int): int {.magic: "UnaryPlusI", noSideEffect.}
proc `+` *(x: int8): int8 {.magic: "UnaryPlusI", noSideEffect.}
proc `+` *(x: int16): int16 {.magic: "UnaryPlusI", noSideEffect.}
proc `+` *(x: int32): int32 {.magic: "UnaryPlusI", noSideEffect.}
proc `+` *(x: int64): int64 {.magic: "UnaryPlusI64", noSideEffect.}
  ## Unary `+` operator for an integer. Has no effect.

proc `-` *(x: int): int {.magic: "UnaryMinusI", noSideEffect.}
proc `-` *(x: int8): int8 {.magic: "UnaryMinusI", noSideEffect.}
proc `-` *(x: int16): int16 {.magic: "UnaryMinusI", noSideEffect.}
proc `-` *(x: int32): int32 {.magic: "UnaryMinusI", noSideEffect.}
proc `-` *(x: int64): int64 {.magic: "UnaryMinusI64", noSideEffect.}
  ## Unary `-` operator for an integer. Negates `x`.

proc `not` *(x: int): int {.magic: "BitnotI", noSideEffect.}
proc `not` *(x: int8): int8 {.magic: "BitnotI", noSideEffect.}
proc `not` *(x: int16): int16 {.magic: "BitnotI", noSideEffect.}
proc `not` *(x: int32): int32 {.magic: "BitnotI", noSideEffect.}
proc `not` *(x: int64): int64 {.magic: "BitnotI64", noSideEffect.}
  ## computes the `bitwise complement` of the integer `x`.

proc `+` *(x, y: int): int {.magic: "AddI", noSideEffect.}
proc `+` *(x, y: int8): int8 {.magic: "AddI", noSideEffect.}
proc `+` *(x, y: int16): int16 {.magic: "AddI", noSideEffect.}
proc `+` *(x, y: int32): int32 {.magic: "AddI", noSideEffect.}
proc `+` *(x, y: int64): int64 {.magic: "AddI64", noSideEffect.}
  ## Binary `+` operator for an integer.

proc `-` *(x, y: int): int {.magic: "SubI", noSideEffect.}
proc `-` *(x, y: int8): int8 {.magic: "SubI", noSideEffect.}
proc `-` *(x, y: int16): int16 {.magic: "SubI", noSideEffect.}
proc `-` *(x, y: int32): int32 {.magic: "SubI", noSideEffect.}
proc `-` *(x, y: int64): int64 {.magic: "SubI64", noSideEffect.}
  ## Binary `-` operator for an integer.

proc `*` *(x, y: int): int {.magic: "MulI", noSideEffect.}
proc `*` *(x, y: int8): int8 {.magic: "MulI", noSideEffect.}
proc `*` *(x, y: int16): int16 {.magic: "MulI", noSideEffect.}
proc `*` *(x, y: int32): int32 {.magic: "MulI", noSideEffect.}
proc `*` *(x, y: int64): int64 {.magic: "MulI64", noSideEffect.}
  ## Binary `*` operator for an integer.

proc `div` *(x, y: int): int {.magic: "DivI", noSideEffect.}
proc `div` *(x, y: int8): int8 {.magic: "DivI", noSideEffect.}
proc `div` *(x, y: int16): int16 {.magic: "DivI", noSideEffect.}
proc `div` *(x, y: int32): int32 {.magic: "DivI", noSideEffect.}
proc `div` *(x, y: int64): int64 {.magic: "DivI64", noSideEffect.}
  ## computes the integer division. This is roughly the same as
  ## ``floor(x/y)``.

proc `mod` *(x, y: int): int {.magic: "ModI", noSideEffect.}
proc `mod` *(x, y: int8): int8 {.magic: "ModI", noSideEffect.}
proc `mod` *(x, y: int16): int16 {.magic: "ModI", noSideEffect.}
proc `mod` *(x, y: int32): int32 {.magic: "ModI", noSideEffect.}
proc `mod` *(x, y: int64): int64 {.magic: "ModI64", noSideEffect.}
  ## computes the integer modulo operation. This is the same as
  ## ``x - (x div y) * y``.

proc `shr` *(x, y: int): int {.magic: "ShrI", noSideEffect.}
proc `shr` *(x, y: int8): int8 {.magic: "ShrI", noSideEffect.}
proc `shr` *(x, y: int16): int16 {.magic: "ShrI", noSideEffect.}
proc `shr` *(x, y: int32): int32 {.magic: "ShrI", noSideEffect.}
proc `shr` *(x, y: int64): int64 {.magic: "ShrI64", noSideEffect.}
  ## computes the `shift right` operation of `x` and `y`.

proc `shl` *(x, y: int): int {.magic: "ShlI", noSideEffect.}
proc `shl` *(x, y: int8): int8 {.magic: "ShlI", noSideEffect.}
proc `shl` *(x, y: int16): int16 {.magic: "ShlI", noSideEffect.}
proc `shl` *(x, y: int32): int32 {.magic: "ShlI", noSideEffect.}
proc `shl` *(x, y: int64): int64 {.magic: "ShlI64", noSideEffect.}
  ## computes the `shift left` operation of `x` and `y`.

proc `and` *(x, y: int): int {.magic: "BitandI", noSideEffect.}
proc `and` *(x, y: int8): int8 {.magic: "BitandI", noSideEffect.}
proc `and` *(x, y: int16): int16 {.magic: "BitandI", noSideEffect.}
proc `and` *(x, y: int32): int32 {.magic: "BitandI", noSideEffect.}
proc `and` *(x, y: int64): int64 {.magic: "BitandI64", noSideEffect.}
  ## computes the `bitwise and` of numbers `x` and `y`.

proc `or` *(x, y: int): int {.magic: "BitorI", noSideEffect.}
proc `or` *(x, y: int8): int8 {.magic: "BitorI", noSideEffect.}
proc `or` *(x, y: int16): int16 {.magic: "BitorI", noSideEffect.}
proc `or` *(x, y: int32): int32 {.magic: "BitorI", noSideEffect.}
proc `or` *(x, y: int64): int64 {.magic: "BitorI64", noSideEffect.}
  ## computes the `bitwise or` of numbers `x` and `y`.

proc `xor` *(x, y: int): int {.magic: "BitxorI", noSideEffect.}
proc `xor` *(x, y: int8): int8 {.magic: "BitxorI", noSideEffect.}
proc `xor` *(x, y: int16): int16 {.magic: "BitxorI", noSideEffect.}
proc `xor` *(x, y: int32): int32 {.magic: "BitxorI", noSideEffect.}
proc `xor` *(x, y: int64): int64 {.magic: "BitxorI64", noSideEffect.}
  ## computes the `bitwise xor` of numbers `x` and `y`.

proc `==` *(x, y: int): bool {.magic: "EqI", noSideEffect.}
proc `==` *(x, y: int8): bool {.magic: "EqI", noSideEffect.}
proc `==` *(x, y: int16): bool {.magic: "EqI", noSideEffect.}
proc `==` *(x, y: int32): bool {.magic: "EqI", noSideEffect.}
proc `==` *(x, y: int64): bool {.magic: "EqI64", noSideEffect.}
  ## Compares two integers for equality.

proc `<=` *(x, y: int): bool {.magic: "LeI", noSideEffect.}
proc `<=` *(x, y: int8): bool {.magic: "LeI", noSideEffect.}
proc `<=` *(x, y: int16): bool {.magic: "LeI", noSideEffect.}
proc `<=` *(x, y: int32): bool {.magic: "LeI", noSideEffect.}
proc `<=` *(x, y: int64): bool {.magic: "LeI64", noSideEffect.}
  ## Returns true iff `x` is less than or equal to `y`.

proc `<` *(x, y: int): bool {.magic: "LtI", noSideEffect.}
proc `<` *(x, y: int8): bool {.magic: "LtI", noSideEffect.}
proc `<` *(x, y: int16): bool {.magic: "LtI", noSideEffect.}
proc `<` *(x, y: int32): bool {.magic: "LtI", noSideEffect.}
proc `<` *(x, y: int64): bool {.magic: "LtI64", noSideEffect.}
  ## Returns true iff `x` is less than `y`.

proc abs*(x: int): int {.magic: "AbsI", noSideEffect.}
proc abs*(x: int8): int8 {.magic: "AbsI", noSideEffect.}
proc abs*(x: int16): int16 {.magic: "AbsI", noSideEffect.}
proc abs*(x: int32): int32 {.magic: "AbsI", noSideEffect.}
proc abs*(x: int64): int64 {.magic: "AbsI64", noSideEffect.}
  ## returns the absolute value of `x`. If `x` is ``low(x)`` (that 
  ## is -MININT for its type), an overflow exception is thrown (if overflow
  ## checking is turned on).

proc `+%` *(x, y: int): int {.magic: "AddU", noSideEffect.}
proc `+%` *(x, y: int8): int8 {.magic: "AddU", noSideEffect.}
proc `+%` *(x, y: int16): int16 {.magic: "AddU", noSideEffect.}
proc `+%` *(x, y: int32): int32 {.magic: "AddU", noSideEffect.}
proc `+%` *(x, y: int64): int64 {.magic: "AddU64", noSideEffect.}
  ## treats `x` and `y` as unsigned and adds them. The result is truncated to
  ## fit into the result. This implements modulo arithmetic. No overflow
  ## errors are possible.

proc `-%` *(x, y: int): int {.magic: "SubU", noSideEffect.}
proc `-%` *(x, y: int8): int8 {.magic: "SubU", noSideEffect.}
proc `-%` *(x, y: int16): int16 {.magic: "SubU", noSideEffect.}
proc `-%` *(x, y: int32): int32 {.magic: "SubU", noSideEffect.}
proc `-%` *(x, y: int64): int64 {.magic: "SubU64", noSideEffect.}
  ## treats `x` and `y` as unsigned and subtracts them. The result is
  ## truncated to fit into the result. This implements modulo arithmetic.
  ## No overflow errors are possible.

proc `*%` *(x, y: int): int {.magic: "MulU", noSideEffect.}
proc `*%` *(x, y: int8): int8 {.magic: "MulU", noSideEffect.}
proc `*%` *(x, y: int16): int16 {.magic: "MulU", noSideEffect.}
proc `*%` *(x, y: int32): int32 {.magic: "MulU", noSideEffect.}
proc `*%` *(x, y: int64): int64 {.magic: "MulU64", noSideEffect.}
  ## treats `x` and `y` as unsigned and multiplies them. The result is
  ## truncated to fit into the result. This implements modulo arithmetic.
  ## No overflow errors are possible.

proc `/%` *(x, y: int): int {.magic: "DivU", noSideEffect.}
proc `/%` *(x, y: int8): int8 {.magic: "DivU", noSideEffect.}
proc `/%` *(x, y: int16): int16 {.magic: "DivU", noSideEffect.}
proc `/%` *(x, y: int32): int32 {.magic: "DivU", noSideEffect.}
proc `/%` *(x, y: int64): int64 {.magic: "DivU64", noSideEffect.}
  ## treats `x` and `y` as unsigned and divides them. The result is
  ## truncated to fit into the result. This implements modulo arithmetic.
  ## No overflow errors are possible.

proc `%%` *(x, y: int): int {.magic: "ModU", noSideEffect.}
proc `%%` *(x, y: int8): int8 {.magic: "ModU", noSideEffect.}
proc `%%` *(x, y: int16): int16 {.magic: "ModU", noSideEffect.}
proc `%%` *(x, y: int32): int32 {.magic: "ModU", noSideEffect.}
proc `%%` *(x, y: int64): int64 {.magic: "ModU64", noSideEffect.}
  ## treats `x` and `y` as unsigned and compute the modulo of `x` and `y`.
  ## The result is truncated to fit into the result.
  ## This implements modulo arithmetic.
  ## No overflow errors are possible.

proc `<=%` *(x, y: int): bool {.magic: "LeU", noSideEffect.}
proc `<=%` *(x, y: int8): bool {.magic: "LeU", noSideEffect.}
proc `<=%` *(x, y: int16): bool {.magic: "LeU", noSideEffect.}
proc `<=%` *(x, y: int32): bool {.magic: "LeU", noSideEffect.}
proc `<=%` *(x, y: int64): bool {.magic: "LeU64", noSideEffect.}
  ## treats `x` and `y` as unsigned and compares them.
  ## Returns true iff ``unsigned(x) <= unsigned(y)``.

proc `<%` *(x, y: int): bool {.magic: "LtU", noSideEffect.}
proc `<%` *(x, y: int8): bool {.magic: "LtU", noSideEffect.}
proc `<%` *(x, y: int16): bool {.magic: "LtU", noSideEffect.}
proc `<%` *(x, y: int32): bool {.magic: "LtU", noSideEffect.}
proc `<%` *(x, y: int64): bool {.magic: "LtU64", noSideEffect.}
  ## treats `x` and `y` as unsigned and compares them.
  ## Returns true iff ``unsigned(x) < unsigned(y)``.


# floating point operations:
proc `+` *(x: float): float {.magic: "UnaryPlusF64", noSideEffect.}
proc `-` *(x: float): float {.magic: "UnaryMinusF64", noSideEffect.}
proc `+` *(x, y: float): float {.magic: "AddF64", noSideEffect.}
proc `-` *(x, y: float): float {.magic: "SubF64", noSideEffect.}
proc `*` *(x, y: float): float {.magic: "MulF64", noSideEffect.}
proc `/` *(x, y: float): float {.magic: "DivF64", noSideEffect.}
  ## computes the floating point division

proc `==` *(x, y: float): bool {.magic: "EqF64", noSideEffect.}
proc `<=` *(x, y: float): bool {.magic: "LeF64", noSideEffect.}
proc `<`  *(x, y: float): bool {.magic: "LtF64", noSideEffect.}
proc abs*(x: float): float {.magic: "AbsF64", noSideEffect.}
proc min*(x, y: float): float {.magic: "MinF64", noSideEffect.}
proc max*(x, y: float): float {.magic: "MaxF64", noSideEffect.}

# set operators
proc `*` *[T](x, y: set[T]): set[T] {.magic: "MulSet", noSideEffect.}
  ## This operator computes the intersection of two sets.
proc `+` *[T](x, y: set[T]): set[T] {.magic: "PlusSet", noSideEffect.}
  ## This operator computes the union of two sets.
proc `-` *[T](x, y: set[T]): set[T] {.magic: "MinusSet", noSideEffect.}
  ## This operator computes the difference of two sets.
proc `-+-` *[T](x, y: set[T]): set[T] {.magic: "SymDiffSet", noSideEffect.}
  ## computes the symmetric set difference. This is the same as
  ## ``(A - B) + (B - A)``, but more efficient.

# comparison operators:
proc `==` *[T](x, y: ordinal[T]): bool {.magic: "EqEnum", noSideEffect.}
proc `==` *(x, y: pointer): bool {.magic: "EqRef", noSideEffect.}
proc `==` *(x, y: string): bool {.magic: "EqStr", noSideEffect.}
proc `==` *(x, y: cstring): bool {.magic: "EqCString", noSideEffect.}
proc `==` *(x, y: char): bool {.magic: "EqCh", noSideEffect.}
proc `==` *(x, y: bool): bool {.magic: "EqB", noSideEffect.}
proc `==` *[T](x, y: set[T]): bool {.magic: "EqSet", noSideEffect.}
proc `==` *[T](x, y: ref T): bool {.magic: "EqRef", noSideEffect.}
proc `==` *[T](x, y: ptr T): bool {.magic: "EqRef", noSideEffect.}

proc `<=` *[T](x, y: ordinal[T]): bool {.magic: "LeEnum", noSideEffect.}
proc `<=` *(x, y: string): bool {.magic: "LeStr", noSideEffect.}
proc `<=` *(x, y: char): bool {.magic: "LeCh", noSideEffect.}
proc `<=` *[T](x, y: set[T]): bool {.magic: "LeSet", noSideEffect.}
proc `<=` *(x, y: bool): bool {.magic: "LeB", noSideEffect.}
proc `<=` *[T](x, y: ref T): bool {.magic: "LePtr", noSideEffect.}
proc `<=` *(x, y: pointer): bool {.magic: "LePtr", noSideEffect.}

proc `<` *[T](x, y: ordinal[T]): bool {.magic: "LtEnum", noSideEffect.}
proc `<` *(x, y: string): bool {.magic: "LtStr", noSideEffect.}
proc `<` *(x, y: char): bool {.magic: "LtCh", noSideEffect.}
proc `<` *[T](x, y: set[T]): bool {.magic: "LtSet", noSideEffect.}
proc `<` *(x, y: bool): bool {.magic: "LtB", noSideEffect.}
proc `<` *[T](x, y: ref T): bool {.magic: "LtPtr", noSideEffect.}
proc `<` *[T](x, y: ptr T): bool {.magic: "LtPtr", noSideEffect.}
proc `<` *(x, y: pointer): bool {.magic: "LtPtr", noSideEffect.}

template `!=` * (x, y: expr): expr =
  ## unequals operator. This is a shorthand for ``not (x == y)``.
  not (x == y)

template `>=` * (x, y: expr): expr =
  ## "is greater or equals" operator. This is the same as ``y <= x``.
  y <= x

template `>` * (x, y: expr): expr =
  ## "is greater" operator. This is the same as ``y < x``.
  y < x

proc contains*[T](x: set[T], y: T): bool {.magic: "InSet", noSideEffect.}
  ## One should overload this proc if one wants to overload the ``in`` operator.
  ## The parameters are in reverse order! ``a in b`` is a template for
  ## ``contains(b, a)``.
  ## This is because the unification algorithm that Nimrod uses for overload
  ## resolution works from left to right.
  ## But for the ``in`` operator that would be the wrong direction for this
  ## piece of code:
  ##
  ## .. code-block:: Nimrod
  ##   var s: set[range['a'..'z']] = {'a'..'c'}
  ##   writeln(stdout, 'b' in s)
  ##
  ## If ``in`` had been declared as ``[T](elem: T, s: set[T])`` then ``T`` would
  ## have been bound to ``char``. But ``s`` is not compatible to type
  ## ``set[char]``! The solution is to bind ``T`` to ``range['a'..'z']``. This
  ## is achieved by reversing the parameters for ``contains``; ``in`` then
  ## passes its arguments in reverse order.

template `in` * (x, y: expr): expr = contains(y, x)
template `not_in` * (x, y: expr): expr = not contains(y, x)

proc `is` *[T, S](x: T, y: S): bool {.magic: "Is", noSideEffect.}
template `is_not` *(x, y: expr): expr = not (x is y)

proc `of` *[T, S](x: T, y: S): bool {.magic: "Of", noSideEffect.}

proc cmp*[T](x, y: T): int {.procvar.} =
  ## Generic compare proc. Returns a value < 0 iff x < y, a value > 0 iff x > y
  ## and 0 iff x == y. This is useful for writing generic algorithms without
  ## performance loss. This generic implementation uses the `==` and `<`
  ## operators.
  if x == y: return 0
  if x < y: return -1
  return 1

proc cmp*(x, y: string): int {.noSideEffect, procvar.}
  ## Compare proc for strings. More efficient than the generic version.

proc `@` * [IDX, T](a: array[IDX, T]): seq[T] {.
  magic: "ArrToSeq", nosideeffect.}
  ## turns an array into a sequence. This most often useful for constructing
  ## sequences with the array constructor: ``@[1, 2, 3]`` has the type 
  ## ``seq[int]``, while ``[1, 2, 3]`` has the type ``array[0..2, int]``. 

proc setLen*[T](s: var seq[T], newlen: int) {.
  magic: "SetLengthSeq", noSideEffect.}
  ## sets the length of `s` to `newlen`.
  ## ``T`` may be any sequence type.
  ## If the current length is greater than the new length,
  ## ``s`` will be truncated. `s` cannot be nil! To initialize a sequence with
  ## a size, use ``newSeq`` instead. 

proc setLen*(s: var string, newlen: int) {.
  magic: "SetLengthStr", noSideEffect.}
  ## sets the length of `s` to `newlen`.
  ## If the current length is greater than the new length,
  ## ``s`` will be truncated. `s` cannot be nil! To initialize a string with
  ## a size, use ``newString`` instead. 

proc newString*(len: int): string {.
  magic: "NewString", importc: "mnewString", noSideEffect.}
  ## returns a new string of length ``len`` but with uninitialized
  ## content. One needs to fill the string character after character
  ## with the index operator ``s[i]``. This procedure exists only for
  ## optimization purposes; the same effect can be achieved with the
  ## ``&`` operator or with ``add``.

proc newStringOfCap*(cap: int): string {.
  magic: "NewStringOfCap", importc: "rawNewString", noSideEffect.}
  ## returns a new string of length ``0`` but with capacity `cap`.This
  ## procedure exists only for optimization purposes; the same effect can 
  ## be achieved with the ``&`` operator or with ``add``.

proc `&` * (x: string, y: char): string {.
  magic: "ConStrStr", noSideEffect, merge.}
proc `&` * (x: char, y: char): string {.
  magic: "ConStrStr", noSideEffect, merge.}
proc `&` * (x, y: string): string {.
  magic: "ConStrStr", noSideEffect, merge.}
proc `&` * (x: char, y: string): string {.
  magic: "ConStrStr", noSideEffect, merge.}
  ## is the `concatenation operator`. It concatenates `x` and `y`.

# implementation note: These must all have the same magic value "ConStrStr" so
# that the merge optimization works properly. 

proc add*(x: var string, y: char) {.magic: "AppendStrCh", noSideEffect.}
proc add*(x: var string, y: string) {.magic: "AppendStrStr", noSideEffect.}

type
  TEndian* = enum ## is a type describing the endianness of a processor.
    littleEndian, bigEndian

const
  isMainModule* {.magic: "IsMainModule".}: bool = false
    ## is true only when accessed in the main module. This works thanks to
    ## compiler magic. It is useful to embed testing code in a module.

  CompileDate* {.magic: "CompileDate"}: string = "0000-00-00"
    ## is the date of compilation as a string of the form
    ## ``YYYY-MM-DD``. This works thanks to compiler magic.

  CompileTime* {.magic: "CompileTime"}: string = "00:00:00"
    ## is the time of compilation as a string of the form
    ## ``HH:MM:SS``. This works thanks to compiler magic.

  NimrodVersion* {.magic: "NimrodVersion"}: string = "0.0.0"
    ## is the version of Nimrod as a string.
    ## This works thanks to compiler magic.

  NimrodMajor* {.magic: "NimrodMajor"}: int = 0
    ## is the major number of Nimrod's version.
    ## This works thanks to compiler magic.

  NimrodMinor* {.magic: "NimrodMinor"}: int = 0
    ## is the minor number of Nimrod's version.
    ## This works thanks to compiler magic.

  NimrodPatch* {.magic: "NimrodPatch"}: int = 0
    ## is the patch number of Nimrod's version.
    ## This works thanks to compiler magic.

  cpuEndian* {.magic: "CpuEndian"}: TEndian = littleEndian
    ## is the endianness of the target CPU. This is a valuable piece of
    ## information for low-level code only. This works thanks to compiler
    ## magic.
    
  hostOS* {.magic: "HostOS"}: string = ""
    ## a string that describes the host operating system. Possible values:
    ## "windows", "macosx", "linux", "netbsd", "freebsd", "openbsd", "solaris",
    ## "aix".
        
  hostCPU* {.magic: "HostCPU"}: string = ""
    ## a string that describes the host CPU. Possible values:
    ## "i386", "alpha", "powerpc", "sparc", "amd64", "mips", "arm".
  
  appType* {.magic: "AppType"}: string = ""
    ## a string that describes the application type. Possible values:
    ## "console", "gui", "lib".
  
proc compileOption*(option: string): bool {.
  magic: "CompileOption", noSideEffect.}
  ## can be used to determine an on|off compile-time option. Example:
  ##
  ## .. code-block:: nimrod
  ##   when compileOption("floatchecks"): 
  ##     echo "compiled with floating point NaN and Inf checks"
  
proc compileOption*(option, arg: string): bool {.
  magic: "CompileOptionArg", noSideEffect.}
  ## can be used to determine an enum compile-time option. Example:
  ##
  ## .. code-block:: nimrod
  ##   when compileOption("opt", "size") and compileOption("gc", "boehm"): 
  ##     echo "compiled with optimization for size and uses Boehm's GC"

const
  hasThreadSupport = compileOption("threads")
  hasSharedHeap = defined(boehmgc) # don't share heaps; every thread has its own
  taintMode = compileOption("taintmode")

when taintMode:
  # XXX use a compile time option for it!
  type TaintedString* = distinct string ## a distinct string type that 
                                        ## is `tainted`:idx:. It is an alias for
                                        ## ``string`` if the taint mode is not
                                        ## turned on. Use the ``-d:taintMode``
                                        ## command line switch to turn the taint
                                        ## mode on.
  
  proc len*(s: TaintedString): int {.borrow.}
else:
  type TaintedString* = string


when hasThreadSupport:
  {.pragma: rtlThreadVar, threadvar.}
else:
  {.pragma: rtlThreadVar.}

const
  QuitSuccess* = 0
    ## is the value that should be passed to ``quit`` to indicate
    ## success.

  QuitFailure* = 1
    ## is the value that should be passed to ``quit`` to indicate
    ## failure.

var programResult* {.exportc: "nim_program_result".}: int
  ## modify this varialbe to specify the exit code of the program
  ## under normal circumstances. When the program is terminated
  ## prematurelly using ``quit``, this value is ignored.

proc quit*(errorcode: int = QuitSuccess) {.
  magic: "Exit", importc: "exit", noDecl, noReturn.}
  ## stops the program immediately; before stopping the program the
  ## "quit procedures" are called in the opposite order they were added
  ## with ``addQuitProc``. ``quit`` never returns and ignores any
  ## exception that may have been raised by the quit procedures.
  ## It does *not* call the garbage collector to free all the memory,
  ## unless a quit procedure calls ``GC_collect``.

proc WriteStackTrace()

var checkDisabled: bool

template sysAssert(cond, msg: expr) =
  when defined(useSysAssert):
    if not checkDisabled and not cond:
      checkDisabled = true
      echo "[SYSASSERT] ", msg
      WriteStackTrace()
      quit 1
  nil

include "system/inclrtl"

when not defined(ecmascript) and not defined(nimrodVm):
  include "system/cgprocs"

proc add *[T](x: var seq[T], y: T) {.magic: "AppendSeqElem", noSideEffect.}
proc add *[T](x: var seq[T], y: openArray[T]) {.noSideEffect.} =
  ## Generic proc for adding a data item `y` to a container `x`.
  ## For containers that have an order, `add` means *append*. New generic
  ## containers should also call their adding proc `add` for consistency.
  ## Generic code becomes much easier to write if the Nimrod naming scheme is
  ## respected.
  var xl = x.len
  setLen(x, xl + y.len)
  for i in 0..high(y): x[xl+i] = y[i]

proc shallowCopy*[T](x: var T, y: T) {.noSideEffect, magic: "ShallowCopy".}
  ## use this instead of `=` for a `shallow copy`:idx:. The shallow copy
  ## only changes the semantics for sequences and strings (and types which
  ## contain those). Be careful with the changed semantics though! There 
  ## is a reason why the default assignment does a deep copy of sequences
  ## and strings.

proc del*[T](x: var seq[T], i: int) {.noSideEffect.} = 
  ## deletes the item at index `i` by putting ``x[high(x)]`` into position `i`.
  ## This is an O(1) operation.
  var xl = x.len
  shallowCopy(x[i], x[xl-1])
  setLen(x, xl-1)
  
proc delete*[T](x: var seq[T], i: int) {.noSideEffect.} = 
  ## deletes the item at index `i` by moving ``x[i+1..]`` by one position.
  ## This is an O(n) operation.
  var xl = x.len
  for j in i..xl-2: shallowCopy(x[j], x[j+1]) 
  setLen(x, xl-1)
  
proc insert*[T](x: var seq[T], item: T, i = 0) {.noSideEffect.} = 
  ## inserts `item` into `x` at position `i`.
  var xl = x.len
  setLen(x, xl+1)
  var j = xl-1
  while j >= i:
    shallowCopy(x[j+1], x[j])
    dec(j)
  x[i] = item

proc repr*[T](x: T): string {.magic: "Repr", noSideEffect.}
  ## takes any Nimrod variable and returns its string representation. It
  ## works even for complex data graphs with cycles. This is a great
  ## debugging tool.

type
  TAddress* = int
    ## is the signed integer type that should be used for converting
    ## pointers to integer addresses for readability.

  BiggestInt* = int64
    ## is an alias for the biggest signed integer type the Nimrod compiler
    ## supports. Currently this is ``int64``, but it is platform-dependant
    ## in general.

  BiggestFloat* = float64
    ## is an alias for the biggest floating point type the Nimrod
    ## compiler supports. Currently this is ``float64``, but it is
    ## platform-dependant in general.

type # these work for most platforms:
  cchar* {.importc: "char", nodecl.} = char
    ## This is the same as the type ``char`` in *C*.
  cschar* {.importc: "signed char", nodecl.} = byte
    ## This is the same as the type ``signed char`` in *C*.
  cshort* {.importc: "short", nodecl.} = int16
    ## This is the same as the type ``short`` in *C*.
  cint* {.importc: "int", nodecl.} = int32
    ## This is the same as the type ``int`` in *C*.
  clong* {.importc: "long", nodecl.} = int
    ## This is the same as the type ``long`` in *C*.
  clonglong* {.importc: "long long", nodecl.} = int64
    ## This is the same as the type ``long long`` in *C*.
  cfloat* {.importc: "float", nodecl.} = float32
    ## This is the same as the type ``float`` in *C*.
  cdouble* {.importc: "double", nodecl.} = float64
    ## This is the same as the type ``double`` in *C*.
  clongdouble* {.importc: "long double", nodecl.} = BiggestFloat
    ## This is the same as the type ``long double`` in *C*.
    ## This C type is not supported by Nimrod's code generator

  cstringArray* {.importc: "char**", nodecl.} = ptr array [0..50_000, cstring]
    ## This is binary compatible to the type ``char**`` in *C*. The array's
    ## high value is large enough to disable bounds checking in practice.
    ## Use `cstringArrayToSeq` to convert it into a ``seq[string]``.

  PFloat32* = ptr Float32 ## an alias for ``ptr float32``
  PFloat64* = ptr Float64 ## an alias for ``ptr float64``
  PInt64* = ptr Int64 ## an alias for ``ptr int64``
  PInt32* = ptr Int32 ## an alias for ``ptr int32``

proc toFloat*(i: int): float {.
  magic: "ToFloat", noSideEffect, importc: "toFloat".}
  ## converts an integer `i` into a ``float``. If the conversion
  ## fails, `EInvalidValue` is raised. However, on most platforms the
  ## conversion cannot fail.

proc toBiggestFloat*(i: biggestint): biggestfloat {.
  magic: "ToBiggestFloat", noSideEffect, importc: "toBiggestFloat".}
  ## converts an biggestint `i` into a ``biggestfloat``. If the conversion
  ## fails, `EInvalidValue` is raised. However, on most platforms the
  ## conversion cannot fail.

proc toInt*(f: float): int {.
  magic: "ToInt", noSideEffect, importc: "toInt".}
  ## converts a floating point number `f` into an ``int``. Conversion
  ## rounds `f` if it does not contain an integer value. If the conversion
  ## fails (because `f` is infinite for example), `EInvalidValue` is raised.

proc toBiggestInt*(f: biggestfloat): biggestint {.
  magic: "ToBiggestInt", noSideEffect, importc: "toBiggestInt".}
  ## converts a biggestfloat `f` into a ``biggestint``. Conversion
  ## rounds `f` if it does not contain an integer value. If the conversion
  ## fails (because `f` is infinite for example), `EInvalidValue` is raised.

proc addQuitProc*(QuitProc: proc {.noconv.}) {.importc: "atexit", nodecl.}
  ## adds/registers a quit procedure. Each call to ``addQuitProc``
  ## registers another quit procedure. Up to 30 procedures can be
  ## registered. They are executed on a last-in, first-out basis
  ## (that is, the last function registered is the first to be executed).
  ## ``addQuitProc`` raises an EOutOfIndex if ``quitProc`` cannot be
  ## registered.

# Support for addQuitProc() is done by Ansi C's facilities here.
# In case of an unhandled exeption the exit handlers should
# not be called explicitly! The user may decide to do this manually though.

proc copy*(s: string, first = 0): string {.
  magic: "CopyStr", importc: "copyStr", noSideEffect, deprecated.}
proc copy*(s: string, first, last: int): string {.
  magic: "CopyStrLast", importc: "copyStrLast", noSideEffect, 
  deprecated.}
  ## copies a slice of `s` into a new string and returns this new
  ## string. The bounds `first` and `last` denote the indices of
  ## the first and last characters that shall be copied. If ``last``
  ## is omitted, it is treated as ``high(s)``.
  ## **Deprecated since version 0.8.12**: Use ``substr`` instead.

proc substr*(s: string, first = 0): string {.
  magic: "CopyStr", importc: "copyStr", noSideEffect.}
proc substr*(s: string, first, last: int): string {.
  magic: "CopyStrLast", importc: "copyStrLast", noSideEffect.}
  ## copies a slice of `s` into a new string and returns this new
  ## string. The bounds `first` and `last` denote the indices of
  ## the first and last characters that shall be copied. If ``last``
  ## is omitted, it is treated as ``high(s)``. If ``last >= s.len``, ``s.len``
  ## is used instead: This means ``substr`` can also be used to `cut`:idx:
  ## or `limit`:idx: a string's length.

proc zeroMem*(p: Pointer, size: int) {.importc, noDecl.}
  ## overwrites the contents of the memory at ``p`` with the value 0.
  ## Exactly ``size`` bytes will be overwritten. Like any procedure
  ## dealing with raw memory this is *unsafe*.

proc copyMem*(dest, source: Pointer, size: int) {.importc: "memcpy", noDecl.}
  ## copies the contents from the memory at ``source`` to the memory
  ## at ``dest``. Exactly ``size`` bytes will be copied. The memory
  ## regions may not overlap. Like any procedure dealing with raw
  ## memory this is *unsafe*.

proc moveMem*(dest, source: Pointer, size: int) {.importc: "memmove", noDecl.}
  ## copies the contents from the memory at ``source`` to the memory
  ## at ``dest``. Exactly ``size`` bytes will be copied. The memory
  ## regions may overlap, ``moveMem`` handles this case appropriately
  ## and is thus somewhat more safe than ``copyMem``. Like any procedure
  ## dealing with raw memory this is still *unsafe*, though.

proc equalMem*(a, b: Pointer, size: int): bool {.
  importc: "equalMem", noDecl, noSideEffect.}
  ## compares the memory blocks ``a`` and ``b``. ``size`` bytes will
  ## be compared. If the blocks are equal, true is returned, false
  ## otherwise. Like any procedure dealing with raw memory this is
  ## *unsafe*.

proc alloc*(size: int): pointer {.noconv, rtl.}
  ## allocates a new memory block with at least ``size`` bytes. The
  ## block has to be freed with ``realloc(block, 0)`` or
  ## ``dealloc(block)``. The block is not initialized, so reading
  ## from it before writing to it is undefined behaviour!
  ## The allocated memory belongs to its allocating thread!
  ## Use `allocShared` to allocate from a shared heap.
proc alloc0*(size: int): pointer {.noconv, rtl.}
  ## allocates a new memory block with at least ``size`` bytes. The
  ## block has to be freed with ``realloc(block, 0)`` or
  ## ``dealloc(block)``. The block is initialized with all bytes
  ## containing zero, so it is somewhat safer than ``alloc``.
  ## The allocated memory belongs to its allocating thread!
  ## Use `allocShared0` to allocate from a shared heap.
proc realloc*(p: Pointer, newsize: int): pointer {.noconv, rtl.}
  ## grows or shrinks a given memory block. If p is **nil** then a new
  ## memory block is returned. In either way the block has at least
  ## ``newsize`` bytes. If ``newsize == 0`` and p is not **nil**
  ## ``realloc`` calls ``dealloc(p)``. In other cases the block has to
  ## be freed with ``dealloc``.
  ## The allocated memory belongs to its allocating thread!
  ## Use `reallocShared` to reallocate from a shared heap.
proc dealloc*(p: Pointer) {.noconv, rtl.}
  ## frees the memory allocated with ``alloc``, ``alloc0`` or
  ## ``realloc``. This procedure is dangerous! If one forgets to
  ## free the memory a leak occurs; if one tries to access freed
  ## memory (or just freeing it twice!) a core dump may happen
  ## or other memory may be corrupted. 
  ## The freed memory must belong to its allocating thread!
  ## Use `deallocShared` to deallocate from a shared heap.

proc allocShared*(size: int): pointer {.noconv, rtl.}
  ## allocates a new memory block on the shared heap with at
  ## least ``size`` bytes. The block has to be freed with
  ## ``reallocShared(block, 0)`` or ``deallocShared(block)``. The block
  ## is not initialized, so reading from it before writing to it is 
  ## undefined behaviour!
proc allocShared0*(size: int): pointer {.noconv, rtl.}
  ## allocates a new memory block on the shared heap with at 
  ## least ``size`` bytes. The block has to be freed with
  ## ``reallocShared(block, 0)`` or ``deallocShared(block)``.
  ## The block is initialized with all bytes
  ## containing zero, so it is somewhat safer than ``allocShared``.
proc reallocShared*(p: Pointer, newsize: int): pointer {.noconv, rtl.}
  ## grows or shrinks a given memory block on the heap. If p is **nil**
  ## then a new memory block is returned. In either way the block has at least
  ## ``newsize`` bytes. If ``newsize == 0`` and p is not **nil**
  ## ``reallocShared`` calls ``deallocShared(p)``. In other cases the
  ## block has to be freed with ``deallocShared``.
proc deallocShared*(p: Pointer) {.noconv, rtl.}
  ## frees the memory allocated with ``allocShared``, ``allocShared0`` or
  ## ``reallocShared``. This procedure is dangerous! If one forgets to
  ## free the memory a leak occurs; if one tries to access freed
  ## memory (or just freeing it twice!) a core dump may happen
  ## or other memory may be corrupted.

proc swap*[T](a, b: var T) {.magic: "Swap", noSideEffect.}
  ## swaps the values `a` and `b`. This is often more efficient than
  ## ``tmp = a; a = b; b = tmp``. Particularly useful for sorting algorithms.

template `>=%` *(x, y: expr): expr = y <=% x
  ## treats `x` and `y` as unsigned and compares them.
  ## Returns true iff ``unsigned(x) >= unsigned(y)``.

template `>%` *(x, y: expr): expr = y <% x
  ## treats `x` and `y` as unsigned and compares them.
  ## Returns true iff ``unsigned(x) > unsigned(y)``.

proc `$` *(x: int): string {.magic: "IntToStr", noSideEffect.}
  ## The stingify operator for an integer argument. Returns `x`
  ## converted to a decimal string.

proc `$` *(x: int64): string {.magic: "Int64ToStr", noSideEffect.}
  ## The stingify operator for an integer argument. Returns `x`
  ## converted to a decimal string.

proc `$` *(x: float): string {.magic: "FloatToStr", noSideEffect.}
  ## The stingify operator for a float argument. Returns `x`
  ## converted to a decimal string.

proc `$` *(x: bool): string {.magic: "BoolToStr", noSideEffect.}
  ## The stingify operator for a boolean argument. Returns `x`
  ## converted to the string "false" or "true".

proc `$` *(x: char): string {.magic: "CharToStr", noSideEffect.}
  ## The stingify operator for a character argument. Returns `x`
  ## converted to a string.

proc `$` *(x: Cstring): string {.magic: "CStrToStr", noSideEffect.}
  ## The stingify operator for a CString argument. Returns `x`
  ## converted to a string.

proc `$` *(x: string): string {.magic: "StrToStr", noSideEffect.}
  ## The stingify operator for a string argument. Returns `x`
  ## as it is. This operator is useful for generic code, so
  ## that ``$expr`` also works if ``expr`` is already a string.

proc `$` *[T](x: ordinal[T]): string {.magic: "EnumToStr", noSideEffect.}
  ## The stingify operator for an enumeration argument. This works for
  ## any enumeration type thanks to compiler magic. If
  ## a ``$`` operator for a concrete enumeration is provided, this is
  ## used instead. (In other words: *Overwriting* is possible.)

# undocumented:
proc getRefcount*[T](x: ref T): int {.importc: "getRefcount", noSideEffect.}
proc getRefcount*(x: string): int {.importc: "getRefcount", noSideEffect.}
proc getRefcount*[T](x: seq[T]): int {.importc: "getRefcount", noSideEffect.}
  ## retrieves the reference count of an heap-allocated object. The
  ## value is implementation-dependent.

# new constants:
const
  inf* {.magic: "Inf".} = 1.0 / 0.0
    ## contains the IEEE floating point value of positive infinity.
  neginf* {.magic: "NegInf".} = -inf
    ## contains the IEEE floating point value of negative infinity.
  nan* {.magic: "NaN".} = 0.0 / 0.0
    ## contains an IEEE floating point value of *Not A Number*. Note
    ## that you cannot compare a floating point value to this value
    ## and expect a reasonable result - use the `classify` procedure
    ## in the module ``math`` for checking for NaN.

# GC interface:

proc getOccupiedMem*(): int {.rtl.}
  ## returns the number of bytes that are owned by the process and hold data.

proc getFreeMem*(): int {.rtl.}
  ## returns the number of bytes that are owned by the process, but do not
  ## hold any meaningful data.

proc getTotalMem*(): int {.rtl.}
  ## returns the number of bytes that are owned by the process.


iterator countdown*[T](a, b: T, step = 1): T {.inline.} =
  ## Counts from ordinal value `a` down to `b` with the given
  ## step count. `T` may be any ordinal type, `step` may only
  ## be positive.
  var res = a
  while res >= b:
    yield res
    dec(res, step)

iterator countup*[S, T](a: S, b: T, step = 1): T {.inline.} =
  ## Counts from ordinal value `a` up to `b` with the given
  ## step count. `S`, `T` may be any ordinal type, `step` may only
  ## be positive.
  var res: T = a
  while res <= b:
    yield res
    inc(res, step)

iterator `..`*[S, T](a: S, b: T): T {.inline.} =
  ## An alias for `countup`.
  var res: T = a
  while res <= b:
    yield res
    inc res

proc min*(x, y: int): int {.magic: "MinI", noSideEffect.}
proc min*(x, y: int8): int8 {.magic: "MinI", noSideEffect.}
proc min*(x, y: int16): int16 {.magic: "MinI", noSideEffect.}
proc min*(x, y: int32): int32 {.magic: "MinI", noSideEffect.}
proc min*(x, y: int64): int64 {.magic: "MinI64", noSideEffect.}
  ## The minimum value of two integers.

proc min*[T](x: openarray[T]): T = 
  ## The minimum value of an openarray.
  result = x[0]
  for i in 1..high(x): result = min(result, x[i])

proc max*(x, y: int): int {.magic: "MaxI", noSideEffect.}
proc max*(x, y: int8): int8 {.magic: "MaxI", noSideEffect.}
proc max*(x, y: int16): int16 {.magic: "MaxI", noSideEffect.}
proc max*(x, y: int32): int32 {.magic: "MaxI", noSideEffect.}
proc max*(x, y: int64): int64 {.magic: "MaxI64", noSideEffect.}
  ## The maximum value of two integers.

proc max*[T](x: openarray[T]): T = 
  ## The maximum value of an openarray.
  result = x[0]
  for i in 1..high(x): result = max(result, x[i])


iterator items*[T](a: openarray[T]): T {.inline.} =
  ## iterates over each item of `a`.
  var i = 0
  while i < len(a):
    yield a[i]
    inc(i)

iterator items*[IX, T](a: array[IX, T]): T {.inline.} =
  ## iterates over each item of `a`.
  var i = low(IX)
  if i <= high(IX):
    while true:
      yield a[i]
      if i >= high(IX): break
      inc(i)

iterator items*[T](a: seq[T]): T {.inline.} =
  ## iterates over each item of `a`.
  var i = 0
  while i < len(a):
    yield a[i]
    inc(i)

iterator items*(a: string): char {.inline.} =
  ## iterates over each item of `a`.
  var i = 0
  while i < len(a):
    yield a[i]
    inc(i)

iterator items*[T](a: set[T]): T {.inline.} =
  ## iterates over each element of `a`. `items` iterates only over the
  ## elements that are really in the set (and not over the ones the set is
  ## able to hold).
  var i = low(T)
  if i <= high(T):
    while true:
      if i in a: yield i
      if i >= high(T): break
      inc(i)

iterator items*(a: cstring): char {.inline.} =
  ## iterates over each item of `a`.
  var i = 0
  while a[i] != '\0':
    yield a[i]
    inc(i)

proc isNil*[T](x: seq[T]): bool {.noSideEffect, magic: "IsNil".}
proc isNil*[T](x: ref T): bool {.noSideEffect, magic: "IsNil".}
proc isNil*(x: string): bool {.noSideEffect, magic: "IsNil".}
proc isNil*[T](x: ptr T): bool {.noSideEffect, magic: "IsNil".}
proc isNil*(x: pointer): bool {.noSideEffect, magic: "IsNil".}
proc isNil*(x: cstring): bool {.noSideEffect, magic: "IsNil".}
  ## Fast check whether `x` is nil. This is sometimes more efficient than
  ## ``== nil``.

proc `&` *[T](x, y: seq[T]): seq[T] {.noSideEffect.} =
  newSeq(result, x.len + y.len)
  for i in 0..x.len-1:
    result[i] = x[i]
  for i in 0..y.len-1:
    result[i+x.len] = y[i]

proc `&` *[T](x: seq[T], y: T): seq[T] {.noSideEffect.} =
  newSeq(result, x.len + 1)
  for i in 0..x.len-1:
    result[i] = x[i]
  result[x.len] = y

proc `&` *[T](x: T, y: seq[T]): seq[T] {.noSideEffect.} =
  newSeq(result, y.len + 1)
  for i in 0..y.len-1:
    result[i] = y[i]
  result[y.len] = x

when not defined(NimrodVM):
  when not defined(ECMAScript):
    proc seqToPtr[T](x: seq[T]): pointer {.inline, nosideeffect.} =
      result = cast[pointer](x)
  else:
    proc seqToPtr[T](x: seq[T]): pointer {.noStackFrame, nosideeffect.} =
      asm """return `x`"""
  
  proc `==` *[T: typeDesc](x, y: seq[T]): bool {.noSideEffect.} =
    ## Generic equals operator for sequences: relies on a equals operator for
    ## the element type `T`.
    if seqToPtr(x) == seqToPtr(y):
      result = true
    elif seqToPtr(x) == nil or seqToPtr(y) == nil:
      result = false
    elif x.len == y.len:
      for i in 0..x.len-1:
        if x[i] != y[i]: return false
      result = true

proc find*[T, S: typeDesc](a: T, item: S): int {.inline.}=
  ## Returns the first index of `item` in `a` or -1 if not found. This requires
  ## appropriate `items` and `==` operations to work.
  for i in items(a):
    if i == item: return
    inc(result)
  result = -1

proc contains*[T](a: openArray[T], item: T): bool {.inline.}=
  ## Returns true if `item` is in `a` or false if not found. This is a shortcut
  ## for ``find(a, item) >= 0``.
  return find(a, item) >= 0

proc pop*[T](s: var seq[T]): T {.inline, noSideEffect.} = 
  ## returns the last item of `s` and decreases ``s.len`` by one. This treats
  ## `s` as a stack and implements the common *pop* operation.
  var L = s.len-1
  result = s[L]
  setLen(s, L)

proc each*[T, S](data: openArray[T], op: proc (x: T): S): seq[S] = 
  ## The well-known ``map`` operation from functional programming. Applies
  ## `op` to every item in `data` and returns the result as a sequence.
  newSeq(result, data.len)
  for i in 0..data.len-1: result[i] = op(data[i])

proc each*[T](data: var openArray[T], op: proc (x: var T)) =
  ## The well-known ``map`` operation from functional programming. Applies
  ## `op` to every item in `data`.
  for i in 0..data.len-1: op(data[i])

iterator fields*[T: tuple](x: T): expr {.magic: "Fields", noSideEffect.}
  ## iterates over every field of `x`. Warning: This really transforms
  ## the 'for' and unrolls the loop. The current implementation also has a bug
  ## that affects symbol binding in the loop body.
iterator fields*[S: tuple, T: tuple](x: S, y: T): tuple[a, b: expr] {.
  magic: "Fields", noSideEffect.}
  ## iterates over every field of `x` and `y`.
  ## Warning: This is really transforms the 'for' and unrolls the loop. 
  ## The current implementation also has a bug that affects symbol binding
  ## in the loop body.
iterator fieldPairs*[T: tuple](x: T): expr {.magic: "FieldPairs", noSideEffect.}
  ## iterates over every field of `x`. Warning: This really transforms
  ## the 'for' and unrolls the loop. The current implementation also has a bug
  ## that affects symbol binding in the loop body.
iterator fieldPairs*[S: tuple, T: tuple](x: S, y: T): tuple[a, b: expr] {.
  magic: "FieldPairs", noSideEffect.}
  ## iterates over every field of `x` and `y`.
  ## Warning: This really transforms the 'for' and unrolls the loop. 
  ## The current implementation also has a bug that affects symbol binding
  ## in the loop body.

proc `==`*[T: tuple](x, y: T): bool = 
  ## generic ``==`` operator for tuples that is lifted from the components
  ## of `x` and `y`.
  for a, b in fields(x, y):
    if a != b: return false
  return true

proc `<=`*[T: tuple](x, y: T): bool = 
  ## generic ``<=`` operator for tuples that is lifted from the components
  ## of `x` and `y`. This implementation uses `cmp`.
  for a, b in fields(x, y):
    var c = cmp(a, b)
    if c < 0: return true
    if c > 0: return false
  return true

proc `<`*[T: tuple](x, y: T): bool = 
  ## generic ``<`` operator for tuples that is lifted from the components
  ## of `x` and `y`. This implementation uses `cmp`.
  for a, b in fields(x, y):
    var c = cmp(a, b)
    if c < 0: return true
    if c > 0: return false
  return false

proc `$`*[T: tuple](x: T): string = 
  ## generic ``$`` operator for tuples that is lifted from the components
  ## of `x`. Example:
  ##
  ## .. code-block:: nimrod
  ##   $(23, 45) == "(23, 45)"
  ##   $() == "()"
  result = "("
  for name, value in fieldPairs(x):
    if result.len > 1: result.add(", ")
    result.add(name)
    result.add(": ")
    result.add($value)
  result.add(")")

when false:
  proc `$`*[T](a: openArray[T]): string = 
    ## generic ``$`` operator for open arrays that is lifted from the elements
    ## of `a`. Example:
    ##
    ## .. code-block:: nimrod
    ##   $[23, 45] == "[23, 45]"
    result = "["
    for x in items(a):
      if result.len > 1: result.add(", ")
      result.add($x)
    result.add("]")

# ----------------- GC interface ---------------------------------------------

proc GC_disable*() {.rtl, inl.}
  ## disables the GC. If called n-times, n calls to `GC_enable` are needed to
  ## reactivate the GC. Note that in most circumstances one should only disable
  ## the mark and sweep phase with `GC_disableMarkAndSweep`.

proc GC_enable*() {.rtl, inl.}
  ## enables the GC again.

proc GC_fullCollect*() {.rtl.}
  ## forces a full garbage collection pass.
  ## Ordinary code does not need to call this (and should not).

type
  TGC_Strategy* = enum ## the strategy the GC should use for the application
    gcThroughput,      ## optimize for throughput
    gcResponsiveness,  ## optimize for responsiveness (default)
    gcOptimizeTime,    ## optimize for speed
    gcOptimizeSpace    ## optimize for memory footprint

proc GC_setStrategy*(strategy: TGC_Strategy) {.rtl.}
  ## tells the GC the desired strategy for the application.

proc GC_enableMarkAndSweep*() {.rtl.}
proc GC_disableMarkAndSweep*() {.rtl.}
  ## the current implementation uses a reference counting garbage collector
  ## with a seldomly run mark and sweep phase to free cycles. The mark and
  ## sweep phase may take a long time and is not needed if the application
  ## does not create cycles. Thus the mark and sweep phase can be deactivated
  ## and activated separately from the rest of the GC.

proc GC_getStatistics*(): string {.rtl.}
  ## returns an informative string about the GC's activity. This may be useful
  ## for tweaking.
  
proc GC_ref*[T](x: ref T) {.magic: "GCref".}
proc GC_ref*[T](x: seq[T]) {.magic: "GCref".}
proc GC_ref*(x: string) {.magic: "GCref".}
  ## marks the object `x` as referenced, so that it will not be freed until
  ## it is unmarked via `GC_unref`. If called n-times for the same object `x`,
  ## n calls to `GC_unref` are needed to unmark `x`. 
  
proc GC_unref*[T](x: ref T) {.magic: "GCunref".}
proc GC_unref*[T](x: seq[T]) {.magic: "GCunref".}
proc GC_unref*(x: string) {.magic: "GCunref".}
  ## see the documentation of `GC_ref`.

template accumulateResult*(iter: expr) =
  ## helps to convert an iterator to a proc.
  result = @[]
  for x in iter: add(result, x)

# we have to compute this here before turning it off in except.nim anyway ...
const nimrodStackTrace = compileOption("stacktrace")

{.push checks: off.}
# obviously we cannot generate checking operations here :-)
# because it would yield into an endless recursion
# however, stack-traces are available for most parts
# of the code

var
  dbgLineHook*: proc
    ## set this variable to provide a procedure that should be called before
    ## each executed instruction. This should only be used by debuggers!
    ## Only code compiled with the ``debugger:on`` switch calls this hook.
  globalRaiseHook*: proc (e: ref E_Base): bool
    ## with this hook you can influence exception handling on a global level.
    ## If not nil, every 'raise' statement ends up calling this hook. Ordinary
    ## application code should never set this hook! You better know what you
    ## do when setting this. If ``globalRaiseHook`` returns false, the
    ## exception is caught and does not propagate further through the call
    ## stack.

  localRaiseHook* {.threadvar.}: proc (e: ref E_Base): bool
    ## with this hook you can influence exception handling on a
    ## thread local level.
    ## If not nil, every 'raise' statement ends up calling this hook. Ordinary
    ## application code should never set this hook! You better know what you
    ## do when setting this. If ``localRaiseHook`` returns false, the exception
    ## is caught and does not propagate further through the call stack.
    
  outOfMemHook*: proc
    ## set this variable to provide a procedure that should be called 
    ## in case of an `out of memory`:idx: event. The standard handler
    ## writes an error message and terminates the program. `outOfMemHook` can
    ## be used to raise an exception in case of OOM like so:
    ## 
    ## .. code-block:: nimrod
    ##
    ##   var gOutOfMem: ref EOutOfMemory
    ##   new(gOutOfMem) # need to be allocated *before* OOM really happened!
    ##   gOutOfMem.msg = "out of memory"
    ## 
    ##   proc handleOOM() =
    ##     raise gOutOfMem
    ##
    ##   system.outOfMemHook = handleOOM
    ##
    ## If the handler does not raise an exception, ordinary control flow
    ## continues and the program is terminated.

type
  PFrame = ptr TFrame
  TFrame {.importc, nodecl, final.} = object
    prev: PFrame
    procname: CString
    line: int # current line number
    filename: CString
    len: int  # length of slots (when not debugging always zero)

when not defined(ECMAScript):
  {.push stack_trace:off.}
  proc add*(x: var string, y: cstring) {.noStackFrame.} =
    var i = 0
    while y[i] != '\0':
      add(x, y[i])
      inc(i)
  {.pop.}
else:
  proc add*(x: var string, y: cstring) {.noStackFrame.} =
    asm """
      var len = `x`[0].length-1;
      for (var i = 0; i < `y`.length; ++i) {
        `x`[0][len] = `y`.charCodeAt(i);
        ++len;
      }
      `x`[0][len] = 0
    """

  proc add*(x: var cstring, y: cstring) {.magic: "AppendStrStr".}

proc echo*[Ty](x: openarray[Ty]) {.magic: "Echo", noSideEffect.}
  ## special built-in that takes a variable number of arguments. Each argument
  ## is converted to a string via ``$``, so it works for user-defined
  ## types that have an overloaded ``$`` operator.
  ## It is roughly equivalent to ``writeln(stdout, x); flush(stdout)``, but
  ## available for the ECMAScript target too.
  ## Unlike other IO operations this is guaranteed to be thread-safe as
  ## ``echo`` is very often used for debugging convenience.

template newException*(exceptn, message: expr): expr = 
  ## creates an exception object of type ``exceptn`` and sets its ``msg`` field
  ## to `message`. Returns the new exception object. 
  block: # open a new scope
    var
      e: ref exceptn
    new(e)
    e.msg = message
    e

when not defined(EcmaScript) and not defined(NimrodVM):
  {.push stack_trace: off.}

  proc initGC()
  when not defined(boehmgc):
    proc initAllocator() {.inline.}

  proc initStackBottom() {.inline.} = 
    # WARNING: This is very fragile! An array size of 8 does not work on my
    # Linux 64bit system. Very strange, but we are at the will of GCC's 
    # optimizer...
    var locals {.volatile.}: pointer
    locals = addr(locals)
    setStackBottom(locals)

  var
    strDesc: TNimType

  strDesc.size = sizeof(string)
  strDesc.kind = tyString
  strDesc.flags = {ntfAcyclic}

  include "system/ansi_c"

  proc cmp(x, y: string): int =
    result = int(c_strcmp(x, y))

  const pccHack = if defined(pcc): "_" else: "" # Hack for PCC
  when defined(windows):
    # work-around C's sucking abstraction:
    # BUGFIX: stdin and stdout should be binary files!
    proc setmode(handle, mode: int) {.importc: pccHack & "setmode",
                                      header: "<io.h>".}
    proc fileno(f: C_TextFileStar): int {.importc: pccHack & "fileno",
                                          header: "<fcntl.h>".}
    var
      O_BINARY {.importc: pccHack & "O_BINARY", nodecl.}: int

    # we use binary mode in Windows:
    setmode(fileno(c_stdin), O_BINARY)
    setmode(fileno(c_stdout), O_BINARY)
  
  when defined(endb):
    proc endbStep()

  # ----------------- IO Part ------------------------------------------------

  type
    CFile {.importc: "FILE", nodecl, final.} = object  # empty record for
                                                       # data hiding
    TFile* = ptr CFile ## The type representing a file handle.

    TFileMode* = enum           ## The file mode when opening a file.
      fmRead,                   ## Open the file for read access only.
      fmWrite,                  ## Open the file for write access only.
      fmReadWrite,              ## Open the file for read and write access.
                                ## If the file does not exist, it will be
                                ## created.
      fmReadWriteExisting,      ## Open the file for read and write access.
                                ## If the file does not exist, it will not be
                                ## created.
      fmAppend                  ## Open the file for writing only; append data
                                ## at the end.

    TFileHandle* = cint ## type that represents an OS file handle; this is
                        ## useful for low-level file access

  # text file handling:
  var
    stdin* {.importc: "stdin", noDecl.}: TFile   ## The standard input stream.
    stdout* {.importc: "stdout", noDecl.}: TFile ## The standard output stream.
    stderr* {.importc: "stderr", noDecl.}: TFile
      ## The standard error stream.
      ##
      ## Note: In my opinion, this should not be used -- the concept of a
      ## separate error stream is a design flaw of UNIX. A seperate *message
      ## stream* is a good idea, but since it is named ``stderr`` there are few
      ## programs out there that distinguish properly between ``stdout`` and
      ## ``stderr``. So, that's what you get if you don't name your variables
      ## appropriately. It also annoys people if redirection
      ## via ``>output.txt`` does not work because the program writes
      ## to ``stderr``.

  proc Open*(f: var TFile, filename: string,
             mode: TFileMode = fmRead, bufSize: int = -1): Bool
    ## Opens a file named `filename` with given `mode`.
    ##
    ## Default mode is readonly. Returns true iff the file could be opened.
    ## This throws no exception if the file could not be opened.

  proc Open*(f: var TFile, filehandle: TFileHandle,
             mode: TFileMode = fmRead): Bool
    ## Creates a ``TFile`` from a `filehandle` with given `mode`.
    ##
    ## Default mode is readonly. Returns true iff the file could be opened.
    
  proc Open*(filename: string,
             mode: TFileMode = fmRead, bufSize: int = -1): TFile = 
    ## Opens a file named `filename` with given `mode`.
    ##
    ## Default mode is readonly. Raises an ``IO`` exception if the file
    ## could not be opened.
    if not open(result, filename, mode, bufSize):
      raise newException(EIO, "cannot open: " & filename)

  proc reopen*(f: TFile, filename: string, mode: TFileMode = fmRead): bool
    ## reopens the file `f` with given `filename` and `mode`. This 
    ## is often used to redirect the `stdin`, `stdout` or `stderr`
    ## file variables.
    ##
    ## Default mode is readonly. Returns true iff the file could be reopened.

  proc Close*(f: TFile) {.importc: "fclose", nodecl.}
    ## Closes the file.

  proc EndOfFile*(f: TFile): Bool
    ## Returns true iff `f` is at the end.
    
  proc readChar*(f: TFile): char {.importc: "fgetc", nodecl.}
    ## Reads a single character from the stream `f`. If the stream
    ## has no more characters, `EEndOfFile` is raised.
  proc FlushFile*(f: TFile) {.importc: "fflush", noDecl.}
    ## Flushes `f`'s buffer.

  proc readAll*(file: TFile): TaintedString
    ## Reads all data from the stream `file`. Raises an IO exception
    ## in case of an error
  
  proc readFile*(filename: string): TaintedString
    ## Opens a file named `filename` for reading. Then calls `readAll`
    ## and closes the file afterwards. Returns the string. 
    ## Raises an IO exception in case of an error.

  proc writeFile*(filename, content: string)
    ## Opens a file named `filename` for writing. Then writes the
    ## `content` completely to the file and closes the file afterwards.
    ## Raises an IO exception in case of an error.

  proc write*(f: TFile, r: float)
  proc write*(f: TFile, i: int)
  proc write*(f: TFile, i: biggestInt)
  proc write*(f: TFile, r: biggestFloat)
  proc write*(f: TFile, s: string)
  proc write*(f: TFile, b: Bool)
  proc write*(f: TFile, c: char)
  proc write*(f: TFile, c: cstring)
  proc write*(f: TFile, a: openArray[string])
    ## Writes a value to the file `f`. May throw an IO exception.

  proc readLine*(f: TFile): TaintedString
    ## reads a line of text from the file `f`. May throw an IO exception.
    ## A line of text may be delimited by ``CR``, ``LF`` or
    ## ``CRLF``. The newline character(s) are not part of the returned string.
  
  proc readLine*(f: TFile, line: var TaintedString): bool
    ## reads a line of text from the file `f` into `line`. `line` must not be
    ## ``nil``! May throw an IO exception.
    ## A line of text may be delimited by ``CR``, ``LF`` or
    ## ``CRLF``. The newline character(s) are not part of the returned string.
    ## Returns ``false`` if the end of the file has been reached, ``true``
    ## otherwise. If ``false`` is returned `line` contains no new data.
  proc writeln*[Ty](f: TFile, x: Ty) {.inline.}
    ## writes a value `x` to `f` and then writes "\n".
    ## May throw an IO exception.

  proc writeln*[Ty](f: TFile, x: openArray[Ty]) {.inline.}
    ## writes a value `x` to `f` and then writes "\n".
    ## May throw an IO exception.

  proc getFileSize*(f: TFile): int64
    ## retrieves the file size (in bytes) of `f`.

  proc ReadBytes*(f: TFile, a: var openarray[byte], start, len: int): int
    ## reads `len` bytes into the buffer `a` starting at ``a[start]``. Returns
    ## the actual number of bytes that have been read which may be less than
    ## `len` (if not as many bytes are remaining), but not greater.

  proc ReadChars*(f: TFile, a: var openarray[char], start, len: int): int
    ## reads `len` bytes into the buffer `a` starting at ``a[start]``. Returns
    ## the actual number of bytes that have been read which may be less than
    ## `len` (if not as many bytes are remaining), but not greater.

  proc readBuffer*(f: TFile, buffer: pointer, len: int): int
    ## reads `len` bytes into the buffer pointed to by `buffer`. Returns
    ## the actual number of bytes that have been read which may be less than
    ## `len` (if not as many bytes are remaining), but not greater.

  proc writeBytes*(f: TFile, a: openarray[byte], start, len: int): int
    ## writes the bytes of ``a[start..start+len-1]`` to the file `f`. Returns
    ## the number of actual written bytes, which may be less than `len` in case
    ## of an error.

  proc writeChars*(f: tFile, a: openarray[char], start, len: int): int
    ## writes the bytes of ``a[start..start+len-1]`` to the file `f`. Returns
    ## the number of actual written bytes, which may be less than `len` in case
    ## of an error.

  proc writeBuffer*(f: TFile, buffer: pointer, len: int): int
    ## writes the bytes of buffer pointed to by the parameter `buffer` to the
    ## file `f`. Returns the number of actual written bytes, which may be less
    ## than `len` in case of an error.

  proc setFilePos*(f: TFile, pos: int64)
    ## sets the position of the file pointer that is used for read/write
    ## operations. The file's first byte has the index zero.

  proc getFilePos*(f: TFile): int64
    ## retrieves the current position of the file pointer that is used to
    ## read from the file `f`. The file's first byte has the index zero.

  proc fileHandle*(f: TFile): TFileHandle {.importc: "fileno",
                                            header: "<stdio.h>"}
    ## returns the OS file handle of the file ``f``. This is only useful for
    ## platform specific programming.

  proc cstringArrayToSeq*(a: cstringArray, len: int): seq[string] =
    ## converts a ``cstringArray`` to a ``seq[string]``. `a` is supposed to be
    ## of length ``len``.
    newSeq(result, len)
    for i in 0..len-1: result[i] = $a[i]

  proc cstringArrayToSeq*(a: cstringArray): seq[string] =
    ## converts a ``cstringArray`` to a ``seq[string]``. `a` is supposed to be
    ## terminated by ``nil``.
    var L = 0
    while a[L] != nil: inc(L)
    result = cstringArrayToSeq(a, L)

<<<<<<< HEAD
  # -------------------------------------------------------------------------
=======
  proc allocCStringArray*(a: openArray[string]): cstringArray =
    ## creates a NULL terminated cstringArray from `a`. The result has to
    ## be freed with `deallocCStringArray` after it's not needed anymore.
    result = cast[cstringArray](alloc0((a.len+1) * sizeof(cstring)))
    for i in 0 .. a.high:
      # XXX get rid of this string copy here:
      var x = a[i]
      result[i] = cast[cstring](alloc0(x.len+1))
      copyMem(result[i], addr(x[0]), x.len)

  proc deallocCStringArray*(a: cstringArray) =
    ## frees a NULL terminated cstringArray.
    var i = 0
    while a[i] != nil:
      dealloc(a[i])
      inc(i)
    dealloc(a)

  # ----------------------------------------------------------------------------
>>>>>>> d2a8a633

  proc atomicInc*(memLoc: var int, x: int = 1): int {.inline, discardable.}
    ## atomic increment of `memLoc`. Returns the value after the operation.
  
  proc atomicDec*(memLoc: var int, x: int = 1): int {.inline, discardable.}
    ## atomic decrement of `memLoc`. Returns the value after the operation.

  include "system/atomics"

  type
    PSafePoint = ptr TSafePoint
    TSafePoint {.compilerproc, final.} = object
      prev: PSafePoint # points to next safe point ON THE STACK
      status: int
      context: C_JmpBuf
  
  when defined(initAllocator):
    initAllocator()
  when hasThreadSupport:
    include "system/syslocks"
    include "system/threads"
  else:
    initStackBottom()
    initGC()
    
  {.push stack_trace: off.}
  include "system/excpt"
  # we cannot compile this with stack tracing on
  # as it would recurse endlessly!
  include "system/arithm"
  {.pop.} # stack trace
  {.pop.} # stack trace
      
  include "system/dyncalls"
  include "system/sets"

  const
    GenericSeqSize = (2 * sizeof(int))
    
  proc reprAny(p: pointer, typ: PNimType): string {.compilerRtl.}

  proc getDiscriminant(aa: Pointer, n: ptr TNimNode): int =
    sysAssert(n.kind == nkCase, "getDiscriminant: node != nkCase")
    var d: int
    var a = cast[TAddress](aa)
    case n.typ.size
    of 1: d = ze(cast[ptr int8](a +% n.offset)[])
    of 2: d = ze(cast[ptr int16](a +% n.offset)[])
    of 4: d = int(cast[ptr int32](a +% n.offset)[])
    else: sysAssert(false, "getDiscriminant: invalid n.typ.size")
    return d

  proc selectBranch(aa: Pointer, n: ptr TNimNode): ptr TNimNode =
    var discr = getDiscriminant(aa, n)
    if discr <% n.len:
      result = n.sons[discr]
      if result == nil: result = n.sons[n.len]
      # n.sons[n.len] contains the ``else`` part (but may be nil)
    else:
      result = n.sons[n.len]

  include "system/mmdisp"
  {.push stack_trace: off.}
  include "system/sysstr"
  {.pop.}

  include "system/sysio"
  when hasThreadSupport:
    include "system/channels"

  iterator lines*(filename: string): TaintedString =
    ## Iterate over any line in the file named `filename`.
    ## If the file does not exist `EIO` is raised.
    var f = open(filename)
    var res = TaintedString(newStringOfCap(80))
    while f.readLine(res): yield res
    close(f)

  iterator lines*(f: TFile): TaintedString =
    ## Iterate over any line in the file `f`.
    var res = TaintedString(newStringOfCap(80))
    while f.readLine(res): yield TaintedString(res)

  include "system/assign"
  include "system/repr"

  proc getCurrentException*(): ref E_Base {.compilerRtl, inl.} =
    ## retrieves the current exception; if there is none, nil is returned.
    result = currException

  proc getCurrentExceptionMsg*(): string {.inline.} =
    ## retrieves the error message that was attached to the current
    ## exception; if there is none, "" is returned.
    var e = getCurrentException()
    return if e == nil: "" else: e.msg

  {.push stack_trace: off.}
  when defined(endb):
    include "system/debugger"

  when defined(profiler):
    include "system/profiler"
  {.pop.} # stacktrace

  proc likely*(val: bool): bool {.importc: "likely", nodecl, nosideeffect.}
    ## can be used to mark a condition to be likely. This is a hint for the 
    ## optimizer.
  
  proc unlikely*(val: bool): bool {.importc: "unlikely", nodecl, nosideeffect.}
    ## can be used to mark a condition to be unlikely. This is a hint for the 
    ## optimizer.

elif defined(ecmaScript) or defined(NimrodVM):
  # Stubs:
  proc GC_disable() = nil
  proc GC_enable() = nil
  proc GC_fullCollect() = nil
  proc GC_setStrategy(strategy: TGC_Strategy) = nil
  proc GC_enableMarkAndSweep() = nil
  proc GC_disableMarkAndSweep() = nil
  proc GC_getStatistics(): string = return ""
  
  proc getOccupiedMem(): int = return -1
  proc getFreeMem(): int = return -1
  proc getTotalMem(): int = return -1

  proc dealloc(p: pointer) = nil
  proc alloc(size: int): pointer = nil
  proc alloc0(size: int): pointer = nil
  proc realloc(p: Pointer, newsize: int): pointer = nil

  proc allocShared(size: int): pointer = nil
  proc allocShared0(size: int): pointer = nil
  proc deallocShared(p: pointer) = nil
  proc reallocShared(p: pointer, newsize: int): pointer = nil

  when defined(ecmaScript):
    include "system/ecmasys"
    include "system/reprjs"
  elif defined(NimrodVM):
    proc cmp(x, y: string): int =
      if x == y: return 0
      if x < y: return -1
      return 1

proc quit*(errormsg: string, errorcode = QuitFailure) {.noReturn.} =
  ## a shorthand for ``echo(errormsg); quit(errorcode)``.
  echo(errormsg)
  quit(errorcode)

{.pop.} # checks
{.pop.} # hints

proc `/`*(x, y: int): float {.inline, noSideEffect.} =
  ## integer division that results in a float.
  result = toFloat(x) / toFloat(y)

template `-|`(b, s: expr): expr =
  (if b >= 0: b else: s.len + b)

proc `[]`*(s: string, x: TSlice[int]): string {.inline.} =
  ## slice operation for strings. Negative indexes are supported.
  result = s.substr(x.a-|s, x.b-|s)

template spliceImpl(s, a, L, b: expr): stmt =
  # make room for additional elements or cut:
  var slen = s.len
  var shift = b.len - L
  var newLen = slen + shift
  if shift > 0:
    # enlarge:
    setLen(s, newLen)
    for i in countdown(newLen-1, a+shift+1): shallowCopy(s[i], s[i-shift])
  else:
    for i in countup(a+b.len, s.len-1+shift): shallowCopy(s[i], s[i-shift])
    # cut down:
    setLen(s, newLen)
  # fill the hole:
  for i in 0 .. <b.len: s[i+a] = b[i]  

proc `[]=`*(s: var string, x: TSlice[int], b: string) = 
  ## slice assignment for strings. Negative indexes are supported. If
  ## ``b.len`` is not exactly the number of elements that are referred to
  ## by `x`, a `splice`:idx: is performed:
  ##
  ## .. code-block:: nimrod
  ##   var s = "abcdef"
  ##   s[1 .. -2] = "xyz"
  ##   assert s == "axyzf"
  var a = x.a-|s
  var L = x.b-|s - a + 1
  if L == b.len:
    for i in 0 .. <L: s[i+a] = b[i]
  else:
    spliceImpl(s, a, L, b)

proc `[]`*[Idx, T](a: array[Idx, T], x: TSlice[int]): seq[T] =
  ## slice operation for arrays. Negative indexes are **not** supported
  ## because the array might have negative bounds.
  var L = x.b - x.a + 1
  newSeq(result, L)
  for i in 0.. <L: result[i] = a[i + x.a]

proc `[]=`*[Idx, T](a: var array[Idx, T], x: TSlice[int], b: openArray[T]) =
  ## slice assignment for arrays. Negative indexes are **not** supported
  ## because the array might have negative bounds.
  var L = x.b - x.a + 1
  if L == b.len:
    for i in 0 .. <L: a[i+x.a] = b[i]
  else:
    raise newException(EOutOfRange, "differing lengths for slice assignment")

proc `[]`*[Idx, T](a: array[Idx, T], x: TSlice[Idx]): seq[T] =
  ## slice operation for arrays. Negative indexes are **not** supported
  ## because the array might have negative bounds.
  var L = ord(x.b) - ord(x.a) + 1
  newSeq(result, L)
  var j = x.a
  for i in 0.. <L: 
    result[i] = a[j]
    inc(j)

proc `[]=`*[Idx, T](a: var array[Idx, T], x: TSlice[Idx], b: openArray[T]) =
  ## slice assignment for arrays. Negative indexes are **not** supported
  ## because the array might have negative bounds.
  var L = ord(x.b) - ord(x.a) + 1
  if L == b.len:
    var j = x.a
    for i in 0 .. <L: 
      a[j] = b[i]
      inc(j)
  else:
    raise newException(EOutOfRange, "differing lengths for slice assignment")

proc `[]`*[T](s: seq[T], x: TSlice[int]): seq[T] = 
  ## slice operation for sequences. Negative indexes are supported.
  var a = x.a-|s
  var L = x.b-|s - a + 1
  newSeq(result, L)
  for i in 0.. <L: result[i] = s[i + a]

proc `[]=`*[T](s: var seq[T], x: TSlice[int], b: openArray[T]) = 
  ## slice assignment for sequences. Negative indexes are supported. If
  ## ``b.len`` is not exactly the number of elements that are referred to
  ## by `x`, a `splice`:idx: is performed. 
  var a = x.a-|s
  var L = x.b-|s - a + 1
  if L == b.len:
    for i in 0 .. <L: s[i+a] = b[i]
  else:
    spliceImpl(s, a, L, b)

proc getTypeInfo*[T](x: T): pointer {.magic: "GetTypeInfo".}
  ## get type information for `x`. Ordinary code should not use this, but
  ## the `typeinfo` module instead.
  
proc slurp*(filename: string): string {.magic: "Slurp".}
  ## compiletime ``readFile`` proc for easy `resource`:idx: embedding:
  ## .. code-block:: nimrod
  ##
  ##   const myResource = slurp"mydatafile.bin"
  ##

proc `+=`*[T](x, y: ordinal[T]) {.magic: "Inc", noSideEffect.}
  ## Increments an ordinal

proc `-=`*[T](x, y: ordinal[T]) {.magic: "Dec", noSideEffect.}
  ## Decrements an ordinal

proc `*=`*[T](x: var ordinal[T], y: ordinal[T]) {.inline, noSideEffect.} =
  ## Binary `*=` operator for ordinals
  x = x * y

proc `+=` *(x: var float, y:float) {.inline, noSideEffect.} =
  ## Increments in placee a floating point number
  x = x + y

proc `-=` *(x: var float, y:float) {.inline, noSideEffect.} =
  ## Decrements in place a floating point number
  x = x - y

proc `*=` *(x: var float, y:float) {.inline, noSideEffect.} =
  ## Multiplies in place a floating point number
  x = x * y

proc `/=` *(x: var float, y:float) {.inline, noSideEffect.} =
  ## Divides in place a floating point number
  x = x / y

proc `&=`* (x: var string, y: string) {.magic: "AppendStrStr", noSideEffect.}

proc rand*(max: int): int {.magic: "Rand", sideEffect.}
  ## compile-time `random` function. Useful for debugging.

proc astToStr*[T](x: T): string {.magic: "AstToStr", noSideEffect.}
  ## converts the AST of `x` into a string representation. This is very useful
  ## for debugging.
  
proc InstantiationInfo*(index = -1): tuple[filename: string, line: int] {.
  magic: "InstantiationInfo", noSideEffect.}
  ## provides access to the compiler's instantiation stack line information.
  ## This is only useful for advanced meta programming. See the implementation
  ## of `assert` for an example.
  
proc raiseAssert(msg: string) {.noinline.} =
  raise newException(EAssertionFailed, msg)
  
template assert*(cond: expr, msg = "") =
  ## provides a means to implement `programming by contracts`:idx: in Nimrod.
  ## ``assert`` evaluates expression ``cond`` and if ``cond`` is false, it
  ## raises an ``EAssertionFailure`` exception. However, the compiler may
  ## not generate any code at all for ``assert`` if it is advised to do so.
  ## Use ``assert`` for debugging purposes only.
  bind raiseAssert, InstantiationInfo
  when compileOption("assertions"):
    if not cond:
      {.line.}:
        raiseAssert(astToStr(cond) & ' ' & msg)

template doAssert*(cond: expr, msg = "") =
  ## same as `assert` but is always turned on and not affected by the
  ## ``--assertions`` command line switch.
  bind raiseAssert, InstantiationInfo
  if not cond:
    {.line: InstantiationInfo().}:
      raiseAssert(astToStr(cond) & ' ' & msg)


when defined(initDebugger):
  initDebugger()
<|MERGE_RESOLUTION|>--- conflicted
+++ resolved
@@ -1795,9 +1795,8 @@
     while a[L] != nil: inc(L)
     result = cstringArrayToSeq(a, L)
 
-<<<<<<< HEAD
   # -------------------------------------------------------------------------
-=======
+
   proc allocCStringArray*(a: openArray[string]): cstringArray =
     ## creates a NULL terminated cstringArray from `a`. The result has to
     ## be freed with `deallocCStringArray` after it's not needed anymore.
@@ -1815,9 +1814,6 @@
       dealloc(a[i])
       inc(i)
     dealloc(a)
-
-  # ----------------------------------------------------------------------------
->>>>>>> d2a8a633
 
   proc atomicInc*(memLoc: var int, x: int = 1): int {.inline, discardable.}
     ## atomic increment of `memLoc`. Returns the value after the operation.
