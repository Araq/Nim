--- conflicted
+++ resolved
@@ -2708,19 +2708,6 @@
   ## in the current scope. This is quite fast as it does not rely
   ## on any debug or runtime information. Note that in constrast to what
   ## the official signature says, the return type is not ``TObject`` but a
-<<<<<<< HEAD
-  ## tuple of a structure that depends on the current scope.
-  discard
-
-when not defined(booting):
-  type
-    semistatic*[T] = static[T] | T
-    # indicates a param of proc specialized for each static value,
-    # but also accepting run-time values
-
-  template isStatic*(x): expr = compiles(static(x))
-    # checks whether `x` is a value known at compile-time
-=======
   ## tuple of a structure that depends on the current scope. Example:
   ##
   ## .. code-block:: nimrod
@@ -2738,5 +2725,13 @@
   ##   # -> name a with value something
   ##   # -> name b with value 4
   ##   # -> B is 1
-  nil
->>>>>>> d15ab4cc
+  discard
+
+when not defined(booting):
+  type
+    semistatic*[T] = static[T] | T
+    # indicates a param of proc specialized for each static value,
+    # but also accepting run-time values
+
+  template isStatic*(x): expr = compiles(static(x))
+    # checks whether `x` is a value known at compile-time