#
#
#            Nim's Runtime Library
#        (c) Copyright 2015 Andreas Rumpf
#
#    See the file "copying.txt", included in this
#    distribution, for details about the copyright.
#

## The compiler depends on the System module to work properly and the System
## module depends on the compiler. Most of the routines listed here use
## special compiler magic.
## Each module implicitly imports the System module; it must not be listed
## explicitly. Because of this there cannot be a user-defined module named
## ``system``.
##
## Module system
## =============
##

# That lonesome header above is to prevent :idx: entries from being mentioned
# in the global index as part of the previous header (Exception hierarchy).

type
  int* {.magic: Int.} ## default integer type; bitwidth depends on
                      ## architecture, but is always the same as a pointer
  int8* {.magic: Int8.} ## signed 8 bit integer type
  int16* {.magic: Int16.} ## signed 16 bit integer type
  int32* {.magic: Int32.} ## signed 32 bit integer type
  int64* {.magic: Int64.} ## signed 64 bit integer type
  uint* {.magic: UInt.} ## unsigned default integer type
  uint8* {.magic: UInt8.} ## unsigned 8 bit integer type
  uint16* {.magic: UInt16.} ## unsigned 16 bit integer type
  uint32* {.magic: UInt32.} ## unsigned 32 bit integer type
  uint64* {.magic: UInt64.} ## unsigned 64 bit integer type
  float* {.magic: Float.} ## default floating point type
  float32* {.magic: Float32.} ## 32 bit floating point type
  float64* {.magic: Float.} ## 64 bit floating point type

# 'float64' is now an alias to 'float'; this solves many problems

type # we need to start a new type section here, so that ``0`` can have a type
  bool* {.magic: Bool.} = enum ## built-in boolean type
    false = 0, true = 1

type
  char* {.magic: Char.} ## built-in 8 bit character type (unsigned)
  string* {.magic: String.} ## built-in string type
  cstring* {.magic: Cstring.} ## built-in cstring (*compatible string*) type
  pointer* {.magic: Pointer.} ## built-in pointer type, use the ``addr``
                              ## operator to get a pointer to a variable
const
  on* = true    ## alias for ``true``
  off* = false  ## alias for ``false``

{.push warning[GcMem]: off, warning[Uninit]: off.}
{.push hints: off.}

type
  Ordinal* {.magic: Ordinal.}[T] ## Generic ordinal type. Includes integer,
                                 ## bool, character, and enumeration types
                                 ## as well as their subtypes. Note `uint`
                                 ## and `uint64` are not ordinal types for
                                 ## implementation reasons
  `ptr`* {.magic: Pointer.}[T] ## built-in generic untraced pointer type
  `ref`* {.magic: Pointer.}[T] ## built-in generic traced pointer type

  `nil` {.magic: "Nil".}
  expr* {.magic: Expr, deprecated.} ## meta type to denote an expression (for templates)
                        ## **Deprecated** since version 0.15. Use ``untyped`` instead.
  stmt* {.magic: Stmt, deprecated.} ## meta type to denote a statement (for templates)
    ## **Deprecated** since version 0.15. Use ``typed`` instead.
  typedesc* {.magic: TypeDesc.} ## meta type to denote a type description
  void* {.magic: "VoidType".}   ## meta type to denote the absence of any type
  auto* {.magic: Expr.} ## meta type for automatic type determination
  any* = distinct auto ## meta type for any supported type
  untyped* {.magic: Expr.} ## meta type to denote an expression that
                           ## is not resolved (for templates)
  typed* {.magic: Stmt.}   ## meta type to denote an expression that
                           ## is resolved (for templates)

  SomeSignedInt* = int|int8|int16|int32|int64
    ## type class matching all signed integer types

  SomeUnsignedInt* = uint|uint8|uint16|uint32|uint64
    ## type class matching all unsigned integer types

  SomeInteger* = SomeSignedInt|SomeUnsignedInt
    ## type class matching all integer types

  SomeOrdinal* = int|int8|int16|int32|int64|bool|enum|uint8|uint16|uint32
    ## type class matching all ordinal types; however this includes enums with
    ## holes.

  SomeReal* = float|float32|float64
    ## type class matching all floating point number types

  SomeNumber* = SomeInteger|SomeReal
    ## type class matching all number types

proc defined*(x: expr): bool {.magic: "Defined", noSideEffect, compileTime.}
  ## Special compile-time procedure that checks whether `x` is
  ## defined.
  ## `x` is an external symbol introduced through the compiler's
  ## `-d:x switch <nimc.html#compile-time-symbols>`_ to enable build time
  ## conditionals:
  ##
  ## .. code-block:: Nim
  ##   when not defined(release):
  ##     # Do here programmer friendly expensive sanity checks.
  ##   # Put here the normal code

when defined(nimalias):
  {.deprecated: [
    TSignedInt: SomeSignedInt,
    TUnsignedInt: SomeUnsignedInt,
    TInteger: SomeInteger,
    TReal: SomeReal,
    TNumber: SomeNumber,
    TOrdinal: SomeOrdinal].}

proc declared*(x: expr): bool {.magic: "Defined", noSideEffect, compileTime.}
  ## Special compile-time procedure that checks whether `x` is
  ## declared. `x` has to be an identifier or a qualified identifier.
  ## This can be used to check whether a library provides a certain
  ## feature or not:
  ##
  ## .. code-block:: Nim
  ##   when not declared(strutils.toUpper):
  ##     # provide our own toUpper proc here, because strutils is
  ##     # missing it.

when defined(useNimRtl):
  {.deadCodeElim: on.}

proc definedInScope*(x: expr): bool {.
  magic: "DefinedInScope", noSideEffect, deprecated, compileTime.}
  ## **Deprecated since version 0.9.6**: Use ``declaredInScope`` instead.

proc declaredInScope*(x: expr): bool {.
  magic: "DefinedInScope", noSideEffect, compileTime.}
  ## Special compile-time procedure that checks whether `x` is
  ## declared in the current scope. `x` has to be an identifier.

proc `addr`*[T](x: var T): ptr T {.magic: "Addr", noSideEffect.} =
  ## Builtin 'addr' operator for taking the address of a memory location.
  ## Cannot be overloaded.
  ##
  ## .. code-block:: nim
  ##  var
  ##    buf: seq[char] = @['a','b','c']
  ##    p: pointer = buf[1].addr
  ##  echo cast[ptr char](p)[]    # b
  discard

proc unsafeAddr*[T](x: T): ptr T {.magic: "Addr", noSideEffect.} =
  ## Builtin 'addr' operator for taking the address of a memory location.
  ## This works even for ``let`` variables or parameters for better interop
  ## with C and so it is considered even more unsafe than the ordinary ``addr``.
  ## Cannot be overloaded.
  discard

proc `type`*(x: expr): typeDesc {.magic: "TypeOf", noSideEffect, compileTime.} =
  ## Builtin 'type' operator for accessing the type of an expression.
  ## Cannot be overloaded.
  discard

proc `not` *(x: bool): bool {.magic: "Not", noSideEffect.}
  ## Boolean not; returns true iff ``x == false``.

proc `and`*(x, y: bool): bool {.magic: "And", noSideEffect.}
  ## Boolean ``and``; returns true iff ``x == y == true``.
  ## Evaluation is lazy: if ``x`` is false,
  ## ``y`` will not even be evaluated.
proc `or`*(x, y: bool): bool {.magic: "Or", noSideEffect.}
  ## Boolean ``or``; returns true iff ``not (not x and not y)``.
  ## Evaluation is lazy: if ``x`` is true,
  ## ``y`` will not even be evaluated.
proc `xor`*(x, y: bool): bool {.magic: "Xor", noSideEffect.}
  ## Boolean `exclusive or`; returns true iff ``x != y``.

proc new*[T](a: var ref T) {.magic: "New", noSideEffect.}
  ## creates a new object of type ``T`` and returns a safe (traced)
  ## reference to it in ``a``.

proc new*(T: typedesc): auto =
  ## creates a new object of type ``T`` and returns a safe (traced)
  ## reference to it as result value.
  ##
  ## When ``T`` is a ref type then the resulting type will be ``T``,
  ## otherwise it will be ``ref T``.
  when (T is ref):
    var r: T
  else:
    var r: ref T
  new(r)
  return r


proc internalNew*[T](a: var ref T) {.magic: "New", noSideEffect.}
  ## leaked implementation detail. Do not use.

proc new*[T](a: var ref T, finalizer: proc (x: ref T) {.nimcall.}) {.
  magic: "NewFinalize", noSideEffect.}
  ## creates a new object of type ``T`` and returns a safe (traced)
  ## reference to it in ``a``. When the garbage collector frees the object,
  ## `finalizer` is called. The `finalizer` may not keep a reference to the
  ## object pointed to by `x`. The `finalizer` cannot prevent the GC from
  ## freeing the object. Note: The `finalizer` refers to the type `T`, not to
  ## the object! This means that for each object of type `T` the finalizer
  ## will be called!

proc reset*[T](obj: var T) {.magic: "Reset", noSideEffect.}
  ## resets an object `obj` to its initial (binary zero) value. This needs to
  ## be called before any possible `object branch transition`:idx:.

# for low and high the return type T may not be correct, but
# we handle that with compiler magic in semLowHigh()
proc high*[T](x: T): T {.magic: "High", noSideEffect.}
  ## returns the highest possible index of an array, a sequence, a string or
  ## the highest possible value of an ordinal value `x`. As a special
  ## semantic rule, `x` may also be a type identifier.
  ## ``high(int)`` is Nim's way of writing `INT_MAX`:idx: or `MAX_INT`:idx:.
  ##
  ## .. code-block:: nim
  ##  var arr = [1,2,3,4,5,6,7]
  ##  high(arr) #=> 6
  ##  high(2) #=> 9223372036854775807
  ##  high(int) #=> 9223372036854775807

proc low*[T](x: T): T {.magic: "Low", noSideEffect.}
  ## returns the lowest possible index of an array, a sequence, a string or
  ## the lowest possible value of an ordinal value `x`. As a special
  ## semantic rule, `x` may also be a type identifier.
  ##
  ## .. code-block:: nim
  ##  var arr = [1,2,3,4,5,6,7]
  ##  low(arr) #=> 0
  ##  low(2) #=> -9223372036854775808
  ##  low(int) #=> -9223372036854775808

type
  range*{.magic: "Range".}[T] ## Generic type to construct range types.
  array*{.magic: "Array".}[I, T]  ## Generic type to construct
                                  ## fixed-length arrays.
  openArray*{.magic: "OpenArray".}[T]  ## Generic type to construct open arrays.
                                       ## Open arrays are implemented as a
                                       ## pointer to the array data and a
                                       ## length field.
  varargs*{.magic: "Varargs".}[T] ## Generic type to construct a varargs type.
  seq*{.magic: "Seq".}[T]  ## Generic type to construct sequences.
  set*{.magic: "Set".}[T]  ## Generic type to construct bit sets.

when defined(nimArrIdx):
  # :array|openarray|string|seq|cstring|tuple
  proc `[]`*[I: Ordinal;T](a: T; i: I): T {.
    noSideEffect, magic: "ArrGet".}
  proc `[]=`*[I: Ordinal;T,S](a: T; i: I;
    x: S) {.noSideEffect, magic: "ArrPut".}
  proc `=`*[T](dest: var T; src: T) {.noSideEffect, magic: "Asgn".}

type
  Slice*[T] = object ## builtin slice type
    a*, b*: T        ## the bounds

when defined(nimalias):
  {.deprecated: [TSlice: Slice].}

proc `..`*[T](a, b: T): Slice[T] {.noSideEffect, inline, magic: "DotDot".} =
  ## `slice`:idx: operator that constructs an interval ``[a, b]``, both `a`
  ## and `b` are inclusive. Slices can also be used in the set constructor
  ## and in ordinal case statements, but then they are special-cased by the
  ## compiler.
  result.a = a
  result.b = b

proc `..`*[T](b: T): Slice[T] {.noSideEffect, inline, magic: "DotDot".} =
  ## `slice`:idx: operator that constructs an interval ``[default(T), b]``
  result.b = b

when not defined(niminheritable):
  {.pragma: inheritable.}
when not defined(nimunion):
  {.pragma: unchecked.}

# comparison operators:
proc `==` *[Enum: enum](x, y: Enum): bool {.magic: "EqEnum", noSideEffect.}
  ## Checks whether values within the *same enum* have the same underlying value
  ##
  ## .. code-block:: nim
  ##  type
  ##    Enum1 = enum
  ##      Field1 = 3, Field2
  ##    Enum2 = enum
  ##      Place1, Place2 = 3
  ##  var
  ##    e1 = Field1
  ##    e2 = Enum1(Place2)
  ##  echo (e1 == e2) # true
  ##  echo (e1 == Place2) # raises error
proc `==` *(x, y: pointer): bool {.magic: "EqRef", noSideEffect.}
  ## .. code-block:: nim
  ##  var # this is a wildly dangerous example
  ##    a = cast[pointer](0)
  ##    b = cast[pointer](nil)
  ##  echo (a == b) # true due to the special meaning of `nil`/0 as a pointer
proc `==` *(x, y: string): bool {.magic: "EqStr", noSideEffect.}
  ## Checks for equality between two `string` variables

proc `==` *(x, y: char): bool {.magic: "EqCh", noSideEffect.}
  ## Checks for equality between two `char` variables
proc `==` *(x, y: bool): bool {.magic: "EqB", noSideEffect.}
  ## Checks for equality between two `bool` variables
proc `==` *[T](x, y: set[T]): bool {.magic: "EqSet", noSideEffect.}
  ## Checks for equality between two variables of type `set`
  ##
  ## .. code-block:: nim
  ##  var a = {1, 2, 2, 3} # duplication in sets is ignored
  ##  var b = {1, 2, 3}
  ##  echo (a == b) # true
proc `==` *[T](x, y: ref T): bool {.magic: "EqRef", noSideEffect.}
  ## Checks that two `ref` variables refer to the same item
proc `==` *[T](x, y: ptr T): bool {.magic: "EqRef", noSideEffect.}
  ## Checks that two `ptr` variables refer to the same item
proc `==` *[T: proc](x, y: T): bool {.magic: "EqProc", noSideEffect.}
  ## Checks that two `proc` variables refer to the same procedure

proc `<=` *[Enum: enum](x, y: Enum): bool {.magic: "LeEnum", noSideEffect.}
proc `<=` *(x, y: string): bool {.magic: "LeStr", noSideEffect.}
proc `<=` *(x, y: char): bool {.magic: "LeCh", noSideEffect.}
proc `<=` *[T](x, y: set[T]): bool {.magic: "LeSet", noSideEffect.}
proc `<=` *(x, y: bool): bool {.magic: "LeB", noSideEffect.}
proc `<=` *[T](x, y: ref T): bool {.magic: "LePtr", noSideEffect.}
proc `<=` *(x, y: pointer): bool {.magic: "LePtr", noSideEffect.}

proc `<` *[Enum: enum](x, y: Enum): bool {.magic: "LtEnum", noSideEffect.}
proc `<` *(x, y: string): bool {.magic: "LtStr", noSideEffect.}
proc `<` *(x, y: char): bool {.magic: "LtCh", noSideEffect.}
proc `<` *[T](x, y: set[T]): bool {.magic: "LtSet", noSideEffect.}
proc `<` *(x, y: bool): bool {.magic: "LtB", noSideEffect.}
proc `<` *[T](x, y: ref T): bool {.magic: "LtPtr", noSideEffect.}
proc `<` *[T](x, y: ptr T): bool {.magic: "LtPtr", noSideEffect.}
proc `<` *(x, y: pointer): bool {.magic: "LtPtr", noSideEffect.}

template `!=` * (x, y: untyped): untyped =
  ## unequals operator. This is a shorthand for ``not (x == y)``.
  not (x == y)

template `>=` * (x, y: untyped): untyped =
  ## "is greater or equals" operator. This is the same as ``y <= x``.
  y <= x

template `>` * (x, y: untyped): untyped =
  ## "is greater" operator. This is the same as ``y < x``.
  y < x

const
  appType* {.magic: "AppType"}: string = ""
    ## a string that describes the application type. Possible values:
    ## "console", "gui", "lib".

include "system/inclrtl"

const NoFakeVars* = defined(nimscript) ## true if the backend doesn't support \
  ## "fake variables" like 'var EBADF {.importc.}: cint'.

const ArrayDummySize = when defined(cpu16): 10_000 else: 100_000_000

when not defined(JS):
  type
    TGenericSeq {.compilerproc, pure, inheritable.} = object
      len, reserved: int
      when defined(gogc):
        elemSize: int
    PGenericSeq {.exportc.} = ptr TGenericSeq
    UncheckedCharArray {.unchecked.} = array[0..ArrayDummySize, char]
    # len and space without counting the terminating zero:
    NimStringDesc {.compilerproc, final.} = object of TGenericSeq
      data: UncheckedCharArray
    NimString = ptr NimStringDesc

when not defined(JS) and not defined(nimscript):
  template space(s: PGenericSeq): int {.dirty.} =
    s.reserved and not seqShallowFlag

  include "system/hti"

type
  byte* = uint8 ## this is an alias for ``uint8``, that is an unsigned
                ## int 8 bits wide.

  Natural* = range[0..high(int)]
    ## is an int type ranging from zero to the maximum value
    ## of an int. This type is often useful for documentation and debugging.

  Positive* = range[1..high(int)]
    ## is an int type ranging from one to the maximum value
    ## of an int. This type is often useful for documentation and debugging.

  RootObj* {.exportc: "TNimObject", inheritable.} =
    object ## the root of Nim's object hierarchy. Objects should
           ## inherit from RootObj or one of its descendants. However,
           ## objects that have no ancestor are allowed.
  RootRef* = ref RootObj ## reference to RootObj

  RootEffect* {.compilerproc.} = object of RootObj ## \
    ## base effect class; each effect should
    ## inherit from `TEffect` unless you know what
    ## you doing.
  TimeEffect* = object of RootEffect   ## Time effect.
  IOEffect* = object of RootEffect     ## IO effect.
  ReadIOEffect* = object of IOEffect   ## Effect describing a read IO operation.
  WriteIOEffect* = object of IOEffect  ## Effect describing a write IO operation.
  ExecIOEffect* = object of IOEffect   ## Effect describing an executing IO operation.

  Exception* {.compilerproc.} = object of RootObj ## \
    ## Base exception class.
    ##
    ## Each exception has to inherit from `Exception`. See the full `exception
    ## hierarchy`_.
    parent*: ref Exception ## parent exception (can be used as a stack)
    name*: cstring ## The exception's name is its Nim identifier.
                   ## This field is filled automatically in the
                   ## ``raise`` statement.
    msg* {.exportc: "message".}: string ## the exception's message. Not
                                        ## providing an exception message
                                        ## is bad style.
    trace: string

  SystemError* = object of Exception ## \
    ## Abstract class for exceptions that the runtime system raises.
    ##
    ## See the full `exception hierarchy`_.
  IOError* = object of SystemError ## \
    ## Raised if an IO error occurred.
    ##
    ## See the full `exception hierarchy`_.
  OSError* = object of SystemError ## \
    ## Raised if an operating system service failed.
    ##
    ## See the full `exception hierarchy`_.
    errorCode*: int32 ## OS-defined error code describing this error.
  LibraryError* = object of OSError ## \
    ## Raised if a dynamic library could not be loaded.
    ##
    ## See the full `exception hierarchy`_.
  ResourceExhaustedError* = object of SystemError ## \
    ## Raised if a resource request could not be fulfilled.
    ##
    ## See the full `exception hierarchy`_.
  ArithmeticError* = object of Exception ## \
    ## Raised if any kind of arithmetic error occurred.
    ##
    ## See the full `exception hierarchy`_.
  DivByZeroError* = object of ArithmeticError ## \
    ## Raised for runtime integer divide-by-zero errors.
    ##
    ## See the full `exception hierarchy`_.

  OverflowError* = object of ArithmeticError ## \
    ## Raised for runtime integer overflows.
    ##
    ## This happens for calculations whose results are too large to fit in the
    ## provided bits.  See the full `exception hierarchy`_.
  AccessViolationError* = object of Exception ## \
    ## Raised for invalid memory access errors
    ##
    ## See the full `exception hierarchy`_.
  AssertionError* = object of Exception ## \
    ## Raised when assertion is proved wrong.
    ##
    ## Usually the result of using the `assert() template <#assert>`_.  See the
    ## full `exception hierarchy`_.
  ValueError* = object of Exception ## \
    ## Raised for string and object conversion errors.
  KeyError* = object of ValueError ## \
    ## Raised if a key cannot be found in a table.
    ##
    ## Mostly used by the `tables <tables.html>`_ module, it can also be raised
    ## by other collection modules like `sets <sets.html>`_ or `strtabs
    ## <strtabs.html>`_. See the full `exception hierarchy`_.
  OutOfMemError* = object of SystemError ## \
    ## Raised for unsuccessful attempts to allocate memory.
    ##
    ## See the full `exception hierarchy`_.
  IndexError* = object of Exception ## \
    ## Raised if an array index is out of bounds.
    ##
    ## See the full `exception hierarchy`_.

  FieldError* = object of Exception ## \
    ## Raised if a record field is not accessible because its dicriminant's
    ## value does not fit.
    ##
    ## See the full `exception hierarchy`_.
  RangeError* = object of Exception ## \
    ## Raised if a range check error occurred.
    ##
    ## See the full `exception hierarchy`_.
  StackOverflowError* = object of SystemError ## \
    ## Raised if the hardware stack used for subroutine calls overflowed.
    ##
    ## See the full `exception hierarchy`_.
  ReraiseError* = object of Exception ## \
    ## Raised if there is no exception to reraise.
    ##
    ## See the full `exception hierarchy`_.
  ObjectAssignmentError* = object of Exception ## \
    ## Raised if an object gets assigned to its parent's object.
    ##
    ## See the full `exception hierarchy`_.
  ObjectConversionError* = object of Exception ## \
    ## Raised if an object is converted to an incompatible object type.
    ## You can use ``of`` operator to check if conversion will succeed.
    ##
    ## See the full `exception hierarchy`_.
  FloatingPointError* = object of Exception ## \
    ## Base class for floating point exceptions.
    ##
    ## See the full `exception hierarchy`_.
  FloatInvalidOpError* = object of FloatingPointError ## \
    ## Raised by invalid operations according to IEEE.
    ##
    ## Raised by ``0.0/0.0``, for example.  See the full `exception
    ## hierarchy`_.
  FloatDivByZeroError* = object of FloatingPointError ## \
    ## Raised by division by zero.
    ##
    ## Divisor is zero and dividend is a finite nonzero number.  See the full
    ## `exception hierarchy`_.
  FloatOverflowError* = object of FloatingPointError ## \
    ## Raised for overflows.
    ##
    ## The operation produced a result that exceeds the range of the exponent.
    ## See the full `exception hierarchy`_.
  FloatUnderflowError* = object of FloatingPointError ## \
    ## Raised for underflows.
    ##
    ## The operation produced a result that is too small to be represented as a
    ## normal number. See the full `exception hierarchy`_.
  FloatInexactError* = object of FloatingPointError ## \
    ## Raised for inexact results.
    ##
    ## The operation produced a result that cannot be represented with infinite
    ## precision -- for example: ``2.0 / 3.0, log(1.1)``
    ##
    ## **NOTE**: Nim currently does not detect these!  See the full
    ## `exception hierarchy`_.
  DeadThreadError* = object of Exception ## \
    ## Raised if it is attempted to send a message to a dead thread.
    ##
    ## See the full `exception hierarchy`_.

{.deprecated: [TObject: RootObj, PObject: RootRef, TEffect: RootEffect,
  FTime: TimeEffect, FIO: IOEffect, FReadIO: ReadIOEffect,
  FWriteIO: WriteIOEffect, FExecIO: ExecIOEffect,

  E_Base: Exception, ESystem: SystemError, EIO: IOError,
  EOS: OSError, EInvalidLibrary: LibraryError,
  EResourceExhausted: ResourceExhaustedError,
  EArithmetic: ArithmeticError, EDivByZero: DivByZeroError,
  EOverflow: OverflowError, EAccessViolation: AccessViolationError,
  EAssertionFailed: AssertionError, EInvalidValue: ValueError,
  EInvalidKey: KeyError, EOutOfMemory: OutOfMemError,
  EInvalidIndex: IndexError, EInvalidField: FieldError,
  EOutOfRange: RangeError, EStackOverflow: StackOverflowError,
  ENoExceptionToReraise: ReraiseError,
  EInvalidObjectAssignment: ObjectAssignmentError,
  EInvalidObjectConversion: ObjectConversionError,
  EDeadThread: DeadThreadError,
  EFloatInexact: FloatInexactError,
  EFloatUnderflow: FloatUnderflowError,
  EFloatingPoint: FloatingPointError,
  EFloatInvalidOp: FloatInvalidOpError,
  EFloatDivByZero: FloatDivByZeroError,
  EFloatOverflow: FloatOverflowError,
  ESynch: Exception
].}

proc unsafeNew*[T](a: var ref T, size: Natural) {.magic: "New", noSideEffect.}
  ## creates a new object of type ``T`` and returns a safe (traced)
  ## reference to it in ``a``. This is **unsafe** as it allocates an object
  ## of the passed ``size``. This should only be used for optimization
  ## purposes when you know what you're doing!

proc sizeof*[T](x: T): int {.magic: "SizeOf", noSideEffect.}
  ## returns the size of ``x`` in bytes. Since this is a low-level proc,
  ## its usage is discouraged - using ``new`` for the most cases suffices
  ## that one never needs to know ``x``'s size. As a special semantic rule,
  ## ``x`` may also be a type identifier (``sizeof(int)`` is valid).
  ##
  ## Limitations: If used within nim VM context ``sizeof`` will only work
  ## for simple types.
  ##
  ## .. code-block:: nim
  ##  sizeof('A') #=> 1
  ##  sizeof(2) #=> 8

when defined(nimtypedescfixed):
  proc sizeof*(x: typedesc): int {.magic: "SizeOf", noSideEffect.}

proc `<`*[T](x: Ordinal[T]): T {.magic: "UnaryLt", noSideEffect.}
  ## unary ``<`` that can be used for nice looking excluding ranges:
  ##
  ## .. code-block:: nim
  ##   for i in 0 .. <10: echo i #=> 0 1 2 3 4 5 6 7 8 9
  ##
  ## Semantically this is the same as ``pred``.

proc succ*[T](x: Ordinal[T], y = 1): T {.magic: "Succ", noSideEffect.}
  ## returns the ``y``-th successor of the value ``x``. ``T`` has to be
  ## an ordinal type. If such a value does not exist, ``EOutOfRange`` is raised
  ## or a compile time error occurs.

proc pred*[T](x: Ordinal[T], y = 1): T {.magic: "Pred", noSideEffect.}
  ## returns the ``y``-th predecessor of the value ``x``. ``T`` has to be
  ## an ordinal type. If such a value does not exist, ``EOutOfRange`` is raised
  ## or a compile time error occurs.

proc inc*[T: Ordinal|uint|uint64](x: var T, y = 1) {.magic: "Inc", noSideEffect.}
  ## increments the ordinal ``x`` by ``y``. If such a value does not
  ## exist, ``EOutOfRange`` is raised or a compile time error occurs. This is a
  ## short notation for: ``x = succ(x, y)``.
  ##
  ## .. code-block:: nim
  ##  var i = 2
  ##  inc(i) #=> 3
  ##  inc(i, 3) #=> 6

proc dec*[T: Ordinal|uint|uint64](x: var T, y = 1) {.magic: "Dec", noSideEffect.}
  ## decrements the ordinal ``x`` by ``y``. If such a value does not
  ## exist, ``EOutOfRange`` is raised or a compile time error occurs. This is a
  ## short notation for: ``x = pred(x, y)``.
  ##
  ## .. code-block:: nim
  ##  var i = 2
  ##  dec(i) #=> 1
  ##  dec(i, 3) #=> -2

proc newSeq*[T](s: var seq[T], len: Natural) {.magic: "NewSeq", noSideEffect.}
  ## creates a new sequence of type ``seq[T]`` with length ``len``.
  ## This is equivalent to ``s = @[]; setlen(s, len)``, but more
  ## efficient since no reallocation is needed.
  ##
  ## Note that the sequence will be filled with zeroed entries, which can be a
  ## problem for sequences containing strings since their value will be
  ## ``nil``. After the creation of the sequence you should assign entries to
  ## the sequence instead of adding them. Example:
  ##
  ## .. code-block:: nim
  ##   var inputStrings : seq[string]
  ##   newSeq(inputStrings, 3)
  ##   inputStrings[0] = "The fourth"
  ##   inputStrings[1] = "assignment"
  ##   inputStrings[2] = "would crash"
  ##   #inputStrings[3] = "out of bounds"

proc newSeq*[T](len = 0.Natural): seq[T] =
  ## creates a new sequence of type ``seq[T]`` with length ``len``.
  ##
  ## Note that the sequence will be filled with zeroed entries, which can be a
  ## problem for sequences containing strings since their value will be
  ## ``nil``. After the creation of the sequence you should assign entries to
  ## the sequence instead of adding them. Example:
  ##
  ## .. code-block:: nim
  ##   var inputStrings = newSeq[string](3)
  ##   inputStrings[0] = "The fourth"
  ##   inputStrings[1] = "assignment"
  ##   inputStrings[2] = "would crash"
  ##   #inputStrings[3] = "out of bounds"
  newSeq(result, len)

proc newSeqOfCap*[T](cap: Natural): seq[T] {.
  magic: "NewSeqOfCap", noSideEffect.} =
  ## creates a new sequence of type ``seq[T]`` with length 0 and capacity
  ## ``cap``.
  discard

proc len*[TOpenArray: openArray|varargs](x: TOpenArray): int {.
  magic: "LengthOpenArray", noSideEffect.}
proc len*(x: string): int {.magic: "LengthStr", noSideEffect.}
proc len*(x: cstring): int {.magic: "LengthStr", noSideEffect.}
proc len*[I, T](x: array[I, T]): int {.magic: "LengthArray", noSideEffect.}
proc len*[T](x: seq[T]): int {.magic: "LengthSeq", noSideEffect.}
  ## returns the length of an array, an openarray, a sequence or a string.
  ## This is roughly the same as ``high(T)-low(T)+1``, but its resulting type is
  ## always an int.
  ##
  ## .. code-block:: nim
  ##  var arr = [1,1,1,1,1]
  ##  len(arr) #=> 5
  ##  for i in 0..<arr.len:
  ##    echo arr[i] #=> 1,1,1,1,1

# set routines:
proc incl*[T](x: var set[T], y: T) {.magic: "Incl", noSideEffect.}
  ## includes element ``y`` to the set ``x``. This is the same as
  ## ``x = x + {y}``, but it might be more efficient.
  ##
  ## .. code-block:: nim
  ##  var a = initSet[int](4)
  ##  a.incl(2) #=> {2}
  ##  a.incl(3) #=> {2, 3}

template incl*[T](s: var set[T], flags: set[T]) =
  ## includes the set of flags to the set ``x``.
  s = s + flags

proc excl*[T](x: var set[T], y: T) {.magic: "Excl", noSideEffect.}
  ## excludes element ``y`` to the set ``x``. This is the same as
  ## ``x = x - {y}``, but it might be more efficient.
  ##
  ## .. code-block:: nim
  ##  var b = {2,3,5,6,12,545}
  ##  b.excl(5)  #=> {2,3,6,12,545}

template excl*[T](s: var set[T], flags: set[T]) =
  ## excludes the set of flags to ``x``.
  s = s - flags

proc card*[T](x: set[T]): int {.magic: "Card", noSideEffect.}
  ## returns the cardinality of the set ``x``, i.e. the number of elements
  ## in the set.
  ##
  ## .. code-block:: nim
  ##  var i = {1,2,3,4}
  ##  card(i) #=> 4

proc ord*[T](x: T): int {.magic: "Ord", noSideEffect.}
  ## returns the internal int value of an ordinal value ``x``.
  ##
  ## .. code-block:: nim
  ##  ord('A') #=> 65

proc chr*(u: range[0..255]): char {.magic: "Chr", noSideEffect.}
  ## converts an int in the range 0..255 to a character.
  ##
  ## .. code-block:: nim
  ##  chr(65) #=> A

# --------------------------------------------------------------------------
# built-in operators

when not defined(JS):
  proc ze*(x: int8): int {.magic: "Ze8ToI", noSideEffect.}
    ## zero extends a smaller integer type to ``int``. This treats `x` as
    ## unsigned.
  proc ze*(x: int16): int {.magic: "Ze16ToI", noSideEffect.}
    ## zero extends a smaller integer type to ``int``. This treats `x` as
    ## unsigned.

  proc ze64*(x: int8): int64 {.magic: "Ze8ToI64", noSideEffect.}
    ## zero extends a smaller integer type to ``int64``. This treats `x` as
    ## unsigned.
  proc ze64*(x: int16): int64 {.magic: "Ze16ToI64", noSideEffect.}
    ## zero extends a smaller integer type to ``int64``. This treats `x` as
    ## unsigned.

  proc ze64*(x: int32): int64 {.magic: "Ze32ToI64", noSideEffect.}
    ## zero extends a smaller integer type to ``int64``. This treats `x` as
    ## unsigned.
  proc ze64*(x: int): int64 {.magic: "ZeIToI64", noSideEffect.}
    ## zero extends a smaller integer type to ``int64``. This treats `x` as
    ## unsigned. Does nothing if the size of an ``int`` is the same as ``int64``.
    ## (This is the case on 64 bit processors.)

  proc toU8*(x: int): int8 {.magic: "ToU8", noSideEffect.}
    ## treats `x` as unsigned and converts it to a byte by taking the last 8 bits
    ## from `x`.
  proc toU16*(x: int): int16 {.magic: "ToU16", noSideEffect.}
    ## treats `x` as unsigned and converts it to an ``int16`` by taking the last
    ## 16 bits from `x`.
  proc toU32*(x: int64): int32 {.magic: "ToU32", noSideEffect.}
    ## treats `x` as unsigned and converts it to an ``int32`` by taking the
    ## last 32 bits from `x`.

# integer calculations:
proc `+` *(x: int): int {.magic: "UnaryPlusI", noSideEffect.}
proc `+` *(x: int8): int8 {.magic: "UnaryPlusI", noSideEffect.}
proc `+` *(x: int16): int16 {.magic: "UnaryPlusI", noSideEffect.}
proc `+` *(x: int32): int32 {.magic: "UnaryPlusI", noSideEffect.}
proc `+` *(x: int64): int64 {.magic: "UnaryPlusI", noSideEffect.}
  ## Unary `+` operator for an integer. Has no effect.

proc `-` *(x: int): int {.magic: "UnaryMinusI", noSideEffect.}
proc `-` *(x: int8): int8 {.magic: "UnaryMinusI", noSideEffect.}
proc `-` *(x: int16): int16 {.magic: "UnaryMinusI", noSideEffect.}
proc `-` *(x: int32): int32 {.magic: "UnaryMinusI", noSideEffect.}
proc `-` *(x: int64): int64 {.magic: "UnaryMinusI64", noSideEffect.}
  ## Unary `-` operator for an integer. Negates `x`.

proc `not` *(x: int): int {.magic: "BitnotI", noSideEffect.}
proc `not` *(x: int8): int8 {.magic: "BitnotI", noSideEffect.}
proc `not` *(x: int16): int16 {.magic: "BitnotI", noSideEffect.}
proc `not` *(x: int32): int32 {.magic: "BitnotI", noSideEffect.}
  ## computes the `bitwise complement` of the integer `x`.

when defined(nimnomagic64):
  proc `not` *(x: int64): int64 {.magic: "BitnotI", noSideEffect.}
else:
  proc `not` *(x: int64): int64 {.magic: "BitnotI64", noSideEffect.}

proc `+` *(x, y: int): int {.magic: "AddI", noSideEffect.}
proc `+` *(x, y: int8): int8 {.magic: "AddI", noSideEffect.}
proc `+` *(x, y: int16): int16 {.magic: "AddI", noSideEffect.}
proc `+` *(x, y: int32): int32 {.magic: "AddI", noSideEffect.}
  ## Binary `+` operator for an integer.

when defined(nimnomagic64):
  proc `+` *(x, y: int64): int64 {.magic: "AddI", noSideEffect.}
else:
  proc `+` *(x, y: int64): int64 {.magic: "AddI64", noSideEffect.}

proc `-` *(x, y: int): int {.magic: "SubI", noSideEffect.}
proc `-` *(x, y: int8): int8 {.magic: "SubI", noSideEffect.}
proc `-` *(x, y: int16): int16 {.magic: "SubI", noSideEffect.}
proc `-` *(x, y: int32): int32 {.magic: "SubI", noSideEffect.}
  ## Binary `-` operator for an integer.

when defined(nimnomagic64):
  proc `-` *(x, y: int64): int64 {.magic: "SubI", noSideEffect.}
else:
  proc `-` *(x, y: int64): int64 {.magic: "SubI64", noSideEffect.}

proc `*` *(x, y: int): int {.magic: "MulI", noSideEffect.}
proc `*` *(x, y: int8): int8 {.magic: "MulI", noSideEffect.}
proc `*` *(x, y: int16): int16 {.magic: "MulI", noSideEffect.}
proc `*` *(x, y: int32): int32 {.magic: "MulI", noSideEffect.}
  ## Binary `*` operator for an integer.

when defined(nimnomagic64):
  proc `*` *(x, y: int64): int64 {.magic: "MulI", noSideEffect.}
else:
  proc `*` *(x, y: int64): int64 {.magic: "MulI64", noSideEffect.}

proc `div` *(x, y: int): int {.magic: "DivI", noSideEffect.}
proc `div` *(x, y: int8): int8 {.magic: "DivI", noSideEffect.}
proc `div` *(x, y: int16): int16 {.magic: "DivI", noSideEffect.}
proc `div` *(x, y: int32): int32 {.magic: "DivI", noSideEffect.}
  ## computes the integer division. This is roughly the same as
  ## ``floor(x/y)``.
  ##
  ## .. code-block:: Nim
  ##   1 div 2 == 0
  ##   2 div 2 == 1
  ##   3 div 2 == 1
  ##   7 div 5 == 1

when defined(nimnomagic64):
  proc `div` *(x, y: int64): int64 {.magic: "DivI", noSideEffect.}
else:
  proc `div` *(x, y: int64): int64 {.magic: "DivI64", noSideEffect.}

proc `mod` *(x, y: int): int {.magic: "ModI", noSideEffect.}
proc `mod` *(x, y: int8): int8 {.magic: "ModI", noSideEffect.}
proc `mod` *(x, y: int16): int16 {.magic: "ModI", noSideEffect.}
proc `mod` *(x, y: int32): int32 {.magic: "ModI", noSideEffect.}
  ## computes the integer modulo operation (remainder).
  ## This is the same as
  ## ``x - (x div y) * y``.
  ##
  ## .. code-block:: Nim
  ##   (7 mod 5) == 2

when defined(nimnomagic64):
  proc `mod` *(x, y: int64): int64 {.magic: "ModI", noSideEffect.}
else:
  proc `mod` *(x, y: int64): int64 {.magic: "ModI64", noSideEffect.}

when defined(nimNewShiftOps):
  proc `shr` *(x: int, y: SomeInteger): int {.magic: "ShrI", noSideEffect.}
  proc `shr` *(x: int8, y: SomeInteger): int8 {.magic: "ShrI", noSideEffect.}
  proc `shr` *(x: int16, y: SomeInteger): int16 {.magic: "ShrI", noSideEffect.}
  proc `shr` *(x: int32, y: SomeInteger): int32 {.magic: "ShrI", noSideEffect.}
  proc `shr` *(x: int64, y: SomeInteger): int64 {.magic: "ShrI", noSideEffect.}
    ## computes the `shift right` operation of `x` and `y`, filling
    ## vacant bit positions with zeros.
    ##
    ## .. code-block:: Nim
    ##   0b0001_0000'i8 shr 2 == 0b0000_0100'i8
    ##   0b1000_0000'i8 shr 8 == 0b0000_0000'i8
    ##   0b0000_0001'i8 shr 1 == 0b0000_0000'i8


  proc `shl` *(x: int, y: SomeInteger): int {.magic: "ShlI", noSideEffect.}
  proc `shl` *(x: int8, y: SomeInteger): int8 {.magic: "ShlI", noSideEffect.}
  proc `shl` *(x: int16, y: SomeInteger): int16 {.magic: "ShlI", noSideEffect.}
  proc `shl` *(x: int32, y: SomeInteger): int32 {.magic: "ShlI", noSideEffect.}
  proc `shl` *(x: int64, y: SomeInteger): int64 {.magic: "ShlI", noSideEffect.}
    ## computes the `shift left` operation of `x` and `y`.
    ##
    ## .. code-block:: Nim
    ##  1'i32 shl 4 == 0x0000_0010
    ##  1'i64 shl 4 == 0x0000_0000_0000_0010
else:
  proc `shr` *(x, y: int): int {.magic: "ShrI", noSideEffect.}
  proc `shr` *(x, y: int8): int8 {.magic: "ShrI", noSideEffect.}
  proc `shr` *(x, y: int16): int16 {.magic: "ShrI", noSideEffect.}
  proc `shr` *(x, y: int32): int32 {.magic: "ShrI", noSideEffect.}
  proc `shr` *(x, y: int64): int64 {.magic: "ShrI", noSideEffect.}

  proc `shl` *(x, y: int): int {.magic: "ShlI", noSideEffect.}
  proc `shl` *(x, y: int8): int8 {.magic: "ShlI", noSideEffect.}
  proc `shl` *(x, y: int16): int16 {.magic: "ShlI", noSideEffect.}
  proc `shl` *(x, y: int32): int32 {.magic: "ShlI", noSideEffect.}
  proc `shl` *(x, y: int64): int64 {.magic: "ShlI", noSideEffect.}

proc `and` *(x, y: int): int {.magic: "BitandI", noSideEffect.}
proc `and` *(x, y: int8): int8 {.magic: "BitandI", noSideEffect.}
proc `and` *(x, y: int16): int16 {.magic: "BitandI", noSideEffect.}
proc `and` *(x, y: int32): int32 {.magic: "BitandI", noSideEffect.}
proc `and` *(x, y: int64): int64 {.magic: "BitandI", noSideEffect.}
  ## computes the `bitwise and` of numbers `x` and `y`.
  ##
  ## .. code-block:: Nim
  ##  (0xffff'i16 and 0x0010'i16) == 0x0010

proc `or` *(x, y: int): int {.magic: "BitorI", noSideEffect.}
proc `or` *(x, y: int8): int8 {.magic: "BitorI", noSideEffect.}
proc `or` *(x, y: int16): int16 {.magic: "BitorI", noSideEffect.}
proc `or` *(x, y: int32): int32 {.magic: "BitorI", noSideEffect.}
proc `or` *(x, y: int64): int64 {.magic: "BitorI", noSideEffect.}
  ## computes the `bitwise or` of numbers `x` and `y`.
  ##
  ## .. code-block:: Nim
  ##  (0x0005'i16 or 0x0010'i16) == 0x0015

proc `xor` *(x, y: int): int {.magic: "BitxorI", noSideEffect.}
proc `xor` *(x, y: int8): int8 {.magic: "BitxorI", noSideEffect.}
proc `xor` *(x, y: int16): int16 {.magic: "BitxorI", noSideEffect.}
proc `xor` *(x, y: int32): int32 {.magic: "BitxorI", noSideEffect.}
proc `xor` *(x, y: int64): int64 {.magic: "BitxorI", noSideEffect.}
  ## computes the `bitwise xor` of numbers `x` and `y`.
  ##
  ## .. code-block:: Nim
  ##  (0x1011'i16 xor 0x0101'i16) == 0x1110

proc `==` *(x, y: int): bool {.magic: "EqI", noSideEffect.}
proc `==` *(x, y: int8): bool {.magic: "EqI", noSideEffect.}
proc `==` *(x, y: int16): bool {.magic: "EqI", noSideEffect.}
proc `==` *(x, y: int32): bool {.magic: "EqI", noSideEffect.}
proc `==` *(x, y: int64): bool {.magic: "EqI", noSideEffect.}
  ## Compares two integers for equality.

proc `<=` *(x, y: int): bool {.magic: "LeI", noSideEffect.}
proc `<=` *(x, y: int8): bool {.magic: "LeI", noSideEffect.}
proc `<=` *(x, y: int16): bool {.magic: "LeI", noSideEffect.}
proc `<=` *(x, y: int32): bool {.magic: "LeI", noSideEffect.}
proc `<=` *(x, y: int64): bool {.magic: "LeI", noSideEffect.}
  ## Returns true iff `x` is less than or equal to `y`.

proc `<` *(x, y: int): bool {.magic: "LtI", noSideEffect.}
proc `<` *(x, y: int8): bool {.magic: "LtI", noSideEffect.}
proc `<` *(x, y: int16): bool {.magic: "LtI", noSideEffect.}
proc `<` *(x, y: int32): bool {.magic: "LtI", noSideEffect.}
proc `<` *(x, y: int64): bool {.magic: "LtI", noSideEffect.}
  ## Returns true iff `x` is less than `y`.

type
  IntMax32 = int|int8|int16|int32

proc `+%` *(x, y: IntMax32): IntMax32 {.magic: "AddU", noSideEffect.}
proc `+%` *(x, y: int64): int64 {.magic: "AddU", noSideEffect.}
  ## treats `x` and `y` as unsigned and adds them. The result is truncated to
  ## fit into the result. This implements modulo arithmetic. No overflow
  ## errors are possible.

proc `-%` *(x, y: IntMax32): IntMax32 {.magic: "SubU", noSideEffect.}
proc `-%` *(x, y: int64): int64 {.magic: "SubU", noSideEffect.}
  ## treats `x` and `y` as unsigned and subtracts them. The result is
  ## truncated to fit into the result. This implements modulo arithmetic.
  ## No overflow errors are possible.

proc `*%` *(x, y: IntMax32): IntMax32 {.magic: "MulU", noSideEffect.}
proc `*%` *(x, y: int64): int64 {.magic: "MulU", noSideEffect.}
  ## treats `x` and `y` as unsigned and multiplies them. The result is
  ## truncated to fit into the result. This implements modulo arithmetic.
  ## No overflow errors are possible.

proc `/%` *(x, y: IntMax32): IntMax32 {.magic: "DivU", noSideEffect.}
proc `/%` *(x, y: int64): int64 {.magic: "DivU", noSideEffect.}
  ## treats `x` and `y` as unsigned and divides them. The result is
  ## truncated to fit into the result. This implements modulo arithmetic.
  ## No overflow errors are possible.

proc `%%` *(x, y: IntMax32): IntMax32 {.magic: "ModU", noSideEffect.}
proc `%%` *(x, y: int64): int64 {.magic: "ModU", noSideEffect.}
  ## treats `x` and `y` as unsigned and compute the modulo of `x` and `y`.
  ## The result is truncated to fit into the result.
  ## This implements modulo arithmetic.
  ## No overflow errors are possible.

proc `<=%` *(x, y: IntMax32): bool {.magic: "LeU", noSideEffect.}
proc `<=%` *(x, y: int64): bool {.magic: "LeU64", noSideEffect.}
  ## treats `x` and `y` as unsigned and compares them.
  ## Returns true iff ``unsigned(x) <= unsigned(y)``.

proc `<%` *(x, y: IntMax32): bool {.magic: "LtU", noSideEffect.}
proc `<%` *(x, y: int64): bool {.magic: "LtU64", noSideEffect.}
  ## treats `x` and `y` as unsigned and compares them.
  ## Returns true iff ``unsigned(x) < unsigned(y)``.

# unsigned integer operations:
proc `not`*[T: SomeUnsignedInt](x: T): T {.magic: "BitnotI", noSideEffect.}
  ## computes the `bitwise complement` of the integer `x`.

when defined(nimNewShiftOps):
  proc `shr`*[T: SomeUnsignedInt](x: T, y: SomeInteger): T {.magic: "ShrI", noSideEffect.}
    ## computes the `shift right` operation of `x` and `y`.

  proc `shl`*[T: SomeUnsignedInt](x: T, y: SomeInteger): T {.magic: "ShlI", noSideEffect.}
    ## computes the `shift left` operation of `x` and `y`.
else:
  proc `shr`*[T: SomeUnsignedInt](x, y: T): T {.magic: "ShrI", noSideEffect.}
    ## computes the `shift right` operation of `x` and `y`.

  proc `shl`*[T: SomeUnsignedInt](x, y: T): T {.magic: "ShlI", noSideEffect.}
    ## computes the `shift left` operation of `x` and `y`.

proc `and`*[T: SomeUnsignedInt](x, y: T): T {.magic: "BitandI", noSideEffect.}
  ## computes the `bitwise and` of numbers `x` and `y`.

proc `or`*[T: SomeUnsignedInt](x, y: T): T {.magic: "BitorI", noSideEffect.}
  ## computes the `bitwise or` of numbers `x` and `y`.

proc `xor`*[T: SomeUnsignedInt](x, y: T): T {.magic: "BitxorI", noSideEffect.}
  ## computes the `bitwise xor` of numbers `x` and `y`.

proc `==`*[T: SomeUnsignedInt](x, y: T): bool {.magic: "EqI", noSideEffect.}
  ## Compares two unsigned integers for equality.

proc `+`*[T: SomeUnsignedInt](x, y: T): T {.magic: "AddU", noSideEffect.}
  ## Binary `+` operator for unsigned integers.

proc `-`*[T: SomeUnsignedInt](x, y: T): T {.magic: "SubU", noSideEffect.}
  ## Binary `-` operator for unsigned integers.

proc `*`*[T: SomeUnsignedInt](x, y: T): T {.magic: "MulU", noSideEffect.}
  ## Binary `*` operator for unsigned integers.

proc `div`*[T: SomeUnsignedInt](x, y: T): T {.magic: "DivU", noSideEffect.}
  ## computes the integer division. This is roughly the same as
  ## ``floor(x/y)``.
  ##
  ## .. code-block:: Nim
  ##  (7 div 5) == 2

proc `mod`*[T: SomeUnsignedInt](x, y: T): T {.magic: "ModU", noSideEffect.}
  ## computes the integer modulo operation (remainder).
  ## This is the same as
  ## ``x - (x div y) * y``.
  ##
  ## .. code-block:: Nim
  ##   (7 mod 5) == 2

proc `<=`*[T: SomeUnsignedInt](x, y: T): bool {.magic: "LeU", noSideEffect.}
  ## Returns true iff ``x <= y``.

proc `<`*[T: SomeUnsignedInt](x, y: T): bool {.magic: "LtU", noSideEffect.}
  ## Returns true iff ``unsigned(x) < unsigned(y)``.

# floating point operations:
proc `+` *(x: float32): float32 {.magic: "UnaryPlusF64", noSideEffect.}
proc `-` *(x: float32): float32 {.magic: "UnaryMinusF64", noSideEffect.}
proc `+` *(x, y: float32): float32 {.magic: "AddF64", noSideEffect.}
proc `-` *(x, y: float32): float32 {.magic: "SubF64", noSideEffect.}
proc `*` *(x, y: float32): float32 {.magic: "MulF64", noSideEffect.}
proc `/` *(x, y: float32): float32 {.magic: "DivF64", noSideEffect.}

proc `+` *(x: float): float {.magic: "UnaryPlusF64", noSideEffect.}
proc `-` *(x: float): float {.magic: "UnaryMinusF64", noSideEffect.}
proc `+` *(x, y: float): float {.magic: "AddF64", noSideEffect.}
proc `-` *(x, y: float): float {.magic: "SubF64", noSideEffect.}
proc `*` *(x, y: float): float {.magic: "MulF64", noSideEffect.}
proc `/` *(x, y: float): float {.magic: "DivF64", noSideEffect.}
  ## computes the floating point division

proc `==` *(x, y: float32): bool {.magic: "EqF64", noSideEffect.}
proc `<=` *(x, y: float32): bool {.magic: "LeF64", noSideEffect.}
proc `<`  *(x, y: float32): bool {.magic: "LtF64", noSideEffect.}

proc `==` *(x, y: float): bool {.magic: "EqF64", noSideEffect.}
proc `<=` *(x, y: float): bool {.magic: "LeF64", noSideEffect.}
proc `<`  *(x, y: float): bool {.magic: "LtF64", noSideEffect.}

# set operators
proc `*` *[T](x, y: set[T]): set[T] {.magic: "MulSet", noSideEffect.}
  ## This operator computes the intersection of two sets.
proc `+` *[T](x, y: set[T]): set[T] {.magic: "PlusSet", noSideEffect.}
  ## This operator computes the union of two sets.
proc `-` *[T](x, y: set[T]): set[T] {.magic: "MinusSet", noSideEffect.}
  ## This operator computes the difference of two sets.

proc contains*[T](x: set[T], y: T): bool {.magic: "InSet", noSideEffect.}
  ## One should overload this proc if one wants to overload the ``in`` operator.
  ## The parameters are in reverse order! ``a in b`` is a template for
  ## ``contains(b, a)``.
  ## This is because the unification algorithm that Nim uses for overload
  ## resolution works from left to right.
  ## But for the ``in`` operator that would be the wrong direction for this
  ## piece of code:
  ##
  ## .. code-block:: Nim
  ##   var s: set[range['a'..'z']] = {'a'..'c'}
  ##   writeLine(stdout, 'b' in s)
  ##
  ## If ``in`` had been declared as ``[T](elem: T, s: set[T])`` then ``T`` would
  ## have been bound to ``char``. But ``s`` is not compatible to type
  ## ``set[char]``! The solution is to bind ``T`` to ``range['a'..'z']``. This
  ## is achieved by reversing the parameters for ``contains``; ``in`` then
  ## passes its arguments in reverse order.

proc contains*[T](s: Slice[T], value: T): bool {.noSideEffect, inline.} =
  ## Checks if `value` is within the range of `s`; returns true iff
  ## `value >= s.a and value <= s.b`
  ##
  ## .. code-block:: Nim
  ##   assert((1..3).contains(1) == true)
  ##   assert((1..3).contains(2) == true)
  ##   assert((1..3).contains(4) == false)
  result = s.a <= value and value <= s.b

template `in` * (x, y: untyped): untyped {.dirty.} = contains(y, x)
  ## Sugar for contains
  ##
  ## .. code-block:: Nim
  ##   assert(1 in (1..3) == true)
  ##   assert(5 in (1..3) == false)
template `notin` * (x, y: untyped): untyped {.dirty.} = not contains(y, x)
  ## Sugar for not containing
  ##
  ## .. code-block:: Nim
  ##   assert(1 notin (1..3) == false)
  ##   assert(5 notin (1..3) == true)

proc `is` *[T, S](x: T, y: S): bool {.magic: "Is", noSideEffect.}
  ## Checks if T is of the same type as S
  ##
  ## .. code-block:: Nim
  ##   proc test[T](a: T): int =
  ##     when (T is int):
  ##       return a
  ##     else:
  ##       return 0
  ##
  ##   assert(test[int](3) == 3)
  ##   assert(test[string]("xyz") == 0)
template `isnot` *(x, y: untyped): untyped = not (x is y)
  ## Negated version of `is`. Equivalent to ``not(x is y)``.

proc `of` *[T, S](x: T, y: S): bool {.magic: "Of", noSideEffect.}
  ## Checks if `x` has a type of `y`
  ##
  ## .. code-block:: Nim
  ##   assert(FloatingPointError of Exception)
  ##   assert(DivByZeroError of Exception)

proc cmp*[T](x, y: T): int {.procvar.} =
  ## Generic compare proc. Returns a value < 0 iff x < y, a value > 0 iff x > y
  ## and 0 iff x == y. This is useful for writing generic algorithms without
  ## performance loss. This generic implementation uses the `==` and `<`
  ## operators.
  ##
  ## .. code-block:: Nim
  ##  import algorithm
  ##  echo sorted(@[4,2,6,5,8,7], cmp[int])
  if x == y: return 0
  if x < y: return -1
  return 1

proc cmp*(x, y: string): int {.noSideEffect, procvar.}
  ## Compare proc for strings. More efficient than the generic version.

proc `@` * [IDX, T](a: array[IDX, T]): seq[T] {.
  magic: "ArrToSeq", nosideeffect.}
  ## turns an array into a sequence. This most often useful for constructing
  ## sequences with the array constructor: ``@[1, 2, 3]`` has the type
  ## ``seq[int]``, while ``[1, 2, 3]`` has the type ``array[0..2, int]``.

proc setLen*[T](s: var seq[T], newlen: Natural) {.
  magic: "SetLengthSeq", noSideEffect.}
  ## sets the length of `s` to `newlen`.
  ## ``T`` may be any sequence type.
  ## If the current length is greater than the new length,
  ## ``s`` will be truncated. `s` cannot be nil! To initialize a sequence with
  ## a size, use ``newSeq`` instead.

proc setLen*(s: var string, newlen: Natural) {.
  magic: "SetLengthStr", noSideEffect.}
  ## sets the length of `s` to `newlen`.
  ## If the current length is greater than the new length,
  ## ``s`` will be truncated. `s` cannot be nil! To initialize a string with
  ## a size, use ``newString`` instead.
  ##
  ## .. code-block:: Nim
  ##  var myS = "Nim is great!!"
  ##  myS.setLen(3)
  ##  echo myS, " is fantastic!!"

proc newString*(len: Natural): string {.
  magic: "NewString", importc: "mnewString", noSideEffect.}
  ## returns a new string of length ``len`` but with uninitialized
  ## content. One needs to fill the string character after character
  ## with the index operator ``s[i]``. This procedure exists only for
  ## optimization purposes; the same effect can be achieved with the
  ## ``&`` operator or with ``add``.

proc newStringOfCap*(cap: Natural): string {.
  magic: "NewStringOfCap", importc: "rawNewString", noSideEffect.}
  ## returns a new string of length ``0`` but with capacity `cap`.This
  ## procedure exists only for optimization purposes; the same effect can
  ## be achieved with the ``&`` operator or with ``add``.

proc `&` * (x: string, y: char): string {.
  magic: "ConStrStr", noSideEffect, merge.}
  ## Concatenates `x` with `y`
  ##
  ## .. code-block:: Nim
  ##   assert("ab" & 'c' == "abc")
proc `&` * (x, y: char): string {.
  magic: "ConStrStr", noSideEffect, merge.}
  ## Concatenates `x` and `y` into a string
  ##
  ## .. code-block:: Nim
  ##   assert('a' & 'b' == "ab")
proc `&` * (x, y: string): string {.
  magic: "ConStrStr", noSideEffect, merge.}
  ## Concatenates `x` and `y`
  ##
  ## .. code-block:: Nim
  ##   assert("ab" & "cd" == "abcd")
proc `&` * (x: char, y: string): string {.
  magic: "ConStrStr", noSideEffect, merge.}
  ## Concatenates `x` with `y`
  ##
  ## .. code-block:: Nim
  ##   assert('a' & "bc" == "abc")

# implementation note: These must all have the same magic value "ConStrStr" so
# that the merge optimization works properly.

proc add*(x: var string, y: char) {.magic: "AppendStrCh", noSideEffect.}
  ## Appends `y` to `x` in place
  ##
  ## .. code-block:: Nim
  ##   var tmp = ""
  ##   tmp.add('a')
  ##   tmp.add('b')
  ##   assert(tmp == "ab")
proc add*(x: var string, y: string) {.magic: "AppendStrStr", noSideEffect.}
  ## Concatenates `x` and `y` in place
  ##
  ## .. code-block:: Nim
  ##   var tmp = ""
  ##   tmp.add("ab")
  ##   tmp.add("cd")
  ##   assert(tmp == "abcd")

type
  Endianness* = enum ## is a type describing the endianness of a processor.
    littleEndian, bigEndian

const
  isMainModule* {.magic: "IsMainModule".}: bool = false
    ## is true only when accessed in the main module. This works thanks to
    ## compiler magic. It is useful to embed testing code in a module.

  CompileDate* {.magic: "CompileDate"}: string = "0000-00-00"
    ## is the date of compilation as a string of the form
    ## ``YYYY-MM-DD``. This works thanks to compiler magic.

  CompileTime* {.magic: "CompileTime"}: string = "00:00:00"
    ## is the time of compilation as a string of the form
    ## ``HH:MM:SS``. This works thanks to compiler magic.

  cpuEndian* {.magic: "CpuEndian"}: Endianness = littleEndian
    ## is the endianness of the target CPU. This is a valuable piece of
    ## information for low-level code only. This works thanks to compiler
    ## magic.

  hostOS* {.magic: "HostOS".}: string = ""
    ## a string that describes the host operating system. Possible values:
    ## "windows", "macosx", "linux", "netbsd", "freebsd", "openbsd", "solaris",
    ## "aix", "standalone".

  hostCPU* {.magic: "HostCPU".}: string = ""
    ## a string that describes the host CPU. Possible values:
    ## "i386", "alpha", "powerpc", "powerpc64", "powerpc64el", "sparc",
    ## "amd64", "mips", "mipsel", "arm", "arm64".

  seqShallowFlag = low(int)

{.push profiler: off.}
when defined(nimKnowsNimvm):
  let nimvm* {.magic: "Nimvm".}: bool = false
    ## may be used only in "when" expression.
    ## It is true in Nim VM context and false otherwise
else:
  const nimvm*: bool = false
{.pop.}

proc compileOption*(option: string): bool {.
  magic: "CompileOption", noSideEffect.}
  ## can be used to determine an on|off compile-time option. Example:
  ##
  ## .. code-block:: nim
  ##   when compileOption("floatchecks"):
  ##     echo "compiled with floating point NaN and Inf checks"

proc compileOption*(option, arg: string): bool {.
  magic: "CompileOptionArg", noSideEffect.}
  ## can be used to determine an enum compile-time option. Example:
  ##
  ## .. code-block:: nim
  ##   when compileOption("opt", "size") and compileOption("gc", "boehm"):
  ##     echo "compiled with optimization for size and uses Boehm's GC"

const
  hasThreadSupport = compileOption("threads") and not defined(nimscript)
  hasSharedHeap = defined(boehmgc) or defined(gogc) # don't share heaps; every thread has its own
  taintMode = compileOption("taintmode")

when hasThreadSupport and defined(tcc) and not compileOption("tlsEmulation"):
  # tcc doesn't support TLS
  {.error: "``--tlsEmulation:on`` must be used when using threads with tcc backend".}

when defined(boehmgc):
  when defined(windows):
    const boehmLib = "boehmgc.dll"
  elif defined(macosx):
    const boehmLib = "libgc.dylib"
  else:
    const boehmLib = "libgc.so.1"
  {.pragma: boehmGC, noconv, dynlib: boehmLib.}

when taintMode:
  type TaintedString* = distinct string ## a distinct string type that
                                        ## is `tainted`:idx:, see `taint mode
                                        ## <manual.html#taint-mode>`_ for
                                        ## details. It is an alias for
                                        ## ``string`` if the taint mode is not
                                        ## turned on.

  proc len*(s: TaintedString): int {.borrow.}
else:
  type TaintedString* = string          ## a distinct string type that
                                        ## is `tainted`:idx:, see `taint mode
                                        ## <manual.html#taint-mode>`_ for
                                        ## details. It is an alias for
                                        ## ``string`` if the taint mode is not
                                        ## turned on.

when defined(profiler):
  proc nimProfile() {.compilerProc, noinline.}
when hasThreadSupport:
  {.pragma: rtlThreadVar, threadvar.}
else:
  {.pragma: rtlThreadVar.}

const
  QuitSuccess* = 0
    ## is the value that should be passed to `quit <#quit>`_ to indicate
    ## success.

  QuitFailure* = 1
    ## is the value that should be passed to `quit <#quit>`_ to indicate
    ## failure.

var programResult* {.exportc: "nim_program_result".}: int
  ## modify this variable to specify the exit code of the program
  ## under normal circumstances. When the program is terminated
  ## prematurely using ``quit``, this value is ignored.

proc quit*(errorcode: int = QuitSuccess) {.
  magic: "Exit", importc: "exit", header: "<stdlib.h>", noreturn.}
  ## Stops the program immediately with an exit code.
  ##
  ## Before stopping the program the "quit procedures" are called in the
  ## opposite order they were added with `addQuitProc <#addQuitProc>`_.
  ## ``quit`` never returns and ignores any exception that may have been raised
  ## by the quit procedures.  It does *not* call the garbage collector to free
  ## all the memory, unless a quit procedure calls `GC_fullCollect
  ## <#GC_fullCollect>`_.
  ##
  ## The proc ``quit(QuitSuccess)`` is called implicitly when your nim
  ## program finishes without incident. A raised unhandled exception is
  ## equivalent to calling ``quit(QuitFailure)``.
  ##
  ## Note that this is a *runtime* call and using ``quit`` inside a macro won't
  ## have any compile time effect. If you need to stop the compiler inside a
  ## macro, use the `error <manual.html#error-pragma>`_ or `fatal
  ## <manual.html#fatal-pragma>`_ pragmas.

template sysAssert(cond: bool, msg: string) =
  when defined(useSysAssert):
    if not cond:
      echo "[SYSASSERT] ", msg
      quit 1

const hasAlloc = (hostOS != "standalone" or not defined(nogc)) and not defined(nimscript)

when not defined(JS) and not defined(nimscript) and hostOS != "standalone":
  include "system/cgprocs"
when not defined(JS) and not defined(nimscript) and hasAlloc:
  proc setStackBottom(theStackBottom: pointer) {.compilerRtl, noinline, benign.}
  proc addChar(s: NimString, c: char): NimString {.compilerProc, benign.}

proc add *[T](x: var seq[T], y: T) {.magic: "AppendSeqElem", noSideEffect.}
proc add *[T](x: var seq[T], y: openArray[T]) {.noSideEffect.} =
  ## Generic proc for adding a data item `y` to a container `x`.
  ## For containers that have an order, `add` means *append*. New generic
  ## containers should also call their adding proc `add` for consistency.
  ## Generic code becomes much easier to write if the Nim naming scheme is
  ## respected.
  ##
  ## .. code-block:: nim
  ##   var s: seq[string] = @["test2","test2"]
  ##   s.add("test") #=> @[test2, test2, test]
  let xl = x.len
  setLen(x, xl + y.len)
  for i in 0..high(y): x[xl+i] = y[i]

proc shallowCopy*[T](x: var T, y: T) {.noSideEffect, magic: "ShallowCopy".}
  ## use this instead of `=` for a `shallow copy`:idx:. The shallow copy
  ## only changes the semantics for sequences and strings (and types which
  ## contain those). Be careful with the changed semantics though! There
  ## is a reason why the default assignment does a deep copy of sequences
  ## and strings.

proc del*[T](x: var seq[T], i: Natural) {.noSideEffect.} =
  ## deletes the item at index `i` by putting ``x[high(x)]`` into position `i`.
  ## This is an O(1) operation.
  ##
  ## .. code-block:: nim
  ##  var i = @[1, 2, 3, 4, 5]
  ##  i.del(2) #=> @[1, 2, 5, 4]
  let xl = x.len - 1
  shallowCopy(x[i], x[xl])
  setLen(x, xl)

proc delete*[T](x: var seq[T], i: Natural) {.noSideEffect.} =
  ## deletes the item at index `i` by moving ``x[i+1..]`` by one position.
  ## This is an O(n) operation.
  ##
  ## .. code-block:: nim
  ##  var i = @[1, 2, 3, 4, 5]
  ##  i.delete(2) #=> @[1, 2, 4, 5]
  template defaultImpl =
    let xl = x.len
    for j in i..xl-2: shallowCopy(x[j], x[j+1])
    setLen(x, xl-1)

  when nimvm:
    defaultImpl()
  else:
    when defined(js):
      {.emit: "`x`[`x`_Idx].splice(`i`, 1);".}
    else:
      defaultImpl()

proc insert*[T](x: var seq[T], item: T, i = 0.Natural) {.noSideEffect.} =
  ## inserts `item` into `x` at position `i`.
  ##
  ## .. code-block:: nim
  ##  var i = @[1, 2, 3, 4, 5]
  ##  i.insert(2, 4) #=> @[1, 2, 3, 4, 2, 5]
  template defaultImpl =
    let xl = x.len
    setLen(x, xl+1)
    var j = xl-1
    while j >= i:
      shallowCopy(x[j+1], x[j])
      dec(j)
  when nimvm:
    defaultImpl()
  else:
    when defined(js):
      var it : T
      {.emit: "`x`[`x`_Idx].splice(`i`, 0, `it`);".}
    else:
      defaultImpl()
  x[i] = item

proc repr*[T](x: T): string {.magic: "Repr", noSideEffect.}
  ## takes any Nim variable and returns its string representation. It
  ## works even for complex data graphs with cycles. This is a great
  ## debugging tool.
  ##
  ## .. code-block:: nim
  ##  var s: seq[string] = @["test2", "test2"]
  ##  var i = @[1, 2, 3, 4, 5]
  ##  repr(s) #=> 0x1055eb050[0x1055ec050"test2", 0x1055ec078"test2"]
  ##  repr(i) #=> 0x1055ed050[1, 2, 3, 4, 5]

type
  ByteAddress* = int
    ## is the signed integer type that should be used for converting
    ## pointers to integer addresses for readability.

  BiggestInt* = int64
    ## is an alias for the biggest signed integer type the Nim compiler
    ## supports. Currently this is ``int64``, but it is platform-dependant
    ## in general.

  BiggestFloat* = float64
    ## is an alias for the biggest floating point type the Nim
    ## compiler supports. Currently this is ``float64``, but it is
    ## platform-dependant in general.

{.deprecated: [TAddress: ByteAddress].}

when defined(windows):
  type
    clong* {.importc: "long", nodecl.} = int32
      ## This is the same as the type ``long`` in *C*.
    culong* {.importc: "unsigned long", nodecl.} = uint32
      ## This is the same as the type ``unsigned long`` in *C*.
else:
  type
    clong* {.importc: "long", nodecl.} = int
      ## This is the same as the type ``long`` in *C*.
    culong* {.importc: "unsigned long", nodecl.} = uint
      ## This is the same as the type ``unsigned long`` in *C*.

type # these work for most platforms:
  cchar* {.importc: "char", nodecl.} = char
    ## This is the same as the type ``char`` in *C*.
  cschar* {.importc: "signed char", nodecl.} = int8
    ## This is the same as the type ``signed char`` in *C*.
  cshort* {.importc: "short", nodecl.} = int16
    ## This is the same as the type ``short`` in *C*.
  cint* {.importc: "int", nodecl.} = int32
    ## This is the same as the type ``int`` in *C*.
  csize* {.importc: "size_t", nodecl.} = int
    ## This is the same as the type ``size_t`` in *C*.
  clonglong* {.importc: "long long", nodecl.} = int64
    ## This is the same as the type ``long long`` in *C*.
  cfloat* {.importc: "float", nodecl.} = float32
    ## This is the same as the type ``float`` in *C*.
  cdouble* {.importc: "double", nodecl.} = float64
    ## This is the same as the type ``double`` in *C*.
  clongdouble* {.importc: "long double", nodecl.} = BiggestFloat
    ## This is the same as the type ``long double`` in *C*.
    ## This C type is not supported by Nim's code generator.

  cuchar* {.importc: "unsigned char", nodecl.} = char
    ## This is the same as the type ``unsigned char`` in *C*.
  cushort* {.importc: "unsigned short", nodecl.} = uint16
    ## This is the same as the type ``unsigned short`` in *C*.
  cuint* {.importc: "unsigned int", nodecl.} = uint32
    ## This is the same as the type ``unsigned int`` in *C*.
  culonglong* {.importc: "unsigned long long", nodecl.} = uint64
    ## This is the same as the type ``unsigned long long`` in *C*.

  cstringArray* {.importc: "char**", nodecl.} = ptr
    array[0..ArrayDummySize, cstring]
    ## This is binary compatible to the type ``char**`` in *C*. The array's
    ## high value is large enough to disable bounds checking in practice.
    ## Use `cstringArrayToSeq` to convert it into a ``seq[string]``.

  PFloat32* = ptr float32 ## an alias for ``ptr float32``
  PFloat64* = ptr float64 ## an alias for ``ptr float64``
  PInt64* = ptr int64 ## an alias for ``ptr int64``
  PInt32* = ptr int32 ## an alias for ``ptr int32``

proc toFloat*(i: int): float {.
  magic: "ToFloat", noSideEffect, importc: "toFloat".}
  ## converts an integer `i` into a ``float``. If the conversion
  ## fails, `EInvalidValue` is raised. However, on most platforms the
  ## conversion cannot fail.

proc toBiggestFloat*(i: BiggestInt): BiggestFloat {.
  magic: "ToBiggestFloat", noSideEffect, importc: "toBiggestFloat".}
  ## converts an biggestint `i` into a ``biggestfloat``. If the conversion
  ## fails, `EInvalidValue` is raised. However, on most platforms the
  ## conversion cannot fail.

proc toInt*(f: float): int {.
  magic: "ToInt", noSideEffect, importc: "toInt".}
  ## converts a floating point number `f` into an ``int``. Conversion
  ## rounds `f` if it does not contain an integer value. If the conversion
  ## fails (because `f` is infinite for example), `EInvalidValue` is raised.

proc toBiggestInt*(f: BiggestFloat): BiggestInt {.
  magic: "ToBiggestInt", noSideEffect, importc: "toBiggestInt".}
  ## converts a biggestfloat `f` into a ``biggestint``. Conversion
  ## rounds `f` if it does not contain an integer value. If the conversion
  ## fails (because `f` is infinite for example), `EInvalidValue` is raised.

proc addQuitProc*(QuitProc: proc() {.noconv.}) {.
  importc: "atexit", header: "<stdlib.h>".}
  ## Adds/registers a quit procedure.
  ##
  ## Each call to ``addQuitProc`` registers another quit procedure. Up to 30
  ## procedures can be registered. They are executed on a last-in, first-out
  ## basis (that is, the last function registered is the first to be executed).
  ## ``addQuitProc`` raises an EOutOfIndex exception if ``QuitProc`` cannot be
  ## registered.

# Support for addQuitProc() is done by Ansi C's facilities here.
# In case of an unhandled exeption the exit handlers should
# not be called explicitly! The user may decide to do this manually though.

proc copy*(s: string, first = 0): string {.
  magic: "CopyStr", importc: "copyStr", noSideEffect, deprecated.}
proc copy*(s: string, first, last: int): string {.
  magic: "CopyStrLast", importc: "copyStrLast", noSideEffect,
  deprecated.}
  ## copies a slice of `s` into a new string and returns this new
  ## string. The bounds `first` and `last` denote the indices of
  ## the first and last characters that shall be copied. If ``last``
  ## is omitted, it is treated as ``high(s)``.
  ## **Deprecated since version 0.8.12**: Use ``substr`` instead.

proc substr*(s: string, first = 0): string {.
  magic: "CopyStr", importc: "copyStr", noSideEffect.}
proc substr*(s: string, first, last: int): string {.
  magic: "CopyStrLast", importc: "copyStrLast", noSideEffect.}
  ## copies a slice of `s` into a new string and returns this new
  ## string. The bounds `first` and `last` denote the indices of
  ## the first and last characters that shall be copied. If ``last``
  ## is omitted, it is treated as ``high(s)``. If ``last >= s.len``, ``s.len``
  ## is used instead: This means ``substr`` can also be used to `cut`:idx:
  ## or `limit`:idx: a string's length.

when not defined(nimscript) and not defined(JS):
  proc zeroMem*(p: pointer, size: Natural) {.inline, benign.}
    ## overwrites the contents of the memory at ``p`` with the value 0.
    ## Exactly ``size`` bytes will be overwritten. Like any procedure
    ## dealing with raw memory this is *unsafe*.

  proc copyMem*(dest, source: pointer, size: Natural) {.inline, benign.}
    ## copies the contents from the memory at ``source`` to the memory
    ## at ``dest``. Exactly ``size`` bytes will be copied. The memory
    ## regions may not overlap. Like any procedure dealing with raw
    ## memory this is *unsafe*.

  proc moveMem*(dest, source: pointer, size: Natural) {.inline, benign.}
    ## copies the contents from the memory at ``source`` to the memory
    ## at ``dest``. Exactly ``size`` bytes will be copied. The memory
    ## regions may overlap, ``moveMem`` handles this case appropriately
    ## and is thus somewhat more safe than ``copyMem``. Like any procedure
    ## dealing with raw memory this is still *unsafe*, though.

  proc equalMem*(a, b: pointer, size: Natural): bool {.inline, noSideEffect.}
    ## compares the memory blocks ``a`` and ``b``. ``size`` bytes will
    ## be compared. If the blocks are equal, true is returned, false
    ## otherwise. Like any procedure dealing with raw memory this is
    ## *unsafe*.

when not defined(nimscript):
  when hasAlloc:
    proc alloc*(size: Natural): pointer {.noconv, rtl, tags: [], benign.}
      ## allocates a new memory block with at least ``size`` bytes. The
      ## block has to be freed with ``realloc(block, 0)`` or
      ## ``dealloc(block)``. The block is not initialized, so reading
      ## from it before writing to it is undefined behaviour!
      ## The allocated memory belongs to its allocating thread!
      ## Use `allocShared` to allocate from a shared heap.
    proc createU*(T: typedesc, size = 1.Positive): ptr T {.inline, benign.} =
      ## allocates a new memory block with at least ``T.sizeof * size``
      ## bytes. The block has to be freed with ``resize(block, 0)`` or
      ## ``free(block)``. The block is not initialized, so reading
      ## from it before writing to it is undefined behaviour!
      ## The allocated memory belongs to its allocating thread!
      ## Use `createSharedU` to allocate from a shared heap.
      cast[ptr T](alloc(T.sizeof * size))
    proc alloc0*(size: Natural): pointer {.noconv, rtl, tags: [], benign.}
      ## allocates a new memory block with at least ``size`` bytes. The
      ## block has to be freed with ``realloc(block, 0)`` or
      ## ``dealloc(block)``. The block is initialized with all bytes
      ## containing zero, so it is somewhat safer than ``alloc``.
      ## The allocated memory belongs to its allocating thread!
      ## Use `allocShared0` to allocate from a shared heap.
    proc create*(T: typedesc, size = 1.Positive): ptr T {.inline, benign.} =
      ## allocates a new memory block with at least ``T.sizeof * size``
      ## bytes. The block has to be freed with ``resize(block, 0)`` or
      ## ``free(block)``. The block is initialized with all bytes
      ## containing zero, so it is somewhat safer than ``createU``.
      ## The allocated memory belongs to its allocating thread!
      ## Use `createShared` to allocate from a shared heap.
      cast[ptr T](alloc0(sizeof(T) * size))
    proc realloc*(p: pointer, newSize: Natural): pointer {.noconv, rtl, tags: [],
                                                           benign.}
      ## grows or shrinks a given memory block. If p is **nil** then a new
      ## memory block is returned. In either way the block has at least
      ## ``newSize`` bytes. If ``newSize == 0`` and p is not **nil**
      ## ``realloc`` calls ``dealloc(p)``. In other cases the block has to
      ## be freed with ``dealloc``.
      ## The allocated memory belongs to its allocating thread!
      ## Use `reallocShared` to reallocate from a shared heap.
    proc resize*[T](p: ptr T, newSize: Natural): ptr T {.inline, benign.} =
      ## grows or shrinks a given memory block. If p is **nil** then a new
      ## memory block is returned. In either way the block has at least
      ## ``T.sizeof * newSize`` bytes. If ``newSize == 0`` and p is not
      ## **nil** ``resize`` calls ``free(p)``. In other cases the block
      ## has to be freed with ``free``. The allocated memory belongs to
      ## its allocating thread!
      ## Use `resizeShared` to reallocate from a shared heap.
      cast[ptr T](realloc(p, T.sizeof * newSize))
    proc dealloc*(p: pointer) {.noconv, rtl, tags: [], benign.}
      ## frees the memory allocated with ``alloc``, ``alloc0`` or
      ## ``realloc``. This procedure is dangerous! If one forgets to
      ## free the memory a leak occurs; if one tries to access freed
      ## memory (or just freeing it twice!) a core dump may happen
      ## or other memory may be corrupted.
      ## The freed memory must belong to its allocating thread!
      ## Use `deallocShared` to deallocate from a shared heap.

    proc allocShared*(size: Natural): pointer {.noconv, rtl, benign.}
      ## allocates a new memory block on the shared heap with at
      ## least ``size`` bytes. The block has to be freed with
      ## ``reallocShared(block, 0)`` or ``deallocShared(block)``. The block
      ## is not initialized, so reading from it before writing to it is
      ## undefined behaviour!
    proc createSharedU*(T: typedesc, size = 1.Positive): ptr T {.inline,
                                                                 benign.} =
      ## allocates a new memory block on the shared heap with at
      ## least ``T.sizeof * size`` bytes. The block has to be freed with
      ## ``resizeShared(block, 0)`` or ``freeShared(block)``. The block
      ## is not initialized, so reading from it before writing to it is
      ## undefined behaviour!
      cast[ptr T](allocShared(T.sizeof * size))
    proc allocShared0*(size: Natural): pointer {.noconv, rtl, benign.}
      ## allocates a new memory block on the shared heap with at
      ## least ``size`` bytes. The block has to be freed with
      ## ``reallocShared(block, 0)`` or ``deallocShared(block)``.
      ## The block is initialized with all bytes
      ## containing zero, so it is somewhat safer than ``allocShared``.
    proc createShared*(T: typedesc, size = 1.Positive): ptr T {.inline.} =
      ## allocates a new memory block on the shared heap with at
      ## least ``T.sizeof * size`` bytes. The block has to be freed with
      ## ``resizeShared(block, 0)`` or ``freeShared(block)``.
      ## The block is initialized with all bytes
      ## containing zero, so it is somewhat safer than ``createSharedU``.
      cast[ptr T](allocShared0(T.sizeof * size))
    proc reallocShared*(p: pointer, newSize: Natural): pointer {.noconv, rtl,
                                                                 benign.}
      ## grows or shrinks a given memory block on the heap. If p is **nil**
      ## then a new memory block is returned. In either way the block has at
      ## least ``newSize`` bytes. If ``newSize == 0`` and p is not **nil**
      ## ``reallocShared`` calls ``deallocShared(p)``. In other cases the
      ## block has to be freed with ``deallocShared``.
    proc resizeShared*[T](p: ptr T, newSize: Natural): ptr T {.inline.} =
      ## grows or shrinks a given memory block on the heap. If p is **nil**
      ## then a new memory block is returned. In either way the block has at
      ## least ``T.sizeof * newSize`` bytes. If ``newSize == 0`` and p is
      ## not **nil** ``resizeShared`` calls ``freeShared(p)``. In other
      ## cases the block has to be freed with ``freeShared``.
      cast[ptr T](reallocShared(p, T.sizeof * newSize))
    proc deallocShared*(p: pointer) {.noconv, rtl, benign.}
      ## frees the memory allocated with ``allocShared``, ``allocShared0`` or
      ## ``reallocShared``. This procedure is dangerous! If one forgets to
      ## free the memory a leak occurs; if one tries to access freed
      ## memory (or just freeing it twice!) a core dump may happen
      ## or other memory may be corrupted.
    proc freeShared*[T](p: ptr T) {.inline, benign.} =
      ## frees the memory allocated with ``createShared``, ``createSharedU`` or
      ## ``resizeShared``. This procedure is dangerous! If one forgets to
      ## free the memory a leak occurs; if one tries to access freed
      ## memory (or just freeing it twice!) a core dump may happen
      ## or other memory may be corrupted.
      deallocShared(p)

proc swap*[T](a, b: var T) {.magic: "Swap", noSideEffect.}
  ## swaps the values `a` and `b`. This is often more efficient than
  ## ``tmp = a; a = b; b = tmp``. Particularly useful for sorting algorithms.

when not defined(js) and not defined(booting) and defined(nimTrMacros):
  template swapRefsInArray*{swap(arr[a], arr[b])}(arr: openarray[ref], a, b: int) =
    # Optimize swapping of array elements if they are refs. Default swap
    # implementation will cause unsureAsgnRef to be emitted which causes
    # unnecessary slow down in this case.
    swap(cast[ptr pointer](addr arr[a])[], cast[ptr pointer](addr arr[b])[])

template `>=%` *(x, y: untyped): untyped = y <=% x
  ## treats `x` and `y` as unsigned and compares them.
  ## Returns true iff ``unsigned(x) >= unsigned(y)``.

template `>%` *(x, y: untyped): untyped = y <% x
  ## treats `x` and `y` as unsigned and compares them.
  ## Returns true iff ``unsigned(x) > unsigned(y)``.

proc `$`*(x: int): string {.magic: "IntToStr", noSideEffect.}
  ## The stringify operator for an integer argument. Returns `x`
  ## converted to a decimal string. ``$`` is Nim's general way of
  ## spelling `toString`:idx:.

proc `$`*(x: int64): string {.magic: "Int64ToStr", noSideEffect.}
  ## The stringify operator for an integer argument. Returns `x`
  ## converted to a decimal string.

when not defined(nimscript):
  when not defined(JS) and hasAlloc:
    proc `$` *(x: uint64): string {.noSideEffect.}
      ## The stringify operator for an unsigned integer argument. Returns `x`
      ## converted to a decimal string.

proc `$` *(x: float): string {.magic: "FloatToStr", noSideEffect.}
  ## The stringify operator for a float argument. Returns `x`
  ## converted to a decimal string.

proc `$` *(x: bool): string {.magic: "BoolToStr", noSideEffect.}
  ## The stringify operator for a boolean argument. Returns `x`
  ## converted to the string "false" or "true".

proc `$` *(x: char): string {.magic: "CharToStr", noSideEffect.}
  ## The stringify operator for a character argument. Returns `x`
  ## converted to a string.

proc `$` *(x: cstring): string {.magic: "CStrToStr", noSideEffect.}
  ## The stringify operator for a CString argument. Returns `x`
  ## converted to a string.

proc `$` *(x: string): string {.magic: "StrToStr", noSideEffect.}
  ## The stringify operator for a string argument. Returns `x`
  ## as it is. This operator is useful for generic code, so
  ## that ``$expr`` also works if ``expr`` is already a string.

proc `$` *[Enum: enum](x: Enum): string {.magic: "EnumToStr", noSideEffect.}
  ## The stringify operator for an enumeration argument. This works for
  ## any enumeration type thanks to compiler magic. If
  ## a ``$`` operator for a concrete enumeration is provided, this is
  ## used instead. (In other words: *Overwriting* is possible.)

# undocumented:
proc getRefcount*[T](x: ref T): int {.importc: "getRefcount", noSideEffect.}
proc getRefcount*(x: string): int {.importc: "getRefcount", noSideEffect.}
proc getRefcount*[T](x: seq[T]): int {.importc: "getRefcount", noSideEffect.}
  ## retrieves the reference count of an heap-allocated object. The
  ## value is implementation-dependent.


const
  Inf* {.magic: "Inf".} = 1.0 / 0.0
    ## contains the IEEE floating point value of positive infinity.
  NegInf* {.magic: "NegInf".} = -Inf
    ## contains the IEEE floating point value of negative infinity.
  NaN* {.magic: "NaN".} = 0.0 / 0.0
    ## contains an IEEE floating point value of *Not A Number*. Note
    ## that you cannot compare a floating point value to this value
    ## and expect a reasonable result - use the `classify` procedure
    ## in the module ``math`` for checking for NaN.
  NimMajor*: int = 0
    ## is the major number of Nim's version.

  NimMinor*: int = 15
    ## is the minor number of Nim's version.

  NimPatch*: int = 3
    ## is the patch number of Nim's version.

  NimVersion*: string = $NimMajor & "." & $NimMinor & "." & $NimPatch
    ## is the version of Nim as a string.

# GC interface:

when not defined(nimscript) and hasAlloc:
  proc getOccupiedMem*(): int {.rtl.}
    ## returns the number of bytes that are owned by the process and hold data.

  proc getFreeMem*(): int {.rtl.}
    ## returns the number of bytes that are owned by the process, but do not
    ## hold any meaningful data.

  proc getTotalMem*(): int {.rtl.}
    ## returns the number of bytes that are owned by the process.

  when hasThreadSupport:
    proc getOccupiedSharedMem*(): int {.rtl.}
      ## returns the number of bytes that are owned by the process
      ## on the shared heap and hold data. This is only available when
      ## threads are enabled.

    proc getFreeSharedMem*(): int {.rtl.}
      ## returns the number of bytes that are owned by the
      ## process on the shared heap, but do not hold any meaningful data.
      ## This is only available when threads are enabled.

    proc getTotalSharedMem*(): int {.rtl.}
      ## returns the number of bytes on the shared heap that are owned by the
      ## process. This is only available when threads are enabled.

when sizeof(int) <= 2:
  type IntLikeForCount = int|int8|int16|char|bool|uint8|enum
else:
  type IntLikeForCount = int|int8|int16|int32|char|bool|uint8|uint16|enum

iterator countdown*[T](a, b: T, step = 1): T {.inline.} =
  ## Counts from ordinal value `a` down to `b` (inclusive) with the given
  ## step count. `T` may be any ordinal type, `step` may only
  ## be positive. **Note**: This fails to count to ``low(int)`` if T = int for
  ## efficiency reasons.
  when T is IntLikeForCount:
    var res = int(a)
    while res >= int(b):
      yield T(res)
      dec(res, step)
  else:
    var res = a
    while res >= b:
      yield res
      dec(res, step)

template countupImpl(incr: untyped) {.oldimmediate, dirty.} =
  when T is IntLikeForCount:
    var res = int(a)
    while res <= int(b):
      yield T(res)
      incr
  else:
    var res: T = T(a)
    while res <= b:
      yield res
      incr

iterator countup*[S, T](a: S, b: T, step = 1): T {.inline.} =
  ## Counts from ordinal value `a` up to `b` (inclusive) with the given
  ## step count. `S`, `T` may be any ordinal type, `step` may only
  ## be positive. **Note**: This fails to count to ``high(int)`` if T = int for
  ## efficiency reasons.
  countupImpl:
    inc(res, step)

iterator `..`*[S, T](a: S, b: T): T {.inline.} =
  ## An alias for `countup`.
  countupImpl:
    inc(res)

iterator `||`*[S, T](a: S, b: T, annotation=""): T {.
  inline, magic: "OmpParFor", sideEffect.} =
  ## parallel loop iterator. Same as `..` but the loop may run in parallel.
  ## `annotation` is an additional annotation for the code generator to use.
  ## Note that the compiler maps that to
  ## the ``#pragma omp parallel for`` construct of `OpenMP`:idx: and as
  ## such isn't aware of the parallelism in your code! Be careful! Later
  ## versions of ``||`` will get proper support by Nim's code generator
  ## and GC.
  discard

{.push stackTrace:off.}
proc min*(x, y: int): int {.magic: "MinI", noSideEffect.} =
  if x <= y: x else: y
proc min*(x, y: int8): int8 {.magic: "MinI", noSideEffect.} =
  if x <= y: x else: y
proc min*(x, y: int16): int16 {.magic: "MinI", noSideEffect.} =
  if x <= y: x else: y
proc min*(x, y: int32): int32 {.magic: "MinI", noSideEffect.} =
  if x <= y: x else: y
proc min*(x, y: int64): int64 {.magic: "MinI", noSideEffect.} =
  ## The minimum value of two integers.
  if x <= y: x else: y

proc min*[T](x: varargs[T]): T =
  ## The minimum value of `x`. ``T`` needs to have a ``<`` operator.
  result = x[0]
  for i in 1..high(x):
    if x[i] < result: result = x[i]

proc max*(x, y: int): int {.magic: "MaxI", noSideEffect.} =
  if y <= x: x else: y
proc max*(x, y: int8): int8 {.magic: "MaxI", noSideEffect.} =
  if y <= x: x else: y
proc max*(x, y: int16): int16 {.magic: "MaxI", noSideEffect.} =
  if y <= x: x else: y
proc max*(x, y: int32): int32 {.magic: "MaxI", noSideEffect.} =
  if y <= x: x else: y
proc max*(x, y: int64): int64 {.magic: "MaxI", noSideEffect.} =
  ## The maximum value of two integers.
  if y <= x: x else: y

proc max*[T](x: varargs[T]): T =
  ## The maximum value of `x`. ``T`` needs to have a ``<`` operator.
  result = x[0]
  for i in 1..high(x):
    if result < x[i]: result = x[i]

proc abs*(x: float): float {.magic: "AbsF64", noSideEffect.} =
  if x < 0.0: -x else: x
proc min*(x, y: float): float {.magic: "MinF64", noSideEffect.} =
  if x <= y: x else: y
proc max*(x, y: float): float {.magic: "MaxF64", noSideEffect.} =
  if y <= x: x else: y
{.pop.}

proc clamp*[T](x, a, b: T): T =
  ## limits the value ``x`` within the interval [a, b]
  ##
  ## .. code-block:: Nim
  ##   assert((1.4).clamp(0.0, 1.0) == 1.0)
  ##   assert((0.5).clamp(0.0, 1.0) == 0.5)
  if x < a: return a
  if x > b: return b
  return x

iterator items*[T](a: openArray[T]): T {.inline.} =
  ## iterates over each item of `a`.
  var i = 0
  while i < len(a):
    yield a[i]
    inc(i)

iterator mitems*[T](a: var openArray[T]): var T {.inline.} =
  ## iterates over each item of `a` so that you can modify the yielded value.
  var i = 0
  while i < len(a):
    yield a[i]
    inc(i)

iterator items*[IX, T](a: array[IX, T]): T {.inline.} =
  ## iterates over each item of `a`.
  var i = low(IX)
  if i <= high(IX):
    while true:
      yield a[i]
      if i >= high(IX): break
      inc(i)

iterator mitems*[IX, T](a: var array[IX, T]): var T {.inline.} =
  ## iterates over each item of `a` so that you can modify the yielded value.
  var i = low(IX)
  if i <= high(IX):
    while true:
      yield a[i]
      if i >= high(IX): break
      inc(i)

iterator items*[T](a: set[T]): T {.inline.} =
  ## iterates over each element of `a`. `items` iterates only over the
  ## elements that are really in the set (and not over the ones the set is
  ## able to hold).
  var i = low(T).int
  while i <= high(T).int:
    if T(i) in a: yield T(i)
    inc(i)

iterator items*(a: cstring): char {.inline.} =
  ## iterates over each item of `a`.
  var i = 0
  while a[i] != '\0':
    yield a[i]
    inc(i)

iterator mitems*(a: var cstring): var char {.inline.} =
  ## iterates over each item of `a` so that you can modify the yielded value.
  var i = 0
  while a[i] != '\0':
    yield a[i]
    inc(i)

iterator items*(E: typedesc[enum]): E =
  ## iterates over the values of the enum ``E``.
  for v in low(E)..high(E):
    yield v

iterator items*[T](s: Slice[T]): T =
  ## iterates over the slice `s`, yielding each value between `s.a` and `s.b`
  ## (inclusively).
  for x in s.a..s.b:
    yield x

iterator pairs*[T](a: openArray[T]): tuple[key: int, val: T] {.inline.} =
  ## iterates over each item of `a`. Yields ``(index, a[index])`` pairs.
  var i = 0
  while i < len(a):
    yield (i, a[i])
    inc(i)

iterator mpairs*[T](a: var openArray[T]): tuple[key:int, val:var T]{.inline.} =
  ## iterates over each item of `a`. Yields ``(index, a[index])`` pairs.
  ## ``a[index]`` can be modified.
  var i = 0
  while i < len(a):
    yield (i, a[i])
    inc(i)

iterator pairs*[IX, T](a: array[IX, T]): tuple[key: IX, val: T] {.inline.} =
  ## iterates over each item of `a`. Yields ``(index, a[index])`` pairs.
  var i = low(IX)
  if i <= high(IX):
    while true:
      yield (i, a[i])
      if i >= high(IX): break
      inc(i)

iterator mpairs*[IX, T](a:var array[IX, T]):tuple[key:IX,val:var T] {.inline.} =
  ## iterates over each item of `a`. Yields ``(index, a[index])`` pairs.
  ## ``a[index]`` can be modified.
  var i = low(IX)
  if i <= high(IX):
    while true:
      yield (i, a[i])
      if i >= high(IX): break
      inc(i)

iterator pairs*[T](a: seq[T]): tuple[key: int, val: T] {.inline.} =
  ## iterates over each item of `a`. Yields ``(index, a[index])`` pairs.
  var i = 0
  while i < len(a):
    yield (i, a[i])
    inc(i)

iterator mpairs*[T](a: var seq[T]): tuple[key: int, val: var T] {.inline.} =
  ## iterates over each item of `a`. Yields ``(index, a[index])`` pairs.
  ## ``a[index]`` can be modified.
  var i = 0
  while i < len(a):
    yield (i, a[i])
    inc(i)

iterator pairs*(a: string): tuple[key: int, val: char] {.inline.} =
  ## iterates over each item of `a`. Yields ``(index, a[index])`` pairs.
  var i = 0
  while i < len(a):
    yield (i, a[i])
    inc(i)

iterator mpairs*(a: var string): tuple[key: int, val: var char] {.inline.} =
  ## iterates over each item of `a`. Yields ``(index, a[index])`` pairs.
  ## ``a[index]`` can be modified.
  var i = 0
  while i < len(a):
    yield (i, a[i])
    inc(i)

iterator pairs*(a: cstring): tuple[key: int, val: char] {.inline.} =
  ## iterates over each item of `a`. Yields ``(index, a[index])`` pairs.
  var i = 0
  while a[i] != '\0':
    yield (i, a[i])
    inc(i)

iterator mpairs*(a: var cstring): tuple[key: int, val: var char] {.inline.} =
  ## iterates over each item of `a`. Yields ``(index, a[index])`` pairs.
  ## ``a[index]`` can be modified.
  var i = 0
  while a[i] != '\0':
    yield (i, a[i])
    inc(i)


proc isNil*[T](x: seq[T]): bool {.noSideEffect, magic: "IsNil".}
proc isNil*[T](x: ref T): bool {.noSideEffect, magic: "IsNil".}
proc isNil*(x: string): bool {.noSideEffect, magic: "IsNil".}
proc isNil*[T](x: ptr T): bool {.noSideEffect, magic: "IsNil".}
proc isNil*(x: pointer): bool {.noSideEffect, magic: "IsNil".}
proc isNil*(x: cstring): bool {.noSideEffect, magic: "IsNil".}
proc isNil*[T: proc](x: T): bool {.noSideEffect, magic: "IsNil".}
  ## Fast check whether `x` is nil. This is sometimes more efficient than
  ## ``== nil``.

proc `==` *[I, T](x, y: array[I, T]): bool =
  for f in low(x)..high(x):
    if x[f] != y[f]:
      return
  result = true

proc `@`*[T](a: openArray[T]): seq[T] =
  ## turns an openarray into a sequence. This is not as efficient as turning
  ## a fixed length array into a sequence as it always copies every element
  ## of `a`.
  newSeq(result, a.len)
  for i in 0..a.len-1: result[i] = a[i]

proc `&` *[T](x, y: seq[T]): seq[T] {.noSideEffect.} =
  ## Concatenates two sequences.
  ## Requires copying of the sequences.
  ##
  ## .. code-block:: Nim
  ##   assert(@[1, 2, 3, 4] & @[5, 6] == @[1, 2, 3, 4, 5, 6])
  newSeq(result, x.len + y.len)
  for i in 0..x.len-1:
    result[i] = x[i]
  for i in 0..y.len-1:
    result[i+x.len] = y[i]

proc `&` *[T](x: seq[T], y: T): seq[T] {.noSideEffect.} =
  ## Appends element y to the end of the sequence.
  ## Requires copying of the sequence
  ##
  ## .. code-block:: Nim
  ##   assert(@[1, 2, 3] & 4 == @[1, 2, 3, 4])
  newSeq(result, x.len + 1)
  for i in 0..x.len-1:
    result[i] = x[i]
  result[x.len] = y

proc `&` *[T](x: T, y: seq[T]): seq[T] {.noSideEffect.} =
  ## Prepends the element x to the beginning of the sequence.
  ## Requires copying of the sequence
  ##
  ## .. code-block:: Nim
  ##   assert(1 & @[2, 3, 4] == @[1, 2, 3, 4])
  newSeq(result, y.len + 1)
  result[0] = x
  for i in 0..y.len-1:
    result[i+1] = y[i]

proc `==` *[T](x, y: seq[T]): bool {.noSideEffect.} =
  ## Generic equals operator for sequences: relies on a equals operator for
  ## the element type `T`.
  when nimvm:
    if x.isNil and y.isNil:
      return true
  else:
    when not defined(JS) or defined(nimphp):
      proc seqToPtr[T](x: seq[T]): pointer {.inline, nosideeffect.} =
        result = cast[pointer](x)
    else:
      proc seqToPtr[T](x: seq[T]): pointer {.asmNoStackFrame, nosideeffect.} =
        asm """return `x`"""

    if seqToPtr(x) == seqToPtr(y):
      return true

  if x.isNil or y.isNil:
    return false

  if x.len != y.len:
    return false

  for i in 0..x.len-1:
    if x[i] != y[i]:
      return false

  return true

proc find*[T, S](a: T, item: S): int {.inline.}=
  ## Returns the first index of `item` in `a` or -1 if not found. This requires
  ## appropriate `items` and `==` operations to work.
  for i in items(a):
    if i == item: return
    inc(result)
  result = -1

proc contains*[T](a: openArray[T], item: T): bool {.inline.}=
  ## Returns true if `item` is in `a` or false if not found. This is a shortcut
  ## for ``find(a, item) >= 0``.
  return find(a, item) >= 0

proc pop*[T](s: var seq[T]): T {.inline, noSideEffect.} =
  ## returns the last item of `s` and decreases ``s.len`` by one. This treats
  ## `s` as a stack and implements the common *pop* operation.
  var L = s.len-1
  result = s[L]
  setLen(s, L)

iterator fields*[T: tuple|object](x: T): RootObj {.
  magic: "Fields", noSideEffect.}
  ## iterates over every field of `x`. Warning: This really transforms
  ## the 'for' and unrolls the loop. The current implementation also has a bug
  ## that affects symbol binding in the loop body.
iterator fields*[S:tuple|object, T:tuple|object](x: S, y: T): tuple[a,b: expr] {.
  magic: "Fields", noSideEffect.}
  ## iterates over every field of `x` and `y`.
  ## Warning: This is really transforms the 'for' and unrolls the loop.
  ## The current implementation also has a bug that affects symbol binding
  ## in the loop body.
iterator fieldPairs*[T: tuple|object](x: T): RootObj {.
  magic: "FieldPairs", noSideEffect.}
  ## Iterates over every field of `x` returning their name and value.
  ##
  ## When you iterate over objects with different field types you have to use
  ## the compile time ``when`` instead of a runtime ``if`` to select the code
  ## you want to run for each type. To perform the comparison use the `is
  ## operator <manual.html#is-operator>`_. Example:
  ##
  ## .. code-block:: Nim
  ##
  ##   type
  ##     Custom = object
  ##       foo: string
  ##       bar: bool
  ##
  ##   proc `$`(x: Custom): string =
  ##     result = "Custom:"
  ##     for name, value in x.fieldPairs:
  ##       when value is bool:
  ##         result.add("\n\t" & name & " is " & $value)
  ##       else:
  ##         if value.isNil:
  ##           result.add("\n\t" & name & " (nil)")
  ##         else:
  ##           result.add("\n\t" & name & " '" & value & "'")
  ##
  ## Another way to do the same without ``when`` is to leave the task of
  ## picking the appropriate code to a secondary proc which you overload for
  ## each field type and pass the `value` to.
  ##
  ## Warning: This really transforms the 'for' and unrolls the loop. The
  ## current implementation also has a bug that affects symbol binding in the
  ## loop body.
iterator fieldPairs*[S: tuple|object, T: tuple|object](x: S, y: T): tuple[
  a, b: expr] {.
  magic: "FieldPairs", noSideEffect.}
  ## iterates over every field of `x` and `y`.
  ## Warning: This really transforms the 'for' and unrolls the loop.
  ## The current implementation also has a bug that affects symbol binding
  ## in the loop body.

proc `==`*[T: tuple|object](x, y: T): bool =
  ## generic ``==`` operator for tuples that is lifted from the components
  ## of `x` and `y`.
  for a, b in fields(x, y):
    if a != b: return false
  return true

proc `<=`*[T: tuple](x, y: T): bool =
  ## generic ``<=`` operator for tuples that is lifted from the components
  ## of `x` and `y`. This implementation uses `cmp`.
  for a, b in fields(x, y):
    var c = cmp(a, b)
    if c < 0: return true
    if c > 0: return false
  return true

proc `<`*[T: tuple](x, y: T): bool =
  ## generic ``<`` operator for tuples that is lifted from the components
  ## of `x` and `y`. This implementation uses `cmp`.
  for a, b in fields(x, y):
    var c = cmp(a, b)
    if c < 0: return true
    if c > 0: return false
  return false

proc `$`*[T: tuple|object](x: T): string =
  ## generic ``$`` operator for tuples that is lifted from the components
  ## of `x`. Example:
  ##
  ## .. code-block:: nim
  ##   $(23, 45) == "(23, 45)"
  ##   $() == "()"
  result = "("
  var firstElement = true
  for name, value in fieldPairs(x):
    if not firstElement: result.add(", ")
    result.add(name)
    result.add(": ")
    when compiles($value):
      when compiles(value.isNil):
        if value.isNil: result.add "nil"
        else: result.add($value)
      else:
        result.add($value)
      firstElement = false
    else:
      result.add("...")
  result.add(")")

proc collectionToString[T: set | seq](x: T, b, e: string): string =
  when x is seq:
    if x.isNil: return "nil"
  result = b
  var firstElement = true
  for value in items(x):
    if not firstElement: result.add(", ")
    when compiles(value.isNil):
      if value.isNil: result.add "nil"
      else: result.add($value)
    else:
      result.add($value)
    firstElement = false
  result.add(e)

proc `$`*[T](x: set[T]): string =
  ## generic ``$`` operator for sets that is lifted from the components
  ## of `x`. Example:
  ##
  ## .. code-block:: nim
  ##   ${23, 45} == "{23, 45}"
  collectionToString(x, "{", "}")

proc `$`*[T](x: seq[T]): string =
  ## generic ``$`` operator for seqs that is lifted from the components
  ## of `x`. Example:
  ##
  ## .. code-block:: nim
  ##   $(@[23, 45]) == "@[23, 45]"
  collectionToString(x, "@[", "]")

when false:
  # causes bootstrapping to fail as we use array of chars and cstring should
  # match better ...
  proc `$`*[T, IDX](x: array[IDX, T]): string =
    collectionToString(x, "[", "]")

# ----------------- GC interface ---------------------------------------------

when not defined(nimscript) and hasAlloc:
  proc GC_disable*() {.rtl, inl, benign.}
    ## disables the GC. If called n-times, n calls to `GC_enable` are needed to
    ## reactivate the GC. Note that in most circumstances one should only disable
    ## the mark and sweep phase with `GC_disableMarkAndSweep`.

  proc GC_enable*() {.rtl, inl, benign.}
    ## enables the GC again.

  proc GC_fullCollect*() {.rtl, benign.}
    ## forces a full garbage collection pass.
    ## Ordinary code does not need to call this (and should not).

  type
    GC_Strategy* = enum ## the strategy the GC should use for the application
      gcThroughput,      ## optimize for throughput
      gcResponsiveness,  ## optimize for responsiveness (default)
      gcOptimizeTime,    ## optimize for speed
      gcOptimizeSpace    ## optimize for memory footprint

  {.deprecated: [TGC_Strategy: GC_Strategy].}

  proc GC_setStrategy*(strategy: GC_Strategy) {.rtl, deprecated, benign.}
    ## tells the GC the desired strategy for the application.
    ## **Deprecated** since version 0.8.14. This has always been a nop.

  proc GC_enableMarkAndSweep*() {.rtl, benign.}
  proc GC_disableMarkAndSweep*() {.rtl, benign.}
    ## the current implementation uses a reference counting garbage collector
    ## with a seldomly run mark and sweep phase to free cycles. The mark and
    ## sweep phase may take a long time and is not needed if the application
    ## does not create cycles. Thus the mark and sweep phase can be deactivated
    ## and activated separately from the rest of the GC.

  proc GC_getStatistics*(): string {.rtl, benign.}
    ## returns an informative string about the GC's activity. This may be useful
    ## for tweaking.

  proc GC_ref*[T](x: ref T) {.magic: "GCref", benign.}
  proc GC_ref*[T](x: seq[T]) {.magic: "GCref", benign.}
  proc GC_ref*(x: string) {.magic: "GCref", benign.}
    ## marks the object `x` as referenced, so that it will not be freed until
    ## it is unmarked via `GC_unref`. If called n-times for the same object `x`,
    ## n calls to `GC_unref` are needed to unmark `x`.

  proc GC_unref*[T](x: ref T) {.magic: "GCunref", benign.}
  proc GC_unref*[T](x: seq[T]) {.magic: "GCunref", benign.}
  proc GC_unref*(x: string) {.magic: "GCunref", benign.}
    ## see the documentation of `GC_ref`.

template accumulateResult*(iter: expr) =
  ## helps to convert an iterator to a proc.
  result = @[]
  for x in iter: add(result, x)

# we have to compute this here before turning it off in except.nim anyway ...
const NimStackTrace = compileOption("stacktrace")

{.push checks: off.}
# obviously we cannot generate checking operations here :-)
# because it would yield into an endless recursion
# however, stack-traces are available for most parts
# of the code

var
  globalRaiseHook*: proc (e: ref Exception): bool {.nimcall, benign.}
    ## with this hook you can influence exception handling on a global level.
    ## If not nil, every 'raise' statement ends up calling this hook. Ordinary
    ## application code should never set this hook! You better know what you
    ## do when setting this. If ``globalRaiseHook`` returns false, the
    ## exception is caught and does not propagate further through the call
    ## stack.

  localRaiseHook* {.threadvar.}: proc (e: ref Exception): bool {.nimcall, benign.}
    ## with this hook you can influence exception handling on a
    ## thread local level.
    ## If not nil, every 'raise' statement ends up calling this hook. Ordinary
    ## application code should never set this hook! You better know what you
    ## do when setting this. If ``localRaiseHook`` returns false, the exception
    ## is caught and does not propagate further through the call stack.

  outOfMemHook*: proc () {.nimcall, tags: [], benign.}
    ## set this variable to provide a procedure that should be called
    ## in case of an `out of memory`:idx: event. The standard handler
    ## writes an error message and terminates the program. `outOfMemHook` can
    ## be used to raise an exception in case of OOM like so:
    ##
    ## .. code-block:: nim
    ##
    ##   var gOutOfMem: ref EOutOfMemory
    ##   new(gOutOfMem) # need to be allocated *before* OOM really happened!
    ##   gOutOfMem.msg = "out of memory"
    ##
    ##   proc handleOOM() =
    ##     raise gOutOfMem
    ##
    ##   system.outOfMemHook = handleOOM
    ##
    ## If the handler does not raise an exception, ordinary control flow
    ## continues and the program is terminated.

type
  PFrame* = ptr TFrame  ## represents a runtime frame of the call stack;
                        ## part of the debugger API.
  TFrame* {.importc, nodecl, final.} = object ## the frame itself
    prev*: PFrame       ## previous frame; used for chaining the call stack
    procname*: cstring  ## name of the proc that is currently executing
    line*: int          ## line number of the proc that is currently executing
    filename*: cstring  ## filename of the proc that is currently executing
    len*: int16         ## length of the inspectable slots
    calldepth*: int16   ## used for max call depth checking
#{.deprecated: [TFrame: Frame].}

when defined(JS):
  proc add*(x: var string, y: cstring) {.asmNoStackFrame.} =
    when defined(nimphp):
      asm """`x` .= `y`;"""
    else:
      asm """
        var len = `x`[0].length-1;
        for (var i = 0; i < `y`.length; ++i) {
          `x`[0][len] = `y`.charCodeAt(i);
          ++len;
        }
        `x`[0][len] = 0
      """
  proc add*(x: var cstring, y: cstring) {.magic: "AppendStrStr".}

elif hasAlloc:
  {.push stack_trace:off, profiler:off.}
  proc add*(x: var string, y: cstring) =
    var i = 0
    while y[i] != '\0':
      add(x, y[i])
      inc(i)
  {.pop.}

when defined(nimvarargstyped):
  proc echo*(x: varargs[typed, `$`]) {.magic: "Echo", tags: [WriteIOEffect],
    benign, sideEffect.}
    ## Writes and flushes the parameters to the standard output.
    ##
    ## Special built-in that takes a variable number of arguments. Each argument
    ## is converted to a string via ``$``, so it works for user-defined
    ## types that have an overloaded ``$`` operator.
    ## It is roughly equivalent to ``writeLine(stdout, x); flushFile(stdout)``, but
    ## available for the JavaScript target too.
    ##
    ## Unlike other IO operations this is guaranteed to be thread-safe as
    ## ``echo`` is very often used for debugging convenience. If you want to use
    ## ``echo`` inside a `proc without side effects
    ## <manual.html#pragmas-nosideeffect-pragma>`_ you can use `debugEcho <#debugEcho>`_
    ## instead.

  proc debugEcho*(x: varargs[typed, `$`]) {.magic: "Echo", noSideEffect,
                                            tags: [], raises: [].}
    ## Same as `echo <#echo>`_, but as a special semantic rule, ``debugEcho``
    ## pretends to be free of side effects, so that it can be used for debugging
    ## routines marked as `noSideEffect <manual.html#pragmas-nosideeffect-pragma>`_.
else:
  proc echo*(x: varargs[expr, `$`]) {.magic: "Echo", tags: [WriteIOEffect],
    benign, sideEffect.}
  proc debugEcho*(x: varargs[expr, `$`]) {.magic: "Echo", noSideEffect,
                                             tags: [], raises: [].}

template newException*(exceptn: typedesc, message: string): expr =
  ## creates an exception object of type ``exceptn`` and sets its ``msg`` field
  ## to `message`. Returns the new exception object.
  var
    e: ref exceptn
  new(e)
  e.msg = message
  e

when hostOS == "standalone":
  include "$projectpath/panicoverride"

when not declared(sysFatal):
  {.push profiler: off.}
  when hostOS == "standalone":
    proc sysFatal(exceptn: typedesc, message: string) {.inline.} =
      panic(message)

    proc sysFatal(exceptn: typedesc, message, arg: string) {.inline.} =
      rawoutput(message)
      panic(arg)
  else:
    proc sysFatal(exceptn: typedesc, message: string) {.inline, noReturn.} =
      var e: ref exceptn
      new(e)
      e.msg = message
      raise e

    proc sysFatal(exceptn: typedesc, message, arg: string) {.inline, noReturn.} =
      var e: ref exceptn
      new(e)
      e.msg = message & arg
      raise e
  {.pop.}

proc getTypeInfo*[T](x: T): pointer {.magic: "GetTypeInfo", benign.}
  ## get type information for `x`. Ordinary code should not use this, but
  ## the `typeinfo` module instead.

{.push stackTrace: off.}
proc abs*(x: int): int {.magic: "AbsI", noSideEffect.} =
  if x < 0: -x else: x
proc abs*(x: int8): int8 {.magic: "AbsI", noSideEffect.} =
  if x < 0: -x else: x
proc abs*(x: int16): int16 {.magic: "AbsI", noSideEffect.} =
  if x < 0: -x else: x
proc abs*(x: int32): int32 {.magic: "AbsI", noSideEffect.} =
  if x < 0: -x else: x
when defined(nimnomagic64):
  proc abs*(x: int64): int64 {.magic: "AbsI", noSideEffect.} =
    ## returns the absolute value of `x`. If `x` is ``low(x)`` (that
    ## is -MININT for its type), an overflow exception is thrown (if overflow
    ## checking is turned on).
    if x < 0: -x else: x
else:
  proc abs*(x: int64): int64 {.magic: "AbsI64", noSideEffect.} =
    ## returns the absolute value of `x`. If `x` is ``low(x)`` (that
    ## is -MININT for its type), an overflow exception is thrown (if overflow
    ## checking is turned on).
    if x < 0: -x else: x
{.pop.}

type
  FileSeekPos* = enum ## Position relative to which seek should happen
                      # The values are ordered so that they match with stdio
                      # SEEK_SET, SEEK_CUR and SEEK_END respectively.
    fspSet            ## Seek to absolute value
    fspCur            ## Seek relative to current position
    fspEnd            ## Seek relative to end

when not defined(JS): #and not defined(nimscript):
  {.push stack_trace: off, profiler:off.}

  when hasAlloc:
    when not defined(gcStack):
      proc initGC()
    when not defined(boehmgc) and not defined(useMalloc) and
        not defined(gogc) and not defined(gcStack):
      proc initAllocator() {.inline.}

    proc initStackBottom() {.inline, compilerproc.} =
      # WARNING: This is very fragile! An array size of 8 does not work on my
      # Linux 64bit system. -- That's because the stack direction is the other
      # way round.
      when declared(setStackBottom):
        var locals {.volatile.}: pointer
        locals = addr(locals)
        setStackBottom(locals)

    proc initStackBottomWith(locals: pointer) {.inline, compilerproc.} =
      # We need to keep initStackBottom around for now to avoid
      # bootstrapping problems.
      when declared(setStackBottom):
        setStackBottom(locals)

    {.push profiler: off.}
    var
      strDesc = TNimType(size: sizeof(string), kind: tyString, flags: {ntfAcyclic})
    {.pop.}


  # ----------------- IO Part ------------------------------------------------
  type
    CFile {.importc: "FILE", header: "<stdio.h>",
            final, incompletestruct.} = object
    File* = ptr CFile ## The type representing a file handle.

    FileMode* = enum           ## The file mode when opening a file.
      fmRead,                   ## Open the file for read access only.
      fmWrite,                  ## Open the file for write access only.
                                ## If the file does not exist, it will be
                                ## created.
      fmReadWrite,              ## Open the file for read and write access.
                                ## If the file does not exist, it will be
                                ## created.
      fmReadWriteExisting,      ## Open the file for read and write access.
                                ## If the file does not exist, it will not be
                                ## created.
      fmAppend                  ## Open the file for writing only; append data
                                ## at the end.

    FileHandle* = cint ## type that represents an OS file handle; this is
                       ## useful for low-level file access

  {.deprecated: [TFile: File, TFileHandle: FileHandle, TFileMode: FileMode].}

  include "system/ansi_c"

  proc cmp(x, y: string): int =
    when nimvm:
      if x < y: result = -1
      elif x > y: result = 1
      else: result = 0
    else:
      result = int(c_strcmp(x, y))

  when not defined(nimscript):
    proc zeroMem(p: pointer, size: Natural) =
      c_memset(p, 0, size)
    proc copyMem(dest, source: pointer, size: Natural) =
      c_memcpy(dest, source, size)
    proc moveMem(dest, source: pointer, size: Natural) =
      c_memmove(dest, source, size)
    proc equalMem(a, b: pointer, size: Natural): bool =
      c_memcmp(a, b, size) == 0

  when defined(nimscript):
    proc readFile*(filename: string): string {.tags: [ReadIOEffect], benign.}
      ## Opens a file named `filename` for reading, calls `readAll
      ## <#readAll>`_ and closes the file afterwards. Returns the string.
      ## Raises an IO exception in case of an error. If # you need to call
      ## this inside a compile time macro you can use `staticRead
      ## <#staticRead>`_.

    proc writeFile*(filename, content: string) {.tags: [WriteIOEffect], benign.}
      ## Opens a file named `filename` for writing. Then writes the
      ## `content` completely to the file and closes the file afterwards.
      ## Raises an IO exception in case of an error.

  when not defined(nimscript) and hostOS != "standalone":

    # text file handling:
    var
      stdin* {.importc: "stdin", header: "<stdio.h>".}: File
        ## The standard input stream.
      stdout* {.importc: "stdout", header: "<stdio.h>".}: File
        ## The standard output stream.
      stderr* {.importc: "stderr", header: "<stdio.h>".}: File
        ## The standard error stream.

    when defined(windows):
      # work-around C's sucking abstraction:
      # BUGFIX: stdin and stdout should be binary files!
<<<<<<< HEAD
      when defined(bcc):
        proc c_setmode(handle, mode: cint) {.importc: "setmode",
                                            header: "<io.h>".}
      else:
        proc c_setmode(handle, mode: cint) {.importc: "_setmode",
                                            header: "<io.h>".}
=======
      proc c_setmode(handle, mode: cint) {.
        importc: when defined(bcc): "setmode" else: "_setmode",
        header: "<io.h>".}
>>>>>>> bf8f00f7
      var
        O_BINARY {.importc: "O_BINARY", nodecl.}: cint

      # we use binary mode on Windows:
      c_setmode(c_fileno(stdin), O_BINARY)
      c_setmode(c_fileno(stdout), O_BINARY)

    when defined(endb):
      proc endbStep()

    when defined(useStdoutAsStdmsg):
      template stdmsg*: File = stdout
    else:
      template stdmsg*: File = stderr
        ## Template which expands to either stdout or stderr depending on
        ## `useStdoutAsStdmsg` compile-time switch.

    proc open*(f: var File, filename: string,
               mode: FileMode = fmRead, bufSize: int = -1): bool {.tags: [],
               benign.}
      ## Opens a file named `filename` with given `mode`.
      ##
      ## Default mode is readonly. Returns true iff the file could be opened.
      ## This throws no exception if the file could not be opened.

    proc open*(f: var File, filehandle: FileHandle,
               mode: FileMode = fmRead): bool {.tags: [], benign.}
      ## Creates a ``File`` from a `filehandle` with given `mode`.
      ##
      ## Default mode is readonly. Returns true iff the file could be opened.

    proc open*(filename: string,
               mode: FileMode = fmRead, bufSize: int = -1): File =
      ## Opens a file named `filename` with given `mode`.
      ##
      ## Default mode is readonly. Raises an ``IO`` exception if the file
      ## could not be opened.
      if not open(result, filename, mode, bufSize):
        sysFatal(IOError, "cannot open: ", filename)

    proc reopen*(f: File, filename: string, mode: FileMode = fmRead): bool {.
      tags: [], benign.}
      ## reopens the file `f` with given `filename` and `mode`. This
      ## is often used to redirect the `stdin`, `stdout` or `stderr`
      ## file variables.
      ##
      ## Default mode is readonly. Returns true iff the file could be reopened.

    proc setStdIoUnbuffered*() {.tags: [], benign.}
      ## Configures `stdin`, `stdout` and `stderr` to be unbuffered.

    proc close*(f: File) {.tags: [], gcsafe.}
      ## Closes the file.

    proc endOfFile*(f: File): bool {.tags: [], benign.}
      ## Returns true iff `f` is at the end.

    proc readChar*(f: File): char {.tags: [ReadIOEffect].}
      ## Reads a single character from the stream `f`.

    proc flushFile*(f: File) {.tags: [WriteIOEffect].}
      ## Flushes `f`'s buffer.

    proc readAll*(file: File): TaintedString {.tags: [ReadIOEffect], benign.}
      ## Reads all data from the stream `file`.
      ##
      ## Raises an IO exception in case of an error. It is an error if the
      ## current file position is not at the beginning of the file.

    proc readFile*(filename: string): TaintedString {.tags: [ReadIOEffect], benign.}
      ## Opens a file named `filename` for reading.
      ##
      ## Then calls `readAll <#readAll>`_ and closes the file afterwards.
      ## Returns the string.  Raises an IO exception in case of an error. If
      ## you need to call this inside a compile time macro you can use
      ## `staticRead <#staticRead>`_.

    proc writeFile*(filename, content: string) {.tags: [WriteIOEffect], benign.}
      ## Opens a file named `filename` for writing. Then writes the
      ## `content` completely to the file and closes the file afterwards.
      ## Raises an IO exception in case of an error.

    proc write*(f: File, r: float32) {.tags: [WriteIOEffect], benign.}
    proc write*(f: File, i: int) {.tags: [WriteIOEffect], benign.}
    proc write*(f: File, i: BiggestInt) {.tags: [WriteIOEffect], benign.}
    proc write*(f: File, r: BiggestFloat) {.tags: [WriteIOEffect], benign.}
    proc write*(f: File, s: string) {.tags: [WriteIOEffect], benign.}
    proc write*(f: File, b: bool) {.tags: [WriteIOEffect], benign.}
    proc write*(f: File, c: char) {.tags: [WriteIOEffect], benign.}
    proc write*(f: File, c: cstring) {.tags: [WriteIOEffect], benign.}
    proc write*(f: File, a: varargs[string, `$`]) {.tags: [WriteIOEffect], benign.}
      ## Writes a value to the file `f`. May throw an IO exception.

    proc readLine*(f: File): TaintedString  {.tags: [ReadIOEffect], benign.}
      ## reads a line of text from the file `f`. May throw an IO exception.
      ## A line of text may be delimited by ``LF`` or ``CRLF``. The newline
      ## character(s) are not part of the returned string.

    proc readLine*(f: File, line: var TaintedString): bool {.tags: [ReadIOEffect],
                  benign.}
      ## reads a line of text from the file `f` into `line`. `line` must not be
      ## ``nil``! May throw an IO exception.
      ## A line of text may be delimited by ``LF`` or ``CRLF``. The newline
      ## character(s) are not part of the returned string. Returns ``false``
      ## if the end of the file has been reached, ``true`` otherwise. If
      ## ``false`` is returned `line` contains no new data.

    proc writeLn*[Ty](f: File, x: varargs[Ty, `$`]) {.inline,
                             tags: [WriteIOEffect], benign, deprecated.}
      ## **Deprecated since version 0.11.4:** Use **writeLine** instead.

    proc writeLine*[Ty](f: File, x: varargs[Ty, `$`]) {.inline,
                             tags: [WriteIOEffect], benign.}
      ## writes the values `x` to `f` and then writes "\\n".
      ## May throw an IO exception.

    proc getFileSize*(f: File): int64 {.tags: [ReadIOEffect], benign.}
      ## retrieves the file size (in bytes) of `f`.

    proc readBytes*(f: File, a: var openArray[int8|uint8], start, len: Natural): int {.
      tags: [ReadIOEffect], benign.}
      ## reads `len` bytes into the buffer `a` starting at ``a[start]``. Returns
      ## the actual number of bytes that have been read which may be less than
      ## `len` (if not as many bytes are remaining), but not greater.

    proc readChars*(f: File, a: var openArray[char], start, len: Natural): int {.
      tags: [ReadIOEffect], benign.}
      ## reads `len` bytes into the buffer `a` starting at ``a[start]``. Returns
      ## the actual number of bytes that have been read which may be less than
      ## `len` (if not as many bytes are remaining), but not greater.
      ##
      ## **Warning:** The buffer `a` must be pre-allocated. This can be done
      ## using, for example, ``newString``.

    proc readBuffer*(f: File, buffer: pointer, len: Natural): int {.
      tags: [ReadIOEffect], benign.}
      ## reads `len` bytes into the buffer pointed to by `buffer`. Returns
      ## the actual number of bytes that have been read which may be less than
      ## `len` (if not as many bytes are remaining), but not greater.

    proc writeBytes*(f: File, a: openArray[int8|uint8], start, len: Natural): int {.
      tags: [WriteIOEffect], benign.}
      ## writes the bytes of ``a[start..start+len-1]`` to the file `f`. Returns
      ## the number of actual written bytes, which may be less than `len` in case
      ## of an error.

    proc writeChars*(f: File, a: openArray[char], start, len: Natural): int {.
      tags: [WriteIOEffect], benign.}
      ## writes the bytes of ``a[start..start+len-1]`` to the file `f`. Returns
      ## the number of actual written bytes, which may be less than `len` in case
      ## of an error.

    proc writeBuffer*(f: File, buffer: pointer, len: Natural): int {.
      tags: [WriteIOEffect], benign.}
      ## writes the bytes of buffer pointed to by the parameter `buffer` to the
      ## file `f`. Returns the number of actual written bytes, which may be less
      ## than `len` in case of an error.

    proc setFilePos*(f: File, pos: int64, relativeTo: FileSeekPos = fspSet) {.benign.}
      ## sets the position of the file pointer that is used for read/write
      ## operations. The file's first byte has the index zero.

    proc getFilePos*(f: File): int64 {.benign.}
      ## retrieves the current position of the file pointer that is used to
      ## read from the file `f`. The file's first byte has the index zero.

    proc getFileHandle*(f: File): FileHandle
      ## returns the OS file handle of the file ``f``. This is only useful for
      ## platform specific programming.

    when not defined(nimfix):
      {.deprecated: [fileHandle: getFileHandle].}

  when declared(newSeq):
    proc cstringArrayToSeq*(a: cstringArray, len: Natural): seq[string] =
      ## converts a ``cstringArray`` to a ``seq[string]``. `a` is supposed to be
      ## of length ``len``.
      newSeq(result, len)
      for i in 0..len-1: result[i] = $a[i]

    proc cstringArrayToSeq*(a: cstringArray): seq[string] =
      ## converts a ``cstringArray`` to a ``seq[string]``. `a` is supposed to be
      ## terminated by ``nil``.
      var L = 0
      while a[L] != nil: inc(L)
      result = cstringArrayToSeq(a, L)

  # -------------------------------------------------------------------------

  when declared(alloc0) and declared(dealloc):
    proc allocCStringArray*(a: openArray[string]): cstringArray =
      ## creates a NULL terminated cstringArray from `a`. The result has to
      ## be freed with `deallocCStringArray` after it's not needed anymore.
      result = cast[cstringArray](alloc0((a.len+1) * sizeof(cstring)))
      let x = cast[ptr array[0..ArrayDummySize, string]](a)
      for i in 0 .. a.high:
        result[i] = cast[cstring](alloc0(x[i].len+1))
        copyMem(result[i], addr(x[i][0]), x[i].len)

    proc deallocCStringArray*(a: cstringArray) =
      ## frees a NULL terminated cstringArray.
      var i = 0
      while a[i] != nil:
        dealloc(a[i])
        inc(i)
      dealloc(a)

  when not defined(nimscript):
    proc atomicInc*(memLoc: var int, x: int = 1): int {.inline,
      discardable, benign.}
      ## atomic increment of `memLoc`. Returns the value after the operation.

    proc atomicDec*(memLoc: var int, x: int = 1): int {.inline,
      discardable, benign.}
      ## atomic decrement of `memLoc`. Returns the value after the operation.

    include "system/atomics"

    type
      PSafePoint = ptr TSafePoint
      TSafePoint {.compilerproc, final.} = object
        prev: PSafePoint # points to next safe point ON THE STACK
        status: int
        context: C_JmpBuf
        hasRaiseAction: bool
        raiseAction: proc (e: ref Exception): bool {.closure.}
      SafePoint = TSafePoint
  #  {.deprecated: [TSafePoint: SafePoint].}

  when declared(initAllocator):
    initAllocator()
  when hasThreadSupport:
    const insideRLocksModule = false
    include "system/syslocks"
    when hostOS != "standalone": include "system/threads"
  elif not defined(nogc) and not defined(nimscript):
    when not defined(useNimRtl) and not defined(createNimRtl): initStackBottom()
    when declared(initGC): initGC()

  when not defined(nimscript):
    proc setControlCHook*(hook: proc () {.noconv.} not nil)
      ## allows you to override the behaviour of your application when CTRL+C
      ## is pressed. Only one such hook is supported.

    proc writeStackTrace*() {.tags: [WriteIOEffect], gcsafe.}
      ## writes the current stack trace to ``stderr``. This is only works
      ## for debug builds.
    when hostOS != "standalone":
      proc getStackTrace*(): string {.gcsafe.}
        ## gets the current stack trace. This only works for debug builds.

      proc getStackTrace*(e: ref Exception): string {.gcsafe.}
        ## gets the stack trace associated with `e`, which is the stack that
        ## lead to the ``raise`` statement. This only works for debug builds.

    {.push stack_trace: off, profiler:off.}
    when defined(memtracker):
      include "system/memtracker"
    when hostOS == "standalone":
      include "system/embedded"
    else:
      include "system/excpt"
    include "system/chcks"

    # we cannot compile this with stack tracing on
    # as it would recurse endlessly!
    include "system/arithm"
    {.pop.} # stack trace
  {.pop.} # stack trace

  when hostOS != "standalone" and not defined(nimscript):
    include "system/dyncalls"
  when not defined(nimscript):
    include "system/sets"

    when defined(gogc):
      const GenericSeqSize = (3 * sizeof(int))
    else:
      const GenericSeqSize = (2 * sizeof(int))

    proc getDiscriminant(aa: pointer, n: ptr TNimNode): int =
      sysAssert(n.kind == nkCase, "getDiscriminant: node != nkCase")
      var d: int
      var a = cast[ByteAddress](aa)
      case n.typ.size
      of 1: d = ze(cast[ptr int8](a +% n.offset)[])
      of 2: d = ze(cast[ptr int16](a +% n.offset)[])
      of 4: d = int(cast[ptr int32](a +% n.offset)[])
      else: sysAssert(false, "getDiscriminant: invalid n.typ.size")
      return d

    proc selectBranch(aa: pointer, n: ptr TNimNode): ptr TNimNode =
      var discr = getDiscriminant(aa, n)
      if discr <% n.len:
        result = n.sons[discr]
        if result == nil: result = n.sons[n.len]
        # n.sons[n.len] contains the ``else`` part (but may be nil)
      else:
        result = n.sons[n.len]

    {.push profiler:off.}
    when hasAlloc: include "system/mmdisp"
    {.pop.}
    {.push stack_trace: off, profiler:off.}
    when hasAlloc: include "system/sysstr"
    {.pop.}

    when hostOS != "standalone": include "system/sysio"
    when hasThreadSupport:
      when hostOS != "standalone": include "system/channels"
  else:
    include "system/sysio"

  when not defined(nimscript) and hostOS != "standalone":
    iterator lines*(filename: string): TaintedString {.tags: [ReadIOEffect].} =
      ## Iterates over any line in the file named `filename`.
      ##
      ## If the file does not exist `EIO` is raised. The trailing newline
      ## character(s) are removed from the iterated lines. Example:
      ##
      ## .. code-block:: nim
      ##   import strutils
      ##
      ##   proc transformLetters(filename: string) =
      ##     var buffer = ""
      ##     for line in filename.lines:
      ##       buffer.add(line.replace("a", "0") & '\x0A')
      ##     writeFile(filename, buffer)
      var f = open(filename, bufSize=8000)
      defer: close(f)
      var res = TaintedString(newStringOfCap(80))
      while f.readLine(res): yield res

    iterator lines*(f: File): TaintedString {.tags: [ReadIOEffect].} =
      ## Iterate over any line in the file `f`.
      ##
      ## The trailing newline character(s) are removed from the iterated lines.
      ## Example:
      ##
      ## .. code-block:: nim
      ##   proc countZeros(filename: File): tuple[lines, zeros: int] =
      ##     for line in filename.lines:
      ##       for letter in line:
      ##         if letter == '0':
      ##           result.zeros += 1
      ##       result.lines += 1
      var res = TaintedString(newStringOfCap(80))
      while f.readLine(res): yield res

  when not defined(nimscript) and hasAlloc:
    include "system/assign"
    include "system/repr"

  when hostOS != "standalone" and not defined(nimscript):
    proc getCurrentException*(): ref Exception {.compilerRtl, inl, benign.} =
      ## retrieves the current exception; if there is none, nil is returned.
      result = currException

    proc getCurrentExceptionMsg*(): string {.inline, benign.} =
      ## retrieves the error message that was attached to the current
      ## exception; if there is none, "" is returned.
      var e = getCurrentException()
      return if e == nil: "" else: e.msg

    proc onRaise*(action: proc(e: ref Exception): bool{.closure.}) =
      ## can be used in a ``try`` statement to setup a Lisp-like
      ## `condition system`:idx:\: This prevents the 'raise' statement to
      ## raise an exception but instead calls ``action``.
      ## If ``action`` returns false, the exception has been handled and
      ## does not propagate further through the call stack.
      if not isNil(excHandler):
        excHandler.hasRaiseAction = true
        excHandler.raiseAction = action

    proc setCurrentException*(exc: ref Exception) {.inline, benign.} =
      ## sets the current exception.
      ##
      ## **Warning**: Only use this if you know what you are doing.
      currException = exc

  {.push stack_trace: off, profiler:off.}
  when defined(endb) and not defined(nimscript):
    include "system/debugger"

  when defined(profiler) or defined(memProfiler):
    include "system/profiler"
  {.pop.} # stacktrace

  when not defined(nimscript):
    proc rawProc*[T: proc](x: T): pointer {.noSideEffect, inline.} =
      ## retrieves the raw proc pointer of the closure `x`. This is
      ## useful for interfacing closures with C.
      {.emit: """
      `result` = `x`.ClPrc;
      """.}

    proc rawEnv*[T: proc](x: T): pointer {.noSideEffect, inline.} =
      ## retrieves the raw environment pointer of the closure `x`. This is
      ## useful for interfacing closures with C.
      {.emit: """
      `result` = `x`.ClEnv;
      """.}

    proc finished*[T: proc](x: T): bool {.noSideEffect, inline.} =
      ## can be used to determine if a first class iterator has finished.
      {.emit: """
      `result` = *((NI*) `x`.ClEnv) < 0;
      """.}

elif defined(JS):
  # Stubs:
  proc nimGCvisit(d: pointer, op: int) {.compilerRtl.} = discard

  proc GC_disable() = discard
  proc GC_enable() = discard
  proc GC_fullCollect() = discard
  proc GC_setStrategy(strategy: GC_Strategy) = discard
  proc GC_enableMarkAndSweep() = discard
  proc GC_disableMarkAndSweep() = discard
  proc GC_getStatistics(): string = return ""

  proc getOccupiedMem(): int = return -1
  proc getFreeMem(): int = return -1
  proc getTotalMem(): int = return -1

  proc dealloc(p: pointer) = discard
  proc alloc(size: Natural): pointer = discard
  proc alloc0(size: Natural): pointer = discard
  proc realloc(p: pointer, newsize: Natural): pointer = discard

  proc allocShared(size: Natural): pointer = discard
  proc allocShared0(size: Natural): pointer = discard
  proc deallocShared(p: pointer) = discard
  proc reallocShared(p: pointer, newsize: Natural): pointer = discard

  when defined(JS):
    include "system/jssys"
    include "system/reprjs"
  elif defined(nimscript):
    proc cmp(x, y: string): int =
      if x == y: return 0
      if x < y: return -1
      return 1

  when defined(nimffi):
    include "system/sysio"


proc quit*(errormsg: string, errorcode = QuitFailure) {.noReturn.} =
  ## a shorthand for ``echo(errormsg); quit(errorcode)``.
  echo(errormsg)
  quit(errorcode)

{.pop.} # checks
{.pop.} # hints

when not defined(JS):
  proc likely_proc(val: bool): bool {.importc: "likely", nodecl, nosideeffect.}
  proc unlikely_proc(val: bool): bool {.importc: "unlikely", nodecl, nosideeffect.}

template likely*(val: bool): bool =
  ## Hints the optimizer that `val` is likely going to be true.
  ##
  ## You can use this template to decorate a branch condition. On certain
  ## platforms this can help the processor predict better which branch is
  ## going to be run. Example:
  ##
  ## .. code-block:: nim
  ##   for value in inputValues:
  ##     if likely(value <= 100):
  ##       process(value)
  ##     else:
  ##       echo "Value too big!"
  ##
  ## On backends without branch prediction (JS and the nimscript VM), this
  ## template will not affect code execution.
  when nimvm:
    val
  else:
    when defined(JS):
      val
    else:
      likely_proc(val)

template unlikely*(val: bool): bool =
  ## Hints the optimizer that `val` is likely going to be false.
  ##
  ## You can use this proc to decorate a branch condition. On certain
  ## platforms this can help the processor predict better which branch is
  ## going to be run. Example:
  ##
  ## .. code-block:: nim
  ##   for value in inputValues:
  ##     if unlikely(value > 100):
  ##       echo "Value too big!"
  ##     else:
  ##       process(value)
  ##
  ## On backends without branch prediction (JS and the nimscript VM), this
  ## template will not affect code execution.
  when nimvm:
    val
  else:
    when defined(JS):
      val
    else:
      unlikely_proc(val)

proc `/`*(x, y: int): float {.inline, noSideEffect.} =
  ## integer division that results in a float.
  result = toFloat(x) / toFloat(y)

template spliceImpl(s, a, L, b: untyped): untyped =
  # make room for additional elements or cut:
  var slen = s.len
  var shift = b.len - L
  var newLen = slen + shift
  if shift > 0:
    # enlarge:
    setLen(s, newLen)
    for i in countdown(newLen-1, a+shift+1): shallowCopy(s[i], s[i-shift])
  else:
    for i in countup(a+b.len, s.len-1+shift): shallowCopy(s[i], s[i-shift])
    # cut down:
    setLen(s, newLen)
  # fill the hole:
  for i in 0 .. <b.len: s[i+a] = b[i]

when hasAlloc or defined(nimscript):
  proc `[]`*(s: string, x: Slice[int]): string {.inline.} =
    ## slice operation for strings.
    result = s.substr(x.a, x.b)

  proc `[]=`*(s: var string, x: Slice[int], b: string) =
    ## slice assignment for strings. If
    ## ``b.len`` is not exactly the number of elements that are referred to
    ## by `x`, a `splice`:idx: is performed:
    ##
    ## .. code-block:: nim
    ##   var s = "abcdef"
    ##   s[1 .. ^2] = "xyz"
    ##   assert s == "axyzf"
    var a = x.a
    var L = x.b - a + 1
    if L == b.len:
      for i in 0 .. <L: s[i+a] = b[i]
    else:
      spliceImpl(s, a, L, b)

proc `[]`*[Idx, T](a: array[Idx, T], x: Slice[int]): seq[T] =
  ## slice operation for arrays.
  when low(a) < 0:
    {.error: "Slicing for arrays with negative indices is unsupported.".}
  var L = x.b - x.a + 1
  result = newSeq[T](L)
  for i in 0.. <L: result[i] = a[i + x.a]

proc `[]=`*[Idx, T](a: var array[Idx, T], x: Slice[int], b: openArray[T]) =
  ## slice assignment for arrays.
  when low(a) < 0:
    {.error: "Slicing for arrays with negative indices is unsupported.".}
  var L = x.b - x.a + 1
  if L == b.len:
    for i in 0 .. <L: a[i+x.a] = b[i]
  else:
    sysFatal(RangeError, "different lengths for slice assignment")

proc `[]`*[Idx, T](a: array[Idx, T], x: Slice[Idx]): seq[T] =
  ## slice operation for arrays.
  var L = ord(x.b) - ord(x.a) + 1
  newSeq(result, L)
  for i in 0.. <L:
    result[i] = a[Idx(ord(x.a) + i)]

proc `[]=`*[Idx, T](a: var array[Idx, T], x: Slice[Idx], b: openArray[T]) =
  ## slice assignment for arrays.
  var L = ord(x.b) - ord(x.a) + 1
  if L == b.len:
    for i in 0 .. <L:
      a[Idx(ord(x.a) + i)] = b[i]
  else:
    sysFatal(RangeError, "different lengths for slice assignment")

proc `[]`*[T](s: seq[T], x: Slice[int]): seq[T] =
  ## slice operation for sequences.
  var a = x.a
  var L = x.b - a + 1
  newSeq(result, L)
  for i in 0.. <L: result[i] = s[i + a]

proc `[]=`*[T](s: var seq[T], x: Slice[int], b: openArray[T]) =
  ## slice assignment for sequences. If
  ## ``b.len`` is not exactly the number of elements that are referred to
  ## by `x`, a `splice`:idx: is performed.
  var a = x.a
  var L = x.b - a + 1
  if L == b.len:
    for i in 0 .. <L: s[i+a] = b[i]
  else:
    spliceImpl(s, a, L, b)

proc slurp*(filename: string): string {.magic: "Slurp".}
  ## This is an alias for `staticRead <#staticRead>`_.

proc staticRead*(filename: string): string {.magic: "Slurp".}
  ## Compile-time `readFile <#readFile>`_ proc for easy `resource`:idx:
  ## embedding:
  ##
  ## .. code-block:: nim
  ##     const myResource = staticRead"mydatafile.bin"
  ##
  ## `slurp <#slurp>`_ is an alias for ``staticRead``.

proc gorge*(command: string, input = "", cache = ""): string {.
  magic: "StaticExec".} = discard
  ## This is an alias for `staticExec <#staticExec>`_.

proc staticExec*(command: string, input = "", cache = ""): string {.
  magic: "StaticExec".} = discard
  ## Executes an external process at compile-time.
  ## if `input` is not an empty string, it will be passed as a standard input
  ## to the executed program.
  ##
  ## .. code-block:: nim
  ##     const buildInfo = "Revision " & staticExec("git rev-parse HEAD") &
  ##                       "\nCompiled on " & staticExec("uname -v")
  ##
  ## `gorge <#gorge>`_ is an alias for ``staticExec``. Note that you can use
  ## this proc inside a pragma like `passC <nimc.html#passc-pragma>`_ or `passL
  ## <nimc.html#passl-pragma>`_.
  ##
  ## If ``cache`` is not empty, the results of ``staticExec`` are cached within
  ## the ``nimcache`` directory. Use ``--forceBuild`` to get rid of this caching
  ## behaviour then. ``command & input & cache`` (the concatenated string) is
  ## used to determine wether the entry in the cache is still valid. You can
  ## use versioning information for ``cache``:
  ##
  ## .. code-block:: nim
  ##     const stateMachine = staticExec("dfaoptimizer", "input", "0.8.0")

proc `+=`*[T: SomeOrdinal|uint|uint64](x: var T, y: T) {.
  magic: "Inc", noSideEffect.}
  ## Increments an ordinal

proc `-=`*[T: SomeOrdinal|uint|uint64](x: var T, y: T) {.
  magic: "Dec", noSideEffect.}
  ## Decrements an ordinal

proc `*=`*[T: SomeOrdinal|uint|uint64](x: var T, y: T) {.
  inline, noSideEffect.} =
  ## Binary `*=` operator for ordinals
  x = x * y

proc `+=`*[T: float|float32|float64] (x: var T, y: T) {.
  inline, noSideEffect.} =
  ## Increments in placee a floating point number
  x = x + y

proc `-=`*[T: float|float32|float64] (x: var T, y: T) {.
  inline, noSideEffect.} =
  ## Decrements in place a floating point number
  x = x - y

proc `*=`*[T: float|float32|float64] (x: var T, y: T) {.
  inline, noSideEffect.} =
  ## Multiplies in place a floating point number
  x = x * y

proc `/=`*(x: var float64, y: float64) {.inline, noSideEffect.} =
  ## Divides in place a floating point number
  x = x / y

proc `/=`*[T: float|float32](x: var T, y: T) {.inline, noSideEffect.} =
  ## Divides in place a floating point number
  x = x / y

proc `&=`* (x: var string, y: string) {.magic: "AppendStrStr", noSideEffect.}
template `&=`*(x, y: typed) =
  ## generic 'sink' operator for Nim. For files an alias for ``write``.
  ## If not specialized further an alias for ``add``.
  add(x, y)
when declared(File):
  template `&=`*(f: File, x: typed) = write(f, x)

proc astToStr*[T](x: T): string {.magic: "AstToStr", noSideEffect.}
  ## converts the AST of `x` into a string representation. This is very useful
  ## for debugging.

proc instantiationInfo*(index = -1, fullPaths = false): tuple[
  filename: string, line: int] {. magic: "InstantiationInfo", noSideEffect.}
  ## provides access to the compiler's instantiation stack line information
  ## of a template.
  ##
  ## While similar to the `caller info`:idx: of other languages, it is determined
  ## at compile time.
  ##
  ## This proc is mostly useful for meta programming (eg. ``assert`` template)
  ## to retrieve information about the current filename and line number.
  ## Example:
  ##
  ## .. code-block:: nim
  ##   import strutils
  ##
  ##   template testException(exception, code: expr): stmt =
  ##     try:
  ##       let pos = instantiationInfo()
  ##       discard(code)
  ##       echo "Test failure at $1:$2 with '$3'" % [pos.filename,
  ##         $pos.line, astToStr(code)]
  ##       assert false, "A test expecting failure succeeded?"
  ##     except exception:
  ##       discard
  ##
  ##   proc tester(pos: int): int =
  ##     let
  ##       a = @[1, 2, 3]
  ##     result = a[pos]
  ##
  ##   when isMainModule:
  ##     testException(IndexError, tester(30))
  ##     testException(IndexError, tester(1))
  ##     # --> Test failure at example.nim:20 with 'tester(1)'

template currentSourcePath*: string = instantiationInfo(-1, true).filename
  ## returns the full file-system path of the current source

proc raiseAssert*(msg: string) {.noinline.} =
  sysFatal(AssertionError, msg)

proc failedAssertImpl*(msg: string) {.raises: [], tags: [].} =
  # trick the compiler to not list ``AssertionError`` when called
  # by ``assert``.
  type Hide = proc (msg: string) {.noinline, raises: [], noSideEffect,
                                    tags: [].}
  {.deprecated: [THide: Hide].}
  Hide(raiseAssert)(msg)

template assert*(cond: bool, msg = "") =
  ## Raises ``AssertionError`` with `msg` if `cond` is false. Note
  ## that ``AssertionError`` is hidden from the effect system, so it doesn't
  ## produce ``{.raises: [AssertionError].}``. This exception is only supposed
  ## to be caught by unit testing frameworks.
  ## The compiler may not generate any code at all for ``assert`` if it is
  ## advised to do so through the ``-d:release`` or ``--assertions:off``
  ## `command line switches <nimc.html#command-line-switches>`_.
  bind instantiationInfo
  mixin failedAssertImpl
  when compileOption("assertions"):
    {.line.}:
      if not cond: failedAssertImpl(astToStr(cond) & ' ' & msg)

template doAssert*(cond: bool, msg = "") =
  ## same as `assert` but is always turned on and not affected by the
  ## ``--assertions`` command line switch.
  bind instantiationInfo
  {.line: instantiationInfo().}:
    if not cond:
      raiseAssert(astToStr(cond) & ' ' & msg)

iterator items*[T](a: seq[T]): T {.inline.} =
  ## iterates over each item of `a`.
  var i = 0
  let L = len(a)
  while i < L:
    yield a[i]
    inc(i)
    assert(len(a) == L, "seq modified while iterating over it")

iterator mitems*[T](a: var seq[T]): var T {.inline.} =
  ## iterates over each item of `a` so that you can modify the yielded value.
  var i = 0
  let L = len(a)
  while i < L:
    yield a[i]
    inc(i)
    assert(len(a) == L, "seq modified while iterating over it")

iterator items*(a: string): char {.inline.} =
  ## iterates over each item of `a`.
  var i = 0
  let L = len(a)
  while i < L:
    yield a[i]
    inc(i)
    assert(len(a) == L, "string modified while iterating over it")

iterator mitems*(a: var string): var char {.inline.} =
  ## iterates over each item of `a` so that you can modify the yielded value.
  var i = 0
  let L = len(a)
  while i < L:
    yield a[i]
    inc(i)
    assert(len(a) == L, "string modified while iterating over it")

when not defined(nimhygiene):
  {.pragma: inject.}

template onFailedAssert*(msg, code: untyped): untyped {.dirty.} =
  ## Sets an assertion failure handler that will intercept any assert
  ## statements following `onFailedAssert` in the current module scope.
  ##
  ## .. code-block:: nim
  ##  # module-wide policy to change the failed assert
  ##  # exception type in order to include a lineinfo
  ##  onFailedAssert(msg):
  ##    var e = new(TMyError)
  ##    e.msg = msg
  ##    e.lineinfo = instantiationInfo(-2)
  ##    raise e
  ##
  template failedAssertImpl(msgIMPL: string): untyped {.dirty.} =
    let msg = msgIMPL
    code

proc shallow*[T](s: var seq[T]) {.noSideEffect, inline.} =
  ## marks a sequence `s` as `shallow`:idx:. Subsequent assignments will not
  ## perform deep copies of `s`. This is only useful for optimization
  ## purposes.
  when not defined(JS) and not defined(nimscript):
    var s = cast[PGenericSeq](s)
    s.reserved = s.reserved or seqShallowFlag

proc shallow*(s: var string) {.noSideEffect, inline.} =
  ## marks a string `s` as `shallow`:idx:. Subsequent assignments will not
  ## perform deep copies of `s`. This is only useful for optimization
  ## purposes.
  when not defined(JS) and not defined(nimscript):
    var s = cast[PGenericSeq](s)
    s.reserved = s.reserved or seqShallowFlag

type
  NimNodeObj = object

  NimNode* {.magic: "PNimrodNode".} = ref NimNodeObj
    ## represents a Nim AST node. Macros operate on this type.
{.deprecated: [PNimrodNode: NimNode].}

when false:
  template eval*(blk: stmt): stmt =
    ## executes a block of code at compile time just as if it was a macro
    ## optionally, the block can return an AST tree that will replace the
    ## eval expression
    macro payload: stmt {.gensym.} = blk
    payload()

when hasAlloc:
  proc insert*(x: var string, item: string, i = 0.Natural) {.noSideEffect.} =
    ## inserts `item` into `x` at position `i`.
    var xl = x.len
    setLen(x, xl+item.len)
    var j = xl-1
    while j >= i:
      shallowCopy(x[j+item.len], x[j])
      dec(j)
    j = 0
    while j < item.len:
      x[j+i] = item[j]
      inc(j)

proc compiles*(x: expr): bool {.magic: "Compiles", noSideEffect, compileTime.} =
  ## Special compile-time procedure that checks whether `x` can be compiled
  ## without any semantic error.
  ## This can be used to check whether a type supports some operation:
  ##
  ## .. code-block:: Nim
  ##   when not compiles(3 + 4):
  ##     echo "'+' for integers is available"
  discard

when declared(initDebugger):
  initDebugger()

when hasAlloc:
  # XXX: make these the default (or implement the NilObject optimization)
  proc safeAdd*[T](x: var seq[T], y: T) {.noSideEffect.} =
    ## Adds ``y`` to ``x`` unless ``x`` is not yet initialized; in that case,
    ## ``x`` becomes ``@[y]``
    if x == nil: x = @[y]
    else: x.add(y)

  proc safeAdd*(x: var string, y: char) =
    ## Adds ``y`` to ``x``. If ``x`` is ``nil`` it is initialized to ``""``
    if x == nil: x = ""
    x.add(y)

  proc safeAdd*(x: var string, y: string) =
    ## Adds ``y`` to ``x`` unless ``x`` is not yet initalized; in that
    ## case, ``x`` becomes ``y``
    if x == nil: x = y
    else: x.add(y)

proc locals*(): RootObj {.magic: "Plugin", noSideEffect.} =
  ## generates a tuple constructor expression listing all the local variables
  ## in the current scope. This is quite fast as it does not rely
  ## on any debug or runtime information. Note that in constrast to what
  ## the official signature says, the return type is not ``RootObj`` but a
  ## tuple of a structure that depends on the current scope. Example:
  ##
  ## .. code-block:: nim
  ##   proc testLocals() =
  ##     var
  ##       a = "something"
  ##       b = 4
  ##       c = locals()
  ##       d = "super!"
  ##
  ##     b = 1
  ##     for name, value in fieldPairs(c):
  ##       echo "name ", name, " with value ", value
  ##     echo "B is ", b
  ##   # -> name a with value something
  ##   # -> name b with value 4
  ##   # -> B is 1
  discard

when hasAlloc and not defined(nimscript) and not defined(JS):
  proc deepCopy*[T](x: var T, y: T) {.noSideEffect, magic: "DeepCopy".} =
    ## performs a deep copy of `x`. This is also used by the code generator
    ## for the implementation of ``spawn``.
    discard

  include "system/deepcopy"

proc procCall*(x: expr) {.magic: "ProcCall", compileTime.} =
  ## special magic to prohibit dynamic binding for `method`:idx: calls.
  ## This is similar to `super`:idx: in ordinary OO languages.
  ##
  ## .. code-block:: nim
  ##   # 'someMethod' will be resolved fully statically:
  ##   procCall someMethod(a, b)
  discard

proc `^`*[T](x: int; y: openArray[T]): int {.noSideEffect, magic: "Roof".}
proc `^`*(x: int): int {.noSideEffect, magic: "Roof".} =
  ## builtin `roof`:idx: operator that can be used for convenient array access.
  ## ``a[^x]`` is rewritten to ``a[a.len-x]``. However currently the ``a``
  ## expression must not have side effects for this to compile. Note that since
  ## this is a builtin, it automatically works for all kinds of
  ## overloaded ``[]`` or ``[]=`` accessors.
  discard

template `..^`*(a, b: untyped): untyped =
  ## a shortcut for '.. ^' to avoid the common gotcha that a space between
  ## '..' and '^' is required.
  a .. ^b

template `..<`*(a, b: untyped): untyped {.dirty.} =
  ## a shortcut for '.. <' to avoid the common gotcha that a space between
  ## '..' and '<' is required.
  a .. <b

iterator `..<`*[S,T](a: S, b: T): T =
  var i = T(a)
  while i < b:
    yield i
    inc i

proc xlen*(x: string): int {.magic: "XLenStr", noSideEffect.} = discard
proc xlen*[T](x: seq[T]): int {.magic: "XLenSeq", noSideEffect.} =
  ## returns the length of a sequence or a string without testing for 'nil'.
  ## This is an optimization that rarely makes sense.
  discard


proc `==` *(x, y: cstring): bool {.magic: "EqCString", noSideEffect,
                                   inline.} =
  ## Checks for equality between two `cstring` variables.
  proc strcmp(a, b: cstring): cint {.noSideEffect,
    importc, header: "<string.h>".}
  if pointer(x) == pointer(y): result = true
  elif x.isNil or y.isNil: result = false
  else: result = strcmp(x, y) == 0

template closureScope*(body: untyped): untyped =
  ## Useful when creating a closure in a loop to capture local loop variables by
  ## their current iteration values. Example:
  ##
  ## .. code-block:: nim
  ##   var myClosure : proc()
  ##   # without closureScope:
  ##   for i in 0 .. 5:
  ##     let j = i
  ##     if j == 3:
  ##       myClosure = proc() = echo j
  ##   myClosure() # outputs 5. `j` is changed after closure creation
  ##   # with closureScope:
  ##   for i in 0 .. 5:
  ##     closureScope: # Everything in this scope is locked after closure creation
  ##       let j = i
  ##       if j == 3:
  ##         myClosure = proc() = echo j
  ##   myClosure() # outputs 3
  (proc() = body)()

{.pop.} #{.push warning[GcMem]: off, warning[Uninit]: off.}

when defined(nimconfig):
  include "system/nimscript"

when defined(windows) and appType == "console" and defined(nimSetUtf8CodePage):
  proc setConsoleOutputCP(codepage: cint): cint {.stdcall, dynlib: "kernel32",
    importc: "SetConsoleOutputCP".}
  discard setConsoleOutputCP(65001) # 65001 - utf-8 codepage<|MERGE_RESOLUTION|>--- conflicted
+++ resolved
@@ -2725,18 +2725,9 @@
     when defined(windows):
       # work-around C's sucking abstraction:
       # BUGFIX: stdin and stdout should be binary files!
-<<<<<<< HEAD
-      when defined(bcc):
-        proc c_setmode(handle, mode: cint) {.importc: "setmode",
-                                            header: "<io.h>".}
-      else:
-        proc c_setmode(handle, mode: cint) {.importc: "_setmode",
-                                            header: "<io.h>".}
-=======
       proc c_setmode(handle, mode: cint) {.
         importc: when defined(bcc): "setmode" else: "_setmode",
         header: "<io.h>".}
->>>>>>> bf8f00f7
       var
         O_BINARY {.importc: "O_BINARY", nodecl.}: cint
 
