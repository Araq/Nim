#
#
#            Nim's Runtime Library
#        (c) Copyright 2012 Andreas Rumpf
#
#    See the file "copying.txt", included in this
#    distribution, for details about the copyright.
#


# Bare-bones implementation of some things for embedded targets.

proc chckIndx(i, a, b: int): int {.inline, compilerproc.}
proc chckRange(i, a, b: int): int {.inline, compilerproc.}
proc chckRangeF(x, a, b: float): float {.inline, compilerproc.}
proc chckNil(p: pointer) {.inline, compilerproc.}

proc nimFrame(s: PFrame) {.compilerRtl, inl, exportc: "nimFrame".} = discard
proc popFrame {.compilerRtl, inl.} = discard

proc setFrame(s: PFrame) {.compilerRtl, inl.} = discard
proc pushSafePoint(s: PSafePoint) {.compilerRtl, inl.} = discard
proc popSafePoint {.compilerRtl, inl.} = discard
proc pushCurrentException(e: ref Exception) {.compilerRtl, inl.} = discard
proc popCurrentException {.compilerRtl, inl.} = discard

# some platforms have native support for stack traces:
const
  nativeStackTraceSupported = false
  hasSomeStackTrace = false

proc quitOrDebug() {.inline.} =
  quit(1)

proc raiseException(e: ref Exception, ename: cstring) {.compilerRtl.} =
  sysFatal(ReraiseError, "exception handling is not available")

proc reraiseException() {.compilerRtl.} =
  sysFatal(ReraiseError, "no exception to reraise")

proc writeStackTrace() = discard

<<<<<<< HEAD
proc setControlCHook(hook: proc () {.noconv.} not nil) = discard

proc unsetControlCHook() = discard
=======
proc setControlCHook(hook: proc () {.noconv.}) = discard

proc closureIterSetupExc(e: ref Exception) {.compilerproc, inline.} =
  sysFatal(ReraiseError, "exception handling is not available")
>>>>>>> 4808ef72
<|MERGE_RESOLUTION|>--- conflicted
+++ resolved
@@ -40,13 +40,8 @@
 
 proc writeStackTrace() = discard
 
-<<<<<<< HEAD
-proc setControlCHook(hook: proc () {.noconv.} not nil) = discard
-
 proc unsetControlCHook() = discard
-=======
 proc setControlCHook(hook: proc () {.noconv.}) = discard
 
 proc closureIterSetupExc(e: ref Exception) {.compilerproc, inline.} =
-  sysFatal(ReraiseError, "exception handling is not available")
->>>>>>> 4808ef72
+  sysFatal(ReraiseError, "exception handling is not available")