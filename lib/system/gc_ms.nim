#
#
#            Nim's Runtime Library
#        (c) Copyright 2015 Andreas Rumpf
#
#    See the file "copying.txt", included in this
#    distribution, for details about the copyright.
#

# A simple mark&sweep garbage collector for Nim. Define the
# symbol ``gcUseBitvectors`` to generate a variant of this GC.

{.push profiler:off.}

const
  InitialThreshold = 4*1024*1024 # X MB because marking&sweeping is slow
  withBitvectors = defined(gcUseBitvectors)
  # bitvectors are significantly faster for GC-bench, but slower for
  # bootstrapping and use more memory
  rcWhite = 0
  rcGrey = 1   # unused
  rcBlack = 2

template mulThreshold(x): untyped = x * 2

when defined(memProfiler):
  proc nimProfile(requestedSize: int)

when hasThreadSupport:
  import sharedlist

type
  WalkOp = enum
    waMarkGlobal,  # we need to mark conservatively for global marker procs
                   # as these may refer to a global var and not to a thread
                   # local
    waMarkPrecise  # fast precise marking

  Finalizer {.compilerproc.} = proc (self: pointer) {.nimcall, benign.}
    # A ref type can have a finalizer that is called before the object's
    # storage is freed.

  GcStat = object
    collections: int         # number of performed full collections
    maxThreshold: int        # max threshold that has been set
    maxStackSize: int        # max stack size
    freedObjects: int        # max entries in cycle table

  GcStack {.final, pure.} = object
    when nimCoroutines:
      prev: ptr GcStack
      next: ptr GcStack
      maxStackSize: int      # Used to track statistics because we can not use
                             # GcStat.maxStackSize when multiple stacks exist.
    bottom: pointer

    when nimCoroutines:
      pos: pointer

  GcHeap = object            # this contains the zero count and
                             # non-zero count table
    stack: GcStack
    when nimCoroutines:
      activeStack: ptr GcStack    # current executing coroutine stack.
    cycleThreshold: int
    when useCellIds:
      idGenerator: int
    when withBitvectors:
      allocated, marked: CellSet
    tempStack: CellSeq       # temporary stack for recursion elimination
    recGcLock: int           # prevent recursion via finalizers; no thread lock
    region: MemRegion        # garbage collected region
    stat: GcStat
    when hasThreadSupport:
      toDispose: SharedList[pointer]
    gcThreadId: int
    additionalRoots: CellSeq # dummy roots for GC_ref/unref
    when defined(nimTracing):
      tracing: bool
      indentation: int

var
  gch {.rtlThreadVar.}: GcHeap

when not defined(useNimRtl):
  instantiateForRegion(gch.region)

template gcAssert(cond: bool, msg: string) =
  when defined(useGcAssert):
    if not cond:
      cstderr.rawWrite "[GCASSERT] "
      cstderr.rawWrite msg
      quit 1

proc cellToUsr(cell: PCell): pointer {.inline.} =
  # convert object (=pointer to refcount) to pointer to userdata
  result = cast[pointer](cast[ByteAddress](cell)+%ByteAddress(sizeof(Cell)))

proc usrToCell(usr: pointer): PCell {.inline.} =
  # convert pointer to userdata to object (=pointer to refcount)
  result = cast[PCell](cast[ByteAddress](usr)-%ByteAddress(sizeof(Cell)))

proc extGetCellType(c: pointer): PNimType {.compilerproc.} =
  # used for code generation concerning debugging
  result = usrToCell(c).typ

proc unsureAsgnRef(dest: PPointer, src: pointer) {.inline.} =
  dest[] = src

proc internRefcount(p: pointer): int {.exportc: "getRefcount".} =
  result = 0

# this that has to equals zero, otherwise we have to round up UnitsPerPage:
when BitsPerPage mod (sizeof(int)*8) != 0:
  {.error: "(BitsPerPage mod BitsPerUnit) should be zero!".}

# forward declarations:
proc collectCT(gch: var GcHeap; size: int) {.benign.}
proc forAllChildren(cell: PCell, op: WalkOp) {.benign.}
proc doOperation(p: pointer, op: WalkOp) {.benign.}
proc forAllChildrenAux(dest: pointer, mt: PNimType, op: WalkOp) {.benign.}
# we need the prototype here for debugging purposes

when defined(nimGcRefLeak):
  const
    MaxTraceLen = 20 # tracking the last 20 calls is enough

  type
    GcStackTrace = object
      lines: array[0..MaxTraceLen-1, cstring]
      files: array[0..MaxTraceLen-1, cstring]

  proc captureStackTrace(f: PFrame, st: var GcStackTrace) =
    const
      firstCalls = 5
    var
      it = f
      i = 0
      total = 0
    while it != nil and i <= high(st.lines)-(firstCalls-1):
      # the (-1) is for the "..." entry
      st.lines[i] = it.procname
      st.files[i] = it.filename
      inc(i)
      inc(total)
      it = it.prev
    var b = it
    while it != nil:
      inc(total)
      it = it.prev
    for j in 1..total-i-(firstCalls-1):
      if b != nil: b = b.prev
    if total != i:
      st.lines[i] = "..."
      st.files[i] = "..."
      inc(i)
    while b != nil and i <= high(st.lines):
      st.lines[i] = b.procname
      st.files[i] = b.filename
      inc(i)
      b = b.prev

  var ax: array[10_000, GcStackTrace]

proc nimGCref(p: pointer) {.compilerproc.} =
  # we keep it from being collected by pretending it's not even allocated:
  when false:
    when withBitvectors: excl(gch.allocated, usrToCell(p))
    else: usrToCell(p).refcount = rcBlack
  when defined(nimGcRefLeak):
    captureStackTrace(framePtr, ax[gch.additionalRoots.len])
  add(gch.additionalRoots, usrToCell(p))

proc nimGCunref(p: pointer) {.compilerproc.} =
  let cell = usrToCell(p)
  var L = gch.additionalRoots.len-1
  var i = L
  let d = gch.additionalRoots.d
  while i >= 0:
    if d[i] == cell:
      d[i] = d[L]
      when defined(nimGcRefLeak):
        ax[i] = ax[L]
      dec gch.additionalRoots.len
      break
    dec(i)
  when false:
    when withBitvectors: incl(gch.allocated, usrToCell(p))
    else: usrToCell(p).refcount = rcWhite

when defined(nimGcRefLeak):
  proc writeLeaks() =
    for i in 0..gch.additionalRoots.len-1:
      c_fprintf(stdout, "[Heap] NEW STACK TRACE\n")
      for ii in 0..MaxTraceLen-1:
        let line = ax[i].lines[ii]
        let file = ax[i].files[ii]
        if isNil(line): break
        c_fprintf(stdout, "[Heap] %s(%s)\n", file, line)

include gc_common

proc initGC() =
  when not defined(useNimRtl):
    gch.cycleThreshold = InitialThreshold
    gch.stat.collections = 0
    gch.stat.maxThreshold = 0
    gch.stat.maxStackSize = 0
    init(gch.tempStack)
    init(gch.additionalRoots)
    when withBitvectors:
      init(gch.allocated)
      init(gch.marked)
    when hasThreadSupport:
      init(gch.toDispose)
    gch.gcThreadId = atomicInc(gHeapidGenerator) - 1
    gcAssert(gch.gcThreadId >= 0, "invalid computed thread ID")

proc forAllSlotsAux(dest: pointer, n: ptr TNimNode, op: WalkOp) {.benign.} =
  var d = cast[ByteAddress](dest)
  case n.kind
  of nkSlot: forAllChildrenAux(cast[pointer](d +% n.offset), n.typ, op)
  of nkList:
    for i in 0..n.len-1:
      forAllSlotsAux(dest, n.sons[i], op)
  of nkCase:
    var m = selectBranch(dest, n)
    if m != nil: forAllSlotsAux(dest, m, op)
  of nkNone: sysAssert(false, "forAllSlotsAux")

proc forAllChildrenAux(dest: pointer, mt: PNimType, op: WalkOp) =
  var d = cast[ByteAddress](dest)
  if dest == nil: return # nothing to do
  if ntfNoRefs notin mt.flags:
    case mt.kind
    of tyRef, tyString, tySequence: # leaf:
      doOperation(cast[PPointer](d)[], op)
    of tyObject, tyTuple:
      forAllSlotsAux(dest, mt.node, op)
    of tyArray, tyArrayConstr, tyOpenArray:
      for i in 0..(mt.size div mt.base.size)-1:
        forAllChildrenAux(cast[pointer](d +% i *% mt.base.size), mt.base, op)
    else: discard

proc forAllChildren(cell: PCell, op: WalkOp) =
  gcAssert(cell != nil, "forAllChildren: 1")
  gcAssert(cell.typ != nil, "forAllChildren: 2")
  gcAssert cell.typ.kind in {tyRef, tySequence, tyString}, "forAllChildren: 3"
  let marker = cell.typ.marker
  if marker != nil:
    marker(cellToUsr(cell), op.int)
  else:
    case cell.typ.kind
    of tyRef: # common case
      forAllChildrenAux(cellToUsr(cell), cell.typ.base, op)
    of tySequence:
      when not defined(nimSeqsV2):
        var d = cast[ByteAddress](cellToUsr(cell))
        var s = cast[PGenericSeq](d)
        if s != nil:
          for i in 0..s.len-1:
            forAllChildrenAux(cast[pointer](d +% align(GenericSeqSize, cell.typ.base.align) +% i *% cell.typ.base.size), cell.typ.base, op)
    else: discard

proc rawNewObj(typ: PNimType, size: int, gch: var GcHeap): pointer =
  # generates a new object and sets its reference counter to 0
  incTypeSize typ, size
  gcAssert(typ.kind in {tyRef, tyString, tySequence}, "newObj: 1")
  collectCT(gch, size + sizeof(Cell))
  var res = cast[PCell](rawAlloc(gch.region, size + sizeof(Cell)))
  gcAssert((cast[ByteAddress](res) and (MemAlign-1)) == 0, "newObj: 2")
  # now it is buffered in the ZCT
  res.typ = typ
  when leakDetector and not hasThreadSupport:
    if framePtr != nil and framePtr.prev != nil:
      res.filename = framePtr.prev.filename
      res.line = framePtr.prev.line
  res.refcount = 0
  when withBitvectors: incl(gch.allocated, res)
  when useCellIds:
    inc gch.idGenerator
    res.id = gch.idGenerator
  result = cellToUsr(res)

when useCellIds:
  proc getCellId*[T](x: ref T): int =
    let p = usrToCell(cast[pointer](x))
    result = p.id

{.pop.}

proc newObj(typ: PNimType, size: int): pointer {.compilerRtl.} =
  result = rawNewObj(typ, size, gch)
  zeroMem(result, size)
  when defined(memProfiler): nimProfile(size)

proc newObjNoInit(typ: PNimType, size: int): pointer {.compilerRtl.} =
  result = rawNewObj(typ, size, gch)
  when defined(memProfiler): nimProfile(size)

proc newObjRC1(typ: PNimType, size: int): pointer {.compilerRtl.} =
  result = rawNewObj(typ, size, gch)
  zeroMem(result, size)
  when defined(memProfiler): nimProfile(size)

when not defined(nimSeqsV2):
  {.push overflowChecks: on.}
  proc newSeq(typ: PNimType, len: int): pointer {.compilerRtl.} =
    # `newObj` already uses locks, so no need for them here.
<<<<<<< HEAD
    let size = addInt(align(GenericSeqSize, typ.base.align), mulInt(len, typ.base.size))
=======
    let size = len * typ.base.size + GenericSeqSize
>>>>>>> 6914de0d
    result = newObj(typ, size)
    cast[PGenericSeq](result).len = len
    cast[PGenericSeq](result).reserved = len
    when defined(memProfiler): nimProfile(size)

  proc newSeqRC1(typ: PNimType, len: int): pointer {.compilerRtl.} =
<<<<<<< HEAD
    let size = addInt(align(GenericSeqSize, typ.base.align), mulInt(len, typ.base.size))
=======
    let size = len * typ.base.size + GenericSeqSize
>>>>>>> 6914de0d
    result = newObj(typ, size)
    cast[PGenericSeq](result).len = len
    cast[PGenericSeq](result).reserved = len
    when defined(memProfiler): nimProfile(size)
  {.pop.}

  proc growObj(old: pointer, newsize: int, gch: var GcHeap): pointer =
    collectCT(gch, newsize + sizeof(Cell))
    var ol = usrToCell(old)
    sysAssert(ol.typ != nil, "growObj: 1")
    gcAssert(ol.typ.kind in {tyString, tySequence}, "growObj: 2")

    var res = cast[PCell](rawAlloc(gch.region, newsize + sizeof(Cell)))
    var elemSize, elemAlign = 1
    if ol.typ.kind != tyString:
      elemSize = ol.typ.base.size
      elemAlign = ol.typ.base.align
    incTypeSize ol.typ, newsize

    var oldsize = align(GenericSeqSize, elemAlign) + cast[PGenericSeq](old).len*elemSize
    copyMem(res, ol, oldsize + sizeof(Cell))
    zeroMem(cast[pointer](cast[ByteAddress](res)+% oldsize +% sizeof(Cell)),
            newsize-oldsize)
    sysAssert((cast[ByteAddress](res) and (MemAlign-1)) == 0, "growObj: 3")
    when withBitvectors: incl(gch.allocated, res)
    when useCellIds:
      inc gch.idGenerator
      res.id = gch.idGenerator
    result = cellToUsr(res)
    when defined(memProfiler): nimProfile(newsize-oldsize)

  proc growObj(old: pointer, newsize: int): pointer {.rtl.} =
    result = growObj(old, newsize, gch)

{.push profiler:off.}

# ----------------- collector -----------------------------------------------

proc mark(gch: var GcHeap, c: PCell) =
  when hasThreadSupport:
    for c in gch.toDispose:
      nimGCunref(c)
  when withBitvectors:
    incl(gch.marked, c)
    gcAssert gch.tempStack.len == 0, "stack not empty!"
    forAllChildren(c, waMarkPrecise)
    while gch.tempStack.len > 0:
      dec gch.tempStack.len
      var d = gch.tempStack.d[gch.tempStack.len]
      if not containsOrIncl(gch.marked, d):
        forAllChildren(d, waMarkPrecise)
  else:
    # XXX no 'if c.refCount != rcBlack' here?
    when defined(nimTracing):
      if gch.tracing:
        for i in 1..gch.indentation: c_fprintf(stdout, " ")
        c_fprintf(stdout, "start marking %p of type %s ((\n",
                  c, c.typ.name)
        inc gch.indentation, 2

    c.refcount = rcBlack
    gcAssert gch.tempStack.len == 0, "stack not empty!"
    forAllChildren(c, waMarkPrecise)
    while gch.tempStack.len > 0:
      dec gch.tempStack.len
      var d = gch.tempStack.d[gch.tempStack.len]
      if d.refcount == rcWhite:
        d.refcount = rcBlack
        forAllChildren(d, waMarkPrecise)

    when defined(nimTracing):
      if gch.tracing:
        dec gch.indentation, 2
        for i in 1..gch.indentation: c_fprintf(stdout, " ")
        c_fprintf(stdout, "finished marking %p of type %s))\n",
                  c, c.typ.name)

proc doOperation(p: pointer, op: WalkOp) =
  if p == nil: return
  var c: PCell = usrToCell(p)
  gcAssert(c != nil, "doOperation: 1")
  case op
  of waMarkGlobal: mark(gch, c)
  of waMarkPrecise:
    when defined(nimTracing):
      if c.refcount == rcWhite: mark(gch, c)
    else:
      add(gch.tempStack, c)

proc nimGCvisit(d: pointer, op: int) {.compilerRtl.} =
  doOperation(d, WalkOp(op))

proc freeCyclicCell(gch: var GcHeap, c: PCell) =
  inc gch.stat.freedObjects
  prepareDealloc(c)
  when reallyDealloc: rawDealloc(gch.region, c)
  else:
    gcAssert(c.typ != nil, "freeCyclicCell")
    zeroMem(c, sizeof(Cell))

proc sweep(gch: var GcHeap) =
  when withBitvectors:
    for c in gch.allocated.elementsExcept(gch.marked):
      gch.allocated.excl(c)
      freeCyclicCell(gch, c)
  else:
    for x in allObjects(gch.region):
      if isCell(x):
        # cast to PCell is correct here:
        var c = cast[PCell](x)
        if c.refcount == rcBlack: c.refcount = rcWhite
        else: freeCyclicCell(gch, c)

when false:
  proc newGcInvariant*() =
    for x in allObjects(gch.region):
      if isCell(x):
        var c = cast[PCell](x)
        if c.typ == nil:
          writeStackTrace()
          quit 1

proc markGlobals(gch: var GcHeap) =
  if gch.gcThreadId == 0:
    when defined(nimTracing):
      if gch.tracing:
        c_fprintf(stdout, "------- globals marking phase:\n")
    for i in 0 .. globalMarkersLen-1: globalMarkers[i]()
  when defined(nimTracing):
    if gch.tracing:
      c_fprintf(stdout, "------- thread locals marking phase:\n")
  for i in 0 .. threadLocalMarkersLen-1: threadLocalMarkers[i]()
  when defined(nimTracing):
    if gch.tracing:
      c_fprintf(stdout, "------- additional roots marking phase:\n")
  let d = gch.additionalRoots.d
  for i in 0 .. gch.additionalRoots.len-1: mark(gch, d[i])

proc gcMark(gch: var GcHeap, p: pointer) {.inline.} =
  # the addresses are not as cells on the stack, so turn them to cells:
  var cell = usrToCell(p)
  var c = cast[ByteAddress](cell)
  if c >% PageSize:
    # fast check: does it look like a cell?
    var objStart = cast[PCell](interiorAllocatedPtr(gch.region, cell))
    if objStart != nil:
      mark(gch, objStart)

proc markStackAndRegisters(gch: var GcHeap) {.noinline, cdecl.} =
  forEachStackSlot(gch, gcMark)

proc collectCTBody(gch: var GcHeap) =
  when not nimCoroutines:
    gch.stat.maxStackSize = max(gch.stat.maxStackSize, stackSize())
  when defined(nimTracing):
    if gch.tracing:
      c_fprintf(stdout, "------- stack marking phase:\n")
  prepareForInteriorPointerChecking(gch.region)
  markStackAndRegisters(gch)
  markGlobals(gch)
  sweep(gch)

  inc(gch.stat.collections)
  when withBitvectors:
    deinit(gch.marked)
    init(gch.marked)
  gch.cycleThreshold = max(InitialThreshold, getOccupiedMem().mulThreshold)
  gch.stat.maxThreshold = max(gch.stat.maxThreshold, gch.cycleThreshold)
  sysAssert(allocInv(gch.region), "collectCT: end")

proc collectCT(gch: var GcHeap; size: int) =
  let fmem = getFreeMem(gch.region)
  if (getOccupiedMem(gch.region) >= gch.cycleThreshold or
      size > fmem and fmem > InitialThreshold) and gch.recGcLock == 0:
    collectCTBody(gch)

when not defined(useNimRtl):
  proc GC_disable() =
    inc(gch.recGcLock)
  proc GC_enable() =
    if gch.recGcLock <= 0:
      raise newException(AssertionError,
          "API usage error: GC_enable called but GC is already enabled")
    dec(gch.recGcLock)

  proc GC_setStrategy(strategy: GC_Strategy) = discard

  proc GC_enableMarkAndSweep() =
    gch.cycleThreshold = InitialThreshold

  proc GC_disableMarkAndSweep() =
    gch.cycleThreshold = high(gch.cycleThreshold)-1
    # set to the max value to suppress the cycle detector

  when defined(nimTracing):
    proc GC_logTrace*() =
      gch.tracing = true

  proc GC_fullCollect() =
    let oldThreshold = gch.cycleThreshold
    gch.cycleThreshold = 0 # forces cycle collection
    collectCT(gch, 0)
    gch.cycleThreshold = oldThreshold

  proc GC_getStatistics(): string =
    result = "[GC] total memory: " & $getTotalMem() & "\n" &
             "[GC] occupied memory: " & $getOccupiedMem() & "\n" &
             "[GC] collections: " & $gch.stat.collections & "\n" &
             "[GC] max threshold: " & $gch.stat.maxThreshold & "\n" &
             "[GC] freed objects: " & $gch.stat.freedObjects & "\n"
    when nimCoroutines:
      result.add "[GC] number of stacks: " & $gch.stack.len & "\n"
      for stack in items(gch.stack):
        result.add "[GC]   stack " & stack.bottom.repr & "[GC]     max stack size " & $stack.maxStackSize & "\n"
    else:
      result.add "[GC] max stack size: " & $gch.stat.maxStackSize & "\n"

{.pop.}<|MERGE_RESOLUTION|>--- conflicted
+++ resolved
@@ -307,22 +307,14 @@
   {.push overflowChecks: on.}
   proc newSeq(typ: PNimType, len: int): pointer {.compilerRtl.} =
     # `newObj` already uses locks, so no need for them here.
-<<<<<<< HEAD
-    let size = addInt(align(GenericSeqSize, typ.base.align), mulInt(len, typ.base.size))
-=======
-    let size = len * typ.base.size + GenericSeqSize
->>>>>>> 6914de0d
+    let size = align(GenericSeqSize, typ.base.align) + len * typ.base.size
     result = newObj(typ, size)
     cast[PGenericSeq](result).len = len
     cast[PGenericSeq](result).reserved = len
     when defined(memProfiler): nimProfile(size)
 
   proc newSeqRC1(typ: PNimType, len: int): pointer {.compilerRtl.} =
-<<<<<<< HEAD
-    let size = addInt(align(GenericSeqSize, typ.base.align), mulInt(len, typ.base.size))
-=======
-    let size = len * typ.base.size + GenericSeqSize
->>>>>>> 6914de0d
+    let size = align(GenericSeqSize, typ.base.align) + len * typ.base.size
     result = newObj(typ, size)
     cast[PGenericSeq](result).len = len
     cast[PGenericSeq](result).reserved = len
