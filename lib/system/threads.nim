#
#
#            Nim's Runtime Library
#        (c) Copyright 2012 Andreas Rumpf
#
#    See the file "copying.txt", included in this
#    distribution, for details about the copyright.
#

## Thread support for Nim. **Note**: This is part of the system module.
## Do not import it directly. To activate thread support you need to compile
## with the ``--threads:on`` command line switch.
##
## Nim's memory model for threads is quite different from other common 
## programming languages (C, Pascal): Each thread has its own
## (garbage collected) heap and sharing of memory is restricted. This helps
## to prevent race conditions and improves efficiency. See `the manual for
## details of this memory model <manual.html#threads>`_.
##
## Example:
##
## .. code-block:: Nim
##
##  import locks
##
##  var
##    thr: array [0..4, Thread[tuple[a,b: int]]]
##    L: Lock
##  
##  proc threadFunc(interval: tuple[a,b: int]) {.thread.} =
##    for i in interval.a..interval.b:
##      acquire(L) # lock stdout
##      echo i
##      release(L)
##
##  initLock(L)
##
##  for i in 0..high(thr):
##    createThread(thr[i], threadFunc, (i*10, i*10+5))
##  joinThreads(thr)
  
when not declared(NimString): 
  {.error: "You must not import this module explicitly".}

const
  maxRegisters = 256 # don't think there is an arch with more registers
  useStackMaskHack = false ## use the stack mask hack for better performance
  StackGuardSize = 4096
  ThreadStackMask = 1024*256*sizeof(int)-1
  ThreadStackSize = ThreadStackMask+1 - StackGuardSize

when defined(windows):
  type
    SysThread = Handle
    WinThreadProc = proc (x: pointer): int32 {.stdcall.}
  {.deprecated: [TSysThread: SysThread, TWinThreadProc: WinThreadProc].}

  proc createThread(lpThreadAttributes: pointer, dwStackSize: int32,
                     lpStartAddress: WinThreadProc, 
                     lpParameter: pointer,
                     dwCreationFlags: int32, 
                     lpThreadId: var int32): SysThread {.
    stdcall, dynlib: "kernel32", importc: "CreateThread".}

  proc winSuspendThread(hThread: SysThread): int32 {.
    stdcall, dynlib: "kernel32", importc: "SuspendThread".}
      
  proc winResumeThread(hThread: SysThread): int32 {.
    stdcall, dynlib: "kernel32", importc: "ResumeThread".}

  proc waitForMultipleObjects(nCount: int32,
                              lpHandles: ptr SysThread,
                              bWaitAll: int32,
                              dwMilliseconds: int32): int32 {.
    stdcall, dynlib: "kernel32", importc: "WaitForMultipleObjects".}

  proc terminateThread(hThread: SysThread, dwExitCode: int32): int32 {.
    stdcall, dynlib: "kernel32", importc: "TerminateThread".}
    
  type
    ThreadVarSlot = distinct int32

  when true:
    proc threadVarAlloc(): ThreadVarSlot {.
      importc: "TlsAlloc", stdcall, header: "<windows.h>".}
    proc threadVarSetValue(dwTlsIndex: ThreadVarSlot, lpTlsValue: pointer) {.
      importc: "TlsSetValue", stdcall, header: "<windows.h>".}
    proc tlsGetValue(dwTlsIndex: ThreadVarSlot): pointer {.
      importc: "TlsGetValue", stdcall, header: "<windows.h>".}

    proc getLastError(): uint32 {.
      importc: "GetLastError", stdcall, header: "<windows.h>".}
    proc setLastError(x: uint32) {.
      importc: "SetLastError", stdcall, header: "<windows.h>".}

    proc threadVarGetValue(dwTlsIndex: ThreadVarSlot): pointer =
      let realLastError = getLastError()
      result = tlsGetValue(dwTlsIndex)
      setLastError(realLastError)
  else:
    proc threadVarAlloc(): ThreadVarSlot {.
      importc: "TlsAlloc", stdcall, dynlib: "kernel32".}
    proc threadVarSetValue(dwTlsIndex: ThreadVarSlot, lpTlsValue: pointer) {.
      importc: "TlsSetValue", stdcall, dynlib: "kernel32".}
    proc threadVarGetValue(dwTlsIndex: ThreadVarSlot): pointer {.
      importc: "TlsGetValue", stdcall, dynlib: "kernel32".}
  
else:
  when not defined(macosx):
    {.passL: "-pthread".}

  {.passC: "-pthread".}

  type
    SysThread {.importc: "pthread_t", header: "<sys/types.h>",
                 final, pure.} = object
    Pthread_attr {.importc: "pthread_attr_t",
                     header: "<sys/types.h>", final, pure.} = object
                 
    Timespec {.importc: "struct timespec",
                header: "<time.h>", final, pure.} = object
      tv_sec: int
      tv_nsec: int
  {.deprecated: [TSysThread: SysThread, Tpthread_attr: PThreadAttr,
                Ttimespec: Timespec].}

  proc pthread_attr_init(a1: var PthreadAttr) {.
    importc, header: "<pthread.h>".}
  proc pthread_attr_setstacksize(a1: var PthreadAttr, a2: int) {.
    importc, header: "<pthread.h>".}

  proc pthread_create(a1: var SysThread, a2: var PthreadAttr,
            a3: proc (x: pointer): pointer {.noconv.}, 
            a4: pointer): cint {.importc: "pthread_create", 
            header: "<pthread.h>".}
  proc pthread_join(a1: SysThread, a2: ptr pointer): cint {.
    importc, header: "<pthread.h>".}

  proc pthread_cancel(a1: SysThread): cint {.
    importc: "pthread_cancel", header: "<pthread.h>".}

  type
    ThreadVarSlot {.importc: "pthread_key_t", pure, final,
                   header: "<sys/types.h>".} = object
  {.deprecated: [TThreadVarSlot: ThreadVarSlot].}

  proc pthread_getspecific(a1: ThreadVarSlot): pointer {.
    importc: "pthread_getspecific", header: "<pthread.h>".}
  proc pthread_key_create(a1: ptr ThreadVarSlot, 
                          destruct: proc (x: pointer) {.noconv.}): int32 {.
    importc: "pthread_key_create", header: "<pthread.h>".}
  proc pthread_key_delete(a1: ThreadVarSlot): int32 {.
    importc: "pthread_key_delete", header: "<pthread.h>".}

  proc pthread_setspecific(a1: ThreadVarSlot, a2: pointer): int32 {.
    importc: "pthread_setspecific", header: "<pthread.h>".}
  
  proc threadVarAlloc(): ThreadVarSlot {.inline.} =
    discard pthread_key_create(addr(result), nil)
  proc threadVarSetValue(s: ThreadVarSlot, value: pointer) {.inline.} =
    discard pthread_setspecific(s, value)
  proc threadVarGetValue(s: ThreadVarSlot): pointer {.inline.} =
    result = pthread_getspecific(s)

  when useStackMaskHack:
    proc pthread_attr_setstack(attr: var PthreadAttr, stackaddr: pointer,
                               size: int): cint {.
      importc: "pthread_attr_setstack", header: "<pthread.h>".}

const
  emulatedThreadVars = compileOption("tlsEmulation")

when emulatedThreadVars:
  # the compiler generates this proc for us, so that we can get the size of
  # the thread local var block; we use this only for sanity checking though
  proc nimThreadVarsSize(): int {.noconv, importc: "NimThreadVarsSize".}

# we preallocate a fixed size for thread local storage, so that no heap
# allocations are needed. Currently less than 7K are used on a 64bit machine.
# We use ``float`` for proper alignment:
type
  ThreadLocalStorage = array [0..1_000, float]

  PGcThread = ptr GcThread
  GcThread {.pure, inheritable.} = object
    sys: SysThread
    when emulatedThreadVars and not useStackMaskHack:
      tls: ThreadLocalStorage
    else:
      nil
    when hasSharedHeap:
      next, prev: PGcThread
      stackBottom, stackTop: pointer
      stackSize: int
    else:
      nil
{.deprecated: [TThreadLocalStorage: ThreadLocalStorage, TGcThread: GcThread].}

# XXX it'd be more efficient to not use a global variable for the 
# thread storage slot, but to rely on the implementation to assign slot X
# for us... ;-)
var globalsSlot: ThreadVarSlot

when not defined(useNimRtl):
  when not useStackMaskHack:
    var mainThread: GcThread

proc initThreadVarsEmulation() {.compilerProc, inline.} =
  when not defined(useNimRtl):
    globalsSlot = threadVarAlloc()
    when declared(mainThread):
      threadVarSetValue(globalsSlot, addr(mainThread))

#const globalsSlot = ThreadVarSlot(0)
#sysAssert checkSlot.int == globalsSlot.int

when emulatedThreadVars:
  proc GetThreadLocalVars(): pointer {.compilerRtl, inl.} =
    result = addr(cast[PGcThread](threadVarGetValue(globalsSlot)).tls)

when useStackMaskHack:
  proc maskStackPointer(offset: int): pointer {.compilerRtl, inl.} =
    var x {.volatile.}: pointer
    x = addr(x)
    result = cast[pointer]((cast[int](x) and not ThreadStackMask) +% 
      (0) +% offset)

# create for the main thread. Note: do not insert this data into the list
# of all threads; it's not to be stopped etc.
when not defined(useNimRtl):
  when not useStackMaskHack:
    #when not defined(createNimRtl): initStackBottom()
    initGC()
    
  when emulatedThreadVars:
    if nimThreadVarsSize() > sizeof(ThreadLocalStorage):
      echo "too large thread local storage size requested"
      quit 1
  
  when hasSharedHeap and not defined(boehmgc) and not defined(gogc) and not defined(nogc):
    var
      threadList: PGcThread
      
    proc registerThread(t: PGcThread) = 
      # we need to use the GC global lock here!
      acquireSys(HeapLock)
      t.prev = nil
      t.next = threadList
      if threadList != nil: 
        sysAssert(threadList.prev == nil, "threadList.prev == nil")
        threadList.prev = t
      threadList = t
      releaseSys(HeapLock)
    
    proc unregisterThread(t: PGcThread) =
      # we need to use the GC global lock here!
      acquireSys(HeapLock)
      if t == threadList: threadList = t.next
      if t.next != nil: t.next.prev = t.prev
      if t.prev != nil: t.prev.next = t.next
      # so that a thread can be unregistered twice which might happen if the
      # code executes `destroyThread`:
      t.next = nil
      t.prev = nil
      releaseSys(HeapLock)
      
    # on UNIX, the GC uses ``SIGFREEZE`` to tell every thread to stop so that
    # the GC can examine the stacks?
    proc stopTheWord() = discard
    
# We jump through some hops here to ensure that Nim thread procs can have
# the Nim calling convention. This is needed because thread procs are 
# ``stdcall`` on Windows and ``noconv`` on UNIX. Alternative would be to just
# use ``stdcall`` since it is mapped to ``noconv`` on UNIX anyway.

type
  Thread* {.pure, final.}[TArg] =
      object of GcThread  ## Nim thread. A thread is a heavy object (~14K)
                          ## that **must not** be part of a message! Use
                          ## a ``ThreadId`` for that.
    when TArg is void:
      dataFn: proc () {.nimcall, gcsafe.}
    else:
      dataFn: proc (m: TArg) {.nimcall, gcsafe.}
      data: TArg
  ThreadId*[TArg] = ptr Thread[TArg]  ## the current implementation uses
                                       ## a pointer as a thread ID.
{.deprecated: [TThread: Thread, TThreadId: ThreadId].}

when not defined(boehmgc) and not hasSharedHeap and not defined(gogc):
  proc deallocOsPages()

template threadProcWrapperBody(closure: expr) {.immediate.} =
  when declared(globalsSlot): threadVarSetValue(globalsSlot, closure)
  var t = cast[ptr Thread[TArg]](closure)
  when useStackMaskHack:
<<<<<<< HEAD
    var tls: TThreadLocalStorage
  when not defined(boehmgc) and not defined(gogc) and not defined(nogc) and not hasSharedHeap:
=======
    var tls: ThreadLocalStorage
  when not defined(boehmgc) and not defined(nogc) and not hasSharedHeap:
>>>>>>> 8c671d22
    # init the GC for this thread:
    setStackBottom(addr(t))
    initGC()
  when declared(registerThread):
    t.stackBottom = addr(t)
    registerThread(t)
  when TArg is void: t.dataFn()
  else: t.dataFn(t.data)
  when declared(registerThread): unregisterThread(t)
  when declared(deallocOsPages): deallocOsPages()
  # Since an unhandled exception terminates the whole process (!), there is
  # no need for a ``try finally`` here, nor would it be correct: The current
  # exception is tried to be re-raised by the code-gen after the ``finally``!
  # However this is doomed to fail, because we already unmapped every heap
  # page!
  
  # mark as not running anymore:
  t.dataFn = nil
  
{.push stack_trace:off.}
when defined(windows):
  proc threadProcWrapper[TArg](closure: pointer): int32 {.stdcall.} = 
    threadProcWrapperBody(closure)
    # implicitly return 0
else:
  proc threadProcWrapper[TArg](closure: pointer): pointer {.noconv.} = 
    threadProcWrapperBody(closure)
{.pop.}

proc running*[TArg](t: Thread[TArg]): bool {.inline.} = 
  ## returns true if `t` is running.
  result = t.dataFn != nil

when hostOS == "windows":
  proc joinThread*[TArg](t: Thread[TArg]) {.inline.} = 
    ## waits for the thread `t` to finish.
    discard waitForSingleObject(t.sys, -1'i32)

  proc joinThreads*[TArg](t: varargs[Thread[TArg]]) = 
    ## waits for every thread in `t` to finish.
    var a: array[0..255, SysThread]
    sysAssert a.len >= t.len, "a.len >= t.len"
    for i in 0..t.high: a[i] = t[i].sys
    discard waitForMultipleObjects(t.len.int32,
                                   cast[ptr SysThread](addr(a)), 1, -1)

else:
  proc joinThread*[TArg](t: Thread[TArg]) {.inline.} =
    ## waits for the thread `t` to finish.
    discard pthread_join(t.sys, nil)

  proc joinThreads*[TArg](t: varargs[Thread[TArg]]) =
    ## waits for every thread in `t` to finish.
    for i in 0..t.high: joinThread(t[i])

when false:
  # XXX a thread should really release its heap here somehow:
  proc destroyThread*[TArg](t: var Thread[TArg]) =
    ## forces the thread `t` to terminate. This is potentially dangerous if
    ## you don't have full control over `t` and its acquired resources.
    when hostOS == "windows":
      discard TerminateThread(t.sys, 1'i32)
    else:
      discard pthread_cancel(t.sys)
    when declared(registerThread): unregisterThread(addr(t))
    t.dataFn = nil

when hostOS == "windows":
  proc createThread*[TArg](t: var Thread[TArg],
                           tp: proc (arg: TArg) {.thread.}, 
                           param: TArg) =
    ## creates a new thread `t` and starts its execution. Entry point is the
    ## proc `tp`. `param` is passed to `tp`. `TArg` can be ``void`` if you
    ## don't need to pass any data to the thread.
    when TArg isnot void: t.data = param
    t.dataFn = tp
    when hasSharedHeap: t.stackSize = ThreadStackSize
    var dummyThreadId: int32
    t.sys = createThread(nil, ThreadStackSize, threadProcWrapper[TArg],
                         addr(t), 0'i32, dummyThreadId)
    if t.sys <= 0:
      raise newException(ResourceExhaustedError, "cannot create thread")
else:
  proc createThread*[TArg](t: var Thread[TArg], 
                           tp: proc (arg: TArg) {.thread.}, 
                           param: TArg) =
    ## creates a new thread `t` and starts its execution. Entry point is the
    ## proc `tp`. `param` is passed to `tp`. `TArg` can be ``void`` if you
    ## don't need to pass any data to the thread.
    when TArg isnot void: t.data = param
    t.dataFn = tp
    when hasSharedHeap: t.stackSize = ThreadStackSize
    var a {.noinit.}: PthreadAttr
    pthread_attr_init(a)
    pthread_attr_setstacksize(a, ThreadStackSize)
    if pthread_create(t.sys, a, threadProcWrapper[TArg], addr(t)) != 0:
      raise newException(ResourceExhaustedError, "cannot create thread")

proc threadId*[TArg](t: var Thread[TArg]): ThreadId[TArg] {.inline.} =
  ## returns the thread ID of `t`.
  result = addr(t)

proc myThreadId*[TArg](): ThreadId[TArg] =
  ## returns the thread ID of the thread that calls this proc. This is unsafe
  ## because the type ``TArg`` is not checked for consistency!
  result = cast[ThreadId[TArg]](threadVarGetValue(globalsSlot))

when false:
  proc mainThreadId*[TArg](): ThreadId[TArg] =
    ## returns the thread ID of the main thread.
    result = cast[ThreadId[TArg]](addr(mainThread))

when useStackMaskHack:
  proc runMain(tp: proc () {.thread.}) {.compilerproc.} =
    var mainThread: Thread[pointer]
    createThread(mainThread, tp)
    joinThread(mainThread)
<|MERGE_RESOLUTION|>--- conflicted
+++ resolved
@@ -294,13 +294,8 @@
   when declared(globalsSlot): threadVarSetValue(globalsSlot, closure)
   var t = cast[ptr Thread[TArg]](closure)
   when useStackMaskHack:
-<<<<<<< HEAD
-    var tls: TThreadLocalStorage
+    var tls: ThreadLocalStorage
   when not defined(boehmgc) and not defined(gogc) and not defined(nogc) and not hasSharedHeap:
-=======
-    var tls: ThreadLocalStorage
-  when not defined(boehmgc) and not defined(nogc) and not hasSharedHeap:
->>>>>>> 8c671d22
     # init the GC for this thread:
     setStackBottom(addr(t))
     initGC()
