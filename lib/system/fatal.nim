#
#
#            Nim's Runtime Library
#        (c) Copyright 2019 Andreas Rumpf
#
#    See the file "copying.txt", included in this
#    distribution, for details about the copyright.
#

{.push profiler: off.}

when hostOS == "standalone":
  include "$projectpath/panicoverride"

  func sysFatal*(exceptn: typedesc, message: string) {.inline.} =
    panic(message)

  func sysFatal*(exceptn: typedesc, message, arg: string) {.inline.} =
    rawoutput(message)
    panic(arg)

<<<<<<< HEAD
elif (defined(nimQuirky) or defined(nimPanics)) and not defined(nimscript) and not defined(js):
  import ansi_c
=======
elif (defined(nimQuirky) or defined(nimPanics)) and not defined(nimscript):
  import system/ansi_c
>>>>>>> d735c447

  func name(t: typedesc): string {.magic: "TypeTrait".}

  func sysFatal*(exceptn: typedesc, message, arg: string) {.inline, noreturn.} =
    when nimvm:
      # TODO when doAssertRaises works in CT, add a test for it
      raise (ref exceptn)(msg: message & arg)
    else:
      {.noSideEffect.}:
        writeStackTrace()
        var buf = newStringOfCap(200)
        add(buf, "Error: unhandled exception: ")
        add(buf, message)
        add(buf, arg)
        add(buf, " [")
        add(buf, name exceptn)
        add(buf, "]\n")
        cstderr.rawWrite buf
      rawQuit 1

  func sysFatal*(exceptn: typedesc, message: string) {.inline, noreturn.} =
    sysFatal(exceptn, message, "")

else:
  func sysFatal*(exceptn: typedesc, message: string) {.inline, noreturn.} =
    raise (ref exceptn)(msg: message)

  func sysFatal*(exceptn: typedesc, message, arg: string) {.inline, noreturn.} =
    raise (ref exceptn)(msg: message & arg)

{.pop.}<|MERGE_RESOLUTION|>--- conflicted
+++ resolved
@@ -19,13 +19,8 @@
     rawoutput(message)
     panic(arg)
 
-<<<<<<< HEAD
-elif (defined(nimQuirky) or defined(nimPanics)) and not defined(nimscript) and not defined(js):
-  import ansi_c
-=======
 elif (defined(nimQuirky) or defined(nimPanics)) and not defined(nimscript):
   import system/ansi_c
->>>>>>> d735c447
 
   func name(t: typedesc): string {.magic: "TypeTrait".}
 
