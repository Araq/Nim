#
#
#            Nim's Runtime Library
#        (c) Copyright 2017 Nim contributors
#
#    See the file "copying.txt", included in this
#    distribution, for details about the copyright.
#

## Default new string implementation used by Nim's core.

type
  NimStrPayloadBase = object
    cap: int

  NimStrPayload {.core.} = object
    cap: int
    data: UncheckedArray[char]

  NimStringV2 {.core.} = object
    len: int
    p: ptr NimStrPayload ## can be nil if len == 0.

const nimStrVersion {.core.} = 2

template isLiteral(s): bool = (s.p == nil) or (s.p.cap and strlitFlag) == strlitFlag

template contentSize(cap): int = cap + 1 + sizeof(NimStrPayloadBase)

template frees(s) =
  if not isLiteral(s):
    when compileOption("threads"):
      deallocShared(s.p)
    else:
      dealloc(s.p)

template allocPayload(newLen: int): ptr NimStrPayload =
  when compileOption("threads"):
    cast[ptr NimStrPayload](allocShared(contentSize(newLen)))
  else:
    cast[ptr NimStrPayload](alloc(contentSize(newLen)))

template allocPayload0(newLen: int): ptr NimStrPayload =
  when compileOption("threads"):
    cast[ptr NimStrPayload](allocShared0(contentSize(newLen)))
  else:
    cast[ptr NimStrPayload](alloc0(contentSize(newLen)))

template reallocPayload(p: pointer, newLen: int): ptr NimStrPayload =
  when compileOption("threads"):
    cast[ptr NimStrPayload](reallocShared(p, contentSize(newLen)))
  else:
    cast[ptr NimStrPayload](realloc(p, contentSize(newLen)))

template reallocPayload0(p: pointer; oldLen, newLen: int): ptr NimStrPayload =
  when compileOption("threads"):
    cast[ptr NimStrPayload](reallocShared0(p, contentSize(oldLen), contentSize(newLen)))
  else:
    cast[ptr NimStrPayload](realloc0(p, contentSize(oldLen), contentSize(newLen)))

proc resize(old: int): int {.inline.} =
  if old <= 0: result = 4
  elif old <= high(int16): result = old * 2
  else: result = old * 3 div 2 # for large arrays * 3/2 is better

proc prepareAdd(s: var NimStringV2; addLen: int) {.compilerRtl.} =
  let newLen = s.len + addLen
  if isLiteral(s):
    let oldP = s.p
    # can't mutate a literal, so we need a fresh copy here:
    s.p = allocPayload(newLen)
    s.p.cap = newLen
    if s.len > 0:
      # we are about to append, so there is no need to copy the \0 terminator:
      copyMem(unsafeAddr s.p.data[0], unsafeAddr oldP.data[0], min(s.len, newLen))
  else:
    let oldCap = s.p.cap and not strlitFlag
    if newLen > oldCap:
      let newCap = max(newLen, resize(oldCap))
      s.p = reallocPayload(s.p, newCap)
      s.p.cap = newCap

proc nimAddCharV1(s: var NimStringV2; c: char) {.compilerRtl, inl.} =
  #if (s.p == nil) or (s.len+1 > s.p.cap and not strlitFlag):
  prepareAdd(s, 1)
  s.p.data[s.len] = c
  inc s.len
  s.p.data[s.len] = '\0'

proc toNimStr(str: cstring, len: int): NimStringV2 {.compilerproc.} =
  if len <= 0:
    result = NimStringV2(len: 0, p: nil)
  else:
    var p = allocPayload(len)
    p.cap = len
    copyMem(unsafeAddr p.data[0], str, len+1)
    result = NimStringV2(len: len, p: p)

proc cstrToNimstr(str: cstring): NimStringV2 {.compilerRtl.} =
  if str == nil: toNimStr(str, 0)
  else: toNimStr(str, str.len)

proc nimToCStringConv(s: NimStringV2): cstring {.compilerproc, nonReloadable, inline.} =
  if s.len == 0: result = cstring""
  else: result = cast[cstring](unsafeAddr s.p.data)

proc appendString(dest: var NimStringV2; src: NimStringV2) {.compilerproc, inline.} =
  if src.len > 0:
    # also copy the \0 terminator:
    copyMem(unsafeAddr dest.p.data[dest.len], unsafeAddr src.p.data[0], src.len+1)
    inc dest.len, src.len

proc appendChar(dest: var NimStringV2; c: char) {.compilerproc, inline.} =
  dest.p.data[dest.len] = c
  inc dest.len
  dest.p.data[dest.len] = '\0'

template rawNewStringImpl(space: int) =
  # this is also 'system.newStringOfCap'.
  if space <= 0:
    result = NimStringV2(len: 0, p: nil)
  else:
<<<<<<< HEAD
    var p = allocPayload0(space)
=======
    when compileOption("threads"):
      var p = cast[ptr NimStrPayload](allocShared(contentSize(space)))
    else:
      var p = cast[ptr NimStrPayload](alloc(contentSize(space)))
>>>>>>> 2e7c8a33
    p.cap = space
    p.data[0] = '\0'
    result = NimStringV2(len: 0, p: p)

proc rawNewString(space: int): NimStringV2 {.compilerproc.} =
  rawNewStringImpl(space)

proc mnewString(len: int): NimStringV2 {.compilerproc.} =
  rawNewStringImpl(len)
  result.len = len

proc setLengthStrV2(s: var NimStringV2, newLen: int) {.compilerRtl.} =
  if newLen == 0:
    discard "do not free the buffer here, pattern 's.setLen 0' is common for avoiding allocations"
  else:
    if isLiteral(s):
      let oldP = s.p
      s.p = allocPayload0(newLen)
      s.p.cap = newLen
      if s.len > 0:
        copyMem(unsafeAddr s.p.data[0], unsafeAddr oldP.data[0], min(s.len, newLen))
    elif newLen > s.len:
      let oldCap = s.p.cap and not strlitFlag
      if newLen > oldCap:
        let newCap = max(newLen, resize(oldCap))
        s.p = reallocPayload0(s.p, oldCap, newCap)
        s.p.cap = newCap

    s.p.data[newLen] = '\0'
  s.len = newLen

proc nimAsgnStrV2(a: var NimStringV2, b: NimStringV2) {.compilerRtl.} =
  if a.p == b.p: return
  if isLiteral(b):
    # we can shallow copy literals:
    frees(a)
    a.len = b.len
    a.p = b.p
  else:
    if isLiteral(a) or (a.p.cap and not strlitFlag) < b.len:
      # we have to allocate the 'cap' here, consider
      # 'let y = newStringOfCap(); var x = y'
      # on the other hand... These get turned into moves now.
      frees(a)
      a.p = allocPayload(b.len)
      a.p.cap = b.len
    a.len = b.len
    copyMem(unsafeAddr a.p.data[0], unsafeAddr b.p.data[0], b.len+1)

proc nimPrepareStrMutationImpl(s: var NimStringV2) =
  let oldP = s.p
  # can't mutate a literal, so we need a fresh copy here:
  s.p = allocPayload(s.len)
  s.p.cap = s.len
  copyMem(unsafeAddr s.p.data[0], unsafeAddr oldP.data[0], s.len+1)

proc nimPrepareStrMutationV2(s: var NimStringV2) {.compilerRtl, inl.} =
  if s.p != nil and (s.p.cap and strlitFlag) == strlitFlag:
    nimPrepareStrMutationImpl(s)

proc prepareMutation*(s: var string) {.inline.} =
  # string literals are "copy on write", so you need to call
  # `prepareMutation` before modifying the strings via `addr`.
  {.cast(noSideEffect).}:
    let s = unsafeAddr s
    nimPrepareStrMutationV2(cast[ptr NimStringV2](s)[])


template capacityImpl(str: NimStringV2): int =
  if str.p != nil: str.p.cap else: 0

func capacity*(self: string): int {.inline.} =
  ## Returns the current capacity of the string.
  # See https://github.com/nim-lang/RFCs/issues/460
  runnableExamples:
    var str = newStringOfCap(cap = 42)
    str.add "Nim"
    assert str.capacity == 42

  {.cast(noSideEffect).}:
    let str = unsafeAddr self
    result = capacityImpl(cast[ptr NimStringV2](str)[])<|MERGE_RESOLUTION|>--- conflicted
+++ resolved
@@ -115,29 +115,23 @@
   inc dest.len
   dest.p.data[dest.len] = '\0'
 
-template rawNewStringImpl(space: int) =
+template rawNewString(space: int): NimStringV2 {.compilerproc.} =
   # this is also 'system.newStringOfCap'.
   if space <= 0:
     result = NimStringV2(len: 0, p: nil)
   else:
-<<<<<<< HEAD
-    var p = allocPayload0(space)
-=======
-    when compileOption("threads"):
-      var p = cast[ptr NimStrPayload](allocShared(contentSize(space)))
-    else:
-      var p = cast[ptr NimStrPayload](alloc(contentSize(space)))
->>>>>>> 2e7c8a33
+    var p = allocPayload(space)
     p.cap = space
     p.data[0] = '\0'
     result = NimStringV2(len: 0, p: p)
 
-proc rawNewString(space: int): NimStringV2 {.compilerproc.} =
-  rawNewStringImpl(space)
-
 proc mnewString(len: int): NimStringV2 {.compilerproc.} =
-  rawNewStringImpl(len)
-  result.len = len
+  if len <= 0:
+    result = NimStringV2(len: 0, p: nil)
+  else:
+    var p = allocPayload0(len)
+    p.cap = len
+    result = NimStringV2(len: len, p: p)
 
 proc setLengthStrV2(s: var NimStringV2, newLen: int) {.compilerRtl.} =
   if newLen == 0:
