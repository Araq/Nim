#
#            Nim's Runtime Library
#        (c) Copyright 2016 Andreas Rumpf
#
#    See the file "copying.txt", included in this
#    distribution, for details about the copyright.
#

# "Stack GC" for embedded devices or ultra performance requirements.

when defined(nimphpext):
  proc roundup(x, v: int): int {.inline.} =
    result = (x + (v-1)) and not (v-1)
  proc emalloc(size: int): pointer {.importc: "_emalloc".}
  proc efree(mem: pointer) {.importc: "_efree".}

  proc osAllocPages(size: int): pointer {.inline.} =
    emalloc(size)

  proc osTryAllocPages(size: int): pointer {.inline.} =
    emalloc(size)

  proc osDeallocPages(p: pointer, size: int) {.inline.} =
    efree(p)

elif defined(useMalloc):
  proc roundup(x, v: int): int {.inline.} =
    result = (x + (v-1)) and not (v-1)
  proc emalloc(size: int): pointer {.importc: "malloc", header: "<stdlib.h>".}
  proc efree(mem: pointer) {.importc: "free", header: "<stdlib.h>".}

  proc osAllocPages(size: int): pointer {.inline.} =
    emalloc(size)

  proc osTryAllocPages(size: int): pointer {.inline.} =
    emalloc(size)

  proc osDeallocPages(p: pointer, size: int) {.inline.} =
    efree(p)

else:
  include osalloc

# We manage memory as a thread local stack. Since the allocation pointer
# is detached from the control flow pointer, this model is vastly more
# useful than the traditional programming model while almost as safe.
# Individual objects can also be deleted but no coalescing is performed.
# Stacks can also be moved from one thread to another.

# We also support 'finalizers'.

type
  Finalizer {.compilerproc.} = proc (self: pointer) {.nimcall, benign.}
    # A ref type can have a finalizer that is called before the object's
    # storage is freed.

  AlignType = BiggestFloat
  ObjHeader = object
    typ: PNimType
    nextFinal: ptr ObjHeader # next object with finalizer

  Chunk = ptr BaseChunk
  BaseChunk = object
    next: Chunk
    size: int
    head, tail: ptr ObjHeader # first and last object in chunk that
                              # has a finalizer attached to it

const
  MaxSmallObject = 128

type
  FreeEntry = ptr object
    next: FreeEntry
  SizedFreeEntry = ptr object
    next: SizedFreeEntry
    size: int
  StackPtr = object
    bump: pointer
    remaining: int
    current: Chunk

  MemRegion* = object
    remaining: int
    bump: pointer
    head, tail: Chunk
    nextChunkSize, totalSize: int
    when false:
      freeLists: array[MaxSmallObject div MemAlign, FreeEntry]
      holes: SizedFreeEntry
    when hasThreadSupport:
      lock: SysLock

  SeqHeader = object # minor hack ahead: Since we know that seqs
                     # and strings cannot have finalizers, we use the field
                     # instead for a 'region' field so that they can grow
                     # and shrink safely.
    typ: PNimType
    region: ptr MemRegion

var
  tlRegion {.threadVar.}: MemRegion
#  tempStrRegion {.threadVar.}: MemRegion  # not yet used

template withRegion*(r: MemRegion; body: untyped) =
  let oldRegion = tlRegion
  tlRegion = r
  try:
    body
  finally:
    #r = tlRegion
    tlRegion = oldRegion

template inc(p: pointer, s: int) =
  p = cast[pointer](cast[int](p) +% s)

template dec(p: pointer, s: int) =
  p = cast[pointer](cast[int](p) -% s)

template `+!`(p: pointer, s: int): pointer =
  cast[pointer](cast[int](p) +% s)

template `-!`(p: pointer, s: int): pointer =
  cast[pointer](cast[int](p) -% s)

const nimMinHeapPages {.intdefine.} = 4

proc allocSlowPath(r: var MemRegion; size: int) =
  # we need to ensure that the underlying linked list
  # stays small. Say we want to grab 16GB of RAM with some
  # exponential growth function. So we allocate 16KB, then
  # 32 KB, 64 KB, 128KB, 256KB, 512KB, 1MB, 2MB, 4MB,
  # 8MB, 16MB, 32MB, 64MB, 128MB, 512MB, 1GB, 2GB, 4GB, 8GB,
  # 16GB --> list contains only 20 elements! That's reasonable.
  if (r.totalSize and 1) == 0:
    r.nextChunkSize = if r.totalSize < 64 * 1024: PageSize*nimMinHeapPages
                      else: r.nextChunkSize*2
  var s = roundup(size+sizeof(BaseChunk), PageSize)
  var fresh: Chunk
  if s > r.nextChunkSize:
    fresh = cast[Chunk](osAllocPages(s))
  else:
    fresh = cast[Chunk](osTryAllocPages(r.nextChunkSize))
    if fresh == nil:
      fresh = cast[Chunk](osAllocPages(s))
      # lowest bit in totalSize is the "don't increase nextChunkSize"
      inc r.totalSize
    else:
      s = r.nextChunkSize
  fresh.size = s
  fresh.head = nil
  fresh.tail = nil
  fresh.next = nil
  inc r.totalSize, s
  let old = r.tail
  if old == nil:
    r.head = fresh
  else:
    r.tail.next = fresh
  r.bump = fresh +! sizeof(BaseChunk)
  r.tail = fresh
  r.remaining = s - sizeof(BaseChunk)

proc allocFast(r: var MemRegion; size: int): pointer =
  when false:
    if size <= MaxSmallObject:
      var it = r.freeLists[size div MemAlign]
      if it != nil:
        r.freeLists[size div MemAlign] = it.next
        return pointer(it)
    else:
      var it = r.holes
      var prev: SizedFreeEntry = nil
      while it != nil:
        if it.size >= size:
          if prev != nil: prev.next = it.next
          else: r.holes = it.next
          return pointer(it)
        prev = it
        it = it.next
  let size = roundup(size, MemAlign)
  if size > r.remaining:
    allocSlowPath(r, size)
  sysAssert(size <= r.remaining, "size <= r.remaining")
  dec(r.remaining, size)
  result = r.bump
  inc r.bump, size

proc runFinalizers(c: Chunk) =
  var it = c.head
  while it != nil:
    # indivually freed objects with finalizer stay in the list, but
    # their typ is nil then:
    if it.typ != nil and it.typ.finalizer != nil:
      (cast[Finalizer](it.typ.finalizer))(it+!sizeof(ObjHeader))
    it = it.nextFinal

proc runFinalizers(c: Chunk; newbump: pointer) =
  var it = c.head
  var prev: ptr ObjHeader = nil
  while it != nil:
    let nxt = it.nextFinal
    if it >= newbump:
      if it.typ != nil and it.typ.finalizer != nil:
        (cast[Finalizer](it.typ.finalizer))(it+!sizeof(ObjHeader))
    elif prev != nil:
      prev.nextFinal = nil
    prev = it
    it = nxt

proc dealloc(r: var MemRegion; p: pointer; size: int) =
  let it = cast[ptr ObjHeader](p-!sizeof(ObjHeader))
  if it.typ != nil and it.typ.finalizer != nil:
    (cast[Finalizer](it.typ.finalizer))(p)
  it.typ = nil
  # it is benefitial to not use the free lists here:
  if r.bump -! size == p:
    dec r.bump, size
  when false:
    if size <= MaxSmallObject:
      let it = cast[FreeEntry](p)
      it.next = r.freeLists[size div MemAlign]
      r.freeLists[size div MemAlign] = it
    else:
      let it = cast[SizedFreeEntry](p)
      it.size = size
      it.next = r.holes
      r.holes = it

proc deallocAll(r: var MemRegion; head: Chunk) =
  var it = head
  while it != nil:
    let nxt = it.next
    runFinalizers(it)
    dec r.totalSize, it.size
    osDeallocPages(it, it.size)
    it = nxt

proc deallocAll*(r: var MemRegion) =
  deallocAll(r, r.head)
  zeroMem(addr r, sizeof r)

proc obstackPtr*(r: MemRegion): StackPtr =
  result.bump = r.bump
  result.remaining = r.remaining
  result.current = r.tail

template computeRemaining(r): untyped =
  r.tail.size -% (cast[int](r.bump) -% cast[int](r.tail))

proc setObstackPtr*(r: var MemRegion; sp: StackPtr) =
  # free everything after 'sp':
  if sp.current != nil and sp.current.next != nil:
    deallocAll(r, sp.current.next)
    sp.current.next = nil
    when false:
      # better leak this memory than be sorry:
      for i in 0..high(r.freeLists): r.freeLists[i] = nil
      r.holes = nil
  if r.tail != nil: runFinalizers(r.tail, sp.bump)

  r.bump = sp.bump
  r.tail = sp.current
  r.remaining = sp.remaining

proc obstackPtr*(): StackPtr = tlRegion.obstackPtr()
proc setObstackPtr*(sp: StackPtr) = tlRegion.setObstackPtr(sp)
proc deallocAll*() = tlRegion.deallocAll()

proc deallocOsPages(r: var MemRegion) = r.deallocAll()

template withScratchRegion*(body: untyped) =
<<<<<<< HEAD
  when false:
    let obs = obstackPtr()
    try:
      body
    finally:
      setObstackPtr(obs)
=======
  let obs = obstackPtr()
  try:
    body
  finally:
    setObstackPtr(obs)

when false:
>>>>>>> 16de17f1
  var scratch: MemRegion
  let oldRegion = tlRegion
  tlRegion = scratch
  try:
    body
  finally:
    tlRegion = oldRegion
    deallocAll(scratch)

when false:
  proc joinRegion*(dest: var MemRegion; src: MemRegion) =
    # merging is not hard.
    if dest.head.isNil:
      dest.head = src.head
    else:
      dest.tail.next = src.head
    dest.tail = src.tail
    dest.bump = src.bump
    dest.remaining = src.remaining
    dest.nextChunkSize = max(dest.nextChunkSize, src.nextChunkSize)
    inc dest.totalSize, src.totalSize

proc isOnHeap*(r: MemRegion; p: pointer): bool =
  # the tail chunk is the largest, so check it first. It's also special
  # in that contains the current bump pointer:
  if r.tail >= p and p < r.bump:
    return true
  var it = r.head
  while it != r.tail:
    if it >= p and p <= it+!it.size: return true
    it = it.next

proc rawNewObj(r: var MemRegion, typ: PNimType, size: int): pointer =
  var res = cast[ptr ObjHeader](allocFast(r, size + sizeof(ObjHeader)))
  res.typ = typ
  if typ.finalizer != nil:
    res.nextFinal = r.head.head
    r.head.head = res
  result = res +! sizeof(ObjHeader)

proc rawNewSeq(r: var MemRegion, typ: PNimType, size: int): pointer =
  var res = cast[ptr SeqHeader](allocFast(r, size + sizeof(SeqHeader)))
  res.typ = typ
  res.region = addr(r)
  result = res +! sizeof(SeqHeader)

proc newObj(typ: PNimType, size: int): pointer {.compilerRtl.} =
  sysAssert typ.kind notin {tySequence, tyString}, "newObj cannot be used to construct seqs"
  result = rawNewObj(tlRegion, typ, size)
  zeroMem(result, size)
  when defined(memProfiler): nimProfile(size)

proc newObjNoInit(typ: PNimType, size: int): pointer {.compilerRtl.} =
  sysAssert typ.kind notin {tySequence, tyString}, "newObj cannot be used to construct seqs"
  result = rawNewObj(tlRegion, typ, size)
  when defined(memProfiler): nimProfile(size)

proc newSeq(typ: PNimType, len: int): pointer {.compilerRtl.} =
  let size = roundup(addInt(mulInt(len, typ.base.size), GenericSeqSize),
                     MemAlign)
  result = rawNewSeq(tlRegion, typ, size)
  zeroMem(result, size)
  cast[PGenericSeq](result).len = len
  cast[PGenericSeq](result).reserved = len

proc newStr(typ: PNimType, len: int; init: bool): pointer {.compilerRtl.} =
  let size = roundup(addInt(len, GenericSeqSize), MemAlign)
  result = rawNewSeq(tlRegion, typ, size)
  if init: zeroMem(result, size)
  cast[PGenericSeq](result).len = 0
  cast[PGenericSeq](result).reserved = len

proc newObjRC1(typ: PNimType, size: int): pointer {.compilerRtl.} =
  result = rawNewObj(tlRegion, typ, size)
  zeroMem(result, size)

proc newSeqRC1(typ: PNimType, len: int): pointer {.compilerRtl.} =
  result = newSeq(typ, len)

proc growObj(regionUnused: var MemRegion; old: pointer, newsize: int): pointer =
  let sh = cast[ptr SeqHeader](old -! sizeof(SeqHeader))
  let typ = sh.typ
  result = rawNewSeq(sh.region[], typ,
                     roundup(newsize, MemAlign))
  let elemSize = if typ.kind == tyString: 1 else: typ.base.size
  let oldsize = cast[PGenericSeq](old).len*elemSize + GenericSeqSize
  zeroMem(result +! oldsize, newsize-oldsize)
  copyMem(result, old, oldsize)
  dealloc(sh.region[], old, roundup(oldsize, MemAlign))

proc growObj(old: pointer, newsize: int): pointer {.rtl.} =
  result = growObj(tlRegion, old, newsize)

proc unsureAsgnRef(dest: PPointer, src: pointer) {.compilerproc, inline.} =
  dest[] = src
proc asgnRef(dest: PPointer, src: pointer) {.compilerproc, inline.} =
  dest[] = src
proc asgnRefNoCycle(dest: PPointer, src: pointer) {.compilerproc, inline,
  deprecated: "old compiler compat".} = asgnRef(dest, src)

proc alloc(size: Natural): pointer =
  result = c_malloc(size)
  if result == nil: raiseOutOfMem()
proc alloc0(size: Natural): pointer =
  result = alloc(size)
  zeroMem(result, size)
proc realloc(p: pointer, newsize: Natural): pointer =
  result = c_realloc(p, newsize)
  if result == nil: raiseOutOfMem()
proc dealloc(p: pointer) = c_free(p)

proc alloc0(r: var MemRegion; size: Natural): pointer =
  # ignore the region. That is correct for the channels module
  # but incorrect in general. XXX
  result = alloc0(size)

proc alloc(r: var MemRegion; size: Natural): pointer =
  # ignore the region. That is correct for the channels module
  # but incorrect in general. XXX
  result = alloc(size)

proc dealloc(r: var MemRegion; p: pointer) = dealloc(p)

proc allocShared(size: Natural): pointer =
  result = c_malloc(size)
  if result == nil: raiseOutOfMem()
proc allocShared0(size: Natural): pointer =
  result = alloc(size)
  zeroMem(result, size)
proc reallocShared(p: pointer, newsize: Natural): pointer =
  result = c_realloc(p, newsize)
  if result == nil: raiseOutOfMem()
proc deallocShared(p: pointer) = c_free(p)

when hasThreadSupport:
  proc getFreeSharedMem(): int = 0
  proc getTotalSharedMem(): int = 0
  proc getOccupiedSharedMem(): int = 0

proc GC_disable() = discard
proc GC_enable() = discard
proc GC_fullCollect() = discard
proc GC_setStrategy(strategy: GC_Strategy) = discard
proc GC_enableMarkAndSweep() = discard
proc GC_disableMarkAndSweep() = discard
proc GC_getStatistics(): string = return ""

proc getOccupiedMem(): int =
  result = tlRegion.totalSize - tlRegion.remaining
proc getFreeMem(): int = tlRegion.remaining
proc getTotalMem(): int =
  result = tlRegion.totalSize

proc getOccupiedMem*(r: MemRegion): int =
  result = r.totalSize - r.remaining
proc getFreeMem*(r: MemRegion): int = r.remaining
proc getTotalMem*(r: MemRegion): int =
  result = r.totalSize

proc nimGC_setStackBottom(theStackBottom: pointer) = discard

proc nimGCref(x: pointer) {.compilerProc.} = discard
proc nimGCunref(x: pointer) {.compilerProc.} = discard<|MERGE_RESOLUTION|>--- conflicted
+++ resolved
@@ -270,14 +270,6 @@
 proc deallocOsPages(r: var MemRegion) = r.deallocAll()
 
 template withScratchRegion*(body: untyped) =
-<<<<<<< HEAD
-  when false:
-    let obs = obstackPtr()
-    try:
-      body
-    finally:
-      setObstackPtr(obs)
-=======
   let obs = obstackPtr()
   try:
     body
@@ -285,7 +277,6 @@
     setObstackPtr(obs)
 
 when false:
->>>>>>> 16de17f1
   var scratch: MemRegion
   let oldRegion = tlRegion
   tlRegion = scratch
