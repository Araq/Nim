--- conflicted
+++ resolved
@@ -49,19 +49,6 @@
   ##   doAssert $(type("Foo")) == "string"
   ##   static: doAssert $(type(@['A', 'B'])) == "seq[char]"
 
-<<<<<<< HEAD
-proc isNamedTuple(T: typedesc): bool =
-  # Taken from typetraits.
-  when T isnot tuple: result = false
-  else:
-    var t: T
-    for name, _ in t.fieldPairs:
-      when name == "Field0":
-        return compiles(t.Field0)
-      else:
-        return true
-    return false
-=======
 when defined(nimHasIsNamedTuple):
   proc isNamedTuple(T: typedesc): bool {.magic: "TypeTrait".}
 else:
@@ -78,7 +65,6 @@
           return true
       return false
 
->>>>>>> 2fee89f7
 
 proc `$`*[T: tuple|object](x: T): string =
   ## Generic ``$`` operator for tuples that is lifted from the components
