--- conflicted
+++ resolved
@@ -204,13 +204,8 @@
   proc reprRef(result: var string, p: pointer, typ: PNimType,
                cl: var ReprClosure) =
     # we know that p is not nil here:
-<<<<<<< HEAD
-    when declared(TCellSet):
+    when declared(CellSet):
       when defined(boehmGC) or defined(gogc) or defined(nogc):
-=======
-    when declared(CellSet):
-      when defined(boehmGC) or defined(nogc):
->>>>>>> 8c671d22
         var cell = cast[PCell](p)
       else:
         var cell = usrToCell(p)
