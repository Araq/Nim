--- conflicted
+++ resolved
@@ -18,11 +18,7 @@
     strategy:
       fail-fast: false
       matrix:
-<<<<<<< HEAD
-        os: [ubuntu-24.04, macos-12]
-=======
-        os: [ubuntu-20.04, macos-13]
->>>>>>> f98964d9
+        os: [ubuntu-24.04, macos-13]
         cpu: [amd64]
         batch: ["allowed_failures", "0_3", "1_3", "2_3"] # list of `index_num`
     name: '${{ matrix.os }} (batch: ${{ matrix.batch }})'
