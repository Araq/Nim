--- conflicted
+++ resolved
@@ -1566,16 +1566,10 @@
   initLocExpr(p, e[0], a)
   getTemp(p, a.t, tmp)
   expr(p, e[1], tmp)
-<<<<<<< HEAD
-  let field = dotExpr[1].sym
-  genDiscriminantCheck(p, a, tmp, dotExpr[0].typ, field)
-  message(p.config, e.info, warnCaseTransition)
-=======
-  if optTinyRtti notin p.config.globalOptions and p.inUncheckedAssignSection == 0:
+  if p.inUncheckedAssignSection == 0:
     let field = dotExpr[1].sym
     genDiscriminantCheck(p, a, tmp, dotExpr[0].typ, field)
     message(p.config, e.info, warnCaseTransition)
->>>>>>> c870ff59
   genAssignment(p, a, tmp, {})
 
 proc genAsgn(p: BProc, e: PNode, fastAsgn: bool) =
