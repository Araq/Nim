--- conflicted
+++ resolved
@@ -33,19 +33,6 @@
   methodPragmas* = procPragmas+{wBase}-{wImportCpp}
   templatePragmas* = {wDeprecated, wError, wGensym, wInject, wDirty,
     wDelegator, wExportNims, wUsed, wPragma}
-<<<<<<< HEAD
-  macroPragmas* = {FirstCallConv..LastCallConv, wImmediate, wImportc, wExportc,
-    wNodecl, wMagic, wNosideeffect, wCompilerProc, wNonReloadable, wCore, wDeprecated, wExtern,
-    wImportCpp, wImportObjC, wError, wDiscardable, wGensym, wInject, wDelegator,
-    wExportNims, wUsed}
-  iteratorPragmas* = {FirstCallConv..LastCallConv, wNosideeffect, wSideeffect,
-    wImportc, wExportc, wNodecl, wMagic, wDeprecated, wBorrow, wExtern,
-    wImportCpp, wImportObjC, wError, wDiscardable, wGensym, wInject, wRaises,
-    wTags, wLocks, wGcSafe, wExportNims, wUsed}
-  exprPragmas* = {wLine, wLocks, wNoRewrite, wGcSafe, wNosideeffect}
-  stmtPragmas* = {wChecks, wObjChecks, wFieldChecks, wRangechecks,
-    wBoundchecks, wOverflowchecks, wNilchecks, wStaticBoundchecks, wAssertions,
-=======
   macroPragmas* = declPragmas + {FirstCallConv..LastCallConv,
     wMagic, wNoSideEffect, wCompilerProc, wNonReloadable, wCore,
     wDiscardable, wGensym, wInject, wDelegator}
@@ -55,8 +42,8 @@
     wTags, wLocks, wGcSafe}
   exprPragmas* = {wLine, wLocks, wNoRewrite, wGcSafe, wNoSideEffect}
   stmtPragmas* = {wChecks, wObjChecks, wFieldChecks, wRangeChecks,
-    wBoundChecks, wOverflowChecks, wNilChecks, wStyleChecks, wAssertions,
->>>>>>> 380a5055
+    wBoundChecks, wOverflowChecks, wNilChecks, wStaticBoundchecks, 
+    wStyleChecks, wAssertions,
     wWarnings, wHints,
     wLineDir, wStackTrace, wLineTrace, wOptimization, wHint, wWarning, wError,
     wFatal, wDefine, wUndef, wCompile, wLink, wLinksys, wPure, wPush, wPop,
@@ -358,11 +345,8 @@
   of wFloatChecks: {optNaNCheck, optInfCheck}
   of wNanChecks: {optNaNCheck}
   of wInfChecks: {optInfCheck}
-<<<<<<< HEAD
   of wStaticBoundchecks: {optStaticBoundsCheck}
-=======
   of wStyleChecks: {optStyleCheck}
->>>>>>> 380a5055
   of wAssertions: {optAssert}
   of wWarnings: {optWarns}
   of wHints: {optHints}
@@ -1043,17 +1027,11 @@
         noVal(c, it)
         if sym != nil: incl(sym.flags, sfNoInit)
       of wCodegenDecl: processCodegenDecl(c, it, sym)
-<<<<<<< HEAD
-      of wChecks, wObjChecks, wFieldChecks, wRangechecks, wBoundchecks,
-         wOverflowchecks, wNilchecks, wAssertions, wWarnings, wHints,
-         wLinedir, wOptimization, wStaticBoundchecks, wCallconv, wDebugger, wProfiler,
-         wFloatchecks, wNanChecks, wInfChecks, wPatterns, wTrMacros:
-=======
       of wChecks, wObjChecks, wFieldChecks, wRangeChecks, wBoundChecks,
          wOverflowChecks, wNilChecks, wAssertions, wWarnings, wHints,
-         wLineDir, wOptimization, wStyleChecks, wCallconv, wDebugger, wProfiler,
+         wLineDir, wOptimization, wStaticBoundchecks, wStyleChecks, 
+         wCallconv, wDebugger, wProfiler,
          wFloatChecks, wNanChecks, wInfChecks, wPatterns, wTrMacros:
->>>>>>> 380a5055
         processOption(c, it, c.config.options)
       of wStackTrace, wLineTrace:
         if sym.kind in {skProc, skMethod, skConverter}:
