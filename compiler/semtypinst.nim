--- conflicted
+++ resolved
@@ -23,15 +23,9 @@
   elif tfAcyclic in t.flags and skipTypes(t, abstractInst).kind != tyObject: 
     localError(info, errInvalidPragmaX, "acyclic")
   elif t.kind == tyVar and t.sons[0].kind == tyVar: 
-<<<<<<< HEAD
     localError(info, errVarVarTypeNotAllowed)
-  elif computeSize(t) < 0:
+  elif computeSize(t) == szIllegalRecursion:
     localError(info, errIllegalRecursionInTypeX, typeToString(t))
-=======
-    LocalError(info, errVarVarTypeNotAllowed)
-  elif computeSize(t) == szIllegalRecursion:
-    LocalError(info, errIllegalRecursionInTypeX, typeToString(t))
->>>>>>> 95af2a77
   when false:
     if t.kind == tyObject and t.sons[0] != nil:
       if t.sons[0].kind != tyObject or tfFinal in t.sons[0].flags: 
@@ -56,16 +50,10 @@
     block matchType:
       for j in 1 .. high(key.sons):
         # XXX sameType is not really correct for nested generics?
-<<<<<<< HEAD
-        if not sameType(inst.sons[j], key.sons[j]):
-          break matchType
-      
-=======
         if not compareTypes(inst.sons[j], key.sons[j],
                             flags = {ExactGenericParams}):
-          break MatchType
+          break matchType
        
->>>>>>> 95af2a77
       return inst
 
 proc cacheTypeInst*(inst: PType) =
@@ -147,20 +135,12 @@
 proc lookupTypeVar(cl: TReplTypeVars, t: PType): PType = 
   result = PType(idTableGet(cl.typeMap, t))
   if result == nil:
-<<<<<<< HEAD
+    if cl.allowMetaTypes or tfRetType in t.flags: return
     localError(t.sym.info, errCannotInstantiateX, typeToString(t))
     result = errorType(cl.c)
-  elif result.kind == tyGenericParam: 
+  elif result.kind == tyGenericParam and not cl.allowMetaTypes:
     internalError(cl.info, "substitution with generic parameter")
-  
-=======
-    if cl.allowMetaTypes or tfRetType in t.flags: return
-    LocalError(t.sym.info, errCannotInstantiateX, typeToString(t))
-    result = errorType(cl.c)
-  elif result.kind == tyGenericParam and not cl.allowMetaTypes:
-    InternalError(cl.info, "substitution with generic parameter")
  
->>>>>>> 95af2a77
 proc handleGenericInvokation(cl: var TReplTypeVars, t: PType): PType = 
   # tyGenericInvokation[A, tyGenericInvokation[A, B]]
   # is difficult to handle: 
@@ -204,13 +184,8 @@
     # if one of the params is not concrete, we cannot do anything
     # but we already raised an error!
     rawAddSon(result, header.sons[i])
-<<<<<<< HEAD
-  
+ 
   var newbody = replaceTypeVarsT(cl, lastSon(body))
-=======
- 
-  var newbody = ReplaceTypeVarsT(cl, lastSon(body))
->>>>>>> 95af2a77
   newbody.flags = newbody.flags + t.flags + body.flags
   result.flags = result.flags + newbody.flags
   newbody.callConv = body.callConv
@@ -230,21 +205,6 @@
     return if s != nil: s else: t
 
   case t.kind
-<<<<<<< HEAD
-  of tyTypeClass: discard
-  of tyGenericParam:
-    result = lookupTypeVar(cl, t)
-    if result.kind == tyGenericInvokation:
-      result = handleGenericInvokation(cl, result)
-  of tyExpr:
-    if t.sym != nil and t.sym.kind == skGenericParam:
-      result = lookupTypeVar(cl, t)
-  of tyGenericInvokation: 
-    result = handleGenericInvokation(cl, t)
-  of tyGenericBody:
-    internalError(cl.info, "ReplaceTypeVarsT: tyGenericBody")
-    result = replaceTypeVarsT(cl, lastSon(t))
-=======
   of tyGenericParam, tyTypeClasses:
     let lookup = lookupTypeVar(cl, t)
     if lookup != nil:
@@ -254,9 +214,8 @@
   of tyGenericInvokation:
     result = handleGenericInvokation(cl, t)
   of tyGenericBody:
-    InternalError(cl.info, "ReplaceTypeVarsT: tyGenericBody" )
-    result = ReplaceTypeVarsT(cl, lastSon(t))
->>>>>>> 95af2a77
+    internalError(cl.info, "ReplaceTypeVarsT: tyGenericBody" )
+    result = replaceTypeVarsT(cl, lastSon(t))
   of tyInt:
     result = skipIntLit(t)
     # XXX now there are also float literals
@@ -296,16 +255,10 @@
   copyIdTable(cl.typeMap, pt)
   cl.info = info
   cl.c = p
-<<<<<<< HEAD
-  pushInfoContext(arg.info)
+  pushInfoContext(info)
   result = replaceTypeVarsT(cl, t)
-  popInfoContext()
-=======
-  pushInfoContext(info)
-  result = ReplaceTypeVarsT(cl, t)
   popInfoContext()
 
 template generateTypeInstance*(p: PContext, pt: TIdTable, arg: PNode,
                                t: PType): expr =
   generateTypeInstance(p, pt, arg.info, t)
->>>>>>> 95af2a77
