--- conflicted
+++ resolved
@@ -10,12 +10,7 @@
 # this unit handles Nim sets; it implements symbolic sets
 
 import
-<<<<<<< HEAD
-  ast, astalgo, trees, nversion, lineinfos, platform, bitsets, types, renderer,
-  options, int128
-=======
   ast, astalgo, lineinfos, bitsets, types, options
->>>>>>> 6d8913ee
 
 proc inSet*(s: PNode, elem: PNode): bool =
   assert s.kind == nkCurly
