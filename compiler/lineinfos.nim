--- conflicted
+++ resolved
@@ -88,11 +88,8 @@
     warnUnnamedBreak = "UnnamedBreak",
     warnStmtListLambda = "StmtListLambda",
     warnBareExcept = "BareExcept",
-<<<<<<< HEAD
     warnCopyHookForRefc = "CopyHookForRefc",
-=======
     warnImplicitDefaultValue = "ImplicitDefaultValue",
->>>>>>> 16f42084
     warnUser = "User",
     # hints
     hintSuccess = "Success", hintSuccessX = "SuccessX",
@@ -194,11 +191,8 @@
     warnUnnamedBreak: "Using an unnamed break in a block is deprecated; Use a named block with a named break instead",
     warnStmtListLambda: "statement list expression assumed to be anonymous proc; this is deprecated, use `do (): ...` or `proc () = ...` instead",
     warnBareExcept: "$1",
-<<<<<<< HEAD
     warnCopyHookForRefc: "Overriding `=copy` hook is not reliable for refc",
-=======
     warnImplicitDefaultValue: "$1",
->>>>>>> 16f42084
     warnUser: "$1",
     hintSuccess: "operation successful: $#",
     # keep in sync with `testament.isSuccess`
