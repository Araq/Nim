#
#
#           The Nim Compiler
#        (c) Copyright 2013 Andreas Rumpf
#
#    See the file "copying.txt", included in this
#    distribution, for details about the copyright.
#

# This module implements the semantic checking pass.

import
  ast, strutils, options, astalgo, trees,
  wordrecg, ropes, msgs, idents, renderer, types, platform, math,
  magicsys, nversion, nimsets, semfold, modulepaths, importer,
  procfind, lookups, pragmas, passes, semdata, semtypinst, sigmatch,
  intsets, transf, vmdef, vm, aliases, cgmeth, lambdalifting,
  evaltempl, patterns, parampatterns, sempass2, linter, semmacrosanity,
  lowerings, plugins/active, lineinfos, strtabs, int128,
  isolation_check, typeallowed, modulegraphs, enumtostr, concepts, astmsgs

when defined(nimfix):
  import nimfix/prettybase

when not defined(leanCompiler):
  import spawn

when defined(nimPreviewSlimSystem):
  import std/formatfloat

# implementation

proc semExpr(c: PContext, n: PNode, flags: TExprFlags = {}, expectedType: PType = nil): PNode
proc semExprWithType(c: PContext, n: PNode, flags: TExprFlags = {}, expectedType: PType = nil): PNode
proc semExprNoType(c: PContext, n: PNode): PNode
proc semExprNoDeref(c: PContext, n: PNode, flags: TExprFlags = {}): PNode
proc semProcBody(c: PContext, n: PNode; expectedType: PType = nil): PNode

proc fitNode(c: PContext, formal: PType, arg: PNode; info: TLineInfo): PNode
proc changeType(c: PContext; n: PNode, newType: PType, check: bool)

proc semTypeNode(c: PContext, n: PNode, prev: PType): PType
proc semStmt(c: PContext, n: PNode; flags: TExprFlags): PNode
proc semOpAux(c: PContext, n: PNode)
proc semParamList(c: PContext, n, genericParams: PNode, s: PSym)
proc addParams(c: PContext, n: PNode, kind: TSymKind)
proc maybeAddResult(c: PContext, s: PSym, n: PNode)
proc tryExpr(c: PContext, n: PNode, flags: TExprFlags = {}): PNode
proc activate(c: PContext, n: PNode)
proc semQuoteAst(c: PContext, n: PNode): PNode
proc finishMethod(c: PContext, s: PSym)
proc evalAtCompileTime(c: PContext, n: PNode): PNode
proc indexTypesMatch(c: PContext, f, a: PType, arg: PNode): PNode
proc semStaticExpr(c: PContext, n: PNode; expectedType: PType = nil): PNode
proc semStaticType(c: PContext, childNode: PNode, prev: PType): PType
proc semTypeOf(c: PContext; n: PNode): PNode
proc computeRequiresInit(c: PContext, t: PType): bool
proc defaultConstructionError(c: PContext, t: PType, info: TLineInfo)
proc hasUnresolvedArgs(c: PContext, n: PNode): bool
proc isArrayConstr(n: PNode): bool {.inline.} =
  result = n.kind == nkBracket and
    n.typ.skipTypes(abstractInst).kind == tyArray

template semIdeForTemplateOrGenericCheck(conf, n, requiresCheck) =
  # we check quickly if the node is where the cursor is
  when defined(nimsuggest):
    if n.info.fileIndex == conf.m.trackPos.fileIndex and n.info.line == conf.m.trackPos.line:
      requiresCheck = true

template semIdeForTemplateOrGeneric(c: PContext; n: PNode;
                                    requiresCheck: bool) =
  # use only for idetools support; this is pretty slow so generics and
  # templates perform some quick check whether the cursor is actually in
  # the generic or template.
  when defined(nimsuggest):
    if c.config.cmd == cmdIdeTools and requiresCheck:
      #if optIdeDebug in gGlobalOptions:
      #  echo "passing to safeSemExpr: ", renderTree(n)
      discard safeSemExpr(c, n)

proc fitNodePostMatch(c: PContext, formal: PType, arg: PNode): PNode =
  let x = arg.skipConv
  if (x.kind == nkCurly and formal.kind == tySet and formal.base.kind != tyGenericParam) or
    (x.kind in {nkPar, nkTupleConstr}) and formal.kind notin {tyUntyped, tyBuiltInTypeClass}:
    changeType(c, x, formal, check=true)
  result = arg
  result = skipHiddenSubConv(result, c.graph, c.idgen)


proc fitNode(c: PContext, formal: PType, arg: PNode; info: TLineInfo): PNode =
  if arg.typ.isNil:
    localError(c.config, arg.info, "expression has no type: " &
               renderTree(arg, {renderNoComments}))
    # error correction:
    result = copyTree(arg)
    result.typ = formal
  elif arg.kind in nkSymChoices and formal.skipTypes(abstractInst).kind == tyEnum:
    # Pick the right 'sym' from the sym choice by looking at 'formal' type:
    for ch in arg:
      if sameType(ch.typ, formal):
        return getConstExpr(c.module, ch, c.idgen, c.graph)
    typeMismatch(c.config, info, formal, arg.typ, arg)
  else:
    result = indexTypesMatch(c, formal, arg.typ, arg)
    if result == nil:
      typeMismatch(c.config, info, formal, arg.typ, arg)
      # error correction:
      result = copyTree(arg)
      result.typ = formal
    else:
      result = fitNodePostMatch(c, formal, result)

proc fitNodeConsiderViewType(c: PContext, formal: PType, arg: PNode; info: TLineInfo): PNode =
  let a = fitNode(c, formal, arg, info)
  if formal.kind in {tyVar, tyLent}:
    #classifyViewType(formal) != noView:
    result = newNodeIT(nkHiddenAddr, a.info, formal)
    result.add a
    formal.flags.incl tfVarIsPtr
  else:
   result = a

proc inferWithMetatype(c: PContext, formal: PType,
                       arg: PNode, coerceDistincts = false): PNode

template commonTypeBegin*(): PType = PType(kind: tyUntyped)

proc commonType*(c: PContext; x, y: PType): PType =
  # new type relation that is used for array constructors,
  # if expressions, etc.:
  if x == nil: return x
  if y == nil: return y
  var a = skipTypes(x, {tyGenericInst, tyAlias, tySink})
  var b = skipTypes(y, {tyGenericInst, tyAlias, tySink})
  result = x
  if a.kind in {tyUntyped, tyNil}: result = y
  elif b.kind in {tyUntyped, tyNil}: result = x
  elif a.kind == tyTyped: result = a
  elif b.kind == tyTyped: result = b
  elif a.kind == tyTypeDesc:
    # turn any concrete typedesc into the abstract typedesc type
    if a.len == 0: result = a
    else:
      result = newType(tyTypeDesc, nextTypeId(c.idgen), a.owner)
      rawAddSon(result, newType(tyNone, nextTypeId(c.idgen), a.owner))
  elif b.kind in {tyArray, tySet, tySequence} and
      a.kind == b.kind:
    # check for seq[empty] vs. seq[int]
    let idx = ord(b.kind == tyArray)
    if a[idx].kind == tyEmpty: return y
  elif a.kind == tyTuple and b.kind == tyTuple and a.len == b.len:
    var nt: PType
    for i in 0..<a.len:
      let aEmpty = isEmptyContainer(a[i])
      let bEmpty = isEmptyContainer(b[i])
      if aEmpty != bEmpty:
        if nt.isNil:
          nt = copyType(a, nextTypeId(c.idgen), a.owner)
          copyTypeProps(c.graph, c.idgen.module, nt, a)

        nt[i] = if aEmpty: b[i] else: a[i]
    if not nt.isNil: result = nt
    #elif b[idx].kind == tyEmpty: return x
  elif a.kind == tyRange and b.kind == tyRange:
    # consider:  (range[0..3], range[0..4]) here. We should make that
    # range[0..4]. But then why is (range[0..4], 6) not range[0..6]?
    # But then why is (2,4) not range[2..4]? But I think this would break
    # too much code. So ... it's the same range or the base type. This means
    #  typeof(if b: 0 else 1) == int and not range[0..1]. For now. In the long
    # run people expect ranges to work properly within a tuple.
    if not sameType(a, b):
      result = skipTypes(a, {tyRange}).skipIntLit(c.idgen)
    when false:
      if a.kind != tyRange and b.kind == tyRange:
        # XXX This really needs a better solution, but a proper fix now breaks
        # code.
        result = a #.skipIntLit
      elif a.kind == tyRange and b.kind != tyRange:
        result = b #.skipIntLit
      elif a.kind in IntegralTypes and a.n != nil:
        result = a #.skipIntLit
  elif a.kind == tyProc and b.kind == tyProc:
    if a.callConv == ccClosure and b.callConv != ccClosure:
      result = x
    elif compatibleEffects(a, b) != efCompat or
        (b.flags * {tfNoSideEffect, tfGcSafe}) < (a.flags * {tfNoSideEffect, tfGcSafe}):
      result = y
  else:
    var k = tyNone
    if a.kind in {tyRef, tyPtr}:
      k = a.kind
      if b.kind != a.kind: return x
      # bug #7601, array construction of ptr generic
      a = a.lastSon.skipTypes({tyGenericInst})
      b = b.lastSon.skipTypes({tyGenericInst})
    if a.kind == tyObject and b.kind == tyObject:
      result = commonSuperclass(a, b)
      # this will trigger an error later:
      if result.isNil or result == a: return x
      if result == b: return y
      # bug #7906, tyRef/tyPtr + tyGenericInst of ref/ptr object ->
      # ill-formed AST, no need for additional tyRef/tyPtr
      if k != tyNone and x.kind != tyGenericInst:
        let r = result
        result = newType(k, nextTypeId(c.idgen), r.owner)
        result.addSonSkipIntLit(r, c.idgen)

proc endsInNoReturn(n: PNode): bool =
  # check if expr ends in raise exception or call of noreturn proc
  var it = n
  while it.kind in {nkStmtList, nkStmtListExpr} and it.len > 0:
    it = it.lastSon
  result = it.kind in nkLastBlockStmts or
    it.kind in nkCallKinds and it[0].kind == nkSym and sfNoReturn in it[0].sym.flags

proc commonType*(c: PContext; x: PType, y: PNode): PType =
  # ignore exception raising branches in case/if expressions
  if endsInNoReturn(y): return x
  commonType(c, x, y.typ)

proc newSymS(kind: TSymKind, n: PNode, c: PContext): PSym =
  result = newSym(kind, considerQuotedIdent(c, n), nextSymId c.idgen, getCurrOwner(c), n.info)
  when defined(nimsuggest):
    suggestDecl(c, n, result)

proc newSymG*(kind: TSymKind, n: PNode, c: PContext): PSym =
  # like newSymS, but considers gensym'ed symbols
  if n.kind == nkSym:
    # and sfGenSym in n.sym.flags:
    result = n.sym
    if result.kind notin {kind, skTemp}:
      localError(c.config, n.info, "cannot use symbol of kind '$1' as a '$2'" %
        [result.kind.toHumanStr, kind.toHumanStr])
    when false:
      if sfGenSym in result.flags and result.kind notin {skTemplate, skMacro, skParam}:
        # declarative context, so produce a fresh gensym:
        result = copySym(result)
        result.ast = n.sym.ast
        put(c.p, n.sym, result)
    # when there is a nested proc inside a template, semtmpl
    # will assign a wrong owner during the first pass over the
    # template; we must fix it here: see #909
    result.owner = getCurrOwner(c)
  else:
    result = newSym(kind, considerQuotedIdent(c, n), nextSymId c.idgen, getCurrOwner(c), n.info)
  #if kind in {skForVar, skLet, skVar} and result.owner.kind == skModule:
  #  incl(result.flags, sfGlobal)
  when defined(nimsuggest):
    suggestDecl(c, n, result)

proc semIdentVis(c: PContext, kind: TSymKind, n: PNode,
                 allowed: TSymFlags): PSym
  # identifier with visibility
proc semIdentWithPragma(c: PContext, kind: TSymKind, n: PNode,
                        allowed: TSymFlags): PSym

proc typeAllowedCheck(c: PContext; info: TLineInfo; typ: PType; kind: TSymKind;
                      flags: TTypeAllowedFlags = {}) =
  let t = typeAllowed(typ, kind, c, flags)
  if t != nil:
    var err: string
    if t == typ:
      err = "invalid type: '$1' for $2" % [typeToString(typ), toHumanStr(kind)]
      if kind in {skVar, skLet, skConst} and taIsTemplateOrMacro in flags:
        err &= ". Did you mean to call the $1 with '()'?" % [toHumanStr(typ.owner.kind)]
    else:
      err = "invalid type: '$1' in this context: '$2' for $3" % [typeToString(t),
              typeToString(typ), toHumanStr(kind)]
    localError(c.config, info, err)

proc paramsTypeCheck(c: PContext, typ: PType) {.inline.} =
  typeAllowedCheck(c, typ.n.info, typ, skProc)

proc expectMacroOrTemplateCall(c: PContext, n: PNode): PSym
proc semDirectOp(c: PContext, n: PNode, flags: TExprFlags; expectedType: PType = nil): PNode
proc semWhen(c: PContext, n: PNode, semCheck: bool = true): PNode
proc semTemplateExpr(c: PContext, n: PNode, s: PSym,
                     flags: TExprFlags = {}; expectedType: PType = nil): PNode
proc semMacroExpr(c: PContext, n, nOrig: PNode, sym: PSym,
                  flags: TExprFlags = {}; expectedType: PType = nil): PNode

proc symFromType(c: PContext; t: PType, info: TLineInfo): PSym =
  if t.sym != nil: return t.sym
  result = newSym(skType, getIdent(c.cache, "AnonType"), nextSymId c.idgen, t.owner, info)
  result.flags.incl sfAnon
  result.typ = t

proc symNodeFromType(c: PContext, t: PType, info: TLineInfo): PNode =
  result = newSymNode(symFromType(c, t, info), info)
  result.typ = makeTypeDesc(c, t)

when false:
  proc createEvalContext(c: PContext, mode: TEvalMode): PEvalContext =
    result = newEvalContext(c.module, mode)
    result.getType = proc (n: PNode): PNode =
      result = tryExpr(c, n)
      if result == nil:
        result = newSymNode(errorSym(c, n))
      elif result.typ == nil:
        result = newSymNode(getSysSym"void")
      else:
        result.typ = makeTypeDesc(c, result.typ)

    result.handleIsOperator = proc (n: PNode): PNode =
      result = isOpImpl(c, n)

proc hasCycle(n: PNode): bool =
  incl n.flags, nfNone
  for i in 0..<n.safeLen:
    if nfNone in n[i].flags or hasCycle(n[i]):
      result = true
      break
  excl n.flags, nfNone

proc fixupTypeAfterEval(c: PContext, evaluated, eOrig: PNode): PNode =
  # recompute the types as 'eval' isn't guaranteed to construct types nor
  # that the types are sound:
  when true:
    if eOrig.typ.kind in {tyUntyped, tyTyped, tyTypeDesc}:
      result = semExprWithType(c, evaluated)
    else:
      result = evaluated
      let expectedType = eOrig.typ.skipTypes({tyStatic})
      if hasCycle(result):
        result = localErrorNode(c, eOrig, "the resulting AST is cyclic and cannot be processed further")
      else:
        semmacrosanity.annotateType(result, expectedType, c.config)
  else:
    result = semExprWithType(c, evaluated)
    #result = fitNode(c, e.typ, result) inlined with special case:
    let arg = result
    result = indexTypesMatch(c, eOrig.typ, arg.typ, arg)
    if result == nil:
      result = arg
      # for 'tcnstseq' we support [] to become 'seq'
      if eOrig.typ.skipTypes(abstractInst).kind == tySequence and
         isArrayConstr(arg):
        arg.typ = eOrig.typ

proc tryConstExpr(c: PContext, n: PNode; expectedType: PType = nil): PNode =
  var e = semExprWithType(c, n, expectedType = expectedType)
  if e == nil: return

  result = getConstExpr(c.module, e, c.idgen, c.graph)
  if result != nil: return

  let oldErrorCount = c.config.errorCounter
  let oldErrorMax = c.config.errorMax
  let oldErrorOutputs = c.config.m.errorOutputs

  c.config.m.errorOutputs = {}
  c.config.errorMax = high(int) # `setErrorMaxHighMaybe` not appropriate here

  try:
    result = evalConstExpr(c.module, c.idgen, c.graph, e)
    if result == nil or result.kind == nkEmpty:
      result = nil
    else:
      result = fixupTypeAfterEval(c, result, e)

  except ERecoverableError:
    result = nil

  c.config.errorCounter = oldErrorCount
  c.config.errorMax = oldErrorMax
  c.config.m.errorOutputs = oldErrorOutputs

const
  errConstExprExpected = "constant expression expected"

proc semConstExpr(c: PContext, n: PNode; expectedType: PType = nil): PNode =
  var e = semExprWithType(c, n, expectedType = expectedType)
  if e == nil:
    localError(c.config, n.info, errConstExprExpected)
    return n
  if e.kind in nkSymChoices and e[0].typ.skipTypes(abstractInst).kind == tyEnum:
    return e
  result = getConstExpr(c.module, e, c.idgen, c.graph)
  if result == nil:
    #if e.kind == nkEmpty: globalError(n.info, errConstExprExpected)
    result = evalConstExpr(c.module, c.idgen, c.graph, e)
    if result == nil or result.kind == nkEmpty:
      if e.info != n.info:
        pushInfoContext(c.config, n.info)
        localError(c.config, e.info, errConstExprExpected)
        popInfoContext(c.config)
      else:
        localError(c.config, e.info, errConstExprExpected)
      # error correction:
      result = e
    else:
      result = fixupTypeAfterEval(c, result, e)

proc semExprFlagDispatched(c: PContext, n: PNode, flags: TExprFlags; expectedType: PType = nil): PNode =
  if efNeedStatic in flags:
    if efPreferNilResult in flags:
      return tryConstExpr(c, n, expectedType)
    else:
      return semConstExpr(c, n, expectedType)
  else:
    result = semExprWithType(c, n, flags, expectedType)
    if efPreferStatic in flags:
      var evaluated = getConstExpr(c.module, result, c.idgen, c.graph)
      if evaluated != nil: return evaluated
      evaluated = evalAtCompileTime(c, result)
      if evaluated != nil: return evaluated

when not defined(nimHasSinkInference):
  {.pragma: nosinks.}

include hlo, seminst, semcall

proc resetSemFlag(n: PNode) =
  if n != nil:
    excl n.flags, nfSem
    for i in 0..<n.safeLen:
      resetSemFlag(n[i])

proc semAfterMacroCall(c: PContext, call, macroResult: PNode,
                       s: PSym, flags: TExprFlags; expectedType: PType = nil): PNode =
  ## Semantically check the output of a macro.
  ## This involves processes such as re-checking the macro output for type
  ## coherence, making sure that variables declared with 'let' aren't
  ## reassigned, and binding the unbound identifiers that the macro output
  ## contains.
  inc(c.config.evalTemplateCounter)
  if c.config.evalTemplateCounter > evalTemplateLimit:
    globalError(c.config, s.info, "template instantiation too nested")
  c.friendModules.add(s.owner.getModule)
  result = macroResult
  resetSemFlag result
  if s.typ[0] == nil:
    result = semStmt(c, result, flags)
  else:
    var retType = s.typ[0]
    if retType.kind == tyTypeDesc and tfUnresolved in retType.flags and
        retType.len == 1:
      # bug #11941: template fails(T: type X, v: auto): T
      # does not mean we expect a tyTypeDesc.
      retType = retType[0]
    case retType.kind
    of tyUntyped:
      # Not expecting a type here allows templates like in ``tmodulealias.in``.
      result = semExpr(c, result, flags, expectedType)
    of tyTyped:
      # More restrictive version.
      result = semExprWithType(c, result, flags, expectedType)
    of tyTypeDesc:
      if result.kind == nkStmtList: result.transitionSonsKind(nkStmtListType)
      var typ = semTypeNode(c, result, nil)
      if typ == nil:
        localError(c.config, result.info, "expression has no type: " &
                   renderTree(result, {renderNoComments}))
        result = newSymNode(errorSym(c, result))
      else:
        result.typ = makeTypeDesc(c, typ)
      #result = symNodeFromType(c, typ, n.info)
    else:
      if s.ast[genericParamsPos] != nil and retType.isMetaType:
        # The return type may depend on the Macro arguments
        # e.g. template foo(T: typedesc): seq[T]
        # We will instantiate the return type here, because
        # we now know the supplied arguments
        var paramTypes = newIdTable()
        for param, value in genericParamsInMacroCall(s, call):
          idTablePut(paramTypes, param.typ, value.typ)

        retType = generateTypeInstance(c, paramTypes,
                                       macroResult.info, retType)

      result = semExpr(c, result, flags, expectedType)
      result = fitNode(c, retType, result, result.info)
      #globalError(s.info, errInvalidParamKindX, typeToString(s.typ[0]))
  dec(c.config.evalTemplateCounter)
  discard c.friendModules.pop()

const
  errMissingGenericParamsForTemplate = "'$1' has unspecified generic parameters"
  errFloatToString = "cannot convert '$1' to '$2'"

proc semMacroExpr(c: PContext, n, nOrig: PNode, sym: PSym,
                  flags: TExprFlags = {}; expectedType: PType = nil): PNode =
  rememberExpansion(c, nOrig.info, sym)
  pushInfoContext(c.config, nOrig.info, sym.detailedInfo)

  let info = getCallLineInfo(n)
  markUsed(c, info, sym)
  onUse(info, sym)
  if sym == c.p.owner:
    globalError(c.config, info, "recursive dependency: '$1'" % sym.name.s)

  let genericParams = sym.ast[genericParamsPos].len
  let suppliedParams = max(n.safeLen - 1, 0)

  if suppliedParams < genericParams:
    globalError(c.config, info, errMissingGenericParamsForTemplate % n.renderTree)

  #if c.evalContext == nil:
  #  c.evalContext = c.createEvalContext(emStatic)
  result = evalMacroCall(c.module, c.idgen, c.graph, c.templInstCounter, n, nOrig, sym)
  if efNoSemCheck notin flags:
    result = semAfterMacroCall(c, n, result, sym, flags, expectedType)
  if c.config.macrosToExpand.hasKey(sym.name.s):
    message(c.config, nOrig.info, hintExpandMacro, renderTree(result))
  result = wrapInComesFrom(nOrig.info, sym, result)
  popInfoContext(c.config)

proc forceBool(c: PContext, n: PNode): PNode =
  result = fitNode(c, getSysType(c.graph, n.info, tyBool), n, n.info)
  if result == nil: result = n

proc semConstBoolExpr(c: PContext, n: PNode): PNode =
  result = forceBool(c, semConstExpr(c, n, getSysType(c.graph, n.info, tyBool)))
  if result.kind != nkIntLit:
    localError(c.config, n.info, errConstExprExpected)

proc semGenericStmt(c: PContext, n: PNode): PNode
proc semConceptBody(c: PContext, n: PNode): PNode

include semtypes

proc setGenericParamsMisc(c: PContext; n: PNode) =
  ## used by call defs (procs, templates, macros, ...) to analyse their generic
  ## params, and store the originals in miscPos for better error reporting.
  let orig = n[genericParamsPos]

  doAssert orig.kind in {nkEmpty, nkGenericParams}

  if n[genericParamsPos].kind == nkEmpty:
    n[genericParamsPos] = newNodeI(nkGenericParams, n.info)
  else:
    # we keep the original params around for better error messages, see
    # issue https://github.com/nim-lang/Nim/issues/1713
    n[genericParamsPos] = semGenericParamList(c, orig)

  if n[miscPos].kind == nkEmpty:
    n[miscPos] = newTree(nkBracket, c.graph.emptyNode, orig)
  else:
    n[miscPos][1] = orig

proc caseBranchMatchesExpr(branch, matched: PNode): bool =
  for i in 0 ..< branch.len-1:
    if branch[i].kind == nkRange:
      if overlap(branch[i], matched): return true
    elif exprStructuralEquivalent(branch[i], matched):
      return true

proc pickCaseBranchIndex(caseExpr, matched: PNode): int =
  let endsWithElse = caseExpr[^1].kind == nkElse
  for i in 1..<caseExpr.len - endsWithElse.int:
    if caseExpr[i].caseBranchMatchesExpr(matched):
      return i
  if endsWithElse:
    return caseExpr.len - 1

proc defaultFieldsForTheUninitialized(c: PContext, recNode: PNode, id: var IntSet): seq[PNode]
proc defaultNodeField(c: PContext, a: PNode, aTyp: PType, id: var IntSet): PNode
proc defaultNodeField(c: PContext, a: PNode): PNode
proc defaultNodeField(c: PContext, a: PNode, aTyp: PType): PNode

const defaultFieldsSkipTypes = {tyGenericInst, tyAlias, tySink}

proc defaultFieldsForTuple(c: PContext, recNode: PNode, id: var IntSet, hasDefault: var bool): seq[PNode] =
  case recNode.kind
  of nkRecList:
    for field in recNode:
      result.add defaultFieldsForTuple(c, field, id, hasDefault)
  of nkSym:
    let field = recNode.sym
    let recType = recNode.typ.skipTypes(defaultFieldsSkipTypes)
    if field.ast != nil: #Try to use default value
      hasDefault = true
      result.add newTree(nkExprColonExpr, recNode, field.ast)
    else:
      if recType.kind in {tyObject, tyArray, tyTuple}:
        let asgnExpr = defaultNodeField(c, recNode, recNode.typ, id)
        if asgnExpr != nil:
          hasDefault = true
          asgnExpr.flags.incl nfUseDefaultField
          result.add newTree(nkExprColonExpr, recNode, asgnExpr)
          return

      let asgnType = newType(tyTypeDesc, nextTypeId(c.idgen), recType.owner)
      rawAddSon(asgnType, recType)
      let asgnExpr = newTree(nkCall,
                      newSymNode(getSysMagic(c.graph, recNode.info, "zeroDefault", mZeroDefault)),
                      newNodeIT(nkType, recNode.info, asgnType)
                    )
      asgnExpr.flags.incl nfUseDefaultField
      asgnExpr.typ = recType
      result.add newTree(nkExprColonExpr, recNode, asgnExpr)
  else:
    doAssert false

proc defaultFieldsForTheUninitialized(c: PContext, recNode: PNode, id: var IntSet): seq[PNode] =
  case recNode.kind
  of nkRecList:
    for field in recNode:
      result.add defaultFieldsForTheUninitialized(c, field, id)
  of nkRecCase:
    let discriminator = recNode[0]
    var selectedBranch: int
    var defaultValue = discriminator.sym.ast
    if defaultValue == nil:
      # None of the branches were explicitly selected by the user and no value
      # was given to the discrimator. We can assume that it will be initialized
      # to zero and this will select a particular branch as a result:
      defaultValue = newIntNode(nkIntLit#[c.graph]#, 0)
      defaultValue.typ = discriminator.typ
    selectedBranch = recNode.pickCaseBranchIndex defaultValue
    defaultValue.flags.incl nfUseDefaultField
    result.add newTree(nkExprColonExpr, discriminator, defaultValue)
    result.add defaultFieldsForTheUninitialized(c, recNode[selectedBranch][^1], id)
  of nkSym:
    let field = recNode.sym
    let recType = recNode.typ.skipTypes(defaultFieldsSkipTypes)
    if field.ast != nil: #Try to use default value
      result.add newTree(nkExprColonExpr, recNode, field.ast)
    elif recType.kind in {tyObject, tyArray, tyTuple}:
      let asgnExpr = defaultNodeField(c, recNode, recType, id)
      if asgnExpr != nil:
        asgnExpr.typ = recType
        asgnExpr.flags.incl nfUseDefaultField
        result.add newTree(nkExprColonExpr, recNode, asgnExpr)
  else:
    doAssert false

proc defaultNodeField(c: PContext, a: PNode, aTyp: PType, id: var IntSet): PNode =
  let aTypSkip = aTyp.skipTypes(defaultFieldsSkipTypes)
  if aTypSkip.kind == tyObject:
<<<<<<< HEAD
    let child = defaultFieldsForTheUninitialized(c, aTypSkip.n)
    if child.len > 0:
      var asgnExpr = newTree(nkObjConstr, newSymNode(aTypSkip.sym))
      asgnExpr.typ = aTyp
=======
    if id.containsOrIncl(aTypSkip.id):
      return
    let child = defaultFieldsForTheUninitialized(c, aTypSkip.n, id)
    if child.len > 0:
      var asgnExpr = newTree(nkObjConstr, newNodeIT(nkType, a.info, aTypSkip))
      asgnExpr.typ = aTypSkip
>>>>>>> 3d692d08
      asgnExpr.sons.add child
      result = semExpr(c, asgnExpr)
  elif aTypSkip.kind == tyArray:
    let child = defaultNodeField(c, a, aTypSkip[1], id)

    if child != nil:
      let node = newNode(nkIntLit)
      node.intVal = toInt64(lengthOrd(c.graph.config, aTypSkip))
      result = semExpr(c, newTree(nkCall, newSymNode(getSysSym(c.graph, a.info, "arrayWith"), a.info),
              semExprWithType(c, child),
              node
                ))
      result.typ = aTyp
  elif aTypSkip.kind == tyTuple:
    var hasDefault = false
    if aTypSkip.n != nil:
      let children = defaultFieldsForTuple(c, aTypSkip.n, id, hasDefault)
      if hasDefault and children.len > 0:
        result = newNodeI(nkTupleConstr, a.info)
        result.typ = aTyp
        result.sons.add children
        result = semExpr(c, result)

proc defaultNodeField(c: PContext, a: PNode, aTyp: PType): PNode =
  var s = initIntSet()
  defaultNodeField(c, a, aTyp, s)

proc defaultNodeField(c: PContext, a: PNode): PNode =
  var s = initIntSet()
  result = defaultNodeField(c, a, a.typ, s)

include semtempl, semgnrc, semstmts, semexprs

proc addCodeForGenerics(c: PContext, n: PNode) =
  for i in c.lastGenericIdx..<c.generics.len:
    var prc = c.generics[i].inst.sym
    if prc.kind in {skProc, skFunc, skMethod, skConverter} and prc.magic == mNone:
      if prc.ast == nil or prc.ast[bodyPos] == nil:
        internalError(c.config, prc.info, "no code for " & prc.name.s)
      else:
        n.add prc.ast
  c.lastGenericIdx = c.generics.len

proc myOpen(graph: ModuleGraph; module: PSym; idgen: IdGenerator): PPassContext {.nosinks.} =
  var c = newContext(graph, module)
  c.idgen = idgen
  c.enforceVoidContext = newType(tyTyped, nextTypeId(idgen), nil)
  c.voidType = newType(tyVoid, nextTypeId(idgen), nil)

  if c.p != nil: internalError(graph.config, module.info, "sem.myOpen")
  c.semConstExpr = semConstExpr
  c.semExpr = semExpr
  c.semTryExpr = tryExpr
  c.semTryConstExpr = tryConstExpr
  c.computeRequiresInit = computeRequiresInit
  c.semOperand = semOperand
  c.semConstBoolExpr = semConstBoolExpr
  c.semOverloadedCall = semOverloadedCall
  c.semInferredLambda = semInferredLambda
  c.semGenerateInstance = generateInstance
  c.semTypeNode = semTypeNode
  c.instTypeBoundOp = sigmatch.instTypeBoundOp
  c.hasUnresolvedArgs = hasUnresolvedArgs
  c.templInstCounter = new int

  pushProcCon(c, module)
  pushOwner(c, c.module)

  c.moduleScope = openScope(c)
  c.moduleScope.addSym(module) # a module knows itself

  if sfSystemModule in module.flags:
    graph.systemModule = module
  c.topLevelScope = openScope(c)
  result = c

proc isImportSystemStmt(g: ModuleGraph; n: PNode): bool =
  if g.systemModule == nil: return false
  case n.kind
  of nkImportStmt:
    for x in n:
      if x.kind == nkIdent:
        let f = checkModuleName(g.config, x, false)
        if f == g.systemModule.info.fileIndex:
          return true
  of nkImportExceptStmt, nkFromStmt:
    if n[0].kind == nkIdent:
      let f = checkModuleName(g.config, n[0], false)
      if f == g.systemModule.info.fileIndex:
        return true
  else: discard

proc isEmptyTree(n: PNode): bool =
  case n.kind
  of nkStmtList:
    for it in n:
      if not isEmptyTree(it): return false
    result = true
  of nkEmpty, nkCommentStmt: result = true
  else: result = false

proc semStmtAndGenerateGenerics(c: PContext, n: PNode): PNode =
  if c.topStmts == 0 and not isImportSystemStmt(c.graph, n):
    if sfSystemModule notin c.module.flags and not isEmptyTree(n):
      assert c.graph.systemModule != nil
      c.moduleScope.addSym c.graph.systemModule # import the "System" identifier
      importAllSymbols(c, c.graph.systemModule)
      inc c.topStmts
  else:
    inc c.topStmts
  if sfNoForward in c.module.flags:
    result = semAllTypeSections(c, n)
  else:
    result = n
  result = semStmt(c, result, {})
  when false:
    # Code generators are lazy now and can deal with undeclared procs, so these
    # steps are not required anymore and actually harmful for the upcoming
    # destructor support.
    # BUGFIX: process newly generated generics here, not at the end!
    if c.lastGenericIdx < c.generics.len:
      var a = newNodeI(nkStmtList, n.info)
      addCodeForGenerics(c, a)
      if a.len > 0:
        # a generic has been added to `a`:
        if result.kind != nkEmpty: a.add result
        result = a
  result = hloStmt(c, result)
  if c.config.cmd == cmdInteractive and not isEmptyType(result.typ):
    result = buildEchoStmt(c, result)
  if c.config.cmd == cmdIdeTools:
    appendToModule(c.module, result)
  trackStmt(c, c.module, result, isTopLevel = true)

proc recoverContext(c: PContext) =
  # clean up in case of a semantic error: We clean up the stacks, etc. This is
  # faster than wrapping every stack operation in a 'try finally' block and
  # requires far less code.
  c.currentScope = c.topLevelScope
  while getCurrOwner(c).kind != skModule: popOwner(c)
  while c.p != nil and c.p.owner.kind != skModule: c.p = c.p.next

proc myProcess(context: PPassContext, n: PNode): PNode {.nosinks.} =
  var c = PContext(context)
  # no need for an expensive 'try' if we stop after the first error anyway:
  if c.config.errorMax <= 1:
    result = semStmtAndGenerateGenerics(c, n)
  else:
    let oldContextLen = msgs.getInfoContextLen(c.config)
    let oldInGenericInst = c.inGenericInst
    try:
      result = semStmtAndGenerateGenerics(c, n)
    except ERecoverableError, ESuggestDone:
      recoverContext(c)
      c.inGenericInst = oldInGenericInst
      msgs.setInfoContextLen(c.config, oldContextLen)
      if getCurrentException() of ESuggestDone:
        c.suggestionsMade = true
        result = nil
      else:
        result = newNodeI(nkEmpty, n.info)
      #if c.config.cmd == cmdIdeTools: findSuggest(c, n)
  storeRodNode(c, result)

proc reportUnusedModules(c: PContext) =
  for i in 0..high(c.unusedImports):
    if sfUsed notin c.unusedImports[i][0].flags:
      message(c.config, c.unusedImports[i][1], warnUnusedImportX, c.unusedImports[i][0].name.s)

proc myClose(graph: ModuleGraph; context: PPassContext, n: PNode): PNode =
  var c = PContext(context)
  if c.config.cmd == cmdIdeTools and not c.suggestionsMade:
    suggestSentinel(c)
  closeScope(c)         # close module's scope
  rawCloseScope(c)      # imported symbols; don't check for unused ones!
  reportUnusedModules(c)
  result = newNode(nkStmtList)
  if n != nil:
    internalError(c.config, n.info, "n is not nil") #result := n;
  addCodeForGenerics(c, result)
  if c.module.ast != nil:
    result.add(c.module.ast)
  popOwner(c)
  popProcCon(c)
  sealRodFile(c)

const semPass* = makePass(myOpen, myProcess, myClose,
                          isFrontend = true)<|MERGE_RESOLUTION|>--- conflicted
+++ resolved
@@ -628,19 +628,12 @@
 proc defaultNodeField(c: PContext, a: PNode, aTyp: PType, id: var IntSet): PNode =
   let aTypSkip = aTyp.skipTypes(defaultFieldsSkipTypes)
   if aTypSkip.kind == tyObject:
-<<<<<<< HEAD
-    let child = defaultFieldsForTheUninitialized(c, aTypSkip.n)
-    if child.len > 0:
-      var asgnExpr = newTree(nkObjConstr, newSymNode(aTypSkip.sym))
-      asgnExpr.typ = aTyp
-=======
     if id.containsOrIncl(aTypSkip.id):
       return
     let child = defaultFieldsForTheUninitialized(c, aTypSkip.n, id)
     if child.len > 0:
-      var asgnExpr = newTree(nkObjConstr, newNodeIT(nkType, a.info, aTypSkip))
+      var asgnExpr = newTree(nkObjConstr, newSymNode(aTypSkip.sym))
       asgnExpr.typ = aTypSkip
->>>>>>> 3d692d08
       asgnExpr.sons.add child
       result = semExpr(c, asgnExpr)
   elif aTypSkip.kind == tyArray:
