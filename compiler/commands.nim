#
#
#           The Nim Compiler
#        (c) Copyright 2015 Andreas Rumpf
#
#    See the file "copying.txt", included in this
#    distribution, for details about the copyright.
#

# This module handles the parsing of command line arguments.

# We do this here before the 'import' statement so 'defined' does not get
# confused with 'TGCMode.gcMarkAndSweep' etc.
template bootSwitch(name, expr, userString) =
  # Helper to build boot constants, for debugging you can 'echo' the else part.
  const name = if expr: " " & userString else: ""

bootSwitch(usedRelease, defined(release), "-d:release")
bootSwitch(usedDanger, defined(danger), "-d:danger")
# `useLinenoise` deprecated in favor of `nimUseLinenoise`, kept for backward compatibility
bootSwitch(useLinenoise, defined(nimUseLinenoise) or defined(useLinenoise), "-d:nimUseLinenoise")
bootSwitch(usedBoehm, defined(boehmgc), "--gc:boehm")
bootSwitch(usedMarkAndSweep, defined(gcmarkandsweep), "--gc:markAndSweep")
bootSwitch(usedGoGC, defined(gogc), "--gc:go")
bootSwitch(usedNoGC, defined(nogc), "--gc:none")

import std/[setutils, os, strutils, parseutils, parseopt, sequtils, strtabs]
import
  msgs, options, nversion, condsyms, extccomp, platform,
  wordrecg, nimblecmd, lineinfos, pathutils, pathnorm

from ast import setUseIc, eqTypeFlags, tfGcSafe, tfNoSideEffect

when defined(nimPreviewSlimSystem):
  import std/assertions

# but some have deps to imported modules. Yay.
bootSwitch(usedTinyC, hasTinyCBackend, "-d:tinyc")
bootSwitch(usedFFI, hasFFI, "-d:nimHasLibFFI")

type
  TCmdLinePass* = enum
    passCmd1,                 # first pass over the command line
    passCmd2,                 # second pass over the command line
    passPP                    # preprocessor called processCommand()

const
  HelpMessage = "Nim Compiler Version $1 [$2: $3]\n" &
      "Compiled at $4\n" &
      "Copyright (c) 2006-" & copyrightYear & " by Andreas Rumpf\n"

proc genFeatureDesc[T: enum](t: typedesc[T]): string {.compileTime.} =
  result = ""
  for f in T:
    if result.len > 0: result.add "|"
    result.add $f

const
  Usage = slurp"../doc/basicopt.txt".replace(" //", "   ")
  AdvancedUsage = slurp"../doc/advopt.txt".replace(" //", "   ") % [genFeatureDesc(Feature), genFeatureDesc(LegacyFeature)]

proc getCommandLineDesc(conf: ConfigRef): string =
  result = (HelpMessage % [VersionAsString, platform.OS[conf.target.hostOS].name,
                           CPU[conf.target.hostCPU].name, CompileDate]) &
                           Usage

proc helpOnError(conf: ConfigRef; pass: TCmdLinePass) =
  if pass == passCmd1:
    msgWriteln(conf, getCommandLineDesc(conf), {msgStdout})
    msgQuit(0)

proc writeAdvancedUsage(conf: ConfigRef; pass: TCmdLinePass) =
  if pass == passCmd1:
    msgWriteln(conf, (HelpMessage % [VersionAsString,
                                 platform.OS[conf.target.hostOS].name,
                                 CPU[conf.target.hostCPU].name, CompileDate]) &
                                 AdvancedUsage,
               {msgStdout})
    msgQuit(0)

proc writeFullhelp(conf: ConfigRef; pass: TCmdLinePass) =
  if pass == passCmd1:
    msgWriteln(conf, `%`(HelpMessage, [VersionAsString,
                                 platform.OS[conf.target.hostOS].name,
                                 CPU[conf.target.hostCPU].name, CompileDate]) &
                                 Usage & AdvancedUsage,
               {msgStdout})
    msgQuit(0)

proc writeVersionInfo(conf: ConfigRef; pass: TCmdLinePass) =
  if pass == passCmd1:
    msgWriteln(conf, `%`(HelpMessage, [VersionAsString,
                                 platform.OS[conf.target.hostOS].name,
                                 CPU[conf.target.hostCPU].name, CompileDate]),
               {msgStdout})

    const gitHash {.strdefine.} = gorge("git log -n 1 --format=%H").strip
      # xxx move this logic to std/private/gitutils
    when gitHash.len == 40:
      msgWriteln(conf, "git hash: " & gitHash, {msgStdout})

    msgWriteln(conf, "active boot switches:" & usedRelease & usedDanger &
      usedTinyC & useLinenoise &
      usedFFI & usedBoehm & usedMarkAndSweep & usedGoGC & usedNoGC,
               {msgStdout})
    msgQuit(0)

proc writeCommandLineUsage*(conf: ConfigRef) =
  msgWriteln(conf, getCommandLineDesc(conf), {msgStdout})

proc addPrefix(switch: string): string =
  if switch.len <= 1: result = "-" & switch
  else: result = "--" & switch

const
  errInvalidCmdLineOption = "invalid command line option: '$1'"
  errOnOrOffExpectedButXFound = "'on' or 'off' expected, but '$1' found"
  errOnOffOrListExpectedButXFound = "'on', 'off' or 'list' expected, but '$1' found"
  errOffHintsError = "'off', 'hint', 'error' or 'usages' expected, but '$1' found"

proc invalidCmdLineOption(conf: ConfigRef; pass: TCmdLinePass, switch: string, info: TLineInfo) =
  if switch == " ": localError(conf, info, errInvalidCmdLineOption % "-")
  else: localError(conf, info, errInvalidCmdLineOption % addPrefix(switch))

proc splitSwitch(conf: ConfigRef; switch: string, cmd, arg: var string, pass: TCmdLinePass,
                 info: TLineInfo) =
  cmd = ""
  var i = 0
  if i < switch.len and switch[i] == '-': inc(i)
  if i < switch.len and switch[i] == '-': inc(i)
  while i < switch.len:
    case switch[i]
    of 'a'..'z', 'A'..'Z', '0'..'9', '_', '.': cmd.add(switch[i])
    else: break
    inc(i)
  if i >= switch.len: arg = ""
  # cmd:arg => (cmd,arg)
  elif switch[i] in {':', '='}: arg = substr(switch, i + 1)
  # cmd[sub]:rest => (cmd,[sub]:rest)
  elif switch[i] == '[': arg = substr(switch, i)
  else: invalidCmdLineOption(conf, pass, switch, info)

template switchOn(arg: string): bool =
  # xxx use `switchOn` wherever appropriate
  case arg.normalize
  of "", "on": true
  of "off": false
  else:
    localError(conf, info, errOnOrOffExpectedButXFound % arg)
    false

proc processOnOffSwitch(conf: ConfigRef; op: TOptions, arg: string, pass: TCmdLinePass,
                        info: TLineInfo) =
  case arg.normalize
  of "", "on": conf.options.incl op
  of "off": conf.options.excl op
  else: localError(conf, info, errOnOrOffExpectedButXFound % arg)

proc processOnOffSwitchOrList(conf: ConfigRef; op: TOptions, arg: string, pass: TCmdLinePass,
                              info: TLineInfo): bool =
  result = false
  case arg.normalize
  of "on": conf.options.incl op
  of "off": conf.options.excl op
  of "list": result = true
  else: localError(conf, info, errOnOffOrListExpectedButXFound % arg)

proc processOnOffSwitchG(conf: ConfigRef; op: TGlobalOptions, arg: string, pass: TCmdLinePass,
                         info: TLineInfo) =
  case arg.normalize
  of "", "on": conf.globalOptions.incl op
  of "off": conf.globalOptions.excl op
  else: localError(conf, info, errOnOrOffExpectedButXFound % arg)

proc expectArg(conf: ConfigRef; switch, arg: string, pass: TCmdLinePass, info: TLineInfo) =
  if arg == "":
    localError(conf, info, "argument for command line option expected: '$1'" % addPrefix(switch))

proc expectNoArg(conf: ConfigRef; switch, arg: string, pass: TCmdLinePass, info: TLineInfo) =
  if arg != "":
    localError(conf, info, "invalid argument for command line option: '$1'" % addPrefix(switch))

proc processSpecificNote*(arg: string, state: TSpecialWord, pass: TCmdLinePass,
                         info: TLineInfo; orig: string; conf: ConfigRef) =
  var id = ""  # arg = key or [key] or key:val or [key]:val;  with val=on|off
  var i = 0
  var notes: set[TMsgKind]
  var isBracket = false
  if i < arg.len and arg[i] == '[':
    isBracket = true
    inc(i)
  while i < arg.len and (arg[i] notin {':', '=', ']'}):
    id.add(arg[i])
    inc(i)
  if isBracket:
    if i < arg.len and arg[i] == ']': inc(i)
    else: invalidCmdLineOption(conf, pass, orig, info)

  if i == arg.len: discard
  elif i < arg.len and (arg[i] in {':', '='}): inc(i)
  else: invalidCmdLineOption(conf, pass, orig, info)

  let isSomeHint = state in {wHint, wHintAsError}
  template findNote(noteMin, noteMax, name) =
    # unfortunately, hintUser and warningUser clash, otherwise implementation would simplify a bit
    let x = findStr(noteMin, noteMax, id, errUnknown)
    if x != errUnknown: notes = {TNoteKind(x)}
    else: localError(conf, info, "unknown $#: $#" % [name, id])
  case id.normalize
  of "all": # other note groups would be easy to support via additional cases
    notes = if isSomeHint: {hintMin..hintMax} else: {warnMin..warnMax}
  elif isSomeHint: findNote(hintMin, hintMax, "hint")
  else: findNote(warnMin, warnMax, "warning")
  var val = substr(arg, i).normalize
  if val == "": val = "on"
  if val notin ["on", "off"]:
    # xxx in future work we should also allow users to have control over `foreignPackageNotes`
    # so that they can enable `hints|warnings|warningAsErrors` for all the code they depend on.
    localError(conf, info, errOnOrOffExpectedButXFound % arg)
  else:
    let isOn = val == "on"
    if isOn and id.normalize == "all":
      localError(conf, info, "only 'all:off' is supported")
    for n in notes:
      if n notin conf.cmdlineNotes or pass == passCmd1:
        if pass == passCmd1: incl(conf.cmdlineNotes, n)
        incl(conf.modifiedyNotes, n)
        if state in {wWarningAsError, wHintAsError}:
          conf.warningAsErrors[n] = isOn # xxx rename warningAsErrors to noteAsErrors
        else:
          conf.notes[n] = isOn
          conf.mainPackageNotes[n] = isOn
        if not isOn: excl(conf.foreignPackageNotes, n)

proc processCompile(conf: ConfigRef; filename: string) =
  var found = findFile(conf, filename)
  if found.isEmpty: found = AbsoluteFile filename
  extccomp.addExternalFileToCompile(conf, found)

const
  errNoneBoehmRefcExpectedButXFound = "'arc', 'orc', 'markAndSweep', 'boehm', 'go', 'none', 'regions', or 'refc' expected, but '$1' found"
  errNoneSpeedOrSizeExpectedButXFound = "'none', 'speed' or 'size' expected, but '$1' found"
  errGuiConsoleOrLibExpectedButXFound = "'gui', 'console' or 'lib' expected, but '$1' found"
  errInvalidExceptionSystem = "'goto', 'setjmp', 'cpp' or 'quirky' expected, but '$1' found"

template warningOptionNoop(switch: string) =
  warningDeprecated(conf, info, "'$#' is deprecated, now a noop" % switch)

template deprecatedAlias(oldName, newName: string) =
  warningDeprecated(conf, info, "'$#' is a deprecated alias for '$#'" % [oldName, newName])

proc testCompileOptionArg*(conf: ConfigRef; switch, arg: string, info: TLineInfo): bool =
  case switch.normalize
  of "gc", "mm":
    case arg.normalize
    of "boehm": result = conf.selectedGC == gcBoehm
    of "refc": result = conf.selectedGC == gcRefc
    of "markandsweep": result = conf.selectedGC == gcMarkAndSweep
    of "destructors", "arc": result = conf.selectedGC == gcArc
    of "orc": result = conf.selectedGC == gcOrc
    of "hooks": result = conf.selectedGC == gcHooks
    of "go": result = conf.selectedGC == gcGo
    of "none": result = conf.selectedGC == gcNone
    of "stack", "regions": result = conf.selectedGC == gcRegions
    else: localError(conf, info, errNoneBoehmRefcExpectedButXFound % arg)
  of "opt":
    case arg.normalize
    of "speed": result = contains(conf.options, optOptimizeSpeed)
    of "size": result = contains(conf.options, optOptimizeSize)
    of "none": result = conf.options * {optOptimizeSpeed, optOptimizeSize} == {}
    else: localError(conf, info, errNoneSpeedOrSizeExpectedButXFound % arg)
  of "verbosity": result = $conf.verbosity == arg
  of "app":
    case arg.normalize
    of "gui": result = contains(conf.globalOptions, optGenGuiApp)
    of "console": result = not contains(conf.globalOptions, optGenGuiApp)
    of "lib": result = contains(conf.globalOptions, optGenDynLib) and
                      not contains(conf.globalOptions, optGenGuiApp)
    of "staticlib": result = contains(conf.globalOptions, optGenStaticLib) and
                      not contains(conf.globalOptions, optGenGuiApp)
    else: localError(conf, info, errGuiConsoleOrLibExpectedButXFound % arg)
  of "dynliboverride":
    result = isDynlibOverride(conf, arg)
  of "exceptions":
    case arg.normalize
    of "cpp": result = conf.exc == excCpp
    of "setjmp": result = conf.exc == excSetjmp
    of "quirky": result = conf.exc == excQuirky
    of "goto": result = conf.exc == excGoto
    else: localError(conf, info, errInvalidExceptionSystem % arg)
  else: invalidCmdLineOption(conf, passCmd1, switch, info)

proc testCompileOption*(conf: ConfigRef; switch: string, info: TLineInfo): bool =
  case switch.normalize
  of "debuginfo": result = contains(conf.globalOptions, optCDebug)
  of "compileonly", "c": result = contains(conf.globalOptions, optCompileOnly)
  of "nolinking": result = contains(conf.globalOptions, optNoLinking)
  of "nomain": result = contains(conf.globalOptions, optNoMain)
  of "forcebuild", "f": result = contains(conf.globalOptions, optForceFullMake)
  of "warnings", "w": result = contains(conf.options, optWarns)
  of "hints": result = contains(conf.options, optHints)
  of "threadanalysis": result = contains(conf.globalOptions, optThreadAnalysis)
  of "stacktrace": result = contains(conf.options, optStackTrace)
  of "stacktracemsgs": result = contains(conf.options, optStackTraceMsgs)
  of "linetrace": result = contains(conf.options, optLineTrace)
  of "debugger": result = contains(conf.globalOptions, optCDebug)
  of "profiler": result = contains(conf.options, optProfiler)
  of "memtracker": result = contains(conf.options, optMemTracker)
  of "checks", "x": result = conf.options * ChecksOptions == ChecksOptions
  of "floatchecks":
    result = conf.options * {optNaNCheck, optInfCheck} == {optNaNCheck, optInfCheck}
  of "infchecks": result = contains(conf.options, optInfCheck)
  of "nanchecks": result = contains(conf.options, optNaNCheck)
  of "objchecks": result = contains(conf.options, optObjCheck)
  of "fieldchecks": result = contains(conf.options, optFieldCheck)
  of "rangechecks": result = contains(conf.options, optRangeCheck)
  of "boundchecks": result = contains(conf.options, optBoundsCheck)
  of "refchecks":
    warningDeprecated(conf, info, "refchecks is deprecated!")
    result = contains(conf.options, optRefCheck)
  of "overflowchecks": result = contains(conf.options, optOverflowCheck)
  of "staticboundchecks": result = contains(conf.options, optStaticBoundsCheck)
  of "stylechecks": result = contains(conf.options, optStyleCheck)
  of "linedir": result = contains(conf.options, optLineDir)
  of "assertions", "a": result = contains(conf.options, optAssert)
  of "run", "r": result = contains(conf.globalOptions, optRun)
  of "symbolfiles": result = conf.symbolFiles != disabledSf
  of "genscript": result = contains(conf.globalOptions, optGenScript)
  of "threads": result = contains(conf.globalOptions, optThreads)
  of "tlsemulation": result = contains(conf.globalOptions, optTlsEmulation)
  of "implicitstatic": result = contains(conf.options, optImplicitStatic)
  of "patterns", "trmacros":
    if switch.normalize == "patterns": deprecatedAlias(switch, "trmacros")
    result = contains(conf.options, optTrMacros)
  of "excessivestacktrace": result = contains(conf.globalOptions, optExcessiveStackTrace)
  of "nilseqs", "nilchecks", "taintmode": warningOptionNoop(switch)
  of "panics": result = contains(conf.globalOptions, optPanics)
  else: invalidCmdLineOption(conf, passCmd1, switch, info)

proc processPath(conf: ConfigRef; path: string, info: TLineInfo,
                 notRelativeToProj = false): AbsoluteDir =
  let p = if os.isAbsolute(path) or '$' in path:
            path
          elif notRelativeToProj:
            getCurrentDir() / path
          else:
            conf.projectPath.string / path
  try:
    result = AbsoluteDir pathSubs(conf, p, toFullPath(conf, info).splitFile().dir)
  except ValueError:
    localError(conf, info, "invalid path: " & p)
    result = AbsoluteDir p

proc processCfgPath(conf: ConfigRef; path: string, info: TLineInfo): AbsoluteDir =
  let path = if path.len > 0 and path[0] == '"': strutils.unescape(path)
             else: path
  let basedir = toFullPath(conf, info).splitFile().dir
  let p = if os.isAbsolute(path) or '$' in path:
            path
          else:
            basedir / path
  try:
    result = AbsoluteDir pathSubs(conf, p, basedir)
  except ValueError:
    localError(conf, info, "invalid path: " & p)
    result = AbsoluteDir p

const
  errInvalidNumber = "$1 is not a valid number"

proc makeAbsolute(s: string): AbsoluteFile =
  if isAbsolute(s):
    AbsoluteFile pathnorm.normalizePath(s)
  else:
    AbsoluteFile pathnorm.normalizePath(os.getCurrentDir() / s)

proc setTrackingInfo(conf: ConfigRef; dirty, file, line, column: string,
                     info: TLineInfo) =
  ## set tracking info, common code for track, trackDirty, & ideTrack
  var ln, col: int
  if parseUtils.parseInt(line, ln) <= 0:
    localError(conf, info, errInvalidNumber % line)
  if parseUtils.parseInt(column, col) <= 0:
    localError(conf, info, errInvalidNumber % column)

  let a = makeAbsolute(file)
  if dirty == "":
    conf.m.trackPos = newLineInfo(conf, a, ln, col)
  else:
    let dirtyOriginalIdx = fileInfoIdx(conf, a)
    if dirtyOriginalIdx.int32 >= 0:
      msgs.setDirtyFile(conf, dirtyOriginalIdx, makeAbsolute(dirty))
    conf.m.trackPos = newLineInfo(dirtyOriginalIdx, ln, col)

proc trackDirty(conf: ConfigRef; arg: string, info: TLineInfo) =
  var a = arg.split(',')
  if a.len != 4: localError(conf, info,
                            "DIRTY_BUFFER,ORIGINAL_FILE,LINE,COLUMN expected")
  setTrackingInfo(conf, a[0], a[1], a[2], a[3], info)

proc track(conf: ConfigRef; arg: string, info: TLineInfo) =
  var a = arg.split(',')
  if a.len != 3: localError(conf, info, "FILE,LINE,COLUMN expected")
  setTrackingInfo(conf, "", a[0], a[1], a[2], info)

proc trackIde(conf: ConfigRef; cmd: IdeCmd, arg: string, info: TLineInfo) =
  ## set the tracking info related to an ide cmd, supports optional dirty file
  var a = arg.split(',')
  case a.len
  of 4:
    setTrackingInfo(conf, a[0], a[1], a[2], a[3], info)
  of 3:
    setTrackingInfo(conf, "", a[0], a[1], a[2], info)
  else:
    localError(conf, info, "[DIRTY_BUFFER,]ORIGINAL_FILE,LINE,COLUMN expected")
  conf.ideCmd = cmd

proc dynlibOverride(conf: ConfigRef; switch, arg: string, pass: TCmdLinePass, info: TLineInfo) =
  if pass in {passCmd2, passPP}:
    expectArg(conf, switch, arg, pass, info)
    options.inclDynlibOverride(conf, arg)

template handleStdinOrCmdInput =
  conf.projectFull = conf.projectName.AbsoluteFile
  conf.projectPath = AbsoluteDir getCurrentDir()
  if conf.outDir.isEmpty:
    conf.outDir = getNimcacheDir(conf)

proc handleStdinInput*(conf: ConfigRef) =
  conf.projectName = "stdinfile"
  conf.projectIsStdin = true
  handleStdinOrCmdInput()

proc handleCmdInput*(conf: ConfigRef) =
  conf.projectName = "cmdfile"
  handleStdinOrCmdInput()

proc parseCommand*(command: string): Command =
  case command.normalize
  of "c", "cc", "compile", "compiletoc": cmdCompileToC
  of "cpp", "compiletocpp": cmdCompileToCpp
  of "objc", "compiletooc": cmdCompileToOC
  of "js", "compiletojs": cmdCompileToJS
  of "r": cmdCrun
  of "run": cmdTcc
  of "check": cmdCheck
  of "e": cmdNimscript
  of "doc0": cmdDoc0
  of "doc2", "doc": cmdDoc
  of "doc2tex": cmdDoc2tex
  of "rst2html": cmdRst2html
  of "rst2tex": cmdRst2tex
  of "jsondoc0": cmdJsondoc0
  of "jsondoc2", "jsondoc": cmdJsondoc
  of "ctags": cmdCtags
  of "buildindex": cmdBuildindex
  of "gendepend": cmdGendepend
  of "dump": cmdDump
  of "parse": cmdParse
  of "rod": cmdRod
  of "secret": cmdInteractive
  of "nop", "help": cmdNop
  of "jsonscript": cmdJsonscript
  else: cmdUnknown

proc setCmd*(conf: ConfigRef, cmd: Command) =
  ## sets cmd, backend so subsequent flags can query it (e.g. so --gc:arc can be ignored for backendJs)
  # Note that `--backend` can override the backend, so the logic here must remain reversible.
  conf.cmd = cmd
  case cmd
  of cmdCompileToC, cmdCrun, cmdTcc: conf.backend = backendC
  of cmdCompileToCpp: conf.backend = backendCpp
  of cmdCompileToOC: conf.backend = backendObjc
  of cmdCompileToJS: conf.backend = backendJs
  else: discard

proc setCommandEarly*(conf: ConfigRef, command: string) =
  conf.command = command
  setCmd(conf, command.parseCommand)
  # command early customizations
  # must be handled here to honor subsequent `--hint:x:on|off`
  case conf.cmd
  of cmdRst2html, cmdRst2tex: # xxx see whether to add others: cmdGendepend, etc.
    conf.foreignPackageNotes = {hintSuccessX}
  else:
    conf.foreignPackageNotes = foreignPackageNotesDefault

proc specialDefine(conf: ConfigRef, key: string; pass: TCmdLinePass) =
  # Keep this syncronized with the default config/nim.cfg!
  if cmpIgnoreStyle(key, "nimQuirky") == 0:
    conf.exc = excQuirky
  elif cmpIgnoreStyle(key, "release") == 0 or cmpIgnoreStyle(key, "danger") == 0:
    if pass in {passCmd1, passPP}:
      conf.options.excl {optStackTrace, optLineTrace, optLineDir, optOptimizeSize}
      conf.globalOptions.excl {optExcessiveStackTrace, optCDebug}
      conf.options.incl optOptimizeSpeed
  if cmpIgnoreStyle(key, "danger") == 0 or cmpIgnoreStyle(key, "quick") == 0:
    if pass in {passCmd1, passPP}:
      conf.options.excl {optObjCheck, optFieldCheck, optRangeCheck, optBoundsCheck,
        optOverflowCheck, optAssert, optStackTrace, optLineTrace, optLineDir}
      conf.globalOptions.excl {optCDebug}

proc registerArcOrc(pass: TCmdLinePass, conf: ConfigRef, isOrc: bool) =
  if isOrc:
    conf.selectedGC = gcOrc
    defineSymbol(conf.symbols, "gcorc")
  else:
    conf.selectedGC = gcArc
    defineSymbol(conf.symbols, "gcarc")

  defineSymbol(conf.symbols, "gcdestructors")
  incl conf.globalOptions, optSeqDestructors
  incl conf.globalOptions, optTinyRtti
  if pass in {passCmd2, passPP}:
    defineSymbol(conf.symbols, "nimSeqsV2")
    defineSymbol(conf.symbols, "nimV2")
  if conf.exc == excNone and conf.backend != backendCpp:
    conf.exc = excGoto

proc unregisterArcOrc(conf: ConfigRef) =
  undefSymbol(conf.symbols, "gcdestructors")
  undefSymbol(conf.symbols, "gcarc")
  undefSymbol(conf.symbols, "gcorc")
  undefSymbol(conf.symbols, "nimSeqsV2")
  undefSymbol(conf.symbols, "nimV2")
  excl conf.globalOptions, optSeqDestructors
  excl conf.globalOptions, optTinyRtti

proc processMemoryManagementOption(switch, arg: string, pass: TCmdLinePass,
                info: TLineInfo; conf: ConfigRef) =
  if conf.backend == backendJs: return # for: bug #16033
  expectArg(conf, switch, arg, pass, info)
  if pass in {passCmd2, passPP}:
    case arg.normalize
    of "boehm":
      unregisterArcOrc(conf)
      conf.selectedGC = gcBoehm
      defineSymbol(conf.symbols, "boehmgc")
      incl conf.globalOptions, optTlsEmulation # Boehm GC doesn't scan the real TLS
    of "refc":
      unregisterArcOrc(conf)
      conf.selectedGC = gcRefc
    of "markandsweep":
      unregisterArcOrc(conf)
      conf.selectedGC = gcMarkAndSweep
      defineSymbol(conf.symbols, "gcmarkandsweep")
    of "destructors", "arc":
      registerArcOrc(pass, conf, false)
    of "orc":
      registerArcOrc(pass, conf, true)
    of "hooks":
      conf.selectedGC = gcHooks
      defineSymbol(conf.symbols, "gchooks")
      incl conf.globalOptions, optSeqDestructors
      processOnOffSwitchG(conf, {optSeqDestructors}, arg, pass, info)
      if pass in {passCmd2, passPP}:
        defineSymbol(conf.symbols, "nimSeqsV2")
    of "go":
      unregisterArcOrc(conf)
      conf.selectedGC = gcGo
      defineSymbol(conf.symbols, "gogc")
    of "none":
      unregisterArcOrc(conf)
      conf.selectedGC = gcNone
      defineSymbol(conf.symbols, "nogc")
    of "stack", "regions":
      unregisterArcOrc(conf)
      conf.selectedGC = gcRegions
      defineSymbol(conf.symbols, "gcregions")
    of "v2": warningOptionNoop(arg)
    else: localError(conf, info, errNoneBoehmRefcExpectedButXFound % arg)

proc processSwitch*(switch, arg: string, pass: TCmdLinePass, info: TLineInfo;
                    conf: ConfigRef) =
  var
    key, val: string
  case switch.normalize
  of "eval":
    expectArg(conf, switch, arg, pass, info)
    conf.projectIsCmd = true
    conf.cmdInput = arg # can be empty (a nim file with empty content is valid too)
    if conf.cmd == cmdNone:
      conf.command = "e"
      conf.setCmd cmdNimscript # better than `cmdCrun` as a default
      conf.implicitCmd = true
  of "path", "p":
    expectArg(conf, switch, arg, pass, info)
    for path in nimbleSubs(conf, arg):
      addPath(conf, if pass == passPP: processCfgPath(conf, path, info)
                    else: processPath(conf, path, info), info)
  of "nimblepath", "babelpath":
    if switch.normalize == "babelpath": deprecatedAlias(switch, "nimblepath")
    if pass in {passCmd2, passPP} and optNoNimblePath notin conf.globalOptions:
      expectArg(conf, switch, arg, pass, info)
      var path = processPath(conf, arg, info, notRelativeToProj=true)
      let nimbleDir = AbsoluteDir getEnv("NIMBLE_DIR")
      if not nimbleDir.isEmpty and pass == passPP:
        path = nimbleDir / RelativeDir"pkgs"
      nimblePath(conf, path, info)
  of "nonimblepath", "nobabelpath":
    if switch.normalize == "nobabelpath": deprecatedAlias(switch, "nonimblepath")
    expectNoArg(conf, switch, arg, pass, info)
    disableNimblePath(conf)
  of "clearnimblepath":
    expectNoArg(conf, switch, arg, pass, info)
    clearNimblePath(conf)
  of "excludepath":
    expectArg(conf, switch, arg, pass, info)
    let path = processPath(conf, arg, info)
    conf.searchPaths.keepItIf(it != path)
    conf.lazyPaths.keepItIf(it != path)
  of "nimcache":
    expectArg(conf, switch, arg, pass, info)
    var arg = arg
    # refs bug #18674, otherwise `--os:windows` messes up with `--nimcache` set
    # in config nims files, e.g. via: `import os; switch("nimcache", "/tmp/somedir")`
    if conf.target.targetOS == osWindows and DirSep == '/': arg = arg.replace('\\', '/')
    conf.nimcacheDir = processPath(conf, arg, info, notRelativeToProj=true)
  of "out", "o":
    expectArg(conf, switch, arg, pass, info)
    let f = splitFile(processPath(conf, arg, info, notRelativeToProj=true).string)
    conf.outFile = RelativeFile f.name & f.ext
    conf.outDir = toAbsoluteDir f.dir
  of "outdir":
    expectArg(conf, switch, arg, pass, info)
    conf.outDir = processPath(conf, arg, info, notRelativeToProj=true)
  of "usenimcache":
    processOnOffSwitchG(conf, {optUseNimcache}, arg, pass, info)
  of "docseesrcurl":
    expectArg(conf, switch, arg, pass, info)
    conf.docSeeSrcUrl = arg
  of "docroot":
    conf.docRoot = if arg.len == 0: docRootDefault else: arg
  of "backend", "b":
    let backend = parseEnum(arg.normalize, TBackend.default)
    if backend == TBackend.default: localError(conf, info, "invalid backend: '$1'" % arg)
    conf.backend = backend
  of "doccmd": conf.docCmd = arg
  of "define", "d":
    expectArg(conf, switch, arg, pass, info)
    if {':', '='} in arg:
      splitSwitch(conf, arg, key, val, pass, info)
      specialDefine(conf, key, pass)
      defineSymbol(conf.symbols, key, val)
    else:
      specialDefine(conf, arg, pass)
      defineSymbol(conf.symbols, arg)
  of "undef", "u":
    expectArg(conf, switch, arg, pass, info)
    undefSymbol(conf.symbols, arg)
  of "compile":
    expectArg(conf, switch, arg, pass, info)
    if pass in {passCmd2, passPP}: processCompile(conf, arg)
  of "link":
    expectArg(conf, switch, arg, pass, info)
    if pass in {passCmd2, passPP}:
      addExternalFileToLink(conf, AbsoluteFile arg)
  of "debuginfo":
    processOnOffSwitchG(conf, {optCDebug}, arg, pass, info)
  of "embedsrc":
    processOnOffSwitchG(conf, {optEmbedOrigSrc}, arg, pass, info)
  of "compileonly", "c":
    processOnOffSwitchG(conf, {optCompileOnly}, arg, pass, info)
  of "nolinking":
    processOnOffSwitchG(conf, {optNoLinking}, arg, pass, info)
  of "nomain":
    processOnOffSwitchG(conf, {optNoMain}, arg, pass, info)
  of "forcebuild", "f":
    processOnOffSwitchG(conf, {optForceFullMake}, arg, pass, info)
  of "project":
    processOnOffSwitchG(conf, {optWholeProject, optGenIndex}, arg, pass, info)
<<<<<<< HEAD
  of "gc", "mm":
    if conf.backend == backendJs: return # for: bug #16033
    expectArg(conf, switch, arg, pass, info)
    if pass in {passCmd2, passPP}:
      case arg.normalize
      of "boehm":
        unregisterArcOrc(conf)
        conf.selectedGC = gcBoehm
        defineSymbol(conf.symbols, "boehmgc")
        incl conf.globalOptions, optTlsEmulation # Boehm GC doesn't scan the real TLS
      of "refc":
        unregisterArcOrc(conf)
        conf.selectedGC = gcRefc
      of "markandsweep":
        unregisterArcOrc(conf)
        conf.selectedGC = gcMarkAndSweep
        defineSymbol(conf.symbols, "gcmarkandsweep")
      of "destructors", "arc":
        registerArcOrc(pass, conf, false)
      of "orc":
        registerArcOrc(pass, conf, true)
      of "hooks":
        conf.selectedGC = gcHooks
        defineSymbol(conf.symbols, "gchooks")
        incl conf.globalOptions, optSeqDestructors
        processOnOffSwitchG(conf, {optSeqDestructors}, arg, pass, info)
        if pass in {passCmd2, passPP}:
          defineSymbol(conf.symbols, "nimSeqsV2")
      of "go":
        unregisterArcOrc(conf)
        conf.selectedGC = gcGo
        defineSymbol(conf.symbols, "gogc")
      of "none":
        unregisterArcOrc(conf)
        conf.selectedGC = gcNone
        defineSymbol(conf.symbols, "nogc")
      of "stack", "regions":
        unregisterArcOrc(conf)
        conf.selectedGC = gcRegions
        defineSymbol(conf.symbols, "gcregions")
      else: localError(conf, info, errNoneBoehmRefcExpectedButXFound % arg)
=======
  of "gc":
    warningDeprecated(conf, info, "`gc:option` is deprecated; use `mm:option` instead")
    processMemoryManagementOption(switch, arg, pass, info, conf)
  of "mm":
    processMemoryManagementOption(switch, arg, pass, info, conf)
>>>>>>> 63cca93e
  of "warnings", "w":
    if processOnOffSwitchOrList(conf, {optWarns}, arg, pass, info): listWarnings(conf)
  of "warning": processSpecificNote(arg, wWarning, pass, info, switch, conf)
  of "hint": processSpecificNote(arg, wHint, pass, info, switch, conf)
  of "warningaserror": processSpecificNote(arg, wWarningAsError, pass, info, switch, conf)
  of "hintaserror": processSpecificNote(arg, wHintAsError, pass, info, switch, conf)
  of "hints":
    if processOnOffSwitchOrList(conf, {optHints}, arg, pass, info): listHints(conf)
  of "threadanalysis":
    if conf.backend == backendJs: discard
    else: processOnOffSwitchG(conf, {optThreadAnalysis}, arg, pass, info)
  of "stacktrace": processOnOffSwitch(conf, {optStackTrace}, arg, pass, info)
  of "stacktracemsgs": processOnOffSwitch(conf, {optStackTraceMsgs}, arg, pass, info)
  of "excessivestacktrace": processOnOffSwitchG(conf, {optExcessiveStackTrace}, arg, pass, info)
  of "linetrace": processOnOffSwitch(conf, {optLineTrace}, arg, pass, info)
  of "debugger":
    case arg.normalize
    of "on", "native", "gdb":
      conf.globalOptions.incl optCDebug
      conf.options.incl optLineDir
      #defineSymbol(conf.symbols, "nimTypeNames") # type names are used in gdb pretty printing
    of "off":
      conf.globalOptions.excl optCDebug
    else:
      localError(conf, info, "expected native|gdb|on|off but found " & arg)
  of "g": # alias for --debugger:native
    conf.globalOptions.incl optCDebug
    conf.options.incl optLineDir
    #defineSymbol(conf.symbols, "nimTypeNames") # type names are used in gdb pretty printing
  of "profiler":
    processOnOffSwitch(conf, {optProfiler}, arg, pass, info)
    if optProfiler in conf.options: defineSymbol(conf.symbols, "profiler")
    else: undefSymbol(conf.symbols, "profiler")
  of "memtracker":
    processOnOffSwitch(conf, {optMemTracker}, arg, pass, info)
    if optMemTracker in conf.options: defineSymbol(conf.symbols, "memtracker")
    else: undefSymbol(conf.symbols, "memtracker")
  of "hotcodereloading":
    processOnOffSwitchG(conf, {optHotCodeReloading}, arg, pass, info)
    if conf.hcrOn:
      defineSymbol(conf.symbols, "hotcodereloading")
      defineSymbol(conf.symbols, "useNimRtl")
      # hardcoded linking with dynamic runtime for MSVC for smaller binaries
      # should do the same for all compilers (wherever applicable)
      if isVSCompatible(conf):
        extccomp.addCompileOptionCmd(conf, "/MD")
    else:
      undefSymbol(conf.symbols, "hotcodereloading")
      undefSymbol(conf.symbols, "useNimRtl")
  of "checks", "x": processOnOffSwitch(conf, ChecksOptions, arg, pass, info)
  of "floatchecks":
    processOnOffSwitch(conf, {optNaNCheck, optInfCheck}, arg, pass, info)
  of "infchecks": processOnOffSwitch(conf, {optInfCheck}, arg, pass, info)
  of "nanchecks": processOnOffSwitch(conf, {optNaNCheck}, arg, pass, info)
  of "objchecks": processOnOffSwitch(conf, {optObjCheck}, arg, pass, info)
  of "fieldchecks": processOnOffSwitch(conf, {optFieldCheck}, arg, pass, info)
  of "rangechecks": processOnOffSwitch(conf, {optRangeCheck}, arg, pass, info)
  of "boundchecks": processOnOffSwitch(conf, {optBoundsCheck}, arg, pass, info)
  of "refchecks":
    warningDeprecated(conf, info, "refchecks is deprecated!")
    processOnOffSwitch(conf, {optRefCheck}, arg, pass, info)
  of "overflowchecks": processOnOffSwitch(conf, {optOverflowCheck}, arg, pass, info)
  of "staticboundchecks": processOnOffSwitch(conf, {optStaticBoundsCheck}, arg, pass, info)
  of "stylechecks": processOnOffSwitch(conf, {optStyleCheck}, arg, pass, info)
  of "linedir": processOnOffSwitch(conf, {optLineDir}, arg, pass, info)
  of "assertions", "a": processOnOffSwitch(conf, {optAssert}, arg, pass, info)
  of "threads":
    if conf.backend == backendJs or conf.cmd == cmdNimscript: discard
    else: processOnOffSwitchG(conf, {optThreads}, arg, pass, info)
    #if optThreads in conf.globalOptions: conf.setNote(warnGcUnsafe)
  of "tlsemulation": processOnOffSwitchG(conf, {optTlsEmulation}, arg, pass, info)
  of "implicitstatic":
    processOnOffSwitch(conf, {optImplicitStatic}, arg, pass, info)
  of "patterns", "trmacros":
    if switch.normalize == "patterns": deprecatedAlias(switch, "trmacros")
    processOnOffSwitch(conf, {optTrMacros}, arg, pass, info)
  of "opt":
    expectArg(conf, switch, arg, pass, info)
    case arg.normalize
    of "speed":
      incl(conf.options, optOptimizeSpeed)
      excl(conf.options, optOptimizeSize)
    of "size":
      excl(conf.options, optOptimizeSpeed)
      incl(conf.options, optOptimizeSize)
    of "none":
      excl(conf.options, optOptimizeSpeed)
      excl(conf.options, optOptimizeSize)
    else: localError(conf, info, errNoneSpeedOrSizeExpectedButXFound % arg)
  of "app":
    expectArg(conf, switch, arg, pass, info)
    case arg.normalize
    of "gui":
      incl(conf.globalOptions, optGenGuiApp)
      defineSymbol(conf.symbols, "executable")
      defineSymbol(conf.symbols, "guiapp")
    of "console":
      excl(conf.globalOptions, optGenGuiApp)
      defineSymbol(conf.symbols, "executable")
      defineSymbol(conf.symbols, "consoleapp")
    of "lib":
      incl(conf.globalOptions, optGenDynLib)
      excl(conf.globalOptions, optGenGuiApp)
      defineSymbol(conf.symbols, "library")
      defineSymbol(conf.symbols, "dll")
    of "staticlib":
      incl(conf.globalOptions, optGenStaticLib)
      excl(conf.globalOptions, optGenGuiApp)
      defineSymbol(conf.symbols, "library")
      defineSymbol(conf.symbols, "staticlib")
    else: localError(conf, info, errGuiConsoleOrLibExpectedButXFound % arg)
  of "passc", "t":
    expectArg(conf, switch, arg, pass, info)
    if pass in {passCmd2, passPP}: extccomp.addCompileOptionCmd(conf, arg)
  of "passl", "l":
    expectArg(conf, switch, arg, pass, info)
    if pass in {passCmd2, passPP}: extccomp.addLinkOptionCmd(conf, arg)
  of "cincludes":
    expectArg(conf, switch, arg, pass, info)
    if pass in {passCmd2, passPP}: conf.cIncludes.add processPath(conf, arg, info)
  of "clibdir":
    expectArg(conf, switch, arg, pass, info)
    if pass in {passCmd2, passPP}: conf.cLibs.add processPath(conf, arg, info)
  of "clib":
    expectArg(conf, switch, arg, pass, info)
    if pass in {passCmd2, passPP}:
      conf.cLinkedLibs.add processPath(conf, arg, info).string
  of "header":
    if conf != nil: conf.headerFile = arg
    incl(conf.globalOptions, optGenIndex)
  of "index":
    processOnOffSwitchG(conf, {optGenIndex}, arg, pass, info)
  of "import":
    expectArg(conf, switch, arg, pass, info)
    if pass in {passCmd2, passPP}:
      conf.implicitImports.add findModule(conf, arg, toFullPath(conf, info)).string
  of "include":
    expectArg(conf, switch, arg, pass, info)
    if pass in {passCmd2, passPP}:
      conf.implicitIncludes.add findModule(conf, arg, toFullPath(conf, info)).string
  of "listcmd":
    processOnOffSwitchG(conf, {optListCmd}, arg, pass, info)
  of "asm":
    processOnOffSwitchG(conf, {optProduceAsm}, arg, pass, info)
  of "genmapping":
    processOnOffSwitchG(conf, {optGenMapping}, arg, pass, info)
  of "os":
    expectArg(conf, switch, arg, pass, info)
    let theOS = platform.nameToOS(arg)
    if theOS == osNone:
      let osList = platform.listOSnames().join(", ")
      localError(conf, info, "unknown OS: '$1'. Available options are: $2" % [arg, $osList])
    else:
      setTarget(conf.target, theOS, conf.target.targetCPU)
  of "cpu":
    expectArg(conf, switch, arg, pass, info)
    let cpu = platform.nameToCPU(arg)
    if cpu == cpuNone:
      let cpuList = platform.listCPUnames().join(", ")
      localError(conf, info, "unknown CPU: '$1'. Available options are: $2" % [ arg, cpuList])
    else:
      setTarget(conf.target, conf.target.targetOS, cpu)
  of "run", "r":
    processOnOffSwitchG(conf, {optRun}, arg, pass, info)
  of "maxloopiterationsvm":
    expectArg(conf, switch, arg, pass, info)
    conf.maxLoopIterationsVM = parseInt(arg)
  of "errormax":
    expectArg(conf, switch, arg, pass, info)
    # Note: `nim check` (etc) can overwrite this.
    # `0` is meaningless, give it a useful meaning as in clang's -ferror-limit
    # If user doesn't set this flag and the code doesn't either, it'd
    # have the same effect as errorMax = 1
    let ret = parseInt(arg)
    conf.errorMax = if ret == 0: high(int) else: ret
  of "verbosity":
    expectArg(conf, switch, arg, pass, info)
    let verbosity = parseInt(arg)
    if verbosity notin {0..3}:
      localError(conf, info, "invalid verbosity level: '$1'" % arg)
    conf.verbosity = verbosity
    var verb = NotesVerbosity[conf.verbosity]
    ## We override the default `verb` by explicitly modified (set/unset) notes.
    conf.notes = (conf.modifiedyNotes * conf.notes + verb) -
      (conf.modifiedyNotes * verb - conf.notes)
    conf.mainPackageNotes = conf.notes
  of "parallelbuild":
    expectArg(conf, switch, arg, pass, info)
    conf.numberOfProcessors = parseInt(arg)
  of "version", "v":
    expectNoArg(conf, switch, arg, pass, info)
    writeVersionInfo(conf, pass)
  of "advanced":
    expectNoArg(conf, switch, arg, pass, info)
    writeAdvancedUsage(conf, pass)
  of "fullhelp":
    expectNoArg(conf, switch, arg, pass, info)
    writeFullhelp(conf, pass)
  of "help", "h":
    expectNoArg(conf, switch, arg, pass, info)
    helpOnError(conf, pass)
  of "symbolfiles", "incremental", "ic":
    if switch.normalize == "symbolfiles": deprecatedAlias(switch, "incremental")
      # xxx maybe also ic, since not in help?
    if pass in {passCmd2, passPP}:
      case arg.normalize
      of "on": conf.symbolFiles = v2Sf
      of "off": conf.symbolFiles = disabledSf
      of "writeonly": conf.symbolFiles = writeOnlySf
      of "readonly": conf.symbolFiles = readOnlySf
      of "v2": conf.symbolFiles = v2Sf
      of "stress": conf.symbolFiles = stressTest
      else: localError(conf, info, "invalid option for --incremental: " & arg)
    setUseIc(conf.symbolFiles != disabledSf)
  of "skipcfg":
    processOnOffSwitchG(conf, {optSkipSystemConfigFile}, arg, pass, info)
  of "skipprojcfg":
    processOnOffSwitchG(conf, {optSkipProjConfigFile}, arg, pass, info)
  of "skipusercfg":
    processOnOffSwitchG(conf, {optSkipUserConfigFile}, arg, pass, info)
  of "skipparentcfg":
    processOnOffSwitchG(conf, {optSkipParentConfigFiles}, arg, pass, info)
  of "genscript", "gendeps":
    if switch.normalize == "gendeps": deprecatedAlias(switch, "genscript")
    processOnOffSwitchG(conf, {optGenScript}, arg, pass, info)
    processOnOffSwitchG(conf, {optCompileOnly}, arg, pass, info)
  of "colors": processOnOffSwitchG(conf, {optUseColors}, arg, pass, info)
  of "lib":
    expectArg(conf, switch, arg, pass, info)
    conf.libpath = processPath(conf, arg, info, notRelativeToProj=true)
  of "putenv":
    expectArg(conf, switch, arg, pass, info)
    splitSwitch(conf, arg, key, val, pass, info)
    os.putEnv(key, val)
  of "cc":
    if conf.backend != backendJs: # bug #19330
      expectArg(conf, switch, arg, pass, info)
      setCC(conf, arg, info)
  of "track":
    expectArg(conf, switch, arg, pass, info)
    track(conf, arg, info)
  of "trackdirty":
    expectArg(conf, switch, arg, pass, info)
    trackDirty(conf, arg, info)
  of "suggest":
    expectNoArg(conf, switch, arg, pass, info)
    conf.ideCmd = ideSug
  of "def":
    expectArg(conf, switch, arg, pass, info)
    trackIde(conf, ideDef, arg, info)
  of "context":
    expectNoArg(conf, switch, arg, pass, info)
    conf.ideCmd = ideCon
  of "usages":
    expectArg(conf, switch, arg, pass, info)
    trackIde(conf, ideUse, arg, info)
  of "defusages":
    expectArg(conf, switch, arg, pass, info)
    trackIde(conf, ideDus, arg, info)
  of "stdout":
    processOnOffSwitchG(conf, {optStdout}, arg, pass, info)
  of "filenames":
    case arg.normalize
    of "abs": conf.filenameOption = foAbs
    of "canonical": conf.filenameOption = foCanonical
    of "legacyrelproj": conf.filenameOption = foLegacyRelProj
    else: localError(conf, info, "expected: abs|canonical|legacyRelProj, got: $1" % arg)
  of "processing":
    incl(conf.notes, hintProcessing)
    incl(conf.mainPackageNotes, hintProcessing)
    case arg.normalize
    of "dots": conf.hintProcessingDots = true
    of "filenames": conf.hintProcessingDots = false
    of "off":
      excl(conf.notes, hintProcessing)
      excl(conf.mainPackageNotes, hintProcessing)
    else: localError(conf, info, "expected: dots|filenames|off, got: $1" % arg)
  of "unitsep":
    conf.unitSep = if switchOn(arg): "\31" else: ""
  of "listfullpaths":
    # xxx in future work, use `warningDeprecated`
    conf.filenameOption = if switchOn(arg): foAbs else: foCanonical
  of "spellsuggest":
    if arg.len == 0: conf.spellSuggestMax = spellSuggestSecretSauce
    elif arg == "auto": conf.spellSuggestMax = spellSuggestSecretSauce
    else: conf.spellSuggestMax = parseInt(arg)
  of "declaredlocs":
    processOnOffSwitchG(conf, {optDeclaredLocs}, arg, pass, info)
  of "dynliboverride":
    dynlibOverride(conf, switch, arg, pass, info)
  of "dynliboverrideall":
    processOnOffSwitchG(conf, {optDynlibOverrideAll}, arg, pass, info)
  of "experimental":
    if arg.len == 0:
      conf.features.incl oldExperimentalFeatures
    else:
      try:
        conf.features.incl parseEnum[Feature](arg)
      except ValueError:
        localError(conf, info, "unknown experimental feature")
  of "legacy":
    try:
      conf.legacyFeatures.incl parseEnum[LegacyFeature](arg)
    except ValueError:
      localError(conf, info, "unknown obsolete feature")
  of "nocppexceptions":
    expectNoArg(conf, switch, arg, pass, info)
    conf.exc = low(ExceptionSystem)
    defineSymbol(conf.symbols, "noCppExceptions")
  of "exceptions":
    case arg.normalize
    of "cpp": conf.exc = excCpp
    of "setjmp": conf.exc = excSetjmp
    of "quirky": conf.exc = excQuirky
    of "goto": conf.exc = excGoto
    else: localError(conf, info, errInvalidExceptionSystem % arg)
  of "cppdefine":
    expectArg(conf, switch, arg, pass, info)
    if conf != nil:
      conf.cppDefine(arg)
  of "newruntime":
    warningDeprecated(conf, info, "newruntime is deprecated, use arc/orc instead!")
    expectNoArg(conf, switch, arg, pass, info)
    if pass in {passCmd2, passPP}:
      doAssert(conf != nil)
      incl(conf.features, destructor)
      incl(conf.globalOptions, optTinyRtti)
      incl(conf.globalOptions, optOwnedRefs)
      incl(conf.globalOptions, optSeqDestructors)
      defineSymbol(conf.symbols, "nimV2")
      conf.selectedGC = gcHooks
      defineSymbol(conf.symbols, "gchooks")
      defineSymbol(conf.symbols, "nimSeqsV2")
      defineSymbol(conf.symbols, "nimOwnedEnabled")
  of "seqsv2":
    processOnOffSwitchG(conf, {optSeqDestructors}, arg, pass, info)
    if pass in {passCmd2, passPP}:
      defineSymbol(conf.symbols, "nimSeqsV2")
  of "stylecheck":
    case arg.normalize
    of "off": conf.globalOptions = conf.globalOptions - {optStyleHint, optStyleError}
    of "hint": conf.globalOptions = conf.globalOptions + {optStyleHint} - {optStyleError}
    of "error": conf.globalOptions = conf.globalOptions + {optStyleError}
    of "usages": conf.globalOptions.incl optStyleUsages
    else: localError(conf, info, errOffHintsError % arg)
  of "showallmismatches":
    processOnOffSwitchG(conf, {optShowAllMismatches}, arg, pass, info)
  of "cppcompiletonamespace":
    if arg.len > 0:
      conf.cppCustomNamespace = arg
    else:
      conf.cppCustomNamespace = "Nim"
    defineSymbol(conf.symbols, "cppCompileToNamespace", conf.cppCustomNamespace)
  of "docinternal":
    processOnOffSwitchG(conf, {optDocInternal}, arg, pass, info)
  of "multimethods":
    processOnOffSwitchG(conf, {optMultiMethods}, arg, pass, info)
  of "expandmacro":
    expectArg(conf, switch, arg, pass, info)
    conf.macrosToExpand[arg] = "T"
  of "expandarc":
    expectArg(conf, switch, arg, pass, info)
    conf.arcToExpand[arg] = "T"
  of "useversion":
    expectArg(conf, switch, arg, pass, info)
    case arg
    of "1.0":
      defineSymbol(conf.symbols, "NimMajor", "1")
      defineSymbol(conf.symbols, "NimMinor", "0")
      # old behaviors go here:
      defineSymbol(conf.symbols, "nimOldRelativePathBehavior")
      undefSymbol(conf.symbols, "nimDoesntTrackDefects")
      ast.eqTypeFlags.excl {tfGcSafe, tfNoSideEffect}
      conf.globalOptions.incl optNimV1Emulation
    of "1.2":
      defineSymbol(conf.symbols, "NimMajor", "1")
      defineSymbol(conf.symbols, "NimMinor", "2")
      conf.globalOptions.incl optNimV12Emulation
    of "1.6":
      defineSymbol(conf.symbols, "NimMajor", "1")
      defineSymbol(conf.symbols, "NimMinor", "6")
      conf.globalOptions.incl optNimV16Emulation
    else:
      localError(conf, info, "unknown Nim version; currently supported values are: `1.0`, `1.2`")
    # always be compatible with 1.x.100:
    defineSymbol(conf.symbols, "NimPatch", "100")
  of "benchmarkvm":
    processOnOffSwitchG(conf, {optBenchmarkVM}, arg, pass, info)
  of "profilevm":
    processOnOffSwitchG(conf, {optProfileVM}, arg, pass, info)
  of "sinkinference":
    processOnOffSwitch(conf, {optSinkInference}, arg, pass, info)
  of "cursorinference":
    # undocumented, for debugging purposes only:
    processOnOffSwitch(conf, {optCursorInference}, arg, pass, info)
  of "panics":
    processOnOffSwitchG(conf, {optPanics}, arg, pass, info)
    if optPanics in conf.globalOptions:
      defineSymbol(conf.symbols, "nimPanics")
  of "sourcemap": # xxx document in --fullhelp
    conf.globalOptions.incl optSourcemap
    conf.options.incl optLineDir
  of "deepcopy":
    processOnOffSwitchG(conf, {optEnableDeepCopy}, arg, pass, info)
  of "": # comes from "-" in for example: `nim c -r -` (gets stripped from -)
    handleStdinInput(conf)
  of "nilseqs", "nilchecks", "mainmodule", "m", "symbol", "taintmode", "cs", "deadcodeelim": warningOptionNoop(switch)
  of "nimmainprefix": conf.nimMainPrefix = arg
  else:
    if strutils.find(switch, '.') >= 0: options.setConfigVar(conf, switch, arg)
    else: invalidCmdLineOption(conf, pass, switch, info)

proc processCommand*(switch: string, pass: TCmdLinePass; config: ConfigRef) =
  var cmd, arg: string
  splitSwitch(config, switch, cmd, arg, pass, gCmdLineInfo)
  processSwitch(cmd, arg, pass, gCmdLineInfo, config)

proc processSwitch*(pass: TCmdLinePass; p: OptParser; config: ConfigRef) =
  # hint[X]:off is parsed as (p.key = "hint[X]", p.val = "off")
  # we transform it to (key = hint, val = [X]:off)
  var bracketLe = strutils.find(p.key, '[')
  if bracketLe >= 0:
    var key = substr(p.key, 0, bracketLe - 1)
    var val = substr(p.key, bracketLe) & ':' & p.val
    processSwitch(key, val, pass, gCmdLineInfo, config)
  else:
    processSwitch(p.key, p.val, pass, gCmdLineInfo, config)

proc processArgument*(pass: TCmdLinePass; p: OptParser;
                      argsCount: var int; config: ConfigRef): bool =
  if argsCount == 0 and config.implicitCmd:
    argsCount.inc
  if argsCount == 0:
    # nim filename.nims  is the same as "nim e filename.nims":
    if p.key.endsWith(".nims"):
      config.setCmd cmdNimscript
      incl(config.globalOptions, optWasNimscript)
      config.projectName = unixToNativePath(p.key)
      config.arguments = cmdLineRest(p)
      result = true
    elif pass != passCmd2: setCommandEarly(config, p.key)
  else:
    if pass == passCmd1: config.commandArgs.add p.key
    if argsCount == 1:
      if p.key.endsWith(".nims"):
        incl(config.globalOptions, optWasNimscript)
      # support UNIX style filenames everywhere for portable build scripts:
      if config.projectName.len == 0:
        config.projectName = unixToNativePath(p.key)
      config.arguments = cmdLineRest(p)
      result = true
  inc argsCount<|MERGE_RESOLUTION|>--- conflicted
+++ resolved
@@ -669,7 +669,6 @@
     processOnOffSwitchG(conf, {optForceFullMake}, arg, pass, info)
   of "project":
     processOnOffSwitchG(conf, {optWholeProject, optGenIndex}, arg, pass, info)
-<<<<<<< HEAD
   of "gc", "mm":
     if conf.backend == backendJs: return # for: bug #16033
     expectArg(conf, switch, arg, pass, info)
@@ -711,13 +710,6 @@
         conf.selectedGC = gcRegions
         defineSymbol(conf.symbols, "gcregions")
       else: localError(conf, info, errNoneBoehmRefcExpectedButXFound % arg)
-=======
-  of "gc":
-    warningDeprecated(conf, info, "`gc:option` is deprecated; use `mm:option` instead")
-    processMemoryManagementOption(switch, arg, pass, info, conf)
-  of "mm":
-    processMemoryManagementOption(switch, arg, pass, info, conf)
->>>>>>> 63cca93e
   of "warnings", "w":
     if processOnOffSwitchOrList(conf, {optWarns}, arg, pass, info): listWarnings(conf)
   of "warning": processSpecificNote(arg, wWarning, pass, info, switch, conf)
