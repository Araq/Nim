#
#
#           The Nim Compiler
#        (c) Copyright 2015 Andreas Rumpf
#
#    See the file "copying.txt", included in this
#    distribution, for details about the copyright.
#

## This module implements the C code generator.

import
  ast, astalgo, trees, platform, magicsys, extccomp, options,
  nversion, nimsets, msgs, bitsets, idents, types,
  ccgutils, ropes, wordrecg, treetab, cgmeth,
  rodutils, renderer, cgendata, aliases,
  lowerings, ndi, lineinfos, pathutils, transf,
  injectdestructors, astmsgs, modulepaths, backendpragmas

from expanddefaults import caseObjDefaultBranch

import pipelineutils

when defined(nimPreviewSlimSystem):
  import std/assertions

when not defined(leanCompiler):
  import spawn, semparallel

import std/strutils except `%`, addf # collides with ropes.`%`

from ic / ic import ModuleBackendFlag
import std/[dynlib, math, tables, sets, os, intsets, hashes]

when not declared(dynlib.libCandidates):
  proc libCandidates(s: string, dest: var seq[string]) =
    ## given a library name pattern `s` write possible library names to `dest`.
    var le = strutils.find(s, '(')
    var ri = strutils.find(s, ')', le+1)
    if le >= 0 and ri > le:
      var prefix = substr(s, 0, le - 1)
      var suffix = substr(s, ri + 1)
      for middle in split(substr(s, le + 1, ri - 1), '|'):
        libCandidates(prefix & middle & suffix, dest)
    else:
      dest.add(s)

when options.hasTinyCBackend:
  import tccgen

proc hcrOn(m: BModule): bool = m.config.hcrOn
proc hcrOn(p: BProc): bool = p.module.config.hcrOn

proc addForwardedProc(m: BModule, prc: PSym) =
  m.g.forwardedProcs.add(prc)

proc findPendingModule(m: BModule, s: PSym): BModule =
  # TODO fixme
  if m.config.symbolFiles == v2Sf:
    let ms = s.itemId.module  #getModule(s)
    result = m.g.modules[ms]
  else:
    var ms = getModule(s)
    result = m.g.modules[ms.position]

proc initLoc(k: TLocKind, lode: PNode, s: TStorageLoc, flags: TLocFlags = {}): TLoc =
  result = TLoc(k: k, storage: s, lode: lode,
               r: "", flags: flags
  )

proc fillLoc(a: var TLoc, k: TLocKind, lode: PNode, r: Rope, s: TStorageLoc) {.inline.} =
  # fills the loc if it is not already initialized
  if a.k == locNone:
    a.k = k
    a.lode = lode
    a.storage = s
    if a.r == "": a.r = r

proc fillLoc(a: var TLoc, k: TLocKind, lode: PNode, s: TStorageLoc) {.inline.} =
  # fills the loc if it is not already initialized
  if a.k == locNone:
    a.k = k
    a.lode = lode
    a.storage = s

proc t(a: TLoc): PType {.inline.} =
  if a.lode.kind == nkSym:
    result = a.lode.sym.typ
  else:
    result = a.lode.typ

proc lodeTyp(t: PType): PNode =
  result = newNode(nkEmpty)
  result.typ = t

proc isSimpleConst(typ: PType): bool =
  let t = skipTypes(typ, abstractVar)
  result = t.kind notin
      {tyTuple, tyObject, tyArray, tySet, tySequence} and not
      (t.kind == tyProc and t.callConv == ccClosure)

proc useHeader(m: BModule, sym: PSym) =
  if lfHeader in sym.loc.flags:
    assert(sym.annex != nil)
    let str = getStr(sym.annex.path)
    m.includeHeader(str)

proc cgsym(m: BModule, name: string)
proc cgsymValue(m: BModule, name: string): Rope

proc getCFile(m: BModule): AbsoluteFile

proc getModuleDllPath(m: BModule): Rope =
  let (dir, name, ext) = splitFile(getCFile(m))
  let filename = strutils.`%`(platform.OS[m.g.config.target.targetOS].dllFrmt, [name & ext])
  result = makeCString(dir.string & "/" & filename)

proc getModuleDllPath(m: BModule, module: int): Rope =
  result = getModuleDllPath(m.g.modules[module])

proc getModuleDllPath(m: BModule, s: PSym): Rope =
  result = getModuleDllPath(m.g.modules[s.itemId.module])

import std/macros

proc cgFormatValue(result: var string; value: string) =
  result.add value

proc cgFormatValue(result: var string; value: BiggestInt) =
  result.addInt value

proc cgFormatValue(result: var string; value: Int128) =
  result.addInt128 value

# TODO: please document
macro ropecg(m: BModule, frmt: static[FormatStr], args: untyped): Rope =
  args.expectKind nnkBracket
  # echo "ropecg ", newLit(frmt).repr, ", ", args.repr
  var i = 0
  result = nnkStmtListExpr.newTree()

  result.add quote do:
    assert `m` != nil

  let resVar = genSym(nskVar, "res")
  # during `koch boot` the median of all generates strings from this
  # macro is around 40 bytes in length.
  result.add newVarStmt(resVar, newCall(bindSym"newStringOfCap", newLit(80)))
  let formatValue = bindSym"cgFormatValue"

  var num = 0
  var strLit = ""

  template flushStrLit() =
    if strLit != "":
      result.add newCall(ident "add", resVar, newLit(strLit))
      strLit.setLen 0

  while i < frmt.len:
    if frmt[i] == '$':
      inc(i)                  # skip '$'
      case frmt[i]
      of '$':
        strLit.add '$'
        inc(i)
      of '#':
        flushStrLit()
        inc(i)
        result.add newCall(formatValue, resVar, args[num])
        inc(num)
      of '^':
        flushStrLit()
        inc(i)
        result.add newCall(formatValue, resVar, args[^1])
        inc(num)
      of '0'..'9':
        var j = 0
        while true:
          j = (j * 10) + ord(frmt[i]) - ord('0')
          inc(i)
          if i >= frmt.len or not (frmt[i] in {'0'..'9'}): break
        num = j
        if j > args.len:
          error("ropes: invalid format string " & newLit(frmt).repr & " args.len: " & $args.len)

        flushStrLit()
        result.add newCall(formatValue, resVar, args[j-1])
      of 'n':
        flushStrLit()
        result.add quote do:
          if optLineDir notin `m`.config.options:
            `resVar`.add("\L")
        inc(i)
      of 'N':
        strLit.add "\L"
        inc(i)
      else:
        error("ropes: invalid format string $" & frmt[i])
    elif frmt[i] == '#' and frmt[i+1] in IdentStartChars:
      inc(i)
      var j = i
      while frmt[j] in IdentChars: inc(j)
      var ident = newLit(substr(frmt, i, j-1))
      i = j
      flushStrLit()
      result.add newCall(formatValue, resVar, newCall(ident"cgsymValue", m, ident))
    elif frmt[i] == '#' and frmt[i+1] == '$':
      inc(i, 2)
      var j = 0
      while frmt[i] in Digits:
        j = (j * 10) + ord(frmt[i]) - ord('0')
        inc(i)
      let ident = args[j-1]
      flushStrLit()
      result.add newCall(formatValue, resVar, newCall(ident"cgsymValue", m, ident))
    elif frmt[i] == '#' and frmt[i+1] == '#':
      inc(i, 2)
      strLit.add("#")
    else:
      strLit.add(frmt[i])
      inc(i)

  flushStrLit()
  result.add newCall(ident"rope", resVar)

proc addIndent(p: BProc; result: var Rope) =
  var i = result.len
  let newLen = i + p.blocks.len
  result.setLen newLen
  while i < newLen:
    result[i] = '\t'
    inc i

template appcg(m: BModule, c: var Rope, frmt: FormatStr,
           args: untyped) =
  c.add(ropecg(m, frmt, args))

template appcg(m: BModule, sec: TCFileSection, frmt: FormatStr,
           args: untyped) =
  m.s[sec].add(ropecg(m, frmt, args))

template appcg(p: BProc, sec: TCProcSection, frmt: FormatStr,
           args: untyped) =
  p.s(sec).add(ropecg(p.module, frmt, args))

template line(p: BProc, sec: TCProcSection, r: string) =
  addIndent p, p.s(sec)
  p.s(sec).add(r)

template lineF(p: BProc, sec: TCProcSection, frmt: FormatStr,
              args: untyped) =
  addIndent p, p.s(sec)
  p.s(sec).add(frmt % args)

template lineCg(p: BProc, sec: TCProcSection, frmt: FormatStr,
               args: untyped) =
  addIndent p, p.s(sec)
  p.s(sec).add(ropecg(p.module, frmt, args))

template linefmt(p: BProc, sec: TCProcSection, frmt: FormatStr,
             args: untyped) =
  addIndent p, p.s(sec)
  p.s(sec).add(ropecg(p.module, frmt, args))

proc safeLineNm(info: TLineInfo): int =
  result = toLinenumber(info)
  if result < 0: result = 0 # negative numbers are not allowed in #line

proc genCLineDir(r: var Rope, filename: string, line: int; conf: ConfigRef) =
  assert line >= 0
  if optLineDir in conf.options and line > 0:
    r.addf("\n#line $2 $1\n",
        [rope(makeSingleLineCString(filename)), rope(line)])

proc genCLineDir(r: var Rope, filename: string, line: int; p: BProc; info: TLineInfo; lastFileIndex: FileIndex) =
  assert line >= 0
  if optLineDir in p.config.options and line > 0:
    if lastFileIndex == info.fileIndex:
        r.addf("\n#line $1\n", [rope(line)])
    else:
      r.addf("\n#line $2 $1\n",
        [rope(makeSingleLineCString(filename)), rope(line)])

proc genCLineDir(r: var Rope, info: TLineInfo; conf: ConfigRef) =
  if optLineDir in conf.options:
    genCLineDir(r, toFullPath(conf, info), info.safeLineNm, conf)

proc freshLineInfo(p: BProc; info: TLineInfo): bool =
  if p.lastLineInfo.line != info.line or
     p.lastLineInfo.fileIndex != info.fileIndex:
    p.lastLineInfo.line = info.line
    p.lastLineInfo.fileIndex = info.fileIndex
    result = true
  else:
    result = false

proc genCLineDir(r: var Rope, p: BProc, info: TLineInfo; conf: ConfigRef) =
  if optLineDir in conf.options:
    let lastFileIndex = p.lastLineInfo.fileIndex
    if freshLineInfo(p, info):
      genCLineDir(r, toFullPath(conf, info), info.safeLineNm, p, info, lastFileIndex)

proc genLineDir(p: BProc, t: PNode) =
  if p == p.module.preInitProc: return
  let line = t.info.safeLineNm

  if optEmbedOrigSrc in p.config.globalOptions:
    p.s(cpsStmts).add("//" & sourceLine(p.config, t.info) & "\L")
  let lastFileIndex = p.lastLineInfo.fileIndex
  let freshLine = freshLineInfo(p, t.info)
  if freshLine:
    genCLineDir(p.s(cpsStmts), toFullPath(p.config, t.info), line, p, t.info, lastFileIndex)
  if ({optLineTrace, optStackTrace} * p.options == {optLineTrace, optStackTrace}) and
      (p.prc == nil or sfPure notin p.prc.flags) and t.info.fileIndex != InvalidFileIdx:
      if freshLine:
        if lastFileIndex == t.info.fileIndex:
          linefmt(p, cpsStmts, "nimln_($1);",
              [line])
        else:
          linefmt(p, cpsStmts, "nimlf_($1, $2);",
              [line, quotedFilename(p.config, t.info)])

proc accessThreadLocalVar(p: BProc, s: PSym)
proc emulatedThreadVars(conf: ConfigRef): bool {.inline.}
proc genProc(m: BModule, prc: PSym)
proc raiseInstr(p: BProc; result: var Rope)

template compileToCpp(m: BModule): untyped =
  m.config.backend == backendCpp or sfCompileToCpp in m.module.flags

proc getTempName(m: BModule): Rope =
  result = m.tmpBase & rope(m.labels)
  inc m.labels

proc rdLoc(a: TLoc): Rope =
  # 'read' location (deref if indirect)
  if lfIndirect in a.flags:
    result = "(*" & a.r & ")"
  else:
    result = a.r

proc addRdLoc(a: TLoc; result: var Rope) =
  if lfIndirect in a.flags:
    result.add "(*" & a.r & ")"
  else:
    result.add a.r

proc lenField(p: BProc): Rope {.inline.} =
  result = rope(if p.module.compileToCpp: "len" else: "Sup.len")

proc lenExpr(p: BProc; a: TLoc): Rope =
  if optSeqDestructors in p.config.globalOptions:
    result = rdLoc(a) & ".len"
  else:
    result = "($1 ? $1->$2 : 0)" % [rdLoc(a), lenField(p)]

proc dataFieldAccessor(p: BProc, sym: Rope): Rope =
  if optSeqDestructors in p.config.globalOptions:
    result = "(" & sym & ").p"
  else:
    result = sym

proc dataField(p: BProc): Rope =
  if optSeqDestructors in p.config.globalOptions:
    result = rope".p->data"
  else:
    result = rope"->data"

proc genProcPrototype(m: BModule, sym: PSym)

include ccgliterals
include ccgtypes

# ------------------------------ Manager of temporaries ------------------

template mapTypeChooser(n: PNode): TSymKind =
  (if n.kind == nkSym: n.sym.kind else: skVar)

template mapTypeChooser(a: TLoc): TSymKind = mapTypeChooser(a.lode)

proc addAddrLoc(conf: ConfigRef; a: TLoc; result: var Rope) =
  if lfIndirect notin a.flags and mapType(conf, a.t, mapTypeChooser(a) == skParam) != ctArray:
    result.add "(&" & a.r & ")"
  else:
    result.add a.r

proc addrLoc(conf: ConfigRef; a: TLoc): Rope =
  if lfIndirect notin a.flags and mapType(conf, a.t, mapTypeChooser(a) == skParam) != ctArray:
    result = "(&" & a.r & ")"
  else:
    result = a.r

proc byRefLoc(p: BProc; a: TLoc): Rope =
  if lfIndirect notin a.flags and mapType(p.config, a.t, mapTypeChooser(a) == skParam) != ctArray and not
      p.module.compileToCpp:
    result = "(&" & a.r & ")"
  else:
    result = a.r

proc rdCharLoc(a: TLoc): Rope =
  # read a location that may need a char-cast:
  result = rdLoc(a)
  if skipTypes(a.t, abstractRange).kind == tyChar:
    result = "((NU8)($1))" % [result]

type
  TAssignmentFlag = enum
    needToCopy
  TAssignmentFlags = set[TAssignmentFlag]

proc genObjConstr(p: BProc, e: PNode, d: var TLoc)
proc rawConstExpr(p: BProc, n: PNode; d: var TLoc)
proc genAssignment(p: BProc, dest, src: TLoc, flags: TAssignmentFlags)

type
  ObjConstrMode = enum
    constructObj,
    constructRefObj

proc genObjectInit(p: BProc, section: TCProcSection, t: PType, a: var TLoc,
                   mode: ObjConstrMode) =
  #if optNimV2 in p.config.globalOptions: return
  case analyseObjectWithTypeField(t)
  of frNone:
    discard
  of frHeader:
    var r = rdLoc(a)
    if mode == constructRefObj: r = "(*$1)" % [r]
    var s = skipTypes(t, abstractInst)
    if not p.module.compileToCpp:
      while s.kind == tyObject and s[0] != nil:
        r.add(".Sup")
        s = skipTypes(s[0], skipPtrs)
    if optTinyRtti in p.config.globalOptions:
      linefmt(p, section, "$1.m_type = $2;$n", [r, genTypeInfoV2(p.module, t, a.lode.info)])
    else:
      linefmt(p, section, "$1.m_type = $2;$n", [r, genTypeInfoV1(p.module, t, a.lode.info)])
  of frEmbedded:
    if optTinyRtti in p.config.globalOptions:
      var tmp: TLoc = default(TLoc)
      if mode == constructRefObj:
        let objType = t.skipTypes(abstractInst+{tyRef})
        rawConstExpr(p, newNodeIT(nkType, a.lode.info, objType), tmp)
        linefmt(p, cpsStmts,
            "#nimCopyMem((void*)$1, (NIM_CONST void*)&$2, sizeof($3));$n",
            [rdLoc(a), rdLoc(tmp), getTypeDesc(p.module, objType, descKindFromSymKind mapTypeChooser(a))])
      else:
        rawConstExpr(p, newNodeIT(nkType, a.lode.info, t), tmp)
        genAssignment(p, a, tmp, {})
    else:
      # worst case for performance:
      var r = if mode == constructObj: addrLoc(p.config, a) else: rdLoc(a)
      linefmt(p, section, "#objectInit($1, $2);$n", [r, genTypeInfoV1(p.module, t, a.lode.info)])

  if isException(t):
    var r = rdLoc(a)
    if mode == constructRefObj: r = "(*$1)" % [r]
    var s = skipTypes(t, abstractInst)
    if not p.module.compileToCpp:
      while s.kind == tyObject and s[0] != nil and s.sym.magic != mException:
        r.add(".Sup")
        s = skipTypes(s[0], skipPtrs)
    linefmt(p, section, "$1.name = $2;$n", [r, makeCString(t.skipTypes(abstractInst).sym.name.s)])

proc genRefAssign(p: BProc, dest, src: TLoc)

proc isComplexValueType(t: PType): bool {.inline.} =
  let t = t.skipTypes(abstractInst + tyUserTypeClasses)
  result = t.kind in {tyArray, tySet, tyTuple, tyObject, tyOpenArray} or
    (t.kind == tyProc and t.callConv == ccClosure)

include ccgreset

proc resetLoc(p: BProc, loc: var TLoc) =
  let containsGcRef = optSeqDestructors notin p.config.globalOptions and containsGarbageCollectedRef(loc.t)
  let typ = skipTypes(loc.t, abstractVarRange)
  if isImportedCppType(typ): return
  if optSeqDestructors in p.config.globalOptions and typ.kind in {tyString, tySequence}:
    assert loc.r != ""

    let atyp = skipTypes(loc.t, abstractInst)
    if atyp.kind in {tyVar, tyLent}:
      linefmt(p, cpsStmts, "$1->len = 0; $1->p = NIM_NIL;$n", [rdLoc(loc)])
    else:
      linefmt(p, cpsStmts, "$1.len = 0; $1.p = NIM_NIL;$n", [rdLoc(loc)])
  elif not isComplexValueType(typ):
    if containsGcRef:
      var nilLoc: TLoc = initLoc(locTemp, loc.lode, OnStack)
      nilLoc.r = rope("NIM_NIL")
      genRefAssign(p, loc, nilLoc)
    else:
      linefmt(p, cpsStmts, "$1 = 0;$n", [rdLoc(loc)])
  else:
    if loc.storage != OnStack and containsGcRef:
      specializeReset(p, loc)
      when false:
        linefmt(p, cpsStmts, "#genericReset((void*)$1, $2);$n",
                [addrLoc(p.config, loc), genTypeInfoV1(p.module, loc.t, loc.lode.info)])
      # XXX: generated reset procs should not touch the m_type
      # field, so disabling this should be safe:
      genObjectInit(p, cpsStmts, loc.t, loc, constructObj)
    else:
      # array passed as argument decayed into pointer, bug #7332
      # so we use getTypeDesc here rather than rdLoc(loc)
      let tyDesc = getTypeDesc(p.module, loc.t, descKindFromSymKind mapTypeChooser(loc))
      if p.module.compileToCpp and isOrHasImportedCppType(typ):
        if lfIndirect in loc.flags:
          #C++ cant be just zeroed. We need to call the ctors
          var tmp = getTemp(p, loc.t)
          linefmt(p, cpsStmts,"#nimCopyMem((void*)$1, (NIM_CONST void*)$2, sizeof($3));$n",
                  [addrLoc(p.config, loc), addrLoc(p.config, tmp), tyDesc])
      else:
        linefmt(p, cpsStmts, "#nimZeroMem((void*)$1, sizeof($2));$n",
                [addrLoc(p.config, loc), tyDesc])

      # XXX: We can be extra clever here and call memset only
      # on the bytes following the m_type field?
      genObjectInit(p, cpsStmts, loc.t, loc, constructObj)

proc constructLoc(p: BProc, loc: var TLoc, isTemp = false) =
  let typ = loc.t
  if optSeqDestructors in p.config.globalOptions and skipTypes(typ, abstractInst + {tyStatic}).kind in {tyString, tySequence}:
    linefmt(p, cpsStmts, "$1.len = 0; $1.p = NIM_NIL;$n", [rdLoc(loc)])
  elif not isComplexValueType(typ):
    if containsGarbageCollectedRef(loc.t):
      var nilLoc: TLoc = initLoc(locTemp, loc.lode, OnStack)
      nilLoc.r = rope("NIM_NIL")
      genRefAssign(p, loc, nilLoc)
    else:
      linefmt(p, cpsStmts, "$1 = ($2)0;$n", [rdLoc(loc),
        getTypeDesc(p.module, typ, descKindFromSymKind mapTypeChooser(loc))])
  else:
    if not isTemp or containsGarbageCollectedRef(loc.t):
      # don't use nimZeroMem for temporary values for performance if we can
      # avoid it:
      if not isOrHasImportedCppType(typ):
        linefmt(p, cpsStmts, "#nimZeroMem((void*)$1, sizeof($2));$n",
                [addrLoc(p.config, loc), getTypeDesc(p.module, typ, descKindFromSymKind mapTypeChooser(loc))])
    genObjectInit(p, cpsStmts, loc.t, loc, constructObj)

proc initLocalVar(p: BProc, v: PSym, immediateAsgn: bool) =
  if sfNoInit notin v.flags:
    # we know it is a local variable and thus on the stack!
    # If ``not immediateAsgn`` it is not initialized in a binding like
    # ``var v = X`` and thus we need to init it.
    # If ``v`` contains a GC-ref we may pass it to ``unsureAsgnRef`` somehow
    # which requires initialization. However this can really only happen if
    # ``var v = X()`` gets transformed into ``X(&v)``.
    # Nowadays the logic in ccgcalls deals with this case however.
    if not immediateAsgn:
      constructLoc(p, v.loc)

proc getTemp(p: BProc, t: PType, needsInit=false): TLoc =
  inc(p.labels)
  result = TLoc(r: "T" & rope(p.labels) & "_", k: locTemp, lode: lodeTyp t,
                storage: OnStack, flags: {})
  if p.module.compileToCpp and isOrHasImportedCppType(t):
    linefmt(p, cpsLocals, "$1 $2$3;$n", [getTypeDesc(p.module, t, dkVar), result.r,
      genCppInitializer(p.module, p, t)])
  else:
    linefmt(p, cpsLocals, "$1 $2;$n", [getTypeDesc(p.module, t, dkVar), result.r])
  constructLoc(p, result, not needsInit)
  when false:
    # XXX Introduce a compiler switch in order to detect these easily.
    if getSize(p.config, t) > 1024 * 1024:
      if p.prc != nil:
        echo "ENORMOUS TEMPORARY! ", p.config $ p.prc.info
      else:
        echo "ENORMOUS TEMPORARY! ", p.config $ p.lastLineInfo
      writeStackTrace()

proc getTempCpp(p: BProc, t: PType, value: Rope): TLoc =
  inc(p.labels)
  result = TLoc(r: "T" & rope(p.labels) & "_", k: locTemp, lode: lodeTyp t,
                storage: OnStack, flags: {})
  linefmt(p, cpsStmts, "$1 $2 = $3;$n", [getTypeDesc(p.module, t, dkVar), result.r, value])

proc getIntTemp(p: BProc): TLoc =
  inc(p.labels)
  result = TLoc(r: "T" & rope(p.labels) & "_", k: locTemp,
                storage: OnStack, lode: lodeTyp getSysType(p.module.g.graph, unknownLineInfo, tyInt),
                flags: {})
  linefmt(p, cpsLocals, "NI $1;$n", [result.r])

proc localVarDecl(p: BProc; n: PNode): Rope =
  result = ""
  let s = n.sym
  if s.loc.k == locNone:
    fillLocalName(p, s)
    fillLoc(s.loc, locLocalVar, n, OnStack)
    if s.kind == skLet: incl(s.loc.flags, lfNoDeepCopy)
  if s.kind in {skLet, skVar, skField, skForVar} and s.alignment > 0:
    result.addf("NIM_ALIGN($1) ", [rope(s.alignment)])

  genCLineDir(result, p, n.info, p.config)

  result.add getTypeDesc(p.module, s.typ, dkVar)
  if sfCodegenDecl notin s.flags:
    if sfRegister in s.flags: result.add(" register")
    #elif skipTypes(s.typ, abstractInst).kind in GcTypeKinds:
    #  decl.add(" GC_GUARD")
    if sfVolatile in s.flags: result.add(" volatile")
    if sfNoalias in s.flags: result.add(" NIM_NOALIAS")
    result.add(" ")
    result.add(s.loc.r)
  else:
    result = runtimeFormat(s.cgDeclFrmt, [result, s.loc.r])

proc assignLocalVar(p: BProc, n: PNode) =
  #assert(s.loc.k == locNone) # not yet assigned
  # this need not be fulfilled for inline procs; they are regenerated
  # for each module that uses them!
  let nl = if optLineDir in p.config.options: "" else: "\n"
  var decl = localVarDecl(p, n)
  if p.module.compileToCpp and isOrHasImportedCppType(n.typ):
    decl.add genCppInitializer(p.module, p, n.typ)
  decl.add ";" & nl
  line(p, cpsLocals, decl)

include ccgthreadvars

proc varInDynamicLib(m: BModule, sym: PSym)

proc treatGlobalDifferentlyForHCR(m: BModule, s: PSym): bool =
  return m.hcrOn and {sfThread, sfGlobal} * s.flags == {sfGlobal} and
      ({lfNoDecl, lfHeader} * s.loc.flags == {})
      # and s.owner.kind == skModule # owner isn't always a module (global pragma on local var)
      # and s.loc.k == locGlobalVar  # loc isn't always initialized when this proc is used

proc genGlobalVarDecl(p: BProc, n: PNode; td, value: Rope; decl: var Rope) =
  let s = n.sym
  if sfCodegenDecl notin s.flags:
    if s.kind in {skLet, skVar, skField, skForVar} and s.alignment > 0:
      decl.addf "NIM_ALIGN($1) ", [rope(s.alignment)]
    if p.hcrOn: decl.add("static ")
    elif sfImportc in s.flags: decl.add("extern ")
    elif lfExportLib in s.loc.flags: decl.add("N_LIB_EXPORT_VAR ")
    else: decl.add("N_LIB_PRIVATE ")
    if s.kind == skLet and value != "": decl.add("NIM_CONST ")
    decl.add(td)
    if p.hcrOn: decl.add("*")
    if sfRegister in s.flags: decl.add(" register")
    if sfVolatile in s.flags: decl.add(" volatile")
    if sfNoalias in s.flags: decl.add(" NIM_NOALIAS")
  else:
    if value != "":
      decl = runtimeFormat(s.cgDeclFrmt & " = $#;$n", [td, s.loc.r, value])
    else:
      decl = runtimeFormat(s.cgDeclFrmt & ";$n", [td, s.loc.r])

proc genCppVarForCtor(p: BProc; call: PNode; decl: var Rope)

proc callGlobalVarCppCtor(p: BProc; v: PSym; vn, value: PNode) =
  let s = vn.sym
  fillBackendName(p.module, s)
  fillLoc(s.loc, locGlobalVar, vn, OnHeap)
  var decl: Rope = ""
  let td = getTypeDesc(p.module, vn.sym.typ, dkVar)
  genGlobalVarDecl(p, vn, td, "", decl)
  decl.add " " & $s.loc.r
  genCppVarForCtor(p, value, decl)
  p.module.s[cfsVars].add decl

proc assignGlobalVar(p: BProc, n: PNode; value: Rope) =
  let s = n.sym
  if s.loc.k == locNone:
    fillBackendName(p.module, s)
    fillLoc(s.loc, locGlobalVar, n, OnHeap)
    if treatGlobalDifferentlyForHCR(p.module, s): incl(s.loc.flags, lfIndirect)

  if lfDynamicLib in s.loc.flags:
    var q = findPendingModule(p.module, s)
    if q != nil and not containsOrIncl(q.declaredThings, s.id):
      varInDynamicLib(q, s)
    else:
      s.loc.r = mangleDynLibProc(s)
    if value != "":
      internalError(p.config, n.info, ".dynlib variables cannot have a value")
    return
  useHeader(p.module, s)
  if lfNoDecl in s.loc.flags: return
  if not containsOrIncl(p.module.declaredThings, s.id):
    if sfThread in s.flags:
      declareThreadVar(p.module, s, sfImportc in s.flags)
      if value != "":
        internalError(p.config, n.info, ".threadvar variables cannot have a value")
    else:
      var decl: Rope = ""
      let td = getTypeDesc(p.module, s.loc.t, dkVar)
      genGlobalVarDecl(p, n, td, value, decl)
      if s.constraint.isNil:
        if value != "":
          if p.module.compileToCpp and value.startsWith "{{}":
            # TODO: taking this branch, re"\{\{\}(,\s\{\})*\}" might be emitted, resulting in
            # either warnings (GCC 12.2+) or errors (Clang 15, MSVC 19.3+) of C++11+ compilers **when
            # explicit constructors are around** due to overload resolution rules in place [^0][^1][^2]
            # *Workaround* here: have C++'s static initialization mechanism do the default init work,
            # for us lacking a deeper knowledge of an imported object's constructors' ex-/implicitness
            # (so far) *and yet* trying to achieve default initialization.
            # Still, generating {}s in genConstObjConstr() just to omit them here is faaaar from ideal;
            # need to figure out a better way, possibly by keeping around more data about the
            # imported objects' contructors?
            #
            # [^0]: https://en.cppreference.com/w/cpp/language/aggregate_initialization
            # [^1]: https://cplusplus.github.io/CWG/issues/1518.html
            # [^2]: https://eel.is/c++draft/over.match.ctor
            decl.addf(" $1;$n", [s.loc.r])
          else:
            decl.addf(" $1 = $2;$n", [s.loc.r, value])
        else:
          decl.addf(" $1;$n", [s.loc.r])

      p.module.s[cfsVars].add(decl)
  if p.withinLoop > 0 and value == "":
    # fixes tests/run/tzeroarray:
    resetLoc(p, s.loc)

proc assignParam(p: BProc, s: PSym, retType: PType) =
  assert(s.loc.r != "")
  scopeMangledParam(p, s)

proc fillProcLoc(m: BModule; n: PNode) =
  let sym = n.sym
  if sym.loc.k == locNone:
    fillBackendName(m, sym)
    fillLoc(sym.loc, locProc, n, OnStack)

proc getLabel(p: BProc): TLabel =
  inc(p.labels)
  result = "LA" & rope(p.labels) & "_"

proc fixLabel(p: BProc, labl: TLabel) =
  p.s(cpsStmts).add("$1: ;$n" % [labl])

proc genVarPrototype(m: BModule, n: PNode)
proc requestConstImpl(p: BProc, sym: PSym)
proc genStmts(p: BProc, t: PNode)
proc expr(p: BProc, n: PNode, d: var TLoc)

proc putLocIntoDest(p: BProc, d: var TLoc, s: TLoc)
proc intLiteral(i: BiggestInt; result: var Rope)
proc genLiteral(p: BProc, n: PNode; result: var Rope)
proc genOtherArg(p: BProc; ri: PNode; i: int; typ: PType; result: var Rope; argsCounter: var int)
proc raiseExit(p: BProc)

proc initLocExpr(p: BProc, e: PNode, flags: TLocFlags = {}): TLoc =
  result = initLoc(locNone, e, OnUnknown, flags)
  expr(p, e, result)

proc initLocExprSingleUse(p: BProc, e: PNode): TLoc =
  result = initLoc(locNone, e, OnUnknown)
  if e.kind in nkCallKinds and (e[0].kind != nkSym or e[0].sym.magic == mNone):
    # We cannot check for tfNoSideEffect here because of mutable parameters.
    discard "bug #8202; enforce evaluation order for nested calls for C++ too"
    # We may need to consider that 'f(g())' cannot be rewritten to 'tmp = g(); f(tmp)'
    # if 'tmp' lacks a move/assignment operator.
    if e[0].kind == nkSym and sfCompileToCpp in e[0].sym.flags:
      result.flags.incl lfSingleUse
  else:
    result.flags.incl lfSingleUse
  expr(p, e, result)

include ccgcalls, "ccgstmts.nim"

proc initFrame(p: BProc, procname, filename: Rope): Rope =
  const frameDefines = """
$1define nimfr_(proc, file) \
  TFrame FR_; \
  FR_.procname = proc; FR_.filename = file; FR_.line = 0; FR_.len = 0; #nimFrame(&FR_);

  $1define nimfrs_(proc, file, slots, length) \
    struct {TFrame* prev;NCSTRING procname;NI line;NCSTRING filename;NI len;VarSlot s[slots];} FR_; \
    FR_.procname = proc; FR_.filename = file; FR_.line = 0; FR_.len = length; #nimFrame((TFrame*)&FR_);

  $1define nimln_(n) \
    FR_.line = n;

  $1define nimlf_(n, file) \
    FR_.line = n; FR_.filename = file;

"""
  if p.module.s[cfsFrameDefines].len == 0:
    appcg(p.module, p.module.s[cfsFrameDefines], frameDefines, ["#"])

  cgsym(p.module, "nimFrame")
  result = ropecg(p.module, "\tnimfr_($1, $2);$n", [procname, filename])

proc initFrameNoDebug(p: BProc; frame, procname, filename: Rope; line: int): Rope =
  cgsym(p.module, "nimFrame")
  p.blocks[0].sections[cpsLocals].addf("TFrame $1;$n", [frame])
  result = ropecg(p.module, "\t$1.procname = $2; $1.filename = $3; " &
                      " $1.line = $4; $1.len = -1; nimFrame(&$1);$n",
                      [frame, procname, filename, line])

proc deinitFrameNoDebug(p: BProc; frame: Rope): Rope =
  result = ropecg(p.module, "\t#popFrameOfAddr(&$1);$n", [frame])

proc deinitFrame(p: BProc): Rope =
  result = ropecg(p.module, "\t#popFrame();$n", [])

include ccgexprs

# ----------------------------- dynamic library handling -----------------
# We don't finalize dynamic libs as the OS does this for us.

proc isGetProcAddr(lib: PLib): bool =
  let n = lib.path
  result = n.kind in nkCallKinds and n.typ != nil and
    n.typ.kind in {tyPointer, tyProc}

proc loadDynamicLib(m: BModule, lib: PLib) =
  assert(lib != nil)
  if not lib.generated:
    lib.generated = true
    var tmp = getTempName(m)
    assert(lib.name == "")
    lib.name = tmp # BUGFIX: cgsym has awful side-effects
    m.s[cfsVars].addf("static void* $1;$n", [tmp])
    if lib.path.kind in {nkStrLit..nkTripleStrLit}:
      var s: TStringSeq = @[]
      libCandidates(lib.path.strVal, s)
      rawMessage(m.config, hintDependency, lib.path.strVal)
      var loadlib: Rope = ""
      for i in 0..high(s):
        inc(m.labels)
        if i > 0: loadlib.add("||")
        let n = newStrNode(nkStrLit, s[i])
        n.info = lib.path.info
        appcg(m, loadlib, "($1 = #nimLoadLibrary(", [tmp])
        genStringLiteral(m, n, loadlib)
        loadlib.addf "))$n", []
      appcg(m, m.s[cfsDynLibInit],
            "if (!($1)) #nimLoadLibraryError(",
            [loadlib])
      genStringLiteral(m, lib.path, m.s[cfsDynLibInit])
      m.s[cfsDynLibInit].addf ");$n", []

    else:
      var p = newProc(nil, m)
      p.options.excl optStackTrace
      p.flags.incl nimErrorFlagDisabled
      var dest: TLoc = initLoc(locTemp, lib.path, OnStack)
      dest.r = getTempName(m)
      appcg(m, m.s[cfsDynLibInit],"$1 $2;$n",
           [getTypeDesc(m, lib.path.typ, dkVar), rdLoc(dest)])
      expr(p, lib.path, dest)

      m.s[cfsVars].add(p.s(cpsLocals))
      m.s[cfsDynLibInit].add(p.s(cpsInit))
      m.s[cfsDynLibInit].add(p.s(cpsStmts))
      appcg(m, m.s[cfsDynLibInit],
           "if (!($1 = #nimLoadLibrary($2))) #nimLoadLibraryError($2);$n",
           [tmp, rdLoc(dest)])

  if lib.name == "": internalError(m.config, "loadDynamicLib")

proc mangleDynLibProc(sym: PSym): Rope =
  # we have to build this as a single rope in order not to trip the
  # optimization in genInfixCall, see test tests/cpp/t8241.nim
  if sfCompilerProc in sym.flags:
    # NOTE: sym.loc.r is the external name!
    result = rope(sym.name.s)
  else:
    result = rope(strutils.`%`("Dl_$1_", $sym.id))

proc symInDynamicLib(m: BModule, sym: PSym) =
  var lib = sym.annex
  let isCall = isGetProcAddr(lib)
  var extname = sym.loc.r
  if not isCall: loadDynamicLib(m, lib)
  var tmp = mangleDynLibProc(sym)
  sym.loc.r = tmp             # from now on we only need the internal name
  sym.typ.sym = nil           # generate a new name
  inc(m.labels, 2)
  if isCall:
    let n = lib.path
    var a: TLoc = initLocExpr(m.initProc, n[0])
    var params = rdLoc(a) & "("
    for i in 1..<n.len-1:
      a = initLocExpr(m.initProc, n[i])
      params.add(rdLoc(a))
      params.add(", ")
    let load = "\t$1 = ($2) ($3$4));$n" %
        [tmp, getTypeDesc(m, sym.typ, dkVar), params, makeCString($extname)]
    var last = lastSon(n)
    if last.kind == nkHiddenStdConv: last = last[1]
    internalAssert(m.config, last.kind == nkStrLit)
    let idx = last.strVal
    if idx.len == 0:
      m.initProc.s(cpsStmts).add(load)
    elif idx.len == 1 and idx[0] in {'0'..'9'}:
      m.extensionLoaders[idx[0]].add(load)
    else:
      internalError(m.config, sym.info, "wrong index: " & idx)
  else:
    appcg(m, m.s[cfsDynLibInit],
        "\t$1 = ($2) #nimGetProcAddr($3, $4);$n",
        [tmp, getTypeDesc(m, sym.typ, dkVar), lib.name, makeCString($extname)])
  m.s[cfsVars].addf("$2 $1;$n", [sym.loc.r, getTypeDesc(m, sym.loc.t, dkVar)])

proc varInDynamicLib(m: BModule, sym: PSym) =
  var lib = sym.annex
  var extname = sym.loc.r
  loadDynamicLib(m, lib)
  incl(sym.loc.flags, lfIndirect)
  var tmp = mangleDynLibProc(sym)
  sym.loc.r = tmp             # from now on we only need the internal name
  inc(m.labels, 2)
  appcg(m, m.s[cfsDynLibInit],
      "$1 = ($2*) #nimGetProcAddr($3, $4);$n",
      [tmp, getTypeDesc(m, sym.typ, dkVar), lib.name, makeCString($extname)])
  m.s[cfsVars].addf("$2* $1;$n",
      [sym.loc.r, getTypeDesc(m, sym.loc.t, dkVar)])

proc symInDynamicLibPartial(m: BModule, sym: PSym) =
  sym.loc.r = mangleDynLibProc(sym)
  sym.typ.sym = nil           # generate a new name

proc cgsymImpl(m: BModule; sym: PSym) {.inline.} =
  case sym.kind
  of skProc, skFunc, skMethod, skConverter, skIterator: genProc(m, sym)
  of skVar, skResult, skLet: genVarPrototype(m, newSymNode sym)
  of skType: discard getTypeDesc(m, sym.typ)
  else: internalError(m.config, "cgsym: " & $sym.kind)

proc cgsym(m: BModule, name: string) =
  let sym = magicsys.getCompilerProc(m.g.graph, name)
  if sym != nil:
    cgsymImpl m, sym
  else:
    rawMessage(m.config, errGenerated, "system module needs: " & name)

proc cgsymValue(m: BModule, name: string): Rope =
  let sym = magicsys.getCompilerProc(m.g.graph, name)
  if sym != nil:
    cgsymImpl m, sym
  else:
    rawMessage(m.config, errGenerated, "system module needs: " & name)
  result = sym.loc.r
  if m.hcrOn and sym != nil and sym.kind in {skProc..skIterator}:
    result.addActualSuffixForHCR(m.module, sym)

proc generateHeaders(m: BModule) =
  var nimbase = m.config.nimbasePattern
  if nimbase == "": nimbase = "nimbase.h"
  m.s[cfsHeaders].addf("\L#include \"$1\"\L", [nimbase])

  for it in m.headerFiles:
    if it[0] == '#':
      m.s[cfsHeaders].add(rope(it.replace('`', '"') & "\L"))
    elif it[0] notin {'"', '<'}:
      m.s[cfsHeaders].addf("#include \"$1\"$N", [rope(it)])
    else:
      m.s[cfsHeaders].addf("#include $1$N", [rope(it)])
  m.s[cfsHeaders].add("""#undef LANGUAGE_C
#undef MIPSEB
#undef MIPSEL
#undef PPC
#undef R3000
#undef R4000
#undef i386
#undef linux
#undef mips
#undef near
#undef far
#undef powerpc
#undef unix
""")

proc openNamespaceNim(namespace: string; result: var Rope) =
  result.add("namespace ")
  result.add(namespace)
  result.add(" {\L")

proc closeNamespaceNim(result: var Rope) =
  result.add("}\L")

proc closureSetup(p: BProc, prc: PSym) =
  if tfCapturesEnv notin prc.typ.flags: return
  # prc.ast[paramsPos].last contains the type we're after:
  var ls = lastSon(prc.ast[paramsPos])
  if ls.kind != nkSym:
    internalError(p.config, prc.info, "closure generation failed")
  var env = ls.sym
  #echo "created environment: ", env.id, " for ", prc.name.s
  assignLocalVar(p, ls)
  # generate cast assignment:
  if p.config.selectedGC == gcGo:
    linefmt(p, cpsStmts, "#unsureAsgnRef((void**) $1, ($2) ClE_0);$n",
            [addrLoc(p.config, env.loc), getTypeDesc(p.module, env.typ)])
  else:
    linefmt(p, cpsStmts, "$1 = ($2) ClE_0;$n",
            [rdLoc(env.loc), getTypeDesc(p.module, env.typ)])

const harmless = {nkConstSection, nkTypeSection, nkEmpty, nkCommentStmt, nkTemplateDef,
                  nkMacroDef, nkMixinStmt, nkBindStmt, nkFormalParams} +
                  declarativeDefs

proc containsResult(n: PNode): bool =
  result = false
  case n.kind
  of succ(nkEmpty)..pred(nkSym), succ(nkSym)..nkNilLit, harmless:
    discard
  of nkReturnStmt:
    for i in 0..<n.len:
      if containsResult(n[i]): return true
    result = n.len > 0 and n[0].kind == nkEmpty
  of nkSym:
    if n.sym.kind == skResult:
      result = true
  else:
    for i in 0..<n.len:
      if containsResult(n[i]): return true

proc easyResultAsgn(n: PNode): PNode =
  result = nil
  case n.kind
  of nkStmtList, nkStmtListExpr:
    var i = 0
    while i < n.len and n[i].kind in harmless: inc i
    if i < n.len: result = easyResultAsgn(n[i])
  of nkAsgn, nkFastAsgn, nkSinkAsgn:
    if n[0].kind == nkSym and n[0].sym.kind == skResult and not containsResult(n[1]):
      incl n.flags, nfPreventCg
      return n[1]
  of nkReturnStmt:
    if n.len > 0:
      result = easyResultAsgn(n[0])
      if result != nil: incl n.flags, nfPreventCg
  else: discard

type
  InitResultEnum = enum Unknown, InitSkippable, InitRequired

proc allPathsAsgnResult(n: PNode): InitResultEnum =
  # Exceptions coming from calls don't have not be considered here:
  #
  # proc bar(): string = raise newException(...)
  #
  # proc foo(): string =
  #   # optimized out: 'reset(result)'
  #   result = bar()
  #
  # try:
  #   a = foo()
  # except:
  #   echo "a was not written to"
  #
  template allPathsInBranch(it) =
    let a = allPathsAsgnResult(it)
    case a
    of InitRequired: return InitRequired
    of InitSkippable: discard
    of Unknown:
      # sticky, but can be overwritten by InitRequired:
      result = Unknown

  result = Unknown
  case n.kind
  of nkStmtList, nkStmtListExpr:
    for it in n:
      result = allPathsAsgnResult(it)
      if result != Unknown: return result
  of nkAsgn, nkFastAsgn, nkSinkAsgn:
    if n[0].kind == nkSym and n[0].sym.kind == skResult:
      if not containsResult(n[1]): result = InitSkippable
      else: result = InitRequired
    elif containsResult(n):
      result = InitRequired
  of nkReturnStmt:
    if n.len > 0:
      if n[0].kind == nkEmpty and result != InitSkippable:
        # This is a bare `return` statement, if `result` was not initialized
        # anywhere else (or if we're not sure about this) let's require it to be
        # initialized. This avoids cases like #9286 where this heuristic lead to
        # wrong code being generated.
        result = InitRequired
      else: result = allPathsAsgnResult(n[0])
  of nkIfStmt, nkIfExpr:
    var exhaustive = false
    result = InitSkippable
    for it in n:
      # Every condition must not use 'result':
      if it.len == 2 and containsResult(it[0]):
        return InitRequired
      if it.len == 1: exhaustive = true
      allPathsInBranch(it.lastSon)
    # if the 'if' statement is not exhaustive and yet it touched 'result'
    # in some way, say Unknown.
    if not exhaustive: result = Unknown
  of nkCaseStmt:
    if containsResult(n[0]): return InitRequired
    result = InitSkippable
    var exhaustive = skipTypes(n[0].typ,
        abstractVarRange-{tyTypeDesc}).kind notin {tyFloat..tyFloat128, tyString, tyCstring}
    for i in 1..<n.len:
      let it = n[i]
      allPathsInBranch(it.lastSon)
      if it.kind == nkElse: exhaustive = true
    if not exhaustive: result = Unknown
  of nkWhileStmt:
    # some dubious code can assign the result in the 'while'
    # condition and that would be fine. Everything else isn't:
    result = allPathsAsgnResult(n[0])
    if result == Unknown:
      result = allPathsAsgnResult(n[1])
      # we cannot assume that the 'while' loop is really executed at least once:
      if result == InitSkippable: result = Unknown
  of harmless:
    result = Unknown
  of nkGotoState, nkBreakState:
    # give up for now.
    result = InitRequired
  of nkSym:
    # some path reads from 'result' before it was written to!
    if n.sym.kind == skResult: result = InitRequired
  of nkTryStmt, nkHiddenTryStmt:
    # We need to watch out for the following problem:
    # try:
    #   result = stuffThatRaises()
    # except:
    #   discard "result was not set"
    #
    # So ... even if the assignment to 'result' is the very first
    # assignment this is not good enough! The only pattern we allow for
    # is 'finally: result = x'
    result = InitSkippable
    allPathsInBranch(n[0])
    for i in 1..<n.len:
      if n[i].kind == nkFinally:
        result = allPathsAsgnResult(n[i].lastSon)
      else:
        allPathsInBranch(n[i].lastSon)
  else:
    for i in 0..<n.safeLen:
      allPathsInBranch(n[i])

proc getProcTypeCast(m: BModule, prc: PSym): Rope =
  result = getTypeDesc(m, prc.loc.t)
  if prc.typ.callConv == ccClosure:
    var rettype, params: Rope = ""
    var check = initIntSet()
    genProcParams(m, prc.typ, rettype, params, check)
    result = "$1(*)$2" % [rettype, params]

proc genProcBody(p: BProc; procBody: PNode) =
  genStmts(p, procBody) # modifies p.locals, p.init, etc.
  if {nimErrorFlagAccessed, nimErrorFlagDeclared, nimErrorFlagDisabled} * p.flags == {nimErrorFlagAccessed}:
    p.flags.incl nimErrorFlagDeclared
    p.blocks[0].sections[cpsLocals].add(ropecg(p.module, "NIM_BOOL* nimErr_;$n", []))
    p.blocks[0].sections[cpsInit].add(ropecg(p.module, "nimErr_ = #nimErrorFlag();$n", []))

proc isNoReturn(m: BModule; s: PSym): bool {.inline.} =
  sfNoReturn in s.flags and m.config.exc notin {excGoto, excQuirky}

proc genProcAux*(m: BModule, prc: PSym) =
  var p = newProc(prc, m)
  var header = newRopeAppender()
  let isCppMember = m.config.backend == backendCpp and sfCppMember * prc.flags != {}
  if isCppMember:
    genMemberProcHeader(m, prc, header)
  else:
    genProcHeader(m, prc, header)
  var returnStmt: Rope = ""
  assert(prc.ast != nil)

  var procBody = transformBody(m.g.graph, m.idgen, prc, {})
  if sfInjectDestructors in prc.flags:
    procBody = injectDestructorCalls(m.g.graph, m.idgen, prc, procBody)

  let tmpInfo = prc.info
  discard freshLineInfo(p, prc.info)

  if sfPure notin prc.flags and prc.typ[0] != nil:
    if resultPos >= prc.ast.len:
      internalError(m.config, prc.info, "proc has no result symbol")
    let resNode = prc.ast[resultPos]
    let res = resNode.sym # get result symbol
    if not isInvalidReturnType(m.config, prc.typ) and sfConstructor notin prc.flags:
      if sfNoInit in prc.flags: incl(res.flags, sfNoInit)
      if sfNoInit in prc.flags and p.module.compileToCpp and (let val = easyResultAsgn(procBody); val != nil):
        var decl = localVarDecl(p, resNode)
        var a: TLoc = initLocExprSingleUse(p, val)
        linefmt(p, cpsStmts, "$1 = $2;$n", [decl, rdLoc(a)])
      else:
        # declare the result symbol:
        assignLocalVar(p, resNode)
        assert(res.loc.r != "")
        if p.config.selectedGC in {gcArc, gcAtomicArc, gcOrc} and
            allPathsAsgnResult(procBody) == InitSkippable:
          # In an ideal world the codegen could rely on injectdestructors doing its job properly
          # and then the analysis step would not be required.
          discard "result init optimized out"
        else:
          initLocalVar(p, res, immediateAsgn=false)
      returnStmt = ropecg(p.module, "\treturn $1;$n", [rdLoc(res.loc)])
    elif sfConstructor in prc.flags:
      resNode.sym.loc.flags.incl lfIndirect
      fillLoc(resNode.sym.loc, locParam, resNode, "this", OnHeap)
<<<<<<< HEAD
      let ty = resNode.sym.typ[0] #generate nim's ctor
      for i in 1..<resNode.sym.ast.len:
        let field = resNode.sym.ast[i]
        genFieldObjConstr(p, ty, useTemp = false, isRef = false,
          field[0], field[1], check = nil, resNode.sym.loc, "(*this)", tmpInfo)
=======
>>>>>>> 7ea5aaae
    else:
      fillResult(p.config, resNode, prc.typ)
      assignParam(p, res, prc.typ[0])
      # We simplify 'unsureAsgn(result, nil); unsureAsgn(result, x)'
      # to 'unsureAsgn(result, x)'
      # Sketch why this is correct: If 'result' points to a stack location
      # the 'unsureAsgn' is a nop. If it points to a global variable the
      # global is either 'nil' or points to valid memory and so the RC operation
      # succeeds without touching not-initialized memory.
      if sfNoInit in prc.flags: discard
      elif allPathsAsgnResult(procBody) == InitSkippable: discard
      else:
        resetLoc(p, res.loc)
      if skipTypes(res.typ, abstractInst).kind == tyArray:
        #incl(res.loc.flags, lfIndirect)
        res.loc.storage = OnUnknown

  for i in 1..<prc.typ.n.len:
    let param = prc.typ.n[i].sym
    if param.typ.isCompileTimeOnly: continue
    assignParam(p, param, prc.typ[0])
  closureSetup(p, prc)
  genProcBody(p, procBody)

  prc.info = tmpInfo

  var generatedProc: Rope = ""
  generatedProc.genCLineDir prc.info, m.config
  if isNoReturn(p.module, prc):
    if hasDeclspec in extccomp.CC[p.config.cCompiler].props and not isCppMember:
      header = "__declspec(noreturn) " & header
  if sfPure in prc.flags:
    if hasDeclspec in extccomp.CC[p.config.cCompiler].props and not isCppMember:
      header = "__declspec(naked) " & header
    generatedProc.add ropecg(p.module, "$1 {$n$2$3$4}$N$N",
                         [header, p.s(cpsLocals), p.s(cpsInit), p.s(cpsStmts)])
  else:
    if m.hcrOn and isReloadable(m, prc):
      # Add forward declaration for "_actual"-suffixed functions defined in the same module (or inline).
      # This fixes the use of methods and also the case when 2 functions within the same module
      # call each other using directly the "_actual" versions (an optimization) - see issue #11608
      m.s[cfsProcHeaders].addf("$1;\n", [header])
    generatedProc.add ropecg(p.module, "$1 {$n", [header])
    if optStackTrace in prc.options:
      generatedProc.add(p.s(cpsLocals))
      var procname = makeCString(prc.name.s)
      generatedProc.add(initFrame(p, procname, quotedFilename(p.config, prc.info)))
    else:
      generatedProc.add(p.s(cpsLocals))
    if optProfiler in prc.options:
      # invoke at proc entry for recursion:
      appcg(p, cpsInit, "\t#nimProfile();$n", [])
    # this pair of {} is required for C++ (C++ is weird with its
    # control flow integrity checks):
    if beforeRetNeeded in p.flags: generatedProc.add("{")
    generatedProc.add(p.s(cpsInit))
    generatedProc.add(p.s(cpsStmts))
    if beforeRetNeeded in p.flags: generatedProc.add("\t}BeforeRet_: ;\n")
    if optStackTrace in prc.options: generatedProc.add(deinitFrame(p))
    generatedProc.add(returnStmt)
    generatedProc.add("}\n")
  m.s[cfsProcs].add(generatedProc)
  if isReloadable(m, prc):
    m.s[cfsDynLibInit].addf("\t$1 = ($3) hcrRegisterProc($4, \"$1\", (void*)$2);$n",
         [prc.loc.r, prc.loc.r & "_actual", getProcTypeCast(m, prc), getModuleDllPath(m, prc)])

proc requiresExternC(m: BModule; sym: PSym): bool {.inline.} =
  result = (sfCompileToCpp in m.module.flags and
           sfCompileToCpp notin sym.getModule().flags and
           m.config.backend != backendCpp) or (
           sym.flags * {sfInfixCall, sfCompilerProc, sfMangleCpp} == {} and
           sym.flags * {sfImportc, sfExportc} != {} and
           sym.magic == mNone and
           m.config.backend == backendCpp)

proc genProcPrototype(m: BModule, sym: PSym) =
  useHeader(m, sym)
  if lfNoDecl in sym.loc.flags or sfCppMember * sym.flags != {}: return
  if lfDynamicLib in sym.loc.flags:
    if sym.itemId.module != m.module.position and
        not containsOrIncl(m.declaredThings, sym.id):
      m.s[cfsVars].add(ropecg(m, "$1 $2 $3;$n",
                        [(if isReloadable(m, sym): "static" else: "extern"),
                        getTypeDesc(m, sym.loc.t), mangleDynLibProc(sym)]))
      if isReloadable(m, sym):
        m.s[cfsDynLibInit].addf("\t$1 = ($2) hcrGetProc($3, \"$1\");$n",
             [mangleDynLibProc(sym), getTypeDesc(m, sym.loc.t), getModuleDllPath(m, sym)])
  elif not containsOrIncl(m.declaredProtos, sym.id):
    let asPtr = isReloadable(m, sym)
    var header = newRopeAppender()
    genProcHeader(m, sym, header, asPtr)
    if not asPtr:
      if isNoReturn(m, sym) and hasDeclspec in extccomp.CC[m.config.cCompiler].props:
        header = "__declspec(noreturn) " & header
      if sym.typ.callConv != ccInline and requiresExternC(m, sym):
        header = "extern \"C\" " & header
      if sfPure in sym.flags and hasAttribute in CC[m.config.cCompiler].props:
        header.add(" __attribute__((naked))")
      if isNoReturn(m, sym) and hasAttribute in CC[m.config.cCompiler].props:
        header.add(" __attribute__((noreturn))")
    m.s[cfsProcHeaders].add(ropecg(m, "$1;$N", [header]))

# TODO: figure out how to rename this - it DOES generate a forward declaration
proc genProcNoForward(m: BModule, prc: PSym) =
  if lfImportCompilerProc in prc.loc.flags:
    fillProcLoc(m, prc.ast[namePos])
    useHeader(m, prc)
    # dependency to a compilerproc:
    cgsym(m, prc.name.s)
    return
  if lfNoDecl in prc.loc.flags:
    fillProcLoc(m, prc.ast[namePos])
    genProcPrototype(m, prc)
  elif lfDynamicLib in prc.loc.flags:
    var q = findPendingModule(m, prc)
    fillProcLoc(q, prc.ast[namePos])
    genProcPrototype(m, prc)
    if q != nil and not containsOrIncl(q.declaredThings, prc.id):
      symInDynamicLib(q, prc)
      # register the procedure even though it is in a different dynamic library and will not be
      # reloadable (and has no _actual suffix) - other modules will need to be able to get it through
      # the hcr dynlib (also put it in the DynLibInit section - right after it gets loaded)
      if isReloadable(q, prc):
        q.s[cfsDynLibInit].addf("\t$1 = ($2) hcrRegisterProc($3, \"$1\", (void*)$1);$n",
            [prc.loc.r, getTypeDesc(q, prc.loc.t), getModuleDllPath(m, q.module)])
    else:
      symInDynamicLibPartial(m, prc)
  elif prc.typ.callConv == ccInline:
    # We add inline procs to the calling module to enable C based inlining.
    # This also means that a check with ``q.declaredThings`` is wrong, we need
    # a check for ``m.declaredThings``.
    if not containsOrIncl(m.declaredThings, prc.id):
      #if prc.loc.k == locNone:
      # mangle the inline proc based on the module where it is defined -
      # not on the first module that uses it
      let m2 = if m.config.symbolFiles != disabledSf: m
               else: findPendingModule(m, prc)
      fillProcLoc(m2, prc.ast[namePos])
      #elif {sfExportc, sfImportc} * prc.flags == {}:
      #  # reset name to restore consistency in case of hashing collisions:
      #  echo "resetting ", prc.id, " by ", m.module.name.s
      #  prc.loc.r = nil
      #  prc.loc.r = mangleName(m, prc)
      genProcPrototype(m, prc)
      genProcAux(m, prc)
  elif sfImportc notin prc.flags:
    var q = findPendingModule(m, prc)
    fillProcLoc(q, prc.ast[namePos])
    # generate a getProc call to initialize the pointer for this
    # externally-to-the-current-module defined proc, also important
    # to do the declaredProtos check before the call to genProcPrototype
    if isReloadable(m, prc) and prc.id notin m.declaredProtos and
      q != nil and q.module.id != m.module.id:
      m.s[cfsDynLibInit].addf("\t$1 = ($2) hcrGetProc($3, \"$1\");$n",
           [prc.loc.r, getProcTypeCast(m, prc), getModuleDllPath(m, prc)])
    genProcPrototype(m, prc)
    if q != nil and not containsOrIncl(q.declaredThings, prc.id):
      # make sure there is a "prototype" in the external module
      # which will actually become a function pointer
      if isReloadable(m, prc):
        genProcPrototype(q, prc)
      genProcAux(q, prc)
  else:
    fillProcLoc(m, prc.ast[namePos])
    useHeader(m, prc)
    if sfInfixCall notin prc.flags: genProcPrototype(m, prc)

proc requestConstImpl(p: BProc, sym: PSym) =
  if genConstSetup(p, sym):
    let m = p.module
    # declare implementation:
    var q = findPendingModule(m, sym)
    if q != nil and not containsOrIncl(q.declaredThings, sym.id):
      assert q.initProc.module == q
      genConstDefinition(q, p, sym)
    # declare header:
    if q != m and not containsOrIncl(m.declaredThings, sym.id):
      genConstHeader(m, q, p, sym)

proc isActivated(prc: PSym): bool = prc.typ != nil

proc genProc(m: BModule, prc: PSym) =
  if sfBorrow in prc.flags or not isActivated(prc): return
  if sfForward in prc.flags:
    addForwardedProc(m, prc)
    fillProcLoc(m, prc.ast[namePos])
  else:
    genProcNoForward(m, prc)
    if {sfExportc, sfCompilerProc} * prc.flags == {sfExportc} and
        m.g.generatedHeader != nil and lfNoDecl notin prc.loc.flags:
      genProcPrototype(m.g.generatedHeader, prc)
      if prc.typ.callConv == ccInline:
        if not containsOrIncl(m.g.generatedHeader.declaredThings, prc.id):
          genProcAux(m.g.generatedHeader, prc)

proc genVarPrototype(m: BModule, n: PNode) =
  #assert(sfGlobal in sym.flags)
  let sym = n.sym
  useHeader(m, sym)
  fillBackendName(m, sym)
  fillLoc(sym.loc, locGlobalVar, n, OnHeap)
  if treatGlobalDifferentlyForHCR(m, sym): incl(sym.loc.flags, lfIndirect)

  if (lfNoDecl in sym.loc.flags) or contains(m.declaredThings, sym.id):
    return
  if sym.owner.id != m.module.id:
    # else we already have the symbol generated!
    assert(sym.loc.r != "")
    incl(m.declaredThings, sym.id)
    if sfThread in sym.flags:
      declareThreadVar(m, sym, true)
    else:
      if sym.kind in {skLet, skVar, skField, skForVar} and sym.alignment > 0:
        m.s[cfsVars].addf "NIM_ALIGN($1) ", [rope(sym.alignment)]
      m.s[cfsVars].add(if m.hcrOn: "static " else: "extern ")
      m.s[cfsVars].add(getTypeDesc(m, sym.loc.t, dkVar))
      if m.hcrOn: m.s[cfsVars].add("*")
      if lfDynamicLib in sym.loc.flags: m.s[cfsVars].add("*")
      if sfRegister in sym.flags: m.s[cfsVars].add(" register")
      if sfVolatile in sym.flags: m.s[cfsVars].add(" volatile")
      if sfNoalias in sym.flags: m.s[cfsVars].add(" NIM_NOALIAS")
      m.s[cfsVars].addf(" $1;$n", [sym.loc.r])
      if m.hcrOn: m.initProc.procSec(cpsLocals).addf(
        "\t$1 = ($2*)hcrGetGlobal($3, \"$1\");$n", [sym.loc.r,
        getTypeDesc(m, sym.loc.t, dkVar), getModuleDllPath(m, sym)])

proc addNimDefines(result: var Rope; conf: ConfigRef) {.inline.} =
  result.addf("#define NIM_INTBITS $1\L", [
    platform.CPU[conf.target.targetCPU].intSize.rope])
  if conf.cppCustomNamespace.len > 0:
    result.add("#define USE_NIM_NAMESPACE ")
    result.add(conf.cppCustomNamespace)
    result.add("\L")
  if conf.isDefined("nimEmulateOverflowChecks"):
    result.add("#define NIM_EmulateOverflowChecks\L")

proc headerTop(): Rope =
  result = "/* Generated by Nim Compiler v$1 */$N" % [rope(VersionAsString)]

proc getCopyright(conf: ConfigRef; cfile: Cfile): Rope =
  result = headerTop()
  if optCompileOnly notin conf.globalOptions:
    result.add ("/* Compiled for: $1, $2, $3 */$N" &
        "/* Command for C compiler:$n   $4 */$N") %
        [rope(platform.OS[conf.target.targetOS].name),
        rope(platform.CPU[conf.target.targetCPU].name),
        rope(extccomp.CC[conf.cCompiler].name),
        rope(getCompileCFileCmd(conf, cfile))]

proc getFileHeader(conf: ConfigRef; cfile: Cfile): Rope =
  result = getCopyright(conf, cfile)
  if conf.hcrOn: result.add("#define NIM_HOT_CODE_RELOADING\L")
  addNimDefines(result, conf)

proc getSomeNameForModule(conf: ConfigRef, filename: AbsoluteFile): Rope =
  ## Returns a mangled module name.
  result = ""
  result.add mangleModuleName(conf, filename).mangle

proc getSomeNameForModule(m: BModule): Rope =
  ## Returns a mangled module name.
  assert m.module.kind == skModule
  assert m.module.owner.kind == skPackage
  result = ""
  result.add mangleModuleName(m.g.config, m.filename).mangle

proc getSomeInitName(m: BModule, suffix: string): Rope =
  if not m.hcrOn:
    result = getSomeNameForModule(m)
  else:
    result = ""
  result.add suffix

proc getInitName(m: BModule): Rope =
  if sfMainModule in m.module.flags:
    # generate constant name for main module, for "easy" debugging.
    result = rope(m.config.nimMainPrefix) & rope"NimMainModule"
  else:
    result = getSomeInitName(m, "Init000")

proc getDatInitName(m: BModule): Rope = getSomeInitName(m, "DatInit000")
proc getHcrInitName(m: BModule): Rope = getSomeInitName(m, "HcrInit000")

proc hcrGetProcLoadCode(m: BModule, sym, prefix, handle, getProcFunc: string): Rope

proc genMainProc(m: BModule) =
  ## this function is called in cgenWriteModules after all modules are closed,
  ## it means raising dependency on the symbols is too late as it will not propagate
  ## into other modules, only simple rope manipulations are allowed
  var preMainCode: Rope = ""
  if m.hcrOn:
    proc loadLib(handle: string, name: string): Rope =
      result = ""
      let prc = magicsys.getCompilerProc(m.g.graph, name)
      assert prc != nil
      let n = newStrNode(nkStrLit, prc.annex.path.strVal)
      n.info = prc.annex.path.info
      var strLit = newRopeAppender()
      genStringLiteral(m, n, strLit)
      appcg(m, result, "\tif (!($1 = #nimLoadLibrary($2)))$N" &
                       "\t\t#nimLoadLibraryError($2);$N",
                       [handle, strLit])

    preMainCode.add(loadLib("hcr_handle", "hcrGetProc"))
    if m.config.selectedGC in {gcArc, gcAtomicArc, gcOrc}:
      preMainCode.add("\t$1PreMain();\L" % [rope m.config.nimMainPrefix])
    else:
      preMainCode.add("\tvoid* rtl_handle;\L")
      preMainCode.add(loadLib("rtl_handle", "nimGC_setStackBottom"))
      preMainCode.add(hcrGetProcLoadCode(m, "nimGC_setStackBottom", "nimrtl_", "rtl_handle", "nimGetProcAddr"))
      preMainCode.add("\tinner = $1PreMain;\L" % [rope m.config.nimMainPrefix])
      preMainCode.add("\tinitStackBottomWith_actual((void *)&inner);\L")
      preMainCode.add("\t(*inner)();\L")
  else:
    preMainCode.add("\t$1PreMain();\L" % [rope m.config.nimMainPrefix])

  var posixCmdLine: Rope = ""
  if optNoMain notin m.config.globalOptions:
    posixCmdLine.add "N_LIB_PRIVATE int cmdCount;\L"
    posixCmdLine.add "N_LIB_PRIVATE char** cmdLine;\L"
    posixCmdLine.add "N_LIB_PRIVATE char** gEnv;\L"

  const
    # The use of a volatile function pointer to call Pre/NimMainInner
    # prevents inlining of the NimMainInner function and dependent
    # functions, which might otherwise merge their stack frames.

    PreMainBody = "$N" &
      "N_LIB_PRIVATE void $3PreMainInner(void) {$N" &
      "$2" &
      "}$N$N" &
      "$4" &
      "N_LIB_PRIVATE void $3PreMain(void) {$N" &
      "##if $5$N" & # 1 for volatile call, 0 for non-volatile
      "\tvoid (*volatile inner)(void);$N" &
      "\tinner = $3PreMainInner;$N" &
      "$1" &
      "\t(*inner)();$N" &
      "##else$N" &
      "$1" &
      "\t$3PreMainInner();$N" &
      "##endif$N" &
      "}$N$N"

    MainProcs =
      "\t$^NimMain();$N"

    MainProcsWithResult =
      MainProcs & ("\treturn $1nim_program_result;$N")

    NimMainInner = "N_LIB_PRIVATE N_CDECL(void, $5NimMainInner)(void) {$N" &
        "$1" &
      "}$N$N"

    NimMainProc =
      "N_CDECL(void, $5NimMain)(void) {$N" &
      "##if $6$N" & # 1 for volatile call, 0 for non-volatile
      "\tvoid (*volatile inner)(void);$N" &
      "$4" &
      "\tinner = $5NimMainInner;$N" &
      "$2" &
      "\t(*inner)();$N" &
      "##else$N" &
      "$4" &
      "$2" &
      "\t$5NimMainInner();$N" &
      "##endif$N" &
      "}$N$N"

    NimMainBody = NimMainInner & NimMainProc

    PosixCMain =
      "int main(int argc, char** args, char** env) {$N" &
        "\tcmdLine = args;$N" &
        "\tcmdCount = argc;$N" &
        "\tgEnv = env;$N" &
        MainProcsWithResult &
      "}$N$N"

    StandaloneCMain =
      "int main(void) {$N" &
        MainProcs &
        "\treturn 0;$N" &
      "}$N$N"

    WinNimMain = NimMainBody

    WinCMain = "N_STDCALL(int, WinMain)(HINSTANCE hCurInstance, $N" &
      "                        HINSTANCE hPrevInstance, $N" &
      "                        LPSTR lpCmdLine, int nCmdShow) {$N" &
      MainProcsWithResult & "}$N$N"

    WinNimDllMain = NimMainInner & "N_LIB_EXPORT " & NimMainProc

    WinCDllMain =
      "BOOL WINAPI DllMain(HINSTANCE hinstDLL, DWORD fwdreason, $N" &
      "                    LPVOID lpvReserved) {$N" &
      "\tif (fwdreason == DLL_PROCESS_ATTACH) {$N" & MainProcs & "\t}$N" &
      "\treturn 1;$N}$N$N"

    PosixNimDllMain = WinNimDllMain

    PosixCDllMain =
      "N_LIB_PRIVATE void NIM_POSIX_INIT NimMainInit(void) {$N" &
        MainProcs &
      "}$N$N"

    GenodeNimMain =
      "extern Genode::Env *nim_runtime_env;$N" &
      "extern \"C\" void nim_component_construct(Genode::Env*);$N$N" &
      NimMainBody

    ComponentConstruct =
      "void Libc::Component::construct(Libc::Env &env) {$N" &
      "\t// Set Env used during runtime initialization$N" &
      "\tnim_runtime_env = &env;$N" &
      "\tLibc::with_libc([&] () {$N\t" &
      "\t// Initialize runtime and globals$N" &
      MainProcs &
      "\t// Call application construct$N" &
      "\t\tnim_component_construct(&env);$N" &
      "\t});$N" &
      "}$N$N"

  if m.config.target.targetOS == osWindows and
      m.config.globalOptions * {optGenGuiApp, optGenDynLib} != {}:
    m.includeHeader("<windows.h>")
  elif m.config.target.targetOS == osGenode:
    m.includeHeader("<libc/component.h>")

  let initStackBottomCall =
    if m.config.target.targetOS == osStandalone or m.config.selectedGC in {gcNone, gcArc, gcAtomicArc, gcOrc}: "".rope
    else: ropecg(m, "\t#initStackBottomWith((void *)&inner);$N", [])
  inc(m.labels)

  let isVolatile = if m.config.selectedGC notin {gcNone, gcArc, gcAtomicArc, gcOrc}: "1" else: "0"
  appcg(m, m.s[cfsProcs], PreMainBody, [m.g.mainDatInit, m.g.otherModsInit, m.config.nimMainPrefix, posixCmdLine, isVolatile])

  if m.config.target.targetOS == osWindows and
      m.config.globalOptions * {optGenGuiApp, optGenDynLib} != {}:
    if optGenGuiApp in m.config.globalOptions:
      const nimMain = WinNimMain
      appcg(m, m.s[cfsProcs], nimMain,
        [m.g.mainModInit, initStackBottomCall, m.labels, preMainCode, m.config.nimMainPrefix, isVolatile])
    else:
      const nimMain = WinNimDllMain
      appcg(m, m.s[cfsProcs], nimMain,
        [m.g.mainModInit, initStackBottomCall, m.labels, preMainCode, m.config.nimMainPrefix, isVolatile])
  elif m.config.target.targetOS == osGenode:
    const nimMain = GenodeNimMain
    appcg(m, m.s[cfsProcs], nimMain,
        [m.g.mainModInit, initStackBottomCall, m.labels, preMainCode, m.config.nimMainPrefix, isVolatile])
  elif optGenDynLib in m.config.globalOptions:
    const nimMain = PosixNimDllMain
    appcg(m, m.s[cfsProcs], nimMain,
        [m.g.mainModInit, initStackBottomCall, m.labels, preMainCode, m.config.nimMainPrefix, isVolatile])
  else:
    const nimMain = NimMainBody
    appcg(m, m.s[cfsProcs], nimMain,
        [m.g.mainModInit, initStackBottomCall, m.labels, preMainCode, m.config.nimMainPrefix, isVolatile])

  if optNoMain notin m.config.globalOptions:
    if m.config.cppCustomNamespace.len > 0:
      closeNamespaceNim(m.s[cfsProcs])
      m.s[cfsProcs].add "using namespace " & m.config.cppCustomNamespace & ";\L"

    if m.config.target.targetOS == osWindows and
        m.config.globalOptions * {optGenGuiApp, optGenDynLib} != {}:
      if optGenGuiApp in m.config.globalOptions:
        const otherMain = WinCMain
        appcg(m, m.s[cfsProcs], otherMain, [if m.hcrOn: "*" else: "", m.config.nimMainPrefix])
      else:
        const otherMain = WinCDllMain
        appcg(m, m.s[cfsProcs], otherMain, [m.config.nimMainPrefix])
    elif m.config.target.targetOS == osGenode:
      const otherMain = ComponentConstruct
      appcg(m, m.s[cfsProcs], otherMain, [m.config.nimMainPrefix])
    elif optGenDynLib in m.config.globalOptions:
      const otherMain = PosixCDllMain
      appcg(m, m.s[cfsProcs], otherMain, [m.config.nimMainPrefix])
    elif m.config.target.targetOS == osStandalone:
      const otherMain = StandaloneCMain
      appcg(m, m.s[cfsProcs], otherMain, [m.config.nimMainPrefix])
    else:
      const otherMain = PosixCMain
      appcg(m, m.s[cfsProcs], otherMain, [if m.hcrOn: "*" else: "", m.config.nimMainPrefix])

    if m.config.cppCustomNamespace.len > 0:
      openNamespaceNim(m.config.cppCustomNamespace, m.s[cfsProcs])

proc registerInitProcs*(g: BModuleList; m: PSym; flags: set[ModuleBackendFlag]) =
  ## Called from the IC backend.
  if HasDatInitProc in flags:
    let datInit = getSomeNameForModule(g.config, g.config.toFullPath(m.info.fileIndex).AbsoluteFile) & "DatInit000"
    g.mainModProcs.addf("N_LIB_PRIVATE N_NIMCALL(void, $1)(void);$N", [datInit])
    g.mainDatInit.addf("\t$1();$N", [datInit])
  if HasModuleInitProc in flags:
    let init = getSomeNameForModule(g.config, g.config.toFullPath(m.info.fileIndex).AbsoluteFile) & "Init000"
    g.mainModProcs.addf("N_LIB_PRIVATE N_NIMCALL(void, $1)(void);$N", [init])
    let initCall = "\t$1();$N" % [init]
    if sfMainModule in m.flags:
      g.mainModInit.add(initCall)
    elif sfSystemModule in m.flags:
      g.mainDatInit.add(initCall) # systemInit must called right after systemDatInit if any
    else:
      g.otherModsInit.add(initCall)

proc whichInitProcs*(m: BModule): set[ModuleBackendFlag] =
  # called from IC.
  result = {}
  if m.hcrOn or m.preInitProc.s(cpsInit).len > 0 or m.preInitProc.s(cpsStmts).len > 0:
    result.incl HasModuleInitProc
  for i in cfsTypeInit1..cfsDynLibInit:
    if m.s[i].len != 0:
      result.incl HasDatInitProc
      break

proc registerModuleToMain(g: BModuleList; m: BModule) =
  let
    init = m.getInitName
    datInit = m.getDatInitName

  if m.hcrOn:
    var hcrModuleMeta = "$nN_LIB_PRIVATE const char* hcr_module_list[] = {$n" % []
    let systemModulePath = getModuleDllPath(m, g.modules[g.graph.config.m.systemFileIdx.int].module)
    let mainModulePath = getModuleDllPath(m, m.module)
    if sfMainModule in m.module.flags:
      hcrModuleMeta.addf("\t$1,$n", [systemModulePath])
    g.graph.importDeps.withValue(FileIndex(m.module.position), deps):
      for curr in deps[]:
        hcrModuleMeta.addf("\t$1,$n", [getModuleDllPath(m, g.modules[curr.int].module)])
    hcrModuleMeta.addf("\t\"\"};$n", [])
    hcrModuleMeta.addf("$nN_LIB_EXPORT N_NIMCALL(void**, HcrGetImportedModules)() { return (void**)hcr_module_list; }$n", [])
    hcrModuleMeta.addf("$nN_LIB_EXPORT N_NIMCALL(char*, HcrGetSigHash)() { return \"$1\"; }$n$n",
                          [($sigHash(m.module, m.config)).rope])
    if sfMainModule in m.module.flags:
      g.mainModProcs.add(hcrModuleMeta)
      g.mainModProcs.addf("static void* hcr_handle;$N", [])
      g.mainModProcs.addf("N_LIB_EXPORT N_NIMCALL(void, $1)(void);$N", [init])
      g.mainModProcs.addf("N_LIB_EXPORT N_NIMCALL(void, $1)(void);$N", [datInit])
      g.mainModProcs.addf("N_LIB_EXPORT N_NIMCALL(void, $1)(void*, N_NIMCALL_PTR(void*, getProcAddr)(void*, char*));$N", [m.getHcrInitName])
      g.mainModProcs.addf("N_LIB_EXPORT N_NIMCALL(void, HcrCreateTypeInfos)(void);$N", [])
      g.mainModInit.addf("\t$1();$N", [init])
      g.otherModsInit.addf("\thcrInit((void**)hcr_module_list, $1, $2, $3, hcr_handle, nimGetProcAddr);$n",
                            [mainModulePath, systemModulePath, datInit])
      g.mainDatInit.addf("\t$1(hcr_handle, nimGetProcAddr);$N", [m.getHcrInitName])
      g.mainDatInit.addf("\thcrAddModule($1);\n", [mainModulePath])
      g.mainDatInit.addf("\tHcrCreateTypeInfos();$N", [])
      # nasty nasty hack to get the command line functionality working with HCR
      # register the 2 variables on behalf of the os module which might not even
      # be loaded (in which case it will get collected but that is not a problem)
      # EDIT: indeed, this hack, in combination with another un-necessary one
      # (`makeCString` was doing line wrap of string litterals) was root cause for
      # bug #16265.
      let osModulePath = ($systemModulePath).replace("stdlib_system", "stdlib_os").rope
      g.mainDatInit.addf("\thcrAddModule($1);\n", [osModulePath])
      g.mainDatInit.add("\tint* cmd_count;\n")
      g.mainDatInit.add("\tchar*** cmd_line;\n")
      g.mainDatInit.addf("\thcrRegisterGlobal($1, \"cmdCount\", sizeof(cmd_count), NULL, (void**)&cmd_count);$N", [osModulePath])
      g.mainDatInit.addf("\thcrRegisterGlobal($1, \"cmdLine\", sizeof(cmd_line), NULL, (void**)&cmd_line);$N", [osModulePath])
      g.mainDatInit.add("\t*cmd_count = cmdCount;\n")
      g.mainDatInit.add("\t*cmd_line = cmdLine;\n")
    else:
      m.s[cfsInitProc].add(hcrModuleMeta)
    return

  if m.s[cfsDatInitProc].len > 0:
    g.mainModProcs.addf("N_LIB_PRIVATE N_NIMCALL(void, $1)(void);$N", [datInit])
    g.mainDatInit.addf("\t$1();$N", [datInit])

  # Initialization of TLS and GC should be done in between
  # systemDatInit and systemInit calls if any
  if sfSystemModule in m.module.flags:
    if emulatedThreadVars(m.config) and m.config.target.targetOS != osStandalone:
      g.mainDatInit.add(ropecg(m, "\t#initThreadVarsEmulation();$N", []))
    if m.config.target.targetOS != osStandalone and m.config.selectedGC notin {gcNone, gcArc, gcAtomicArc, gcOrc}:
      g.mainDatInit.add(ropecg(m, "\t#initStackBottomWith((void *)&inner);$N", []))

  if m.s[cfsInitProc].len > 0:
    g.mainModProcs.addf("N_LIB_PRIVATE N_NIMCALL(void, $1)(void);$N", [init])
    let initCall = "\t$1();$N" % [init]
    if sfMainModule in m.module.flags:
      g.mainModInit.add(initCall)
    elif sfSystemModule in m.module.flags:
      g.mainDatInit.add(initCall) # systemInit must called right after systemDatInit if any
    else:
      g.otherModsInit.add(initCall)

proc genDatInitCode(m: BModule) =
  ## this function is called in cgenWriteModules after all modules are closed,
  ## it means raising dependency on the symbols is too late as it will not propagate
  ## into other modules, only simple rope manipulations are allowed

  var moduleDatInitRequired = m.hcrOn

  var prc = "$1 N_NIMCALL(void, $2)(void) {$N" %
    [rope(if m.hcrOn: "N_LIB_EXPORT" else: "N_LIB_PRIVATE"), getDatInitName(m)]

  # we don't want to break into such init code - could happen if a line
  # directive from a function written by the user spills after itself
  genCLineDir(prc, "generated_not_to_break_here", 999999, m.config)

  for i in cfsTypeInit1..cfsDynLibInit:
    if m.s[i].len != 0:
      moduleDatInitRequired = true
      prc.add(m.s[i])

  prc.addf("}$N$N", [])

  if moduleDatInitRequired:
    m.s[cfsDatInitProc].add(prc)
    #rememberFlag(m.g.graph, m.module, HasDatInitProc)

# Very similar to the contents of symInDynamicLib - basically only the
# things needed for the hot code reloading runtime procs to be loaded
proc hcrGetProcLoadCode(m: BModule, sym, prefix, handle, getProcFunc: string): Rope =
  let prc = magicsys.getCompilerProc(m.g.graph, sym)
  assert prc != nil
  fillProcLoc(m, prc.ast[namePos])

  var extname = prefix & sym
  var tmp = mangleDynLibProc(prc)
  prc.loc.r = tmp
  prc.typ.sym = nil

  if not containsOrIncl(m.declaredThings, prc.id):
    m.s[cfsVars].addf("static $2 $1;$n", [prc.loc.r, getTypeDesc(m, prc.loc.t, dkVar)])

  result = "\t$1 = ($2) $3($4, $5);$n" %
      [tmp, getTypeDesc(m, prc.typ, dkVar), getProcFunc.rope, handle.rope, makeCString(prefix & sym)]

proc genInitCode(m: BModule) =
  ## this function is called in cgenWriteModules after all modules are closed,
  ## it means raising dependency on the symbols is too late as it will not propagate
  ## into other modules, only simple rope manipulations are allowed
  var moduleInitRequired = m.hcrOn
  let initname = getInitName(m)
  var prc = "$1 N_NIMCALL(void, $2)(void) {$N" %
    [rope(if m.hcrOn: "N_LIB_EXPORT" else: "N_LIB_PRIVATE"), initname]
  # we don't want to break into such init code - could happen if a line
  # directive from a function written by the user spills after itself
  genCLineDir(prc, "generated_not_to_break_here", 999999, m.config)
  if m.typeNodes > 0:
    if m.hcrOn:
      appcg(m, m.s[cfsTypeInit1], "\t#TNimNode* $1;$N", [m.typeNodesName])
      appcg(m, m.s[cfsTypeInit1], "\thcrRegisterGlobal($3, \"$1_$2\", sizeof(TNimNode) * $2, NULL, (void**)&$1);$N",
            [m.typeNodesName, m.typeNodes, getModuleDllPath(m, m.module)])
    else:
      appcg(m, m.s[cfsTypeInit1], "static #TNimNode $1[$2];$n",
            [m.typeNodesName, m.typeNodes])
  if m.nimTypes > 0:
    appcg(m, m.s[cfsTypeInit1], "static #TNimType $1[$2];$n",
          [m.nimTypesName, m.nimTypes])

  if m.hcrOn:
    prc.addf("\tint* nim_hcr_dummy_ = 0;$n" &
              "\tNIM_BOOL nim_hcr_do_init_ = " &
                  "hcrRegisterGlobal($1, \"module_initialized_\", 1, NULL, (void**)&nim_hcr_dummy_);$n",
      [getModuleDllPath(m, m.module)])

  template writeSection(thing: untyped, section: TCProcSection, addHcrGuards = false) =
    if m.thing.s(section).len > 0:
      moduleInitRequired = true
      if addHcrGuards: prc.add("\tif (nim_hcr_do_init_) {\n\n")
      prc.add(m.thing.s(section))
      if addHcrGuards: prc.add("\n\t} // nim_hcr_do_init_\n")

  if m.preInitProc.s(cpsInit).len > 0 or m.preInitProc.s(cpsStmts).len > 0:
    # Give this small function its own scope
    prc.addf("{$N", [])
    # Keep a bogus frame in case the code needs one
    prc.add("\tTFrame FR_; FR_.len = 0;\n")

    writeSection(preInitProc, cpsLocals)
    writeSection(preInitProc, cpsInit, m.hcrOn)
    writeSection(preInitProc, cpsStmts)
    prc.addf("}/* preInitProc end */$N", [])
    when false:
      m.initProc.blocks[0].sections[cpsLocals].add m.preInitProc.s(cpsLocals)
      m.initProc.blocks[0].sections[cpsInit].prepend m.preInitProc.s(cpsInit)
      m.initProc.blocks[0].sections[cpsStmts].prepend m.preInitProc.s(cpsStmts)

  # add new scope for following code, because old vcc compiler need variable
  # be defined at the top of the block
  prc.addf("{$N", [])
  writeSection(initProc, cpsLocals)

  if m.initProc.s(cpsInit).len > 0 or m.initProc.s(cpsStmts).len > 0:
    moduleInitRequired = true
    if optStackTrace in m.initProc.options and frameDeclared notin m.flags:
      # BUT: the generated init code might depend on a current frame, so
      # declare it nevertheless:
      incl m.flags, frameDeclared
      if preventStackTrace notin m.flags:
        var procname = makeCString(m.module.name.s)
        prc.add(initFrame(m.initProc, procname, quotedFilename(m.config, m.module.info)))
      else:
        prc.add("\tTFrame FR_; FR_.len = 0;\n")

    writeSection(initProc, cpsInit, m.hcrOn)
    writeSection(initProc, cpsStmts)

    if beforeRetNeeded in m.initProc.flags:
      prc.add("\tBeforeRet_: ;\n")

    if m.config.exc == excGoto:
      if getCompilerProc(m.g.graph, "nimTestErrorFlag") != nil:
        m.appcg(prc, "\t#nimTestErrorFlag();$n", [])

    if optStackTrace in m.initProc.options and preventStackTrace notin m.flags:
      prc.add(deinitFrame(m.initProc))
  elif m.config.exc == excGoto:
    if getCompilerProc(m.g.graph, "nimTestErrorFlag") != nil:
      m.appcg(prc, "\t#nimTestErrorFlag();$n", [])

  prc.addf("}$N", [])

  prc.addf("}$N$N", [])

  # we cannot simply add the init proc to ``m.s[cfsProcs]`` anymore because
  # that would lead to a *nesting* of merge sections which the merger does
  # not support. So we add it to another special section: ``cfsInitProc``

  if m.hcrOn:
    var procsToLoad = @["hcrRegisterProc", "hcrGetProc", "hcrRegisterGlobal", "hcrGetGlobal"]

    m.s[cfsInitProc].addf("N_LIB_EXPORT N_NIMCALL(void, $1)(void* handle, N_NIMCALL_PTR(void*, getProcAddr)(void*, char*)) {$N", [getHcrInitName(m)])
    if sfMainModule in m.module.flags:
      # additional procs to load
      procsToLoad.add("hcrInit")
      procsToLoad.add("hcrAddModule")
    # load procs
    for curr in procsToLoad:
      m.s[cfsInitProc].add(hcrGetProcLoadCode(m, curr, "", "handle", "getProcAddr"))
    m.s[cfsInitProc].addf("}$N$N", [])

  for i, el in pairs(m.extensionLoaders):
    if el != "":
      let ex = "NIM_EXTERNC N_NIMCALL(void, nimLoadProcs$1)(void) {$2}$N$N" %
        [(i.ord - '0'.ord).rope, el]
      moduleInitRequired = true
      prc.add(ex)

  if moduleInitRequired or sfMainModule in m.module.flags:
    m.s[cfsInitProc].add(prc)
    #rememberFlag(m.g.graph, m.module, HasModuleInitProc)

  genDatInitCode(m)

  if m.hcrOn:
    m.s[cfsInitProc].addf("N_LIB_EXPORT N_NIMCALL(void, HcrCreateTypeInfos)(void) {$N", [])
    m.s[cfsInitProc].add(m.hcrCreateTypeInfosProc)
    m.s[cfsInitProc].addf("}$N$N", [])

  registerModuleToMain(m.g, m)

proc genModule(m: BModule, cfile: Cfile): Rope =
  var moduleIsEmpty = true

  result = getFileHeader(m.config, cfile)

  generateThreadLocalStorage(m)
  generateHeaders(m)
  result.add(m.s[cfsHeaders])
  if m.config.cppCustomNamespace.len > 0:
    openNamespaceNim(m.config.cppCustomNamespace, result)
  if m.s[cfsFrameDefines].len > 0:
    result.add(m.s[cfsFrameDefines])

  for i in cfsForwardTypes..cfsProcs:
    if m.s[i].len > 0:
      moduleIsEmpty = false
      result.add(m.s[i])

  if m.s[cfsInitProc].len > 0:
    moduleIsEmpty = false
    result.add(m.s[cfsInitProc])
  if m.s[cfsDatInitProc].len > 0 or m.hcrOn:
    moduleIsEmpty = false
    result.add(m.s[cfsDatInitProc])

  if m.config.cppCustomNamespace.len > 0:
    closeNamespaceNim(result)

  if moduleIsEmpty:
    result = ""

proc initProcOptions(m: BModule): TOptions =
  let opts = m.config.options
  if sfSystemModule in m.module.flags: opts-{optStackTrace} else: opts

proc rawNewModule(g: BModuleList; module: PSym, filename: AbsoluteFile): BModule =
  new(result)
  result.g = g
  result.tmpBase = rope("TM" & $hashOwner(module) & "_")
  result.headerFiles = @[]
  result.declaredThings = initIntSet()
  result.declaredProtos = initIntSet()
  result.cfilename = filename
  result.filename = filename
  result.typeCache = initTable[SigHash, Rope]()
  result.forwTypeCache = initTable[SigHash, Rope]()
  result.module = module
  result.typeInfoMarker = initTable[SigHash, Rope]()
  result.sigConflicts = initCountTable[SigHash]()
  result.initProc = newProc(nil, result)
  for i in low(result.s)..high(result.s): result.s[i] = newRopeAppender()
  result.initProc.options = initProcOptions(result)
  result.preInitProc = newProc(nil, result)
  result.preInitProc.flags.incl nimErrorFlagDisabled
  result.preInitProc.labels = 100_000 # little hack so that unique temporaries are generated
  result.dataCache = initNodeTable()
  result.typeStack = @[]
  result.typeNodesName = getTempName(result)
  result.nimTypesName = getTempName(result)
  # no line tracing for the init sections of the system module so that we
  # don't generate a TFrame which can confuse the stack bottom initialization:
  if sfSystemModule in module.flags:
    incl result.flags, preventStackTrace
    excl(result.preInitProc.options, optStackTrace)
  let ndiName = if optCDebug in g.config.globalOptions: changeFileExt(completeCfilePath(g.config, filename), "ndi")
                else: AbsoluteFile""
  open(result.ndi, ndiName, g.config)

proc rawNewModule(g: BModuleList; module: PSym; conf: ConfigRef): BModule =
  result = rawNewModule(g, module, AbsoluteFile toFullPath(conf, module.position.FileIndex))

proc newModule*(g: BModuleList; module: PSym; conf: ConfigRef): BModule =
  # we should create only one cgen module for each module sym
  result = rawNewModule(g, module, conf)
  if module.position >= g.modules.len:
    setLen(g.modules, module.position + 1)
  #growCache g.modules, module.position
  g.modules[module.position] = result

template injectG() {.dirty.} =
  if graph.backend == nil:
    graph.backend = newModuleList(graph)
  let g = BModuleList(graph.backend)

proc setupCgen*(graph: ModuleGraph; module: PSym; idgen: IdGenerator): PPassContext =
  injectG()
  result = newModule(g, module, graph.config)
  result.idgen = idgen
  if optGenIndex in graph.config.globalOptions and g.generatedHeader == nil:
    let f = if graph.config.headerFile.len > 0: AbsoluteFile graph.config.headerFile
            else: graph.config.projectFull
    g.generatedHeader = rawNewModule(g, module,
      changeFileExt(completeCfilePath(graph.config, f), hExt))
    incl g.generatedHeader.flags, isHeaderFile

proc writeHeader(m: BModule) =
  var result = headerTop()
  var guard = "__$1__" % [m.filename.splitFile.name.rope]
  result.addf("#ifndef $1$n#define $1$n", [guard])
  addNimDefines(result, m.config)
  generateHeaders(m)

  generateThreadLocalStorage(m)
  for i in cfsHeaders..cfsProcs:
    result.add(m.s[i])
    if m.config.cppCustomNamespace.len > 0 and i == cfsHeaders:
      openNamespaceNim(m.config.cppCustomNamespace, result)
  result.add(m.s[cfsInitProc])

  if optGenDynLib in m.config.globalOptions:
    result.add("N_LIB_IMPORT ")
  result.addf("N_CDECL(void, $1NimMain)(void);$n", [rope m.config.nimMainPrefix])
  if m.config.cppCustomNamespace.len > 0: closeNamespaceNim(result)
  result.addf("#endif /* $1 */$n", [guard])
  if not writeRope(result, m.filename):
    rawMessage(m.config, errCannotOpenFile, m.filename.string)

proc getCFile(m: BModule): AbsoluteFile =
  let ext =
      if m.compileToCpp: ".nim.cpp"
      elif m.config.backend == backendObjc or sfCompileToObjc in m.module.flags: ".nim.m"
      else: ".nim.c"
  result = changeFileExt(completeCfilePath(m.config, mangleModuleName(m.config, m.cfilename).AbsoluteFile), ext)

when false:
  proc myOpenCached(graph: ModuleGraph; module: PSym, rd: PRodReader): PPassContext =
    injectG()
    var m = newModule(g, module, graph.config)
    readMergeInfo(getCFile(m), m)
    result = m

proc addHcrInitGuards(p: BProc, n: PNode, inInitGuard: var bool) =
  if n.kind == nkStmtList:
    for child in n:
      addHcrInitGuards(p, child, inInitGuard)
  else:
    let stmtShouldExecute = n.kind in {nkVarSection, nkLetSection} or
                            nfExecuteOnReload in n.flags
    if inInitGuard:
      if stmtShouldExecute:
        endBlock(p)
        inInitGuard = false
    else:
      if not stmtShouldExecute:
        line(p, cpsStmts, "if (nim_hcr_do_init_)\n")
        startBlock(p)
        inInitGuard = true

    genStmts(p, n)

proc genTopLevelStmt*(m: BModule; n: PNode) =
  ## Also called from `ic/cbackend.nim`.
  if pipelineutils.skipCodegen(m.config, n): return
  m.initProc.options = initProcOptions(m)
  #softRnl = if optLineDir in m.config.options: noRnl else: rnl
  # XXX replicate this logic!
  var transformedN = transformStmt(m.g.graph, m.idgen, m.module, n)
  if sfInjectDestructors in m.module.flags:
    transformedN = injectDestructorCalls(m.g.graph, m.idgen, m.module, transformedN)

  if m.hcrOn:
    addHcrInitGuards(m.initProc, transformedN, m.inHcrInitGuard)
  else:
    genProcBody(m.initProc, transformedN)

proc shouldRecompile(m: BModule; code: Rope, cfile: Cfile): bool =
  if optForceFullMake notin m.config.globalOptions:
    if not moduleHasChanged(m.g.graph, m.module):
      result = false
    elif not equalsFile(code, cfile.cname):
      when false:
        #m.config.symbolFiles == readOnlySf: #isDefined(m.config, "nimdiff"):
        if fileExists(cfile.cname):
          copyFile(cfile.cname.string, cfile.cname.string & ".backup")
          echo "diff ", cfile.cname.string, ".backup ", cfile.cname.string
        else:
          echo "new file ", cfile.cname.string
      if not writeRope(code, cfile.cname):
        rawMessage(m.config, errCannotOpenFile, cfile.cname.string)
      result = true
    elif fileExists(cfile.obj) and os.fileNewer(cfile.obj.string, cfile.cname.string):
      result = false
    else:
      result = true
  else:
    if not writeRope(code, cfile.cname):
      rawMessage(m.config, errCannotOpenFile, cfile.cname.string)
    result = true

# We need 2 different logics here: pending modules (including
# 'nim__dat') may require file merging for the combination of dead code
# elimination and incremental compilation! Non pending modules need no
# such logic and in fact the logic hurts for the main module at least;
# it would generate multiple 'main' procs, for instance.

proc writeModule(m: BModule, pending: bool) =
  template onExit() = close(m.ndi, m.config)
  let cfile = getCFile(m)
  if moduleHasChanged(m.g.graph, m.module):
    genInitCode(m)
    finishTypeDescriptions(m)
    if sfMainModule in m.module.flags:
      # generate main file:
      genMainProc(m)
      m.s[cfsProcHeaders].add(m.g.mainModProcs)
      generateThreadVarsSize(m)

  var cf = Cfile(nimname: m.module.name.s, cname: cfile,
                  obj: completeCfilePath(m.config, toObjFile(m.config, cfile)), flags: {})
  var code = genModule(m, cf)
  if code != "" or m.config.symbolFiles != disabledSf:
    when hasTinyCBackend:
      if m.config.cmd == cmdTcc:
        tccgen.compileCCode($code, m.config)
        onExit()
        return

    if not shouldRecompile(m, code, cf): cf.flags = {CfileFlag.Cached}
    addFileToCompile(m.config, cf)
  onExit()

proc updateCachedModule(m: BModule) =
  let cfile = getCFile(m)
  var cf = Cfile(nimname: m.module.name.s, cname: cfile,
                 obj: completeCfilePath(m.config, toObjFile(m.config, cfile)), flags: {})
  if sfMainModule notin m.module.flags:
    genMainProc(m)
  cf.flags = {CfileFlag.Cached}
  addFileToCompile(m.config, cf)

proc finalCodegenActions*(graph: ModuleGraph; m: BModule; n: PNode) =
  ## Also called from IC.
  if sfMainModule in m.module.flags:
    # phase ordering problem here: We need to announce this
    # dependency to 'nimTestErrorFlag' before system.c has been written to disk.
    if m.config.exc == excGoto and getCompilerProc(graph, "nimTestErrorFlag") != nil:
      cgsym(m, "nimTestErrorFlag")

    if {optGenStaticLib, optGenDynLib, optNoMain} * m.config.globalOptions == {}:
      for i in countdown(high(graph.globalDestructors), 0):
        n.add graph.globalDestructors[i]
  if pipelineutils.skipCodegen(m.config, n): return
  if moduleHasChanged(graph, m.module):
    # if the module is cached, we don't regenerate the main proc
    # nor the dispatchers? But if the dispatchers changed?
    # XXX emit the dispatchers into its own .c file?
    if n != nil:
      m.initProc.options = initProcOptions(m)
      genProcBody(m.initProc, n)

    if m.hcrOn:
      # make sure this is pulled in (meaning hcrGetGlobal() is called for it during init)
      let sym = magicsys.getCompilerProc(m.g.graph, "programResult")
      # ignore when not available, could be a module imported early in `system`
      if sym != nil:
        cgsymImpl m, sym
      if m.inHcrInitGuard:
        endBlock(m.initProc)

    if sfMainModule in m.module.flags:
      if m.hcrOn:
        # pull ("define" since they are inline when HCR is on) these functions in the main file
        # so it can load the HCR runtime and later pass the library handle to the HCR runtime which
        # will in turn pass it to the other modules it initializes so they can initialize the
        # register/get procs so they don't have to have the definitions of these functions as well
        cgsym(m, "nimLoadLibrary")
        cgsym(m, "nimLoadLibraryError")
        cgsym(m, "nimGetProcAddr")
        cgsym(m, "procAddrError")
        cgsym(m, "rawWrite")

      # raise dependencies on behalf of genMainProc
      if m.config.target.targetOS != osStandalone and m.config.selectedGC notin {gcNone, gcArc, gcAtomicArc, gcOrc}:
        cgsym(m, "initStackBottomWith")
      if emulatedThreadVars(m.config) and m.config.target.targetOS != osStandalone:
        cgsym(m, "initThreadVarsEmulation")

      if m.g.forwardedProcs.len == 0:
        incl m.flags, objHasKidsValid
      if optMultiMethods in m.g.config.globalOptions or
          m.g.config.selectedGC notin {gcArc, gcOrc, gcAtomicArc} or
          vtables notin m.g.config.features:
        generateIfMethodDispatchers(graph, m.idgen)


  let mm = m
  m.g.modulesClosed.add mm

proc genForwardedProcs(g: BModuleList) =
  # Forward declared proc:s lack bodies when first encountered, so they're given
  # a second pass here
  # Note: ``genProcNoForward`` may add to ``forwardedProcs``
  while g.forwardedProcs.len > 0:
    let
      prc = g.forwardedProcs.pop()
      m = g.modules[prc.itemId.module]
    if sfForward in prc.flags:
      internalError(m.config, prc.info, "still forwarded: " & prc.name.s)

    genProcNoForward(m, prc)

proc cgenWriteModules*(backend: RootRef, config: ConfigRef) =
  let g = BModuleList(backend)
  g.config = config

  # we need to process the transitive closure because recursive module
  # deps are allowed (and the system module is processed in the wrong
  # order anyway)
  genForwardedProcs(g)

  for m in cgenModules(g):
    m.writeModule(pending=true)
  writeMapping(config, g.mapping)
  if g.generatedHeader != nil: writeHeader(g.generatedHeader)<|MERGE_RESOLUTION|>--- conflicted
+++ resolved
@@ -1197,14 +1197,6 @@
     elif sfConstructor in prc.flags:
       resNode.sym.loc.flags.incl lfIndirect
       fillLoc(resNode.sym.loc, locParam, resNode, "this", OnHeap)
-<<<<<<< HEAD
-      let ty = resNode.sym.typ[0] #generate nim's ctor
-      for i in 1..<resNode.sym.ast.len:
-        let field = resNode.sym.ast[i]
-        genFieldObjConstr(p, ty, useTemp = false, isRef = false,
-          field[0], field[1], check = nil, resNode.sym.loc, "(*this)", tmpInfo)
-=======
->>>>>>> 7ea5aaae
     else:
       fillResult(p.config, resNode, prc.typ)
       assignParam(p, res, prc.typ[0])
