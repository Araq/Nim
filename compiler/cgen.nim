--- conflicted
+++ resolved
@@ -11,11 +11,7 @@
 
 import
   ast, astalgo, hashes, trees, platform, magicsys, extccomp, options, intsets,
-<<<<<<< HEAD
-  nversion, nimsets, msgs, std / sha1, bitsets, idents, types, int128,
-=======
   nversion, nimsets, msgs, bitsets, idents, types,
->>>>>>> 6d8913ee
   ccgutils, os, ropes, math, passes, wordrecg, treetab, cgmeth,
   condsyms, rodutils, renderer, cgendata, ccgmerge, aliases,
   lowerings, tables, sets, ndi, lineinfos, pathutils, transf, enumtostr
