#
#
#           The Nim Compiler
#        (c) Copyright 2015 Andreas Rumpf
#
#    See the file "copying.txt", included in this
#    distribution, for details about the copyright.
#

## This module implements the C code generator.

import
  ast, astalgo, trees, platform, magicsys, extccomp, options,
  nversion, nimsets, msgs, bitsets, idents, types,
  ccgutils, ropes, wordrecg, treetab, cgmeth,
  rodutils, renderer, cgendata, aliases,
  lowerings, lineinfos, pathutils, transf,
  injectdestructors, astmsgs, modulepaths, pushpoppragmas,
  mangleutils, cbuilderbase

from expanddefaults import caseObjDefaultBranch

import pipelineutils

when defined(nimPreviewSlimSystem):
  import std/assertions

when not defined(leanCompiler):
  import spawn, semparallel

import std/strutils except `%`, addf # collides with ropes.`%`

import std/[dynlib, math, tables, sets, os, intsets, hashes]

const
  # we use some ASCII control characters to insert directives that will be converted to real code in a postprocessing pass
  postprocessDirStart = '\1'
  postprocessDirSep = '\31'
  postprocessDirEnd = '\23'

when not declared(dynlib.libCandidates):
  proc libCandidates(s: string, dest: var seq[string]) =
    ## given a library name pattern `s` write possible library names to `dest`.
    var le = strutils.find(s, '(')
    var ri = strutils.find(s, ')', le+1)
    if le >= 0 and ri > le:
      var prefix = substr(s, 0, le - 1)
      var suffix = substr(s, ri + 1)
      for middle in split(substr(s, le + 1, ri - 1), '|'):
        libCandidates(prefix & middle & suffix, dest)
    else:
      dest.add(s)

when options.hasTinyCBackend:
  import tccgen

proc hcrOn(m: BModule): bool = m.config.hcrOn
proc hcrOn(p: BProc): bool = p.module.config.hcrOn

proc addForwardedProc(m: BModule, prc: PSym) =
  m.g.forwardedProcs.add(prc)

proc findPendingModule(m: BModule, s: PSym): BModule =
  var ms = getModule(s)
  result = m.g.modules[ms.position]

proc initLoc(k: TLocKind, lode: PNode, s: TStorageLoc, flags: TLocFlags = {}): TLoc =
  result = TLoc(k: k, storage: s, lode: lode,
                snippet: "", flags: flags)

proc fillLoc(a: var TLoc, k: TLocKind, lode: PNode, r: Rope, s: TStorageLoc) {.inline.} =
  # fills the loc if it is not already initialized
  if a.k == locNone:
    a.k = k
    a.lode = lode
    a.storage = s
    if a.snippet == "": a.snippet = r

proc fillLoc(a: var TLoc, k: TLocKind, lode: PNode, s: TStorageLoc) {.inline.} =
  # fills the loc if it is not already initialized
  if a.k == locNone:
    a.k = k
    a.lode = lode
    a.storage = s

proc t(a: TLoc): PType {.inline.} =
  if a.lode.kind == nkSym:
    result = a.lode.sym.typ
  else:
    result = a.lode.typ

proc lodeTyp(t: PType): PNode =
  result = newNode(nkEmpty)
  result.typ() = t

proc isSimpleConst(typ: PType): bool =
  let t = skipTypes(typ, abstractVar)
  result = t.kind notin
      {tyTuple, tyObject, tyArray, tySet, tySequence} and not
      (t.kind == tyProc and t.callConv == ccClosure)

proc useHeader(m: BModule, sym: PSym) =
  if lfHeader in sym.loc.flags:
    assert(sym.annex != nil)
    let str = getStr(sym.annex.path)
    m.includeHeader(str)

proc cgsym(m: BModule, name: string)
proc cgsymValue(m: BModule, name: string): Rope

proc getCFile(m: BModule): AbsoluteFile

proc getModuleDllPath(m: BModule): Rope =
  let (dir, name, ext) = splitFile(getCFile(m))
  let filename = strutils.`%`(platform.OS[m.g.config.target.targetOS].dllFrmt, [name & ext])
  result = makeCString(dir.string & "/" & filename)

proc getModuleDllPath(m: BModule, module: int): Rope =
  result = getModuleDllPath(m.g.modules[module])

proc getModuleDllPath(m: BModule, s: PSym): Rope =
  result = getModuleDllPath(m.g.modules[s.itemId.module])

import std/macros

proc cgFormatValue(result: var string; value: string) =
  result.add value

proc cgFormatValue(result: var string; value: BiggestInt) =
  result.addInt value

proc cgFormatValue(result: var string; value: Int128) =
  result.addInt128 value

template addf(result: var Builder, args: varargs[untyped]) =
  result.buf.addf(args)

# TODO: please document
macro ropecg(m: BModule, frmt: static[FormatStr], args: untyped): Rope =
  args.expectKind nnkBracket
  # echo "ropecg ", newLit(frmt).repr, ", ", args.repr
  var i = 0
  result = nnkStmtListExpr.newTree()

  result.add quote do:
    assert `m` != nil

  let resVar = genSym(nskVar, "res")
  # during `koch boot` the median of all generates strings from this
  # macro is around 40 bytes in length.
  result.add newVarStmt(resVar, newCall(bindSym"newStringOfCap", newLit(80)))
  let formatValue = bindSym"cgFormatValue"

  var num = 0
  var strLit = ""

  template flushStrLit() =
    if strLit != "":
      result.add newCall(ident "add", resVar, newLit(strLit))
      strLit.setLen 0

  while i < frmt.len:
    if frmt[i] == '$':
      inc(i)                  # skip '$'
      case frmt[i]
      of '$':
        strLit.add '$'
        inc(i)
      of '#':
        flushStrLit()
        inc(i)
        result.add newCall(formatValue, resVar, args[num])
        inc(num)
      of '^':
        flushStrLit()
        inc(i)
        result.add newCall(formatValue, resVar, args[^1])
        inc(num)
      of '0'..'9':
        var j = 0
        while true:
          j = (j * 10) + ord(frmt[i]) - ord('0')
          inc(i)
          if i >= frmt.len or not (frmt[i] in {'0'..'9'}): break
        num = j
        if j > args.len:
          error("ropes: invalid format string " & newLit(frmt).repr & " args.len: " & $args.len)

        flushStrLit()
        result.add newCall(formatValue, resVar, args[j-1])
      of 'n':
        flushStrLit()
        result.add quote do:
          if optLineDir notin `m`.config.options:
            `resVar`.add("\L")
        inc(i)
      of 'N':
        strLit.add "\L"
        inc(i)
      else:
        error("ropes: invalid format string $" & frmt[i])
    elif frmt[i] == '#' and frmt[i+1] in IdentStartChars:
      inc(i)
      var j = i
      while frmt[j] in IdentChars: inc(j)
      var ident = newLit(substr(frmt, i, j-1))
      i = j
      flushStrLit()
      result.add newCall(formatValue, resVar, newCall(ident"cgsymValue", m, ident))
    elif frmt[i] == '#' and frmt[i+1] == '$':
      inc(i, 2)
      var j = 0
      while frmt[i] in Digits:
        j = (j * 10) + ord(frmt[i]) - ord('0')
        inc(i)
      let ident = args[j-1]
      flushStrLit()
      result.add newCall(formatValue, resVar, newCall(ident"cgsymValue", m, ident))
    elif frmt[i] == '#' and frmt[i+1] == '#':
      inc(i, 2)
      strLit.add("#")
    else:
      strLit.add(frmt[i])
      inc(i)

  flushStrLit()
  result.add newCall(ident"rope", resVar)

proc addIndent(p: BProc; result: var Rope) =
  var i = result.len
  let newLen = i + p.blocks.len
  result.setLen newLen
  while i < newLen:
    result[i] = '\t'
    inc i

proc addIndent(p: BProc; result: var Builder) =
  var i = result.buf.len
  let newLen = i + p.blocks.len
  result.buf.setLen newLen
  while i < newLen:
    result.buf[i] = '\t'
    inc i

template appcg(m: BModule, c: var (Rope | Builder), frmt: FormatStr,
           args: untyped) =
  c.add(ropecg(m, frmt, args))

template appcg(m: BModule, sec: TCFileSection, frmt: FormatStr,
           args: untyped) =
  m.s[sec].add(ropecg(m, frmt, args))

template appcg(p: BProc, sec: TCProcSection, frmt: FormatStr,
           args: untyped) =
  p.s(sec).add(ropecg(p.module, frmt, args))

template line(p: BProc, sec: TCProcSection, r: string) =
  addIndent p, p.s(sec)
  p.s(sec).add(r)

template lineF(p: BProc, sec: TCProcSection, frmt: FormatStr,
              args: untyped) =
  addIndent p, p.s(sec)
  p.s(sec).add(frmt % args)

template lineCg(p: BProc, sec: TCProcSection, frmt: FormatStr,
               args: untyped) =
  addIndent p, p.s(sec)
  p.s(sec).add(ropecg(p.module, frmt, args))

template linefmt(p: BProc, sec: TCProcSection, frmt: FormatStr,
             args: untyped) =
  addIndent p, p.s(sec)
  p.s(sec).add(ropecg(p.module, frmt, args))

proc safeLineNm(info: TLineInfo): int =
  result = toLinenumber(info)
  if result < 0: result = 0 # negative numbers are not allowed in #line

proc genPostprocessDir(field1, field2, field3: string): string =
  result = postprocessDirStart & field1 & postprocessDirSep & field2 & postprocessDirSep & field3 & postprocessDirEnd

proc genCLineDir(r: var Builder, fileIdx: FileIndex, line: int; conf: ConfigRef) =
  assert line >= 0
  if optLineDir in conf.options and line > 0:
    if fileIdx == InvalidFileIdx:
      r.add(rope("\n#line " & $line & " \"generated_not_to_break_here\"\n"))
    else:
      r.add(rope("\n#line " & $line & " FX_" & $fileIdx.int32 & "\n"))

proc genCLineDir(r: var Builder, fileIdx: FileIndex, line: int; p: BProc; info: TLineInfo; lastFileIndex: FileIndex) =
  assert line >= 0
  if optLineDir in p.config.options and line > 0:
    if fileIdx == InvalidFileIdx:
      r.add(rope("\n#line " & $line & " \"generated_not_to_break_here\"\n"))
    else:
      r.add(rope("\n#line " & $line & " FX_" & $fileIdx.int32 & "\n"))

proc genCLineDir(r: var Builder, info: TLineInfo; conf: ConfigRef) =
  if optLineDir in conf.options:
    genCLineDir(r, info.fileIndex, info.safeLineNm, conf)

proc freshLineInfo(p: BProc; info: TLineInfo): bool =
  if p.lastLineInfo.line != info.line or
     p.lastLineInfo.fileIndex != info.fileIndex:
    p.lastLineInfo.line = info.line
    p.lastLineInfo.fileIndex = info.fileIndex
    result = true
  else:
    result = false

proc genCLineDir(r: var Builder, p: BProc, info: TLineInfo; conf: ConfigRef) =
  if optLineDir in conf.options:
    let lastFileIndex = p.lastLineInfo.fileIndex
    if freshLineInfo(p, info):
      genCLineDir(r, info.fileIndex, info.safeLineNm, p, info, lastFileIndex)

proc genLineDir(p: BProc, t: PNode) =
  if p == p.module.preInitProc: return
  let line = t.info.safeLineNm

  if optEmbedOrigSrc in p.config.globalOptions:
    p.s(cpsStmts).add("//" & sourceLine(p.config, t.info) & "\L")
  let lastFileIndex = p.lastLineInfo.fileIndex
  let freshLine = freshLineInfo(p, t.info)
  if freshLine:
    genCLineDir(p.s(cpsStmts), t.info.fileIndex, line, p, t.info, lastFileIndex)
  if ({optLineTrace, optStackTrace} * p.options == {optLineTrace, optStackTrace}) and
      (p.prc == nil or sfPure notin p.prc.flags) and t.info.fileIndex != InvalidFileIdx:
      if freshLine:
        line(p, cpsStmts, genPostprocessDir("nimln", $line, $t.info.fileIndex.int32))

proc accessThreadLocalVar(p: BProc, s: PSym)
proc emulatedThreadVars(conf: ConfigRef): bool {.inline.}
proc genProc(m: BModule, prc: PSym)
proc raiseInstr(p: BProc; result: var Builder)

template compileToCpp(m: BModule): untyped =
  m.config.backend == backendCpp or sfCompileToCpp in m.module.flags

proc getTempName(m: BModule): Rope =
  result = m.tmpBase & rope(m.labels)
  inc m.labels

proc isNoReturn(m: BModule; s: PSym): bool {.inline.} =
  sfNoReturn in s.flags and m.config.exc != excGoto

include cbuilderexprs
include cbuilderdecls
include cbuilderstmts

proc rdLoc(a: TLoc): Rope =
  # 'read' location (deref if indirect)
  if lfIndirect in a.flags:
    result = cDeref(a.snippet)
  else:
    result = a.snippet

proc addRdLoc(a: TLoc; result: var Rope) =
  if lfIndirect in a.flags:
    result.add cDeref(a.snippet)
  else:
    result.add a.snippet

proc lenField(p: BProc): Rope {.inline.} =
  result = rope(if p.module.compileToCpp: "len" else: "Sup.len")

proc lenField(p: BProc, val: Rope): Rope {.inline.} =
  if p.module.compileToCpp:
    result = derefField(val, "len")
  else:
    result = dotField(derefField(val, "Sup"), "len")

proc lenExpr(p: BProc; a: TLoc): Rope =
  if optSeqDestructors in p.config.globalOptions:
    result = dotField(rdLoc(a), "len")
  else:
    let ra = rdLoc(a)
    result = cIfExpr(ra, lenField(p, ra), cIntValue(0))

proc dataFieldAccessor(p: BProc, sym: Rope): Rope =
  if optSeqDestructors in p.config.globalOptions:
    result = dotField(wrapPar(sym), "p")
  else:
    result = sym

proc dataField(p: BProc): Rope =
  if optSeqDestructors in p.config.globalOptions:
    result = rope".p->data"
  else:
    result = rope"->data"

proc dataField(p: BProc, val: Rope): Rope {.inline.} =
  result = derefField(dataFieldAccessor(p, val), "data")

proc genProcPrototype(m: BModule, sym: PSym)

include ccgliterals
include ccgtypes

# ------------------------------ Manager of temporaries ------------------

template mapTypeChooser(n: PNode): TSymKind =
  (if n.kind == nkSym: n.sym.kind else: skVar)

template mapTypeChooser(a: TLoc): TSymKind = mapTypeChooser(a.lode)

proc addAddrLoc(conf: ConfigRef; a: TLoc; result: var Rope) =
  if lfIndirect notin a.flags and mapType(conf, a.t, mapTypeChooser(a) == skParam) != ctArray:
    result.add wrapPar(cAddr(a.snippet))
  else:
    result.add a.snippet

proc addrLoc(conf: ConfigRef; a: TLoc): Rope =
  if lfIndirect notin a.flags and mapType(conf, a.t, mapTypeChooser(a) == skParam) != ctArray:
    result = wrapPar(cAddr(a.snippet))
  else:
    result = a.snippet

proc byRefLoc(p: BProc; a: TLoc): Rope =
  if lfIndirect notin a.flags and mapType(p.config, a.t, mapTypeChooser(a) == skParam) != ctArray and not
      p.module.compileToCpp:
    result = wrapPar(cAddr(a.snippet))
  else:
    result = a.snippet

proc rdCharLoc(a: TLoc): Rope =
  # read a location that may need a char-cast:
  result = rdLoc(a)
  if skipTypes(a.t, abstractRange).kind == tyChar:
    result = cCast("NU8", result)

type
  TAssignmentFlag = enum
    needToCopy
    needToCopySinkParam
    needTempForOpenArray
    needAssignCall
  TAssignmentFlags = set[TAssignmentFlag]

proc genObjConstr(p: BProc, e: PNode, d: var TLoc)
proc rawConstExpr(p: BProc, n: PNode; d: var TLoc)
proc genAssignment(p: BProc, dest, src: TLoc, flags: TAssignmentFlags)

type
  ObjConstrMode = enum
    constructObj,
    constructRefObj

proc genObjectInit(p: BProc, section: TCProcSection, t: PType, a: var TLoc,
                   mode: ObjConstrMode) =
  #if optNimV2 in p.config.globalOptions: return
  case analyseObjectWithTypeField(t)
  of frNone:
    discard
  of frHeader:
    var r = rdLoc(a)
    if mode == constructRefObj: r = "(*$1)" % [r]
    var s = skipTypes(t, abstractInst)
    if not p.module.compileToCpp:
      while s.kind == tyObject and s[0] != nil:
        r.add(".Sup")
        s = skipTypes(s[0], skipPtrs)
    if optTinyRtti in p.config.globalOptions:
      linefmt(p, section, "$1.m_type = $2;$n", [r, genTypeInfoV2(p.module, t, a.lode.info)])
    else:
      linefmt(p, section, "$1.m_type = $2;$n", [r, genTypeInfoV1(p.module, t, a.lode.info)])
  of frEmbedded:
    if optTinyRtti in p.config.globalOptions:
      var tmp: TLoc = default(TLoc)
      if mode == constructRefObj:
        let objType = t.skipTypes(abstractInst+{tyRef})
        rawConstExpr(p, newNodeIT(nkType, a.lode.info, objType), tmp)
        linefmt(p, cpsStmts,
            "#nimCopyMem((void*)$1, (NIM_CONST void*)&$2, sizeof($3));$n",
            [rdLoc(a), rdLoc(tmp), getTypeDesc(p.module, objType, descKindFromSymKind mapTypeChooser(a))])
      else:
        rawConstExpr(p, newNodeIT(nkType, a.lode.info, t), tmp)
        genAssignment(p, a, tmp, {})
    else:
      # worst case for performance:
      var r = if mode == constructObj: addrLoc(p.config, a) else: rdLoc(a)
      linefmt(p, section, "#objectInit($1, $2);$n", [r, genTypeInfoV1(p.module, t, a.lode.info)])

  if isException(t):
    var r = rdLoc(a)
    if mode == constructRefObj: r = "(*$1)" % [r]
    var s = skipTypes(t, abstractInst)
    if not p.module.compileToCpp:
      while s.kind == tyObject and s[0] != nil and s.sym.magic != mException:
        r.add(".Sup")
        s = skipTypes(s[0], skipPtrs)
    linefmt(p, section, "$1.name = $2;$n", [r, makeCString(t.skipTypes(abstractInst).sym.name.s)])

proc genRefAssign(p: BProc, dest, src: TLoc)

proc isComplexValueType(t: PType): bool {.inline.} =
  let t = t.skipTypes(abstractInst + tyUserTypeClasses)
  result = t.kind in {tyArray, tySet, tyTuple, tyObject, tyOpenArray} or
    (t.kind == tyProc and t.callConv == ccClosure)

include ccgreset

proc resetLoc(p: BProc, loc: var TLoc) =
  let containsGcRef = optSeqDestructors notin p.config.globalOptions and containsGarbageCollectedRef(loc.t)
  let typ = skipTypes(loc.t, abstractVarRange)
  if isImportedCppType(typ): 
    var didGenTemp = false
    linefmt(p, cpsStmts, "$1 = $2;$n", [rdLoc(loc), genCppInitializer(p.module, p, typ, didGenTemp)])
    return
  if optSeqDestructors in p.config.globalOptions and typ.kind in {tyString, tySequence}:
    assert loc.snippet != ""

    let atyp = skipTypes(loc.t, abstractInst)
    if atyp.kind in {tyVar, tyLent}:
      linefmt(p, cpsStmts, "$1->len = 0; $1->p = NIM_NIL;$n", [rdLoc(loc)])
    else:
      linefmt(p, cpsStmts, "$1.len = 0; $1.p = NIM_NIL;$n", [rdLoc(loc)])
  elif not isComplexValueType(typ):
    if containsGcRef:
      var nilLoc: TLoc = initLoc(locTemp, loc.lode, OnStack)
      nilLoc.snippet = rope("NIM_NIL")
      genRefAssign(p, loc, nilLoc)
    else:
      linefmt(p, cpsStmts, "$1 = 0;$n", [rdLoc(loc)])
  else:
    if loc.storage != OnStack and containsGcRef:
      specializeReset(p, loc)
      when false:
        linefmt(p, cpsStmts, "#genericReset((void*)$1, $2);$n",
                [addrLoc(p.config, loc), genTypeInfoV1(p.module, loc.t, loc.lode.info)])
      # XXX: generated reset procs should not touch the m_type
      # field, so disabling this should be safe:
      genObjectInit(p, cpsStmts, loc.t, loc, constructObj)
    else:
      # array passed as argument decayed into pointer, bug #7332
      # so we use getTypeDesc here rather than rdLoc(loc)
      let tyDesc = getTypeDesc(p.module, loc.t, descKindFromSymKind mapTypeChooser(loc))
      if p.module.compileToCpp and isOrHasImportedCppType(typ):
        if lfIndirect in loc.flags:
          #C++ cant be just zeroed. We need to call the ctors
          var tmp = getTemp(p, loc.t)
          linefmt(p, cpsStmts,"#nimCopyMem((void*)$1, (NIM_CONST void*)$2, sizeof($3));$n",
                  [addrLoc(p.config, loc), addrLoc(p.config, tmp), tyDesc])
      else:
        linefmt(p, cpsStmts, "#nimZeroMem((void*)$1, sizeof($2));$n",
                [addrLoc(p.config, loc), tyDesc])

      # XXX: We can be extra clever here and call memset only
      # on the bytes following the m_type field?
      genObjectInit(p, cpsStmts, loc.t, loc, constructObj)

proc constructLoc(p: BProc, loc: var TLoc, isTemp = false) =
  let typ = loc.t
  if optSeqDestructors in p.config.globalOptions and skipTypes(typ, abstractInst + {tyStatic}).kind in {tyString, tySequence}:
    linefmt(p, cpsStmts, "$1.len = 0; $1.p = NIM_NIL;$n", [rdLoc(loc)])
  elif not isComplexValueType(typ):
    if containsGarbageCollectedRef(loc.t):
      var nilLoc: TLoc = initLoc(locTemp, loc.lode, OnStack)
      nilLoc.snippet = rope("NIM_NIL")
      genRefAssign(p, loc, nilLoc)
    else:
      linefmt(p, cpsStmts, "$1 = ($2)0;$n", [rdLoc(loc),
        getTypeDesc(p.module, typ, descKindFromSymKind mapTypeChooser(loc))])
  else:
    if (not isTemp or containsGarbageCollectedRef(loc.t)) and not hasNoInit(loc.t):
      # don't use nimZeroMem for temporary values for performance if we can
      # avoid it:
      if not isOrHasImportedCppType(typ):
        linefmt(p, cpsStmts, "#nimZeroMem((void*)$1, sizeof($2));$n",
                [addrLoc(p.config, loc), getTypeDesc(p.module, typ, descKindFromSymKind mapTypeChooser(loc))])
    genObjectInit(p, cpsStmts, loc.t, loc, constructObj)

proc initLocalVar(p: BProc, v: PSym, immediateAsgn: bool) =
  if sfNoInit notin v.flags:
    # we know it is a local variable and thus on the stack!
    # If ``not immediateAsgn`` it is not initialized in a binding like
    # ``var v = X`` and thus we need to init it.
    # If ``v`` contains a GC-ref we may pass it to ``unsureAsgnRef`` somehow
    # which requires initialization. However this can really only happen if
    # ``var v = X()`` gets transformed into ``X(&v)``.
    # Nowadays the logic in ccgcalls deals with this case however.
    if not immediateAsgn:
      constructLoc(p, v.loc)

proc getTemp(p: BProc, t: PType, needsInit=false): TLoc =
  inc(p.labels)
  result = TLoc(snippet: "T" & rope(p.labels) & "_", k: locTemp, lode: lodeTyp t,
                storage: OnStack, flags: {})
  if p.module.compileToCpp and isOrHasImportedCppType(t):
    var didGenTemp = false
    linefmt(p, cpsLocals, "$1 $2$3;$n", [getTypeDesc(p.module, t, dkVar), result.snippet,
      genCppInitializer(p.module, p, t, didGenTemp)])
  else:
    linefmt(p, cpsLocals, "$1 $2;$n", [getTypeDesc(p.module, t, dkVar), result.snippet])
  constructLoc(p, result, not needsInit)
  when false:
    # XXX Introduce a compiler switch in order to detect these easily.
    if getSize(p.config, t) > 1024 * 1024:
      if p.prc != nil:
        echo "ENORMOUS TEMPORARY! ", p.config $ p.prc.info
      else:
        echo "ENORMOUS TEMPORARY! ", p.config $ p.lastLineInfo
      writeStackTrace()

proc getTempCpp(p: BProc, t: PType, value: Rope): TLoc =
  inc(p.labels)
  result = TLoc(snippet: "T" & rope(p.labels) & "_", k: locTemp, lode: lodeTyp t,
                storage: OnStack, flags: {})
  linefmt(p, cpsStmts, "auto $1 = $2;$n", [result.snippet, value])

proc getIntTemp(p: BProc): TLoc =
  inc(p.labels)
  result = TLoc(snippet: "T" & rope(p.labels) & "_", k: locTemp,
                storage: OnStack, lode: lodeTyp getSysType(p.module.g.graph, unknownLineInfo, tyInt),
                flags: {})
  linefmt(p, cpsLocals, "NI $1;$n", [result.snippet])

proc localVarDecl(p: BProc; n: PNode): Rope =
  var res = newBuilder("")
  let s = n.sym
  if s.loc.k == locNone:
    fillLocalName(p, s)
    fillLoc(s.loc, locLocalVar, n, OnStack)
    if s.kind == skLet: incl(s.loc.flags, lfNoDeepCopy)
  if s.kind in {skLet, skVar, skField, skForVar} and s.alignment > 0:
    res.addf("NIM_ALIGN($1) ", [rope(s.alignment)])

  genCLineDir(res, p, n.info, p.config)

  res.add getTypeDesc(p.module, s.typ, dkVar)
  if sfCodegenDecl notin s.flags:
    if sfRegister in s.flags: res.add(" register")
    #elif skipTypes(s.typ, abstractInst).kind in GcTypeKinds:
    #  decl.add(" GC_GUARD")
    if sfVolatile in s.flags: res.add(" volatile")
    if sfNoalias in s.flags: res.add(" NIM_NOALIAS")
    res.add(" ")
    res.add(s.loc.snippet)
    result = extract(res)
  else:
    result = runtimeFormat(s.cgDeclFrmt, [extract(res), s.loc.snippet])

proc assignLocalVar(p: BProc, n: PNode) =
  #assert(s.loc.k == locNone) # not yet assigned
  # this need not be fulfilled for inline procs; they are regenerated
  # for each module that uses them!
  let nl = if optLineDir in p.config.options: "" else: "\n"
  var decl = localVarDecl(p, n)
  if p.module.compileToCpp and isOrHasImportedCppType(n.typ):
    var didGenTemp = false
    decl.add genCppInitializer(p.module, p, n.typ, didGenTemp)
  decl.add ";" & nl
  line(p, cpsLocals, decl)

include ccgthreadvars

proc varInDynamicLib(m: BModule, sym: PSym)

proc treatGlobalDifferentlyForHCR(m: BModule, s: PSym): bool =
  return m.hcrOn and {sfThread, sfGlobal} * s.flags == {sfGlobal} and
      ({lfNoDecl, lfHeader} * s.loc.flags == {})
      # and s.owner.kind == skModule # owner isn't always a module (global pragma on local var)
      # and s.loc.k == locGlobalVar  # loc isn't always initialized when this proc is used

proc genGlobalVarDecl(p: BProc, n: PNode; td, value: Rope; decl: var Rope) =
  let s = n.sym
  if sfCodegenDecl notin s.flags:
    if s.kind in {skLet, skVar, skField, skForVar} and s.alignment > 0:
      decl.addf "NIM_ALIGN($1) ", [rope(s.alignment)]
    if p.hcrOn: decl.add("static ")
    elif sfImportc in s.flags: decl.add("extern ")
    elif lfExportLib in s.loc.flags: decl.add("N_LIB_EXPORT_VAR ")
    else: decl.add("N_LIB_PRIVATE ")
    if s.kind == skLet and value != "": decl.add("NIM_CONST ")
    decl.add(td)
    if p.hcrOn: decl.add("*")
    if sfRegister in s.flags: decl.add(" register")
    if sfVolatile in s.flags: decl.add(" volatile")
    if sfNoalias in s.flags: decl.add(" NIM_NOALIAS")
  else:
    if value != "":
      decl = runtimeFormat(s.cgDeclFrmt & " = $#;$n", [td, s.loc.snippet, value])
    else:
      decl = runtimeFormat(s.cgDeclFrmt & ";$n", [td, s.loc.snippet])

proc genCppVarForCtor(p: BProc; call: PNode; decl: var Rope; didGenTemp: var bool)

proc assignGlobalVar(p: BProc, n: PNode; value: Rope) =
  let s = n.sym
  if s.loc.k == locNone:
    fillBackendName(p.module, s)
    fillLoc(s.loc, locGlobalVar, n, OnHeap)
    if treatGlobalDifferentlyForHCR(p.module, s): incl(s.loc.flags, lfIndirect)

  if lfDynamicLib in s.loc.flags:
    var q = findPendingModule(p.module, s)
    if q != nil and not containsOrIncl(q.declaredThings, s.id):
      varInDynamicLib(q, s)
    else:
      s.loc.snippet = mangleDynLibProc(s)
    if value != "":
      internalError(p.config, n.info, ".dynlib variables cannot have a value")
    return
  useHeader(p.module, s)
  if lfNoDecl in s.loc.flags: return
  if not containsOrIncl(p.module.declaredThings, s.id):
    if sfThread in s.flags:
      declareThreadVar(p.module, s, sfImportc in s.flags)
      if value != "":
        internalError(p.config, n.info, ".threadvar variables cannot have a value")
    else:
      var decl: Rope = ""
      let td = getTypeDesc(p.module, s.loc.t, dkVar)
      genGlobalVarDecl(p, n, td, value, decl)
      if s.constraint.isNil:
        if value != "":
          if p.module.compileToCpp and value.startsWith "{{}":
            # TODO: taking this branch, re"\{\{\}(,\s\{\})*\}" might be emitted, resulting in
            # either warnings (GCC 12.2+) or errors (Clang 15, MSVC 19.3+) of C++11+ compilers **when
            # explicit constructors are around** due to overload resolution rules in place [^0][^1][^2]
            # *Workaround* here: have C++'s static initialization mechanism do the default init work,
            # for us lacking a deeper knowledge of an imported object's constructors' ex-/implicitness
            # (so far) *and yet* trying to achieve default initialization.
            # Still, generating {}s in genConstObjConstr() just to omit them here is faaaar from ideal;
            # need to figure out a better way, possibly by keeping around more data about the
            # imported objects' contructors?
            #
            # [^0]: https://en.cppreference.com/w/cpp/language/aggregate_initialization
            # [^1]: https://cplusplus.github.io/CWG/issues/1518.html
            # [^2]: https://eel.is/c++draft/over.match.ctor
            decl.addf(" $1;$n", [s.loc.snippet])
          else:
            decl.addf(" $1 = $2;$n", [s.loc.snippet, value])
        else:
          decl.addf(" $1;$n", [s.loc.snippet])

      p.module.s[cfsVars].add(decl)
  if p.withinLoop > 0 and value == "":
    # fixes tests/run/tzeroarray:
    resetLoc(p, s.loc)

proc callGlobalVarCppCtor(p: BProc; v: PSym; vn, value: PNode; didGenTemp: var bool) =
  let s = vn.sym
  fillBackendName(p.module, s)
  fillLoc(s.loc, locGlobalVar, vn, OnHeap)
  var decl: Rope = ""
  let td = getTypeDesc(p.module, vn.sym.typ, dkVar)
  genGlobalVarDecl(p, vn, td, "", decl)
  decl.add " " & $s.loc.snippet
  genCppVarForCtor(p, value, decl, didGenTemp)
  if didGenTemp:  return # generated in the caller
  p.module.s[cfsVars].add decl

proc assignParam(p: BProc, s: PSym, retType: PType) =
  assert(s.loc.snippet != "")
  scopeMangledParam(p, s)

proc fillProcLoc(m: BModule; n: PNode) =
  let sym = n.sym
  if sym.loc.k == locNone:
    fillBackendName(m, sym)
    fillLoc(sym.loc, locProc, n, OnStack)

proc getLabel(p: BProc): TLabel =
  inc(p.labels)
  result = "LA" & rope(p.labels) & "_"

proc fixLabel(p: BProc, labl: TLabel) =
  p.s(cpsStmts).addLabel(labl)

proc genVarPrototype(m: BModule, n: PNode)
proc requestConstImpl(p: BProc, sym: PSym)
proc genStmts(p: BProc, t: PNode)
proc expr(p: BProc, n: PNode, d: var TLoc)

proc putLocIntoDest(p: BProc, d: var TLoc, s: TLoc)
proc genLiteral(p: BProc, n: PNode; result: var Builder)
proc genOtherArg(p: BProc; ri: PNode; i: int; typ: PType; result: var Rope; argsCounter: var int)
proc raiseExit(p: BProc)
proc raiseExitCleanup(p: BProc, destroy: string)

proc initLocExpr(p: BProc, e: PNode, flags: TLocFlags = {}): TLoc =
  result = initLoc(locNone, e, OnUnknown, flags)
  expr(p, e, result)

proc initLocExprSingleUse(p: BProc, e: PNode): TLoc =
  result = initLoc(locNone, e, OnUnknown)
  if e.kind in nkCallKinds and (e[0].kind != nkSym or e[0].sym.magic == mNone):
    # We cannot check for tfNoSideEffect here because of mutable parameters.
    discard "bug #8202; enforce evaluation order for nested calls for C++ too"
    # We may need to consider that 'f(g())' cannot be rewritten to 'tmp = g(); f(tmp)'
    # if 'tmp' lacks a move/assignment operator.
    if e[0].kind == nkSym and sfCompileToCpp in e[0].sym.flags:
      result.flags.incl lfSingleUse
  else:
    result.flags.incl lfSingleUse
  expr(p, e, result)

include ccgcalls, "ccgstmts.nim"

proc initFrame(p: BProc, procname, filename: Rope): Rope =
  const frameDefines = """
$1define nimfr_(proc, file) \
  TFrame FR_; \
  FR_.procname = proc; FR_.filename = file; FR_.line = 0; FR_.len = 0; #nimFrame(&FR_);

$1define nimln_(n) \
  FR_.line = n;

$1define nimlf_(n, file) \
  FR_.line = n; FR_.filename = file;

"""
  if p.module.s[cfsFrameDefines].buf.len == 0:
    appcg(p.module, p.module.s[cfsFrameDefines], frameDefines, ["#"])

  cgsym(p.module, "nimFrame")
  result = ropecg(p.module, "\tnimfr_($1, $2);$n", [procname, filename])

proc initFrameNoDebug(p: BProc; frame, procname, filename: Rope; line: int): Rope =
  cgsym(p.module, "nimFrame")
  p.blocks[0].sections[cpsLocals].addf("TFrame $1;$n", [frame])
  result = ropecg(p.module, "\t$1.procname = $2; $1.filename = $3; " &
                      " $1.line = $4; $1.len = -1; nimFrame(&$1);$n",
                      [frame, procname, filename, line])

proc deinitFrameNoDebug(p: BProc; frame: Rope): Rope =
  result = ropecg(p.module, "\t#popFrameOfAddr(&$1);$n", [frame])

proc deinitFrame(p: BProc): Rope =
  result = ropecg(p.module, "\t#popFrame();$n", [])

include ccgexprs

# ----------------------------- dynamic library handling -----------------
# We don't finalize dynamic libs as the OS does this for us.

proc isGetProcAddr(lib: PLib): bool =
  let n = lib.path
  result = n.kind in nkCallKinds and n.typ != nil and
    n.typ.kind in {tyPointer, tyProc}

proc loadDynamicLib(m: BModule, lib: PLib) =
  assert(lib != nil)
  if not lib.generated:
    lib.generated = true
    var tmp = getTempName(m)
    assert(lib.name == "")
    lib.name = tmp # BUGFIX: cgsym has awful side-effects
    m.s[cfsVars].addf("static void* $1;$n", [tmp])
    if lib.path.kind in {nkStrLit..nkTripleStrLit}:
      var s: TStringSeq = @[]
      libCandidates(lib.path.strVal, s)
      rawMessage(m.config, hintDependency, lib.path.strVal)
      var loadlib = newBuilder("")
      for i in 0..high(s):
        inc(m.labels)
        if i > 0: loadlib.add("||")
        let n = newStrNode(nkStrLit, s[i])
        n.info = lib.path.info
        appcg(m, loadlib, "($1 = #nimLoadLibrary(", [tmp])
        genStringLiteral(m, n, loadlib)
        loadlib.addf "))$n", []
      appcg(m, m.s[cfsDynLibInit],
            "if (!($1)) #nimLoadLibraryError(",
            [extract(loadlib)])
      genStringLiteral(m, lib.path, m.s[cfsDynLibInit])
      m.s[cfsDynLibInit].addf ");$n", []

    else:
      var p = newProc(nil, m)
      p.options.excl optStackTrace
      p.flags.incl nimErrorFlagDisabled
      var dest: TLoc = initLoc(locTemp, lib.path, OnStack)
      dest.snippet = getTempName(m)
      appcg(m, m.s[cfsDynLibInit],"$1 $2;$n",
           [getTypeDesc(m, lib.path.typ, dkVar), rdLoc(dest)])
      expr(p, lib.path, dest)

      m.s[cfsVars].add(extract(p.s(cpsLocals)))
      m.s[cfsDynLibInit].add(extract(p.s(cpsInit)))
      m.s[cfsDynLibInit].add(extract(p.s(cpsStmts)))
      appcg(m, m.s[cfsDynLibInit],
           "if (!($1 = #nimLoadLibrary($2))) #nimLoadLibraryError($2);$n",
           [tmp, rdLoc(dest)])

  if lib.name == "": internalError(m.config, "loadDynamicLib")

proc mangleDynLibProc(sym: PSym): Rope =
  # we have to build this as a single rope in order not to trip the
  # optimization in genInfixCall, see test tests/cpp/t8241.nim
  if sfCompilerProc in sym.flags:
    # NOTE: sym.loc.snippet is the external name!
    result = rope(sym.name.s)
  else:
    result = rope(strutils.`%`("Dl_$1_", $sym.id))

proc symInDynamicLib(m: BModule, sym: PSym) =
  var lib = sym.annex
  let isCall = isGetProcAddr(lib)
  var extname = sym.loc.snippet
  if not isCall: loadDynamicLib(m, lib)
  var tmp = mangleDynLibProc(sym)
  sym.loc.snippet = tmp             # from now on we only need the internal name
  sym.typ.sym = nil           # generate a new name
  inc(m.labels, 2)
  if isCall:
    let n = lib.path
    var a: TLoc = initLocExpr(m.initProc, n[0])
    var params = rdLoc(a) & "("
    for i in 1..<n.len-1:
      a = initLocExpr(m.initProc, n[i])
      params.add(rdLoc(a))
      params.add(", ")
    let load = "\t$1 = ($2) ($3$4));$n" %
        [tmp, getTypeDesc(m, sym.typ, dkVar), params, makeCString($extname)]
    var last = lastSon(n)
    if last.kind == nkHiddenStdConv: last = last[1]
    internalAssert(m.config, last.kind == nkStrLit)
    let idx = last.strVal
    if idx.len == 0:
      m.initProc.s(cpsStmts).add(load)
    elif idx.len == 1 and idx[0] in {'0'..'9'}:
      m.extensionLoaders[idx[0]].add(load)
    else:
      internalError(m.config, sym.info, "wrong index: " & idx)
  else:
    appcg(m, m.s[cfsDynLibInit],
        "\t$1 = ($2) #nimGetProcAddr($3, $4);$n",
        [tmp, getTypeDesc(m, sym.typ, dkVar), lib.name, makeCString($extname)])
  m.s[cfsVars].addf("$2 $1;$n", [sym.loc.snippet, getTypeDesc(m, sym.loc.t, dkVar)])

proc varInDynamicLib(m: BModule, sym: PSym) =
  var lib = sym.annex
  var extname = sym.loc.snippet
  loadDynamicLib(m, lib)
  incl(sym.loc.flags, lfIndirect)
  var tmp = mangleDynLibProc(sym)
  sym.loc.snippet = tmp             # from now on we only need the internal name
  inc(m.labels, 2)
  appcg(m, m.s[cfsDynLibInit],
      "$1 = ($2*) #nimGetProcAddr($3, $4);$n",
      [tmp, getTypeDesc(m, sym.typ, dkVar), lib.name, makeCString($extname)])
  m.s[cfsVars].addf("$2* $1;$n",
      [sym.loc.snippet, getTypeDesc(m, sym.loc.t, dkVar)])

proc symInDynamicLibPartial(m: BModule, sym: PSym) =
  sym.loc.snippet = mangleDynLibProc(sym)
  sym.typ.sym = nil           # generate a new name

proc cgsymImpl(m: BModule; sym: PSym) {.inline.} =
  case sym.kind
  of skProc, skFunc, skMethod, skConverter, skIterator: genProc(m, sym)
  of skVar, skResult, skLet: genVarPrototype(m, newSymNode sym)
  of skType: discard getTypeDesc(m, sym.typ)
  else: internalError(m.config, "cgsym: " & $sym.kind)

proc cgsym(m: BModule, name: string) =
  let sym = magicsys.getCompilerProc(m.g.graph, name)
  if sym != nil:
    cgsymImpl m, sym
  else:
    rawMessage(m.config, errGenerated, "system module needs: " & name)

proc cgsymValue(m: BModule, name: string): Rope =
  let sym = magicsys.getCompilerProc(m.g.graph, name)
  if sym != nil:
    cgsymImpl m, sym
  else:
    rawMessage(m.config, errGenerated, "system module needs: " & name)
  result = sym.loc.snippet
  if m.hcrOn and sym != nil and sym.kind in {skProc..skIterator}:
    result.addActualSuffixForHCR(m.module, sym)

proc generateHeaders(m: BModule) =
  var nimbase = m.config.nimbasePattern
  if nimbase == "": nimbase = "nimbase.h"
  m.s[cfsHeaders].addf("\L#include \"$1\"\L", [nimbase])

  for it in m.headerFiles:
    if it[0] == '#':
      m.s[cfsHeaders].add(rope(it.replace('`', '"') & "\L"))
    elif it[0] notin {'"', '<'}:
      m.s[cfsHeaders].addf("#include \"$1\"$N", [rope(it)])
    else:
      m.s[cfsHeaders].addf("#include $1$N", [rope(it)])
  m.s[cfsHeaders].add("""#undef LANGUAGE_C
#undef MIPSEB
#undef MIPSEL
#undef PPC
#undef R3000
#undef R4000
#undef i386
#undef linux
#undef mips
#undef near
#undef far
#undef powerpc
#undef unix
""")

proc openNamespaceNim(namespace: string; result: var Builder) =
  result.add("namespace ")
  result.add(namespace)
  result.add(" {\L")

proc closeNamespaceNim(result: var Builder) =
  result.add("}\L")

proc closureSetup(p: BProc, prc: PSym) =
  if tfCapturesEnv notin prc.typ.flags: return
  # prc.ast[paramsPos].last contains the type we're after:
  var ls = lastSon(prc.ast[paramsPos])
  if ls.kind != nkSym:
    internalError(p.config, prc.info, "closure generation failed")
  var env = ls.sym
  #echo "created environment: ", env.id, " for ", prc.name.s
  assignLocalVar(p, ls)
  # generate cast assignment:
  if p.config.selectedGC == gcGo:
    linefmt(p, cpsStmts, "#unsureAsgnRef((void**) $1, ($2) ClE_0);$n",
            [addrLoc(p.config, env.loc), getTypeDesc(p.module, env.typ)])
  else:
    linefmt(p, cpsStmts, "$1 = ($2) ClE_0;$n",
            [rdLoc(env.loc), getTypeDesc(p.module, env.typ)])

const harmless = {nkConstSection, nkTypeSection, nkEmpty, nkCommentStmt, nkTemplateDef,
                  nkMacroDef, nkMixinStmt, nkBindStmt, nkFormalParams} +
                  declarativeDefs

proc containsResult(n: PNode): bool =
  result = false
  case n.kind
  of succ(nkEmpty)..pred(nkSym), succ(nkSym)..nkNilLit, harmless:
    discard
  of nkReturnStmt:
    for i in 0..<n.len:
      if containsResult(n[i]): return true
    result = n.len > 0 and n[0].kind == nkEmpty
  of nkSym:
    if n.sym.kind == skResult:
      result = true
  else:
    for i in 0..<n.len:
      if containsResult(n[i]): return true

proc easyResultAsgn(n: PNode): PNode =
  result = nil
  case n.kind
  of nkStmtList, nkStmtListExpr:
    var i = 0
    while i < n.len and n[i].kind in harmless: inc i
    if i < n.len: result = easyResultAsgn(n[i])
  of nkAsgn, nkFastAsgn, nkSinkAsgn:
    if n[0].kind == nkSym and n[0].sym.kind == skResult and not containsResult(n[1]):
      incl n.flags, nfPreventCg
      return n[1]
  of nkReturnStmt:
    if n.len > 0:
      result = easyResultAsgn(n[0])
      if result != nil: incl n.flags, nfPreventCg
  else: discard

type
  InitResultEnum = enum Unknown, InitSkippable, InitRequired

proc allPathsAsgnResult(p: BProc; n: PNode): InitResultEnum =
  # Exceptions coming from calls don't have not be considered here:
  #
  # proc bar(): string = raise newException(...)
  #
  # proc foo(): string =
  #   # optimized out: 'reset(result)'
  #   result = bar()
  #
  # try:
  #   a = foo()
  # except:
  #   echo "a was not written to"
  #
  template allPathsInBranch(it) =
    let a = allPathsAsgnResult(p, it)
    case a
    of InitRequired: return InitRequired
    of InitSkippable: discard
    of Unknown:
      # sticky, but can be overwritten by InitRequired:
      result = Unknown

  result = Unknown
  case n.kind
  of nkStmtList, nkStmtListExpr:
    for it in n:
      result = allPathsAsgnResult(p, it)
      if result != Unknown: return result
  of nkAsgn, nkFastAsgn, nkSinkAsgn:
    if n[0].kind == nkSym and n[0].sym.kind == skResult:
      if not containsResult(n[1]):
        if allPathsAsgnResult(p, n[1]) == InitRequired:
          result = InitRequired
        else:
          result = InitSkippable
      else: result = InitRequired
    elif containsResult(n):
      result = InitRequired
    else:
      result = allPathsAsgnResult(p, n[1])
  of nkReturnStmt:
    if n.len > 0:
      if n[0].kind == nkEmpty and result != InitSkippable:
        # This is a bare `return` statement, if `result` was not initialized
        # anywhere else (or if we're not sure about this) let's require it to be
        # initialized. This avoids cases like #9286 where this heuristic lead to
        # wrong code being generated.
        result = InitRequired
      else: result = allPathsAsgnResult(p, n[0])
  of nkIfStmt, nkIfExpr:
    var exhaustive = false
    result = InitSkippable
    for it in n:
      # Every condition must not use 'result':
      if it.len == 2 and containsResult(it[0]):
        return InitRequired
      if it.len == 1: exhaustive = true
      allPathsInBranch(it.lastSon)
    # if the 'if' statement is not exhaustive and yet it touched 'result'
    # in some way, say Unknown.
    if not exhaustive: result = Unknown
  of nkCaseStmt:
    if containsResult(n[0]): return InitRequired
    result = InitSkippable
    var exhaustive = skipTypes(n[0].typ,
        abstractVarRange-{tyTypeDesc}).kind notin {tyFloat..tyFloat128, tyString, tyCstring}
    for i in 1..<n.len:
      let it = n[i]
      allPathsInBranch(it.lastSon)
      if it.kind == nkElse: exhaustive = true
    if not exhaustive: result = Unknown
  of nkWhileStmt:
    # some dubious code can assign the result in the 'while'
    # condition and that would be fine. Everything else isn't:
    result = allPathsAsgnResult(p, n[0])
    if result == Unknown:
      result = allPathsAsgnResult(p, n[1])
      # we cannot assume that the 'while' loop is really executed at least once:
      if result == InitSkippable: result = Unknown
  of harmless:
    result = Unknown
  of nkGotoState, nkBreakState:
    # give up for now.
    result = InitRequired
  of nkSym:
    # some path reads from 'result' before it was written to!
    if n.sym.kind == skResult: result = InitRequired
  of nkTryStmt, nkHiddenTryStmt:
    # We need to watch out for the following problem:
    # try:
    #   result = stuffThatRaises()
    # except:
    #   discard "result was not set"
    #
    # So ... even if the assignment to 'result' is the very first
    # assignment this is not good enough! The only pattern we allow for
    # is 'finally: result = x'
    result = InitSkippable
    allPathsInBranch(n[0])
    for i in 1..<n.len:
      if n[i].kind == nkFinally:
        result = allPathsAsgnResult(p, n[i].lastSon)
      else:
        allPathsInBranch(n[i].lastSon)
  of nkCallKinds:
    if canRaiseDisp(p, n[0]):
      result = InitRequired
    else:
      for i in 0..<n.safeLen:
        allPathsInBranch(n[i])
  of nkRaiseStmt:
    result = InitRequired
  of nkChckRangeF, nkChckRange64, nkChckRange:
    # TODO: more checks might need to be covered like overflow, indexDefect etc.
    # bug #22852
    result = InitRequired
  else:
    for i in 0..<n.safeLen:
      allPathsInBranch(n[i])

proc getProcTypeCast(m: BModule, prc: PSym): Rope =
  result = getTypeDesc(m, prc.loc.t)
  if prc.typ.callConv == ccClosure:
    var rettype: Snippet = ""
    var desc = newBuilder("")
    var check = initIntSet()
    genProcParams(m, prc.typ, rettype, desc, check)
    let params = extract(desc)
    result = procPtrTypeUnnamed(rettype = rettype, params = params)

proc genProcBody(p: BProc; procBody: PNode) =
  genStmts(p, procBody) # modifies p.locals, p.init, etc.
  if {nimErrorFlagAccessed, nimErrorFlagDeclared, nimErrorFlagDisabled} * p.flags == {nimErrorFlagAccessed}:
    p.flags.incl nimErrorFlagDeclared
    p.blocks[0].sections[cpsLocals].addVar(kind = Local,
      name = "nimErr_", typ = ptrType("NIM_BOOL"))
    p.blocks[0].sections[cpsInit].addAssignmentWithValue("nimErr_"):
      p.blocks[0].sections[cpsInit].addCall(cgsymValue(p.module, "nimErrorFlag"))

proc genProcAux*(m: BModule, prc: PSym) =
  var p = newProc(prc, m)
  var header = newBuilder("")
  let isCppMember = m.config.backend == backendCpp and sfCppMember * prc.flags != {}
  var visibility: DeclVisibility = None
  if isCppMember:
    genMemberProcHeader(m, prc, header)
  else:
    genProcHeader(m, prc, header, visibility, asPtr = false, addAttributes = false)
  var returnStmt: Snippet = ""
  assert(prc.ast != nil)

  var procBody = transformBody(m.g.graph, m.idgen, prc, {})
  if sfInjectDestructors in prc.flags:
    procBody = injectDestructorCalls(m.g.graph, m.idgen, prc, procBody)

  let tmpInfo = prc.info
  discard freshLineInfo(p, prc.info)

  if sfPure notin prc.flags and prc.typ.returnType != nil:
    if resultPos >= prc.ast.len:
      internalError(m.config, prc.info, "proc has no result symbol")
    let resNode = prc.ast[resultPos]
    let res = resNode.sym # get result symbol
    if not isInvalidReturnType(m.config, prc.typ) and sfConstructor notin prc.flags:
      if sfNoInit in prc.flags: incl(res.flags, sfNoInit)
      if sfNoInit in prc.flags and p.module.compileToCpp and (let val = easyResultAsgn(procBody); val != nil):
        var decl = localVarDecl(p, resNode)
        var a: TLoc = initLocExprSingleUse(p, val)
        let ra = rdLoc(a)
        p.s(cpsStmts).addAssignment(decl, ra)
      else:
        # declare the result symbol:
        assignLocalVar(p, resNode)
        assert(res.loc.snippet != "")
        if p.config.selectedGC in {gcArc, gcAtomicArc, gcOrc} and
            allPathsAsgnResult(p, procBody) == InitSkippable:
          # In an ideal world the codegen could rely on injectdestructors doing its job properly
          # and then the analysis step would not be required.
          discard "result init optimized out"
        else:
          initLocalVar(p, res, immediateAsgn=false)
      var returnBuilder = newBuilder("\t")
      let rres = rdLoc(res.loc)
      returnBuilder.addReturn(rres)
      returnStmt = extract(returnBuilder)
    elif sfConstructor in prc.flags:
      resNode.sym.loc.flags.incl lfIndirect
      fillLoc(resNode.sym.loc, locParam, resNode, "this", OnHeap)
      prc.loc.snippet = getTypeDesc(m, resNode.sym.loc.t, dkVar)
    else:
      fillResult(p.config, resNode, prc.typ)
      assignParam(p, res, prc.typ.returnType)
      # We simplify 'unsureAsgn(result, nil); unsureAsgn(result, x)'
      # to 'unsureAsgn(result, x)'
      # Sketch why this is correct: If 'result' points to a stack location
      # the 'unsureAsgn' is a nop. If it points to a global variable the
      # global is either 'nil' or points to valid memory and so the RC operation
      # succeeds without touching not-initialized memory.
      if sfNoInit in prc.flags: discard
      elif allPathsAsgnResult(p, procBody) == InitSkippable: discard
      else:
        resetLoc(p, res.loc)
      if skipTypes(res.typ, abstractInst).kind == tyArray:
        #incl(res.loc.flags, lfIndirect)
        res.loc.storage = OnUnknown

  for i in 1..<prc.typ.n.len:
    let param = prc.typ.n[i].sym
    if param.typ.isCompileTimeOnly: continue
    assignParam(p, param, prc.typ.returnType)
  closureSetup(p, prc)
  genProcBody(p, procBody)

  prc.info = tmpInfo

  var generatedProc = newBuilder("")
  generatedProc.genCLineDir prc.info, m.config
  generatedProc.addDeclWithVisibility(visibility):
    if sfPure in prc.flags:
      generatedProc.add(extract(header))
      generatedProc.finishProcHeaderWithBody():
        generatedProc.add(extract(p.s(cpsLocals)))
        generatedProc.add(extract(p.s(cpsInit)))
        generatedProc.add(extract(p.s(cpsStmts)))
    else:
      if m.hcrOn and isReloadable(m, prc):
        m.s[cfsProcHeaders].addDeclWithVisibility(visibility):
          # Add forward declaration for "_actual"-suffixed functions defined in the same module (or inline).
          # This fixes the use of methods and also the case when 2 functions within the same module
          # call each other using directly the "_actual" versions (an optimization) - see issue #11608
          m.s[cfsProcHeaders].add(extract(header))
          m.s[cfsProcHeaders].finishProcHeaderAsProto()
      generatedProc.add(extract(header))
      generatedProc.finishProcHeaderWithBody():
        if optStackTrace in prc.options:
          generatedProc.add(extract(p.s(cpsLocals)))
          var procname = makeCString(prc.name.s)
          generatedProc.add(initFrame(p, procname, quotedFilename(p.config, prc.info)))
        else:
          generatedProc.add(extract(p.s(cpsLocals)))
        if optProfiler in prc.options:
          # invoke at proc entry for recursion:
          p.s(cpsInit).add('\t')
          p.s(cpsInit).addCallStmt(cgsymValue(m, "nimProfile"))
        if beforeRetNeeded in p.flags:
          # this pair of {} is required for C++ (C++ is weird with its
          # control flow integrity checks):
          generatedProc.addScope():
            generatedProc.add(extract(p.s(cpsInit)))
            generatedProc.add(extract(p.s(cpsStmts)))
          generatedProc.addLabel("BeforeRet_")
        else:
          generatedProc.add(extract(p.s(cpsInit)))
          generatedProc.add(extract(p.s(cpsStmts)))
        if optStackTrace in prc.options: generatedProc.add(deinitFrame(p))
        generatedProc.add(returnStmt)
  m.s[cfsProcs].add(extract(generatedProc))
  if isReloadable(m, prc):
    m.s[cfsDynLibInit].add('\t')
    m.s[cfsDynLibInit].addAssignmentWithValue(prc.loc.snippet):
      m.s[cfsDynLibInit].addCast(getProcTypeCast(m, prc)):
        m.s[cfsDynLibInit].addCall("hcrRegisterProc",
          getModuleDllPath(m, prc),
          '"' & prc.loc.snippet & '"',
          cCast("void*", prc.loc.snippet & "_actual"))

proc requiresExternC(m: BModule; sym: PSym): bool {.inline.} =
  result = (sfCompileToCpp in m.module.flags and
           sfCompileToCpp notin sym.getModule().flags and
           m.config.backend != backendCpp) or (
           sym.flags * {sfInfixCall, sfCompilerProc, sfMangleCpp} == {} and
           sym.flags * {sfImportc, sfExportc} != {} and
           sym.magic == mNone and
           m.config.backend == backendCpp)

proc genProcPrototype(m: BModule, sym: PSym) =
  useHeader(m, sym)
  if lfNoDecl in sym.loc.flags or sfCppMember * sym.flags != {}: return
  if lfDynamicLib in sym.loc.flags:
    if sym.itemId.module != m.module.position and
        not containsOrIncl(m.declaredThings, sym.id):
      let vis = if isReloadable(m, sym): StaticProc else: Extern
      let name = mangleDynLibProc(sym)
      let t = getTypeDesc(m, sym.loc.t)
      m.s[cfsVars].addDeclWithVisibility(vis):
        m.s[cfsVars].addVar(kind = Local,
          name = name,
          typ = t)
      if isReloadable(m, sym):
        m.s[cfsDynLibInit].add('\t')
        m.s[cfsDynLibInit].addAssignmentWithValue(name):
          m.s[cfsDynLibInit].addCast(t):
            m.s[cfsDynLibInit].addCall("hcrGetProc",
              getModuleDllPath(m, sym),
              '"' & name & '"')
  elif not containsOrIncl(m.declaredProtos, sym.id):
    let asPtr = isReloadable(m, sym)
    var header = newBuilder("")
    var visibility: DeclVisibility = None
    genProcHeader(m, sym, header, visibility, asPtr = asPtr, addAttributes = true)
    if asPtr:
      m.s[cfsProcHeaders].addDeclWithVisibility(visibility):
        # genProcHeader would give variable declaration, add it directly
        m.s[cfsProcHeaders].add(extract(header))
    else:
      let extraVis =
        if sym.typ.callConv != ccInline and requiresExternC(m, sym):
          ExternC
        else:
          None
      m.s[cfsProcHeaders].addDeclWithVisibility(extraVis):
        m.s[cfsProcHeaders].addDeclWithVisibility(visibility):
          m.s[cfsProcHeaders].add(extract(header))
          m.s[cfsProcHeaders].finishProcHeaderAsProto()

# TODO: figure out how to rename this - it DOES generate a forward declaration
proc genProcNoForward(m: BModule, prc: PSym) =
  if lfImportCompilerProc in prc.loc.flags:
    fillProcLoc(m, prc.ast[namePos])
    useHeader(m, prc)
    # dependency to a compilerproc:
    cgsym(m, prc.name.s)
    return
  if lfNoDecl in prc.loc.flags:
    fillProcLoc(m, prc.ast[namePos])
    genProcPrototype(m, prc)
  elif lfDynamicLib in prc.loc.flags:
    var q = findPendingModule(m, prc)
    fillProcLoc(q, prc.ast[namePos])
    genProcPrototype(m, prc)
    if q != nil and not containsOrIncl(q.declaredThings, prc.id):
      symInDynamicLib(q, prc)
      # register the procedure even though it is in a different dynamic library and will not be
      # reloadable (and has no _actual suffix) - other modules will need to be able to get it through
      # the hcr dynlib (also put it in the DynLibInit section - right after it gets loaded)
      if isReloadable(q, prc):
        q.s[cfsDynLibInit].addf("\t$1 = ($2) hcrRegisterProc($3, \"$1\", (void*)$1);$n",
            [prc.loc.snippet, getTypeDesc(q, prc.loc.t), getModuleDllPath(m, q.module)])
    else:
      symInDynamicLibPartial(m, prc)
  elif prc.typ.callConv == ccInline:
    # We add inline procs to the calling module to enable C based inlining.
    # This also means that a check with ``q.declaredThings`` is wrong, we need
    # a check for ``m.declaredThings``.
    if not containsOrIncl(m.declaredThings, prc.id):
      #if prc.loc.k == locNone:
      # mangle the inline proc based on the module where it is defined -
      # not on the first module that uses it
      let m2 = findPendingModule(m, prc)
      fillProcLoc(m2, prc.ast[namePos])
      #elif {sfExportc, sfImportc} * prc.flags == {}:
      #  # reset name to restore consistency in case of hashing collisions:
      #  echo "resetting ", prc.id, " by ", m.module.name.s
      #  prc.loc.snippet = nil
      #  prc.loc.snippet = mangleName(m, prc)
      genProcPrototype(m, prc)
      genProcAux(m, prc)
  elif sfImportc notin prc.flags:
    var q = findPendingModule(m, prc)
    fillProcLoc(q, prc.ast[namePos])
    # generate a getProc call to initialize the pointer for this
    # externally-to-the-current-module defined proc, also important
    # to do the declaredProtos check before the call to genProcPrototype
    if isReloadable(m, prc) and prc.id notin m.declaredProtos and
      q != nil and q.module.id != m.module.id:
      m.s[cfsDynLibInit].addf("\t$1 = ($2) hcrGetProc($3, \"$1\");$n",
           [prc.loc.snippet, getProcTypeCast(m, prc), getModuleDllPath(m, prc)])
    genProcPrototype(m, prc)
    if q != nil and not containsOrIncl(q.declaredThings, prc.id):
      # make sure there is a "prototype" in the external module
      # which will actually become a function pointer
      if isReloadable(m, prc):
        genProcPrototype(q, prc)
      genProcAux(q, prc)
  else:
    fillProcLoc(m, prc.ast[namePos])
    useHeader(m, prc)
    if sfInfixCall notin prc.flags: genProcPrototype(m, prc)

proc requestConstImpl(p: BProc, sym: PSym) =
  if genConstSetup(p, sym):
    let m = p.module
    # declare implementation:
    var q = findPendingModule(m, sym)
    if q != nil and not containsOrIncl(q.declaredThings, sym.id):
      assert q.initProc.module == q
      genConstDefinition(q, p, sym)
    # declare header:
    if q != m and not containsOrIncl(m.declaredThings, sym.id):
      genConstHeader(m, q, p, sym)

proc isActivated(prc: PSym): bool = prc.typ != nil

proc genProc(m: BModule, prc: PSym) =
  if sfBorrow in prc.flags or not isActivated(prc): return
  if sfForward in prc.flags:
    addForwardedProc(m, prc)
    fillProcLoc(m, prc.ast[namePos])
  else:
    genProcNoForward(m, prc)
    if {sfExportc, sfCompilerProc} * prc.flags == {sfExportc} and
        m.g.generatedHeader != nil and lfNoDecl notin prc.loc.flags:
      genProcPrototype(m.g.generatedHeader, prc)
      if prc.typ.callConv == ccInline:
        if not containsOrIncl(m.g.generatedHeader.declaredThings, prc.id):
          genProcAux(m.g.generatedHeader, prc)

proc genVarPrototype(m: BModule, n: PNode) =
  #assert(sfGlobal in sym.flags)
  let sym = n.sym
  useHeader(m, sym)
  fillBackendName(m, sym)
  fillLoc(sym.loc, locGlobalVar, n, OnHeap)
  if treatGlobalDifferentlyForHCR(m, sym): incl(sym.loc.flags, lfIndirect)

  if (lfNoDecl in sym.loc.flags) or contains(m.declaredThings, sym.id):
    return
  if sym.owner.id != m.module.id:
    # else we already have the symbol generated!
    assert(sym.loc.snippet != "")
    incl(m.declaredThings, sym.id)
    if sfThread in sym.flags:
      declareThreadVar(m, sym, true)
    else:
      if sym.kind in {skLet, skVar, skField, skForVar} and sym.alignment > 0:
        m.s[cfsVars].addf "NIM_ALIGN($1) ", [rope(sym.alignment)]
      m.s[cfsVars].add(if m.hcrOn: "static " else: "extern ")
      m.s[cfsVars].add(getTypeDesc(m, sym.loc.t, dkVar))
      if m.hcrOn: m.s[cfsVars].add("*")
      if lfDynamicLib in sym.loc.flags: m.s[cfsVars].add("*")
      if sfRegister in sym.flags: m.s[cfsVars].add(" register")
      if sfVolatile in sym.flags: m.s[cfsVars].add(" volatile")
      if sfNoalias in sym.flags: m.s[cfsVars].add(" NIM_NOALIAS")
      m.s[cfsVars].addf(" $1;$n", [sym.loc.snippet])
      if m.hcrOn: m.initProc.procSec(cpsLocals).addf(
        "\t$1 = ($2*)hcrGetGlobal($3, \"$1\");$n", [sym.loc.snippet,
        getTypeDesc(m, sym.loc.t, dkVar), getModuleDllPath(m, sym)])

proc addNimDefines(result: var Builder; conf: ConfigRef) {.inline.} =
  result.addf("#define NIM_INTBITS $1\L", [
    platform.CPU[conf.target.targetCPU].intSize.rope])
  if conf.cppCustomNamespace.len > 0:
    result.add("#define USE_NIM_NAMESPACE ")
    result.add(conf.cppCustomNamespace)
    result.add("\L")
  if conf.isDefined("nimEmulateOverflowChecks"):
    result.add("#define NIM_EmulateOverflowChecks\L")

proc headerTop(): Rope =
  result = "/* Generated by Nim Compiler v$1 */$N" % [rope(VersionAsString)]

proc getCopyright(conf: ConfigRef; cfile: Cfile): Rope =
  result = headerTop()
  if optCompileOnly notin conf.globalOptions:
    result.add ("/* Compiled for: $1, $2, $3 */$N" &
        "/* Command for C compiler:$n   $4 */$N") %
        [rope(platform.OS[conf.target.targetOS].name),
        rope(platform.CPU[conf.target.targetCPU].name),
        rope(extccomp.CC[conf.cCompiler].name),
        rope(getCompileCFileCmd(conf, cfile))]

proc getFileHeader(conf: ConfigRef; cfile: Cfile): Rope =
  var res = newBuilder(getCopyright(conf, cfile))
  if conf.hcrOn: res.add("#define NIM_HOT_CODE_RELOADING\L")
  addNimDefines(res, conf)
  result = extract(res)

proc getSomeNameForModule(conf: ConfigRef, filename: AbsoluteFile): Rope =
  ## Returns a mangled module name.
  result = mangleModuleName(conf, filename).mangle

proc getSomeNameForModule(m: BModule): Rope =
  ## Returns a mangled module name.
  assert m.module.kind == skModule
  assert m.module.owner.kind == skPackage
  result = mangleModuleName(m.g.config, m.filename).mangle

proc getSomeInitName(m: BModule, suffix: string): Rope =
  if not m.hcrOn:
    result = getSomeNameForModule(m)
  else:
    result = ""
  result.add suffix

proc getInitName(m: BModule): Rope =
  if sfMainModule in m.module.flags:
    # generate constant name for main module, for "easy" debugging.
    result = rope(m.config.nimMainPrefix) & rope"NimMainModule"
  else:
    result = getSomeInitName(m, "Init000")

proc getDatInitName(m: BModule): Rope = getSomeInitName(m, "DatInit000")
proc getHcrInitName(m: BModule): Rope = getSomeInitName(m, "HcrInit000")

proc hcrGetProcLoadCode(m: BModule, sym, prefix, handle, getProcFunc: string): Rope

proc genMainProc(m: BModule) =
  ## this function is called in cgenWriteModules after all modules are closed,
  ## it means raising dependency on the symbols is too late as it will not propagate
  ## into other modules, only simple rope manipulations are allowed
  var preMainCode: Rope = ""
  if m.hcrOn:
    proc loadLib(handle: string, name: string): Rope =
      result = ""
      let prc = magicsys.getCompilerProc(m.g.graph, name)
      assert prc != nil
      let n = newStrNode(nkStrLit, prc.annex.path.strVal)
      n.info = prc.annex.path.info
      var strLitBuilder = newBuilder("")
      genStringLiteral(m, n, strLitBuilder)
      let strLit = extract(strLitBuilder)
      appcg(m, result, "\tif (!($1 = #nimLoadLibrary($2)))$N" &
                       "\t\t#nimLoadLibraryError($2);$N",
                       [handle, strLit])

    preMainCode.add(loadLib("hcr_handle", "hcrGetProc"))
    if m.config.selectedGC in {gcArc, gcAtomicArc, gcOrc}:
      preMainCode.add("\t$1PreMain();\L" % [rope m.config.nimMainPrefix])
    else:
      preMainCode.add("\tvoid* rtl_handle;\L")
      preMainCode.add(loadLib("rtl_handle", "nimGC_setStackBottom"))
      preMainCode.add(hcrGetProcLoadCode(m, "nimGC_setStackBottom", "nimrtl_", "rtl_handle", "nimGetProcAddr"))
      preMainCode.add("\tinner = $1PreMain;\L" % [rope m.config.nimMainPrefix])
      preMainCode.add("\tinitStackBottomWith_actual((void *)&inner);\L")
      preMainCode.add("\t(*inner)();\L")
  else:
    preMainCode.add("\t$1PreMain();\L" % [rope m.config.nimMainPrefix])

  var posixCmdLine: Rope = ""
  if optNoMain notin m.config.globalOptions:
    posixCmdLine.add "N_LIB_PRIVATE int cmdCount;\L"
    posixCmdLine.add "N_LIB_PRIVATE char** cmdLine;\L"
    posixCmdLine.add "N_LIB_PRIVATE char** gEnv;\L"

  const
    # The use of a volatile function pointer to call Pre/NimMainInner
    # prevents inlining of the NimMainInner function and dependent
    # functions, which might otherwise merge their stack frames.

    PreMainBody = "$N" &
      "N_LIB_PRIVATE void $3PreMainInner(void) {$N" &
      "$2" &
      "}$N$N" &
      "$4" &
      "N_LIB_PRIVATE void $3PreMain(void) {$N" &
      "##if $5$N" & # 1 for volatile call, 0 for non-volatile
      "\tvoid (*volatile inner)(void);$N" &
      "\tinner = $3PreMainInner;$N" &
      "$1" &
      "\t(*inner)();$N" &
      "##else$N" &
      "$1" &
      "\t$3PreMainInner();$N" &
      "##endif$N" &
      "}$N$N"

    MainProcs =
      "\t$^NimMain();$N"

    MainProcsWithResult =
      MainProcs & ("\treturn $1nim_program_result;$N")

    NimMainInner = "N_LIB_PRIVATE N_CDECL(void, $5NimMainInner)(void) {$N" &
        "$1" &
      "}$N$N"

    NimMainProc =
      "N_CDECL(void, $5NimMain)(void) {$N" &
      "##if $6$N" & # 1 for volatile call, 0 for non-volatile
      "\tvoid (*volatile inner)(void);$N" &
      "$4" &
      "\tinner = $5NimMainInner;$N" &
      "$2" &
      "\t(*inner)();$N" &
      "##else$N" &
      "$4" &
      "$2" &
      "\t$5NimMainInner();$N" &
      "##endif$N" &
      "}$N$N"

    NimMainBody = NimMainInner & NimMainProc

    PosixCMain =
      "int main(int argc, char** args, char** env) {$N" &
        "\tcmdLine = args;$N" &
        "\tcmdCount = argc;$N" &
        "\tgEnv = env;$N" &
        MainProcsWithResult &
      "}$N$N"

    StandaloneCMain =
      "int main(void) {$N" &
        MainProcs &
        "\treturn 0;$N" &
      "}$N$N"

    WinNimMain = NimMainBody

    WinCMain = "N_STDCALL(int, WinMain)(HINSTANCE hCurInstance, $N" &
      "                        HINSTANCE hPrevInstance, $N" &
      "                        LPSTR lpCmdLine, int nCmdShow) {$N" &
      MainProcsWithResult & "}$N$N"

    WinNimDllMain = NimMainInner & "N_LIB_EXPORT " & NimMainProc

    WinCDllMain =
      "BOOL WINAPI DllMain(HINSTANCE hinstDLL, DWORD fwdreason, $N" &
      "                    LPVOID lpvReserved) {$N" &
      "\tif (fwdreason == DLL_PROCESS_ATTACH) {$N" & MainProcs & "\t}$N" &
      "\treturn 1;$N}$N$N"

    PosixNimDllMain = WinNimDllMain

    PosixCDllMain =
      "N_LIB_PRIVATE void NIM_POSIX_INIT NimMainInit(void) {$N" &
        MainProcs &
      "}$N$N"

    GenodeNimMain =
      "extern Genode::Env *nim_runtime_env;$N" &
      "extern \"C\" void nim_component_construct(Genode::Env*);$N$N" &
      NimMainBody

    ComponentConstruct =
      "void Libc::Component::construct(Libc::Env &env) {$N" &
      "\t// Set Env used during runtime initialization$N" &
      "\tnim_runtime_env = &env;$N" &
      "\tLibc::with_libc([&] () {$N\t" &
      "\t// Initialize runtime and globals$N" &
      MainProcs &
      "\t// Call application construct$N" &
      "\t\tnim_component_construct(&env);$N" &
      "\t});$N" &
      "}$N$N"

  if m.config.target.targetOS == osWindows and
      m.config.globalOptions * {optGenGuiApp, optGenDynLib} != {}:
    m.includeHeader("<windows.h>")
  elif m.config.target.targetOS == osGenode:
    m.includeHeader("<libc/component.h>")

  let initStackBottomCall =
    if m.config.target.targetOS == osStandalone or m.config.selectedGC in {gcNone, gcArc, gcAtomicArc, gcOrc}: "".rope
    else: ropecg(m, "\t#initStackBottomWith((void *)&inner);$N", [])
  inc(m.labels)

  let isVolatile = if m.config.selectedGC notin {gcNone, gcArc, gcAtomicArc, gcOrc}: "1" else: "0"
  appcg(m, m.s[cfsProcs], PreMainBody, [m.g.mainDatInit, m.g.otherModsInit, m.config.nimMainPrefix, posixCmdLine, isVolatile])

  if m.config.target.targetOS == osWindows and
      m.config.globalOptions * {optGenGuiApp, optGenDynLib} != {}:
    if optGenGuiApp in m.config.globalOptions:
      const nimMain = WinNimMain
      appcg(m, m.s[cfsProcs], nimMain,
        [m.g.mainModInit, initStackBottomCall, m.labels, preMainCode, m.config.nimMainPrefix, isVolatile])
    else:
      const nimMain = WinNimDllMain
      appcg(m, m.s[cfsProcs], nimMain,
        [m.g.mainModInit, initStackBottomCall, m.labels, preMainCode, m.config.nimMainPrefix, isVolatile])
  elif m.config.target.targetOS == osGenode:
    const nimMain = GenodeNimMain
    appcg(m, m.s[cfsProcs], nimMain,
        [m.g.mainModInit, initStackBottomCall, m.labels, preMainCode, m.config.nimMainPrefix, isVolatile])
  elif optGenDynLib in m.config.globalOptions:
    const nimMain = PosixNimDllMain
    appcg(m, m.s[cfsProcs], nimMain,
        [m.g.mainModInit, initStackBottomCall, m.labels, preMainCode, m.config.nimMainPrefix, isVolatile])
  else:
    const nimMain = NimMainBody
    appcg(m, m.s[cfsProcs], nimMain,
        [m.g.mainModInit, initStackBottomCall, m.labels, preMainCode, m.config.nimMainPrefix, isVolatile])

  if optNoMain notin m.config.globalOptions:
    if m.config.cppCustomNamespace.len > 0:
      closeNamespaceNim(m.s[cfsProcs])
      m.s[cfsProcs].add "using namespace " & m.config.cppCustomNamespace & ";\L"

    if m.config.target.targetOS == osWindows and
        m.config.globalOptions * {optGenGuiApp, optGenDynLib} != {}:
      if optGenGuiApp in m.config.globalOptions:
        const otherMain = WinCMain
        appcg(m, m.s[cfsProcs], otherMain, [if m.hcrOn: "*" else: "", m.config.nimMainPrefix])
      else:
        const otherMain = WinCDllMain
        appcg(m, m.s[cfsProcs], otherMain, [m.config.nimMainPrefix])
    elif m.config.target.targetOS == osGenode:
      const otherMain = ComponentConstruct
      appcg(m, m.s[cfsProcs], otherMain, [m.config.nimMainPrefix])
    elif optGenDynLib in m.config.globalOptions:
      const otherMain = PosixCDllMain
      appcg(m, m.s[cfsProcs], otherMain, [m.config.nimMainPrefix])
    elif m.config.target.targetOS == osStandalone:
      const otherMain = StandaloneCMain
      appcg(m, m.s[cfsProcs], otherMain, [m.config.nimMainPrefix])
    else:
      const otherMain = PosixCMain
      appcg(m, m.s[cfsProcs], otherMain, [if m.hcrOn: "*" else: "", m.config.nimMainPrefix])

    if m.config.cppCustomNamespace.len > 0:
      openNamespaceNim(m.config.cppCustomNamespace, m.s[cfsProcs])

<<<<<<< HEAD
=======
proc registerInitProcs*(g: BModuleList; m: PSym; flags: set[ModuleBackendFlag]) =
  ## Called from the IC backend.
  if HasDatInitProc in flags:
    let datInit = getSomeNameForModule(g.config, g.config.toFullPath(m.info.fileIndex).AbsoluteFile) & "DatInit000"
    g.mainModProcs.addf("N_LIB_PRIVATE N_NIMCALL(void, $1)(void);$N", [datInit])
    g.mainDatInit.addf("\t$1();$N", [datInit])
  if HasModuleInitProc in flags:
    let init = getSomeNameForModule(g.config, g.config.toFullPath(m.info.fileIndex).AbsoluteFile) & "Init000"
    g.mainModProcs.addf("N_LIB_PRIVATE N_NIMCALL(void, $1)(void);$N", [init])
    let initCall = "\t$1();$N" % [init]
    if sfMainModule in m.flags:
      g.mainModInit.add(initCall)
    elif sfSystemModule in m.flags:
      g.mainDatInit.add(initCall) # systemInit must called right after systemDatInit if any
    else:
      g.otherModsInit.add(initCall)

proc whichInitProcs*(m: BModule): set[ModuleBackendFlag] =
  # called from IC.
  result = {}
  if m.hcrOn or m.preInitProc.s(cpsInit).buf.len > 0 or m.preInitProc.s(cpsStmts).buf.len > 0:
    result.incl HasModuleInitProc
  for i in cfsTypeInit1..cfsDynLibInit:
    if m.s[i].buf.len != 0:
      result.incl HasDatInitProc
      break

>>>>>>> f98964d9
proc registerModuleToMain(g: BModuleList; m: BModule) =
  let
    init = m.getInitName
    datInit = m.getDatInitName

  if m.hcrOn:
    var hcrModuleMeta = "$nN_LIB_PRIVATE const char* hcr_module_list[] = {$n" % []
    let systemModulePath = getModuleDllPath(m, g.modules[g.graph.config.m.systemFileIdx.int].module)
    let mainModulePath = getModuleDllPath(m, m.module)
    if sfMainModule in m.module.flags:
      hcrModuleMeta.addf("\t$1,$n", [systemModulePath])
    g.graph.importDeps.withValue(FileIndex(m.module.position), deps):
      for curr in deps[]:
        hcrModuleMeta.addf("\t$1,$n", [getModuleDllPath(m, g.modules[curr.int].module)])
    hcrModuleMeta.addf("\t\"\"};$n", [])
    hcrModuleMeta.addf("$nN_LIB_EXPORT N_NIMCALL(void**, HcrGetImportedModules)() { return (void**)hcr_module_list; }$n", [])
    hcrModuleMeta.addf("$nN_LIB_EXPORT N_NIMCALL(char*, HcrGetSigHash)() { return \"$1\"; }$n$n",
                          [($sigHash(m.module, m.config)).rope])
    if sfMainModule in m.module.flags:
      g.mainModProcs.add(hcrModuleMeta)
      g.mainModProcs.addf("static void* hcr_handle;$N", [])
      g.mainModProcs.addf("N_LIB_EXPORT N_NIMCALL(void, $1)(void);$N", [init])
      g.mainModProcs.addf("N_LIB_EXPORT N_NIMCALL(void, $1)(void);$N", [datInit])
      g.mainModProcs.addf("N_LIB_EXPORT N_NIMCALL(void, $1)(void*, N_NIMCALL_PTR(void*, getProcAddr)(void*, char*));$N", [m.getHcrInitName])
      g.mainModProcs.addf("N_LIB_EXPORT N_NIMCALL(void, HcrCreateTypeInfos)(void);$N", [])
      g.mainModInit.addf("\t$1();$N", [init])
      g.otherModsInit.addf("\thcrInit((void**)hcr_module_list, $1, $2, $3, hcr_handle, nimGetProcAddr);$n",
                            [mainModulePath, systemModulePath, datInit])
      g.mainDatInit.addf("\t$1(hcr_handle, nimGetProcAddr);$N", [m.getHcrInitName])
      g.mainDatInit.addf("\thcrAddModule($1);\n", [mainModulePath])
      g.mainDatInit.addf("\tHcrCreateTypeInfos();$N", [])
      # nasty nasty hack to get the command line functionality working with HCR
      # register the 2 variables on behalf of the os module which might not even
      # be loaded (in which case it will get collected but that is not a problem)
      # EDIT: indeed, this hack, in combination with another un-necessary one
      # (`makeCString` was doing line wrap of string litterals) was root cause for
      # bug #16265.
      let osModulePath = ($systemModulePath).replace("stdlib_system", "stdlib_os").rope
      g.mainDatInit.addf("\thcrAddModule($1);\n", [osModulePath])
      g.mainDatInit.add("\tint* cmd_count;\n")
      g.mainDatInit.add("\tchar*** cmd_line;\n")
      g.mainDatInit.addf("\thcrRegisterGlobal($1, \"cmdCount\", sizeof(cmd_count), NULL, (void**)&cmd_count);$N", [osModulePath])
      g.mainDatInit.addf("\thcrRegisterGlobal($1, \"cmdLine\", sizeof(cmd_line), NULL, (void**)&cmd_line);$N", [osModulePath])
      g.mainDatInit.add("\t*cmd_count = cmdCount;\n")
      g.mainDatInit.add("\t*cmd_line = cmdLine;\n")
    else:
      m.s[cfsInitProc].add(hcrModuleMeta)
    return

  if m.s[cfsDatInitProc].buf.len > 0:
    g.mainModProcs.addf("N_LIB_PRIVATE N_NIMCALL(void, $1)(void);$N", [datInit])
    g.mainDatInit.addf("\t$1();$N", [datInit])

  # Initialization of TLS and GC should be done in between
  # systemDatInit and systemInit calls if any
  if sfSystemModule in m.module.flags:
    if emulatedThreadVars(m.config) and m.config.target.targetOS != osStandalone:
      g.mainDatInit.add(ropecg(m, "\t#initThreadVarsEmulation();$N", []))
    if m.config.target.targetOS != osStandalone and m.config.selectedGC notin {gcNone, gcArc, gcAtomicArc, gcOrc}:
      g.mainDatInit.add(ropecg(m, "\t#initStackBottomWith((void *)&inner);$N", []))

  if m.s[cfsInitProc].buf.len > 0:
    g.mainModProcs.addf("N_LIB_PRIVATE N_NIMCALL(void, $1)(void);$N", [init])
    let initCall = "\t$1();$N" % [init]
    if sfMainModule in m.module.flags:
      g.mainModInit.add(initCall)
    elif sfSystemModule in m.module.flags:
      g.mainDatInit.add(initCall) # systemInit must called right after systemDatInit if any
    else:
      g.otherModsInit.add(initCall)

proc genDatInitCode(m: BModule) =
  ## this function is called in cgenWriteModules after all modules are closed,
  ## it means raising dependency on the symbols is too late as it will not propagate
  ## into other modules, only simple rope manipulations are allowed

  var moduleDatInitRequired = m.hcrOn

  var prc = newBuilder("$1 N_NIMCALL(void, $2)(void) {$N" %
    [rope(if m.hcrOn: "N_LIB_EXPORT" else: "N_LIB_PRIVATE"), getDatInitName(m)])

  # we don't want to break into such init code - could happen if a line
  # directive from a function written by the user spills after itself
  genCLineDir(prc, InvalidFileIdx, 999999, m.config)

  for i in cfsTypeInit1..cfsDynLibInit:
    if m.s[i].buf.len != 0:
      moduleDatInitRequired = true
      prc.add(extract(m.s[i]))

  prc.addf("}$N$N", [])

  if moduleDatInitRequired:
<<<<<<< HEAD
    m.s[cfsDatInitProc].add(prc)
=======
    m.s[cfsDatInitProc].add(extract(prc))
    #rememberFlag(m.g.graph, m.module, HasDatInitProc)
>>>>>>> f98964d9

# Very similar to the contents of symInDynamicLib - basically only the
# things needed for the hot code reloading runtime procs to be loaded
proc hcrGetProcLoadCode(m: BModule, sym, prefix, handle, getProcFunc: string): Rope =
  let prc = magicsys.getCompilerProc(m.g.graph, sym)
  assert prc != nil
  fillProcLoc(m, prc.ast[namePos])

  var extname = prefix & sym
  var tmp = mangleDynLibProc(prc)
  prc.loc.snippet = tmp
  prc.typ.sym = nil

  if not containsOrIncl(m.declaredThings, prc.id):
    m.s[cfsVars].addf("static $2 $1;$n", [prc.loc.snippet, getTypeDesc(m, prc.loc.t, dkVar)])

  result = "\t$1 = ($2) $3($4, $5);$n" %
      [tmp, getTypeDesc(m, prc.typ, dkVar), getProcFunc.rope, handle.rope, makeCString(prefix & sym)]

proc genInitCode(m: BModule) =
  ## this function is called in cgenWriteModules after all modules are closed,
  ## it means raising dependency on the symbols is too late as it will not propagate
  ## into other modules, only simple rope manipulations are allowed
  var moduleInitRequired = m.hcrOn
  let initname = getInitName(m)
  var prc = newBuilder("$1 N_NIMCALL(void, $2)(void) {$N" %
    [rope(if m.hcrOn: "N_LIB_EXPORT" else: "N_LIB_PRIVATE"), initname])
  # we don't want to break into such init code - could happen if a line
  # directive from a function written by the user spills after itself
  genCLineDir(prc, InvalidFileIdx, 999999, m.config)
  if m.typeNodes > 0:
    if m.hcrOn:
      appcg(m, m.s[cfsTypeInit1], "\t#TNimNode* $1;$N", [m.typeNodesName])
      appcg(m, m.s[cfsTypeInit1], "\thcrRegisterGlobal($3, \"$1_$2\", sizeof(TNimNode) * $2, NULL, (void**)&$1);$N",
            [m.typeNodesName, m.typeNodes, getModuleDllPath(m, m.module)])
    else:
      appcg(m, m.s[cfsTypeInit1], "static #TNimNode $1[$2];$n",
            [m.typeNodesName, m.typeNodes])
  if m.nimTypes > 0:
    appcg(m, m.s[cfsTypeInit1], "static #TNimType $1[$2];$n",
          [m.nimTypesName, m.nimTypes])

  if m.hcrOn:
    prc.addf("\tint* nim_hcr_dummy_ = 0;$n" &
              "\tNIM_BOOL nim_hcr_do_init_ = " &
                  "hcrRegisterGlobal($1, \"module_initialized_\", 1, NULL, (void**)&nim_hcr_dummy_);$n",
      [getModuleDllPath(m, m.module)])

  template writeSection(thing: untyped, section: TCProcSection, addHcrGuards = false) =
    if m.thing.s(section).buf.len > 0:
      moduleInitRequired = true
      if addHcrGuards: prc.add("\tif (nim_hcr_do_init_) {\n\n")
      prc.add(extract(m.thing.s(section)))
      if addHcrGuards: prc.add("\n\t} // nim_hcr_do_init_\n")

  if m.preInitProc.s(cpsInit).buf.len > 0 or m.preInitProc.s(cpsStmts).buf.len > 0:
    # Give this small function its own scope
    prc.addf("{$N", [])
    # Keep a bogus frame in case the code needs one
    prc.add("\tTFrame FR_; FR_.len = 0;\n")

    writeSection(preInitProc, cpsLocals)
    writeSection(preInitProc, cpsInit, m.hcrOn)
    writeSection(preInitProc, cpsStmts)
    prc.addf("}/* preInitProc end */$N", [])
    when false:
      m.initProc.blocks[0].sections[cpsLocals].add m.preInitProc.s(cpsLocals)
      m.initProc.blocks[0].sections[cpsInit].prepend m.preInitProc.s(cpsInit)
      m.initProc.blocks[0].sections[cpsStmts].prepend m.preInitProc.s(cpsStmts)

  # add new scope for following code, because old vcc compiler need variable
  # be defined at the top of the block
  prc.addf("{$N", [])
  writeSection(initProc, cpsLocals)

  if m.initProc.s(cpsInit).buf.len > 0 or m.initProc.s(cpsStmts).buf.len > 0:
    moduleInitRequired = true
    if optStackTrace in m.initProc.options and frameDeclared notin m.flags:
      # BUT: the generated init code might depend on a current frame, so
      # declare it nevertheless:
      incl m.flags, frameDeclared
      if preventStackTrace notin m.flags:
        var procname = makeCString(m.module.name.s)
        prc.add(initFrame(m.initProc, procname, quotedFilename(m.config, m.module.info)))
      else:
        prc.add("\tTFrame FR_; FR_.len = 0;\n")

    writeSection(initProc, cpsInit, m.hcrOn)
    writeSection(initProc, cpsStmts)

    if beforeRetNeeded in m.initProc.flags:
      prc.add("\tBeforeRet_: ;\n")

    if m.config.exc == excGoto:
      if getCompilerProc(m.g.graph, "nimTestErrorFlag") != nil:
        m.appcg(prc, "\t#nimTestErrorFlag();$n", [])

    if optStackTrace in m.initProc.options and preventStackTrace notin m.flags:
      prc.add(deinitFrame(m.initProc))

  prc.addf("}$N", [])

  prc.addf("}$N$N", [])

  # we cannot simply add the init proc to ``m.s[cfsProcs]`` anymore because
  # that would lead to a *nesting* of merge sections which the merger does
  # not support. So we add it to another special section: ``cfsInitProc``

  if m.hcrOn:
    var procsToLoad = @["hcrRegisterProc", "hcrGetProc", "hcrRegisterGlobal", "hcrGetGlobal"]

    m.s[cfsInitProc].addf("N_LIB_EXPORT N_NIMCALL(void, $1)(void* handle, N_NIMCALL_PTR(void*, getProcAddr)(void*, char*)) {$N", [getHcrInitName(m)])
    if sfMainModule in m.module.flags:
      # additional procs to load
      procsToLoad.add("hcrInit")
      procsToLoad.add("hcrAddModule")
    # load procs
    for curr in procsToLoad:
      m.s[cfsInitProc].add(hcrGetProcLoadCode(m, curr, "", "handle", "getProcAddr"))
    m.s[cfsInitProc].addf("}$N$N", [])

  for i, el in pairs(m.extensionLoaders):
    if el != "":
      let ex = "NIM_EXTERNC N_NIMCALL(void, nimLoadProcs$1)(void) {$2}$N$N" %
        [(i.ord - '0'.ord).rope, el]
      moduleInitRequired = true
      prc.add(ex)

  if moduleInitRequired or sfMainModule in m.module.flags:
<<<<<<< HEAD
    m.s[cfsInitProc].add(prc)
=======
    m.s[cfsInitProc].add(extract(prc))
    #rememberFlag(m.g.graph, m.module, HasModuleInitProc)
>>>>>>> f98964d9

  genDatInitCode(m)

  if m.hcrOn:
    m.s[cfsInitProc].addf("N_LIB_EXPORT N_NIMCALL(void, HcrCreateTypeInfos)(void) {$N", [])
    m.s[cfsInitProc].add(extract(m.hcrCreateTypeInfosProc))
    m.s[cfsInitProc].addf("}$N$N", [])

  registerModuleToMain(m.g, m)

proc postprocessCode(conf: ConfigRef, r: var Rope) =
  # find the first directive
  var f = r.find(postprocessDirStart)
  if f == -1:
    return

  var
    nimlnDirLastF = ""

  var res: Rope = r.substr(0, f - 1)
  while f != -1:
    var
      e = r.find(postprocessDirEnd, f + 1)
      dir = r.substr(f + 1, e - 1).split(postprocessDirSep)
    case dir[0]
    of "nimln":
      if dir[2] == nimlnDirLastF:
        res.add("nimln_(" & dir[1] & ");")
      else:
        res.add("nimlf_(" & dir[1] & ", " & quotedFilename(conf, dir[2].parseInt.FileIndex) & ");")
        nimlnDirLastF = dir[2]
    else:
      raiseAssert "unexpected postprocess directive"

    # find the next directive
    f = r.find(postprocessDirStart, e + 1)
    # copy the code until the next directive
    if f != -1:
      res.add(r.substr(e + 1, f - 1))
    else:
      res.add(r.substr(e + 1))

  r = res

proc genModule(m: BModule, cfile: Cfile): Rope =
  var moduleIsEmpty = true

  var res = newBuilder(getFileHeader(m.config, cfile))

  generateThreadLocalStorage(m)
  generateHeaders(m)
  res.add(extract(m.s[cfsHeaders]))
  if m.config.cppCustomNamespace.len > 0:
    openNamespaceNim(m.config.cppCustomNamespace, res)
  if m.s[cfsFrameDefines].buf.len > 0:
    res.add(extract(m.s[cfsFrameDefines]))

  for i in cfsForwardTypes..cfsProcs:
    if m.s[i].buf.len > 0:
      moduleIsEmpty = false
      res.add(extract(m.s[i]))

  if m.s[cfsInitProc].buf.len > 0:
    moduleIsEmpty = false
    res.add(extract(m.s[cfsInitProc]))
  if m.s[cfsDatInitProc].buf.len > 0 or m.hcrOn:
    moduleIsEmpty = false
    res.add(extract(m.s[cfsDatInitProc]))

  if m.config.cppCustomNamespace.len > 0:
    closeNamespaceNim(res)

  result = extract(res)
  if optLineDir in m.config.options:
    var srcFileDefs = ""
    for fi in 0..m.config.m.fileInfos.high:
      srcFileDefs.add("#define FX_" & $fi & " " & makeSingleLineCString(toFullPath(m.config, fi.FileIndex)) & "\n")
    result = srcFileDefs & result

  if moduleIsEmpty:
    result = ""

  postprocessCode(m.config, result)

proc initProcOptions(m: BModule): TOptions =
  let opts = m.config.options
  if sfSystemModule in m.module.flags: opts-{optStackTrace} else: opts

proc rawNewModule(g: BModuleList; module: PSym, filename: AbsoluteFile): BModule =
  new(result)
  result.g = g
  result.tmpBase = rope("TM" & $hashOwner(module) & "_")
  result.headerFiles = @[]
  result.declaredThings = initIntSet()
  result.declaredProtos = initIntSet()
  result.cfilename = filename
  result.filename = filename
  result.typeCache = initTable[SigHash, Rope]()
  result.forwTypeCache = initTable[SigHash, Rope]()
  result.module = module
  result.typeInfoMarker = initTable[SigHash, Rope]()
  result.sigConflicts = initCountTable[SigHash]()
  result.initProc = newProc(nil, result)
  for i in low(result.s)..high(result.s): result.s[i] = newBuilder("")
  result.initProc.options = initProcOptions(result)
  result.preInitProc = newProc(nil, result)
  result.preInitProc.flags.incl nimErrorFlagDisabled
  result.preInitProc.labels = 100_000 # little hack so that unique temporaries are generated
  result.hcrCreateTypeInfosProc = newBuilder("")
  result.dataCache = initNodeTable()
  result.typeStack = @[]
  result.typeNodesName = getTempName(result)
  result.nimTypesName = getTempName(result)
  # no line tracing for the init sections of the system module so that we
  # don't generate a TFrame which can confuse the stack bottom initialization:
  if sfSystemModule in module.flags:
    incl result.flags, preventStackTrace
    excl(result.preInitProc.options, optStackTrace)

proc rawNewModule(g: BModuleList; module: PSym; conf: ConfigRef): BModule =
  result = rawNewModule(g, module, AbsoluteFile toFullPath(conf, module.position.FileIndex))

proc newModule*(g: BModuleList; module: PSym; conf: ConfigRef): BModule =
  # we should create only one cgen module for each module sym
  result = rawNewModule(g, module, conf)
  if module.position >= g.modules.len:
    setLen(g.modules, module.position + 1)
  #growCache g.modules, module.position
  g.modules[module.position] = result

template injectG() {.dirty.} =
  if graph.backend == nil:
    graph.backend = newModuleList(graph)
  let g = BModuleList(graph.backend)

proc setupCgen*(graph: ModuleGraph; module: PSym; idgen: IdGenerator): PPassContext =
  injectG()
  result = newModule(g, module, graph.config)
  result.idgen = idgen
  if optGenIndex in graph.config.globalOptions and g.generatedHeader == nil:
    let f = if graph.config.headerFile.len > 0: AbsoluteFile graph.config.headerFile
            else: graph.config.projectFull
    g.generatedHeader = rawNewModule(g, module,
      changeFileExt(completeCfilePath(graph.config, f), hExt))
    incl g.generatedHeader.flags, isHeaderFile

proc writeHeader(m: BModule) =
  var result = newBuilder(headerTop())
  var guard = "__$1__" % [m.filename.splitFile.name.rope]
  result.addf("#ifndef $1$n#define $1$n", [guard])
  addNimDefines(result, m.config)
  generateHeaders(m)

  generateThreadLocalStorage(m)
  for i in cfsHeaders..cfsProcs:
    result.add(extract(m.s[i]))
    if m.config.cppCustomNamespace.len > 0 and i == cfsHeaders:
      openNamespaceNim(m.config.cppCustomNamespace, result)
  result.add(extract(m.s[cfsInitProc]))

  if optGenDynLib in m.config.globalOptions:
    result.add("N_LIB_IMPORT ")
  result.addf("N_CDECL(void, $1NimMain)(void);$n", [rope m.config.nimMainPrefix])
  if m.config.cppCustomNamespace.len > 0: closeNamespaceNim(result)
  result.addf("#endif /* $1 */$n", [guard])
  if not writeRope(extract(result), m.filename):
    rawMessage(m.config, errCannotOpenFile, m.filename.string)

proc getCFile(m: BModule): AbsoluteFile =
  let ext =
      if m.compileToCpp: ".nim.cpp"
      elif m.config.backend == backendObjc or sfCompileToObjc in m.module.flags: ".nim.m"
      else: ".nim.c"
  result = changeFileExt(completeCfilePath(m.config, mangleModuleName(m.config, m.cfilename).AbsoluteFile), ext)

when false:
  proc myOpenCached(graph: ModuleGraph; module: PSym, rd: PRodReader): PPassContext =
    injectG()
    var m = newModule(g, module, graph.config)
    readMergeInfo(getCFile(m), m)
    result = m

proc addHcrInitGuards(p: BProc, n: PNode, inInitGuard: var bool) =
  if n.kind == nkStmtList:
    for child in n:
      addHcrInitGuards(p, child, inInitGuard)
  else:
    let stmtShouldExecute = n.kind in {nkVarSection, nkLetSection} or
                            nfExecuteOnReload in n.flags
    if inInitGuard:
      if stmtShouldExecute:
        endBlock(p)
        inInitGuard = false
    else:
      if not stmtShouldExecute:
        line(p, cpsStmts, "if (nim_hcr_do_init_)\n")
        startBlock(p)
        inInitGuard = true

    genStmts(p, n)

proc genTopLevelStmt*(m: BModule; n: PNode) =
  ## Also called from `ic/cbackend.nim`.
  if pipelineutils.skipCodegen(m.config, n): return
  m.initProc.options = initProcOptions(m)
  #softRnl = if optLineDir in m.config.options: noRnl else: rnl
  # XXX replicate this logic!
  var transformedN = transformStmt(m.g.graph, m.idgen, m.module, n)
  if sfInjectDestructors in m.module.flags:
    transformedN = injectDestructorCalls(m.g.graph, m.idgen, m.module, transformedN)

  if m.hcrOn:
    addHcrInitGuards(m.initProc, transformedN, m.inHcrInitGuard)
  else:
    genProcBody(m.initProc, transformedN)

proc shouldRecompile(m: BModule; code: Rope, cfile: Cfile): bool =
  if optForceFullMake notin m.config.globalOptions:
    if not moduleHasChanged(m.g.graph, m.module):
      result = false
    elif not equalsFile(code, cfile.cname):
      when false:
        #m.config.symbolFiles == readOnlySf: #isDefined(m.config, "nimdiff"):
        if fileExists(cfile.cname):
          copyFile(cfile.cname.string, cfile.cname.string & ".backup")
          echo "diff ", cfile.cname.string, ".backup ", cfile.cname.string
        else:
          echo "new file ", cfile.cname.string
      if not writeRope(code, cfile.cname):
        rawMessage(m.config, errCannotOpenFile, cfile.cname.string)
      result = true
    elif fileExists(cfile.obj) and os.fileNewer(cfile.obj.string, cfile.cname.string):
      result = false
    else:
      result = true
  else:
    if not writeRope(code, cfile.cname):
      rawMessage(m.config, errCannotOpenFile, cfile.cname.string)
    result = true

# We need 2 different logics here: pending modules (including
# 'nim__dat') may require file merging for the combination of dead code
# elimination and incremental compilation! Non pending modules need no
# such logic and in fact the logic hurts for the main module at least;
# it would generate multiple 'main' procs, for instance.

proc writeModule(m: BModule, pending: bool) =
  let cfile = getCFile(m)
  if moduleHasChanged(m.g.graph, m.module):
    genInitCode(m)
    finishTypeDescriptions(m)
    if sfMainModule in m.module.flags:
      # generate main file:
      genMainProc(m)
      m.s[cfsProcHeaders].add(m.g.mainModProcs)
      generateThreadVarsSize(m)

  var cf = Cfile(nimname: m.module.name.s, cname: cfile,
                  obj: completeCfilePath(m.config, toObjFile(m.config, cfile)), flags: {})
  var code = genModule(m, cf)
  if code != "":
    when hasTinyCBackend:
      if m.config.cmd == cmdTcc:
        tccgen.compileCCode($code, m.config)
        return

    if not shouldRecompile(m, code, cf): cf.flags = {CfileFlag.Cached}
    addFileToCompile(m.config, cf)

proc updateCachedModule(m: BModule) =
  let cfile = getCFile(m)
  var cf = Cfile(nimname: m.module.name.s, cname: cfile,
                 obj: completeCfilePath(m.config, toObjFile(m.config, cfile)), flags: {})
  if sfMainModule notin m.module.flags:
    genMainProc(m)
  cf.flags = {CfileFlag.Cached}
  addFileToCompile(m.config, cf)

proc generateLibraryDestroyGlobals(graph: ModuleGraph; m: BModule; body: PNode; isDynlib: bool): PSym =
  let procname = getIdent(graph.cache, "NimDestroyGlobals")
  result = newSym(skProc, procname, m.idgen, m.module.owner, m.module.info)
  result.typ = newProcType(m.module.info, m.idgen, m.module.owner)
  result.typ.callConv = ccCDecl
  incl result.flags, sfExportc
  result.loc.snippet = "NimDestroyGlobals"
  if isDynlib:
    incl(result.loc.flags, lfExportLib)

  let theProc = newNodeI(nkProcDef, m.module.info, bodyPos+1)
  for i in 0..<theProc.len: theProc[i] = newNodeI(nkEmpty, m.module.info)
  theProc[namePos] = newSymNode(result)
  theProc[bodyPos] = body
  result.ast = theProc

proc finalCodegenActions*(graph: ModuleGraph; m: BModule; n: PNode) =
  ## Also called from IC.
  if sfMainModule in m.module.flags:
    # phase ordering problem here: We need to announce this
    # dependency to 'nimTestErrorFlag' before system.c has been written to disk.
    if m.config.exc == excGoto and getCompilerProc(graph, "nimTestErrorFlag") != nil:
      cgsym(m, "nimTestErrorFlag")

    if {optGenStaticLib, optGenDynLib, optNoMain} * m.config.globalOptions == {}:
      for i in countdown(high(graph.globalDestructors), 0):
        n.add graph.globalDestructors[i]
    else:
      var body = newNodeI(nkStmtList, m.module.info)
      for i in countdown(high(graph.globalDestructors), 0):
        body.add graph.globalDestructors[i]
      body.flags.incl nfTransf # should not be further transformed
      let dtor = generateLibraryDestroyGlobals(graph, m, body, optGenDynLib in m.config.globalOptions)
      genProcAux(m, dtor)
  if pipelineutils.skipCodegen(m.config, n): return
  if moduleHasChanged(graph, m.module):
    # if the module is cached, we don't regenerate the main proc
    # nor the dispatchers? But if the dispatchers changed?
    # XXX emit the dispatchers into its own .c file?
    if n != nil:
      m.initProc.options = initProcOptions(m)
      genProcBody(m.initProc, n)

    if m.hcrOn:
      # make sure this is pulled in (meaning hcrGetGlobal() is called for it during init)
      let sym = magicsys.getCompilerProc(m.g.graph, "programResult")
      # ignore when not available, could be a module imported early in `system`
      if sym != nil:
        cgsymImpl m, sym
      if m.inHcrInitGuard:
        endBlock(m.initProc)

    if sfMainModule in m.module.flags:
      if m.hcrOn:
        # pull ("define" since they are inline when HCR is on) these functions in the main file
        # so it can load the HCR runtime and later pass the library handle to the HCR runtime which
        # will in turn pass it to the other modules it initializes so they can initialize the
        # register/get procs so they don't have to have the definitions of these functions as well
        cgsym(m, "nimLoadLibrary")
        cgsym(m, "nimLoadLibraryError")
        cgsym(m, "nimGetProcAddr")
        cgsym(m, "procAddrError")
        cgsym(m, "rawWrite")

      # raise dependencies on behalf of genMainProc
      if m.config.target.targetOS != osStandalone and m.config.selectedGC notin {gcNone, gcArc, gcAtomicArc, gcOrc}:
        cgsym(m, "initStackBottomWith")
      if emulatedThreadVars(m.config) and m.config.target.targetOS != osStandalone:
        cgsym(m, "initThreadVarsEmulation")

      if m.g.forwardedProcs.len == 0:
        incl m.flags, objHasKidsValid
      if optMultiMethods in m.g.config.globalOptions or
          m.g.config.selectedGC notin {gcArc, gcOrc, gcAtomicArc} or
          vtables notin m.g.config.features:
        generateIfMethodDispatchers(graph, m.idgen)


  let mm = m
  m.g.modulesClosed.add mm

proc genForwardedProcs(g: BModuleList) =
  # Forward declared proc:s lack bodies when first encountered, so they're given
  # a second pass here
  # Note: ``genProcNoForward`` may add to ``forwardedProcs``
  while g.forwardedProcs.len > 0:
    let
      prc = g.forwardedProcs.pop()
      m = g.modules[prc.itemId.module]
    if sfForward in prc.flags:
      internalError(m.config, prc.info, "still forwarded: " & prc.name.s)

    genProcNoForward(m, prc)

proc cgenWriteModules*(backend: RootRef, config: ConfigRef) =
  let g = BModuleList(backend)
  g.config = config

  # we need to process the transitive closure because recursive module
  # deps are allowed (and the system module is processed in the wrong
  # order anyway)
  genForwardedProcs(g)

  for m in cgenModules(g):
    m.writeModule(pending=true)
  writeMapping(config, g.mapping)
  if g.generatedHeader != nil: writeHeader(g.generatedHeader)<|MERGE_RESOLUTION|>--- conflicted
+++ resolved
@@ -1768,36 +1768,6 @@
     if m.config.cppCustomNamespace.len > 0:
       openNamespaceNim(m.config.cppCustomNamespace, m.s[cfsProcs])
 
-<<<<<<< HEAD
-=======
-proc registerInitProcs*(g: BModuleList; m: PSym; flags: set[ModuleBackendFlag]) =
-  ## Called from the IC backend.
-  if HasDatInitProc in flags:
-    let datInit = getSomeNameForModule(g.config, g.config.toFullPath(m.info.fileIndex).AbsoluteFile) & "DatInit000"
-    g.mainModProcs.addf("N_LIB_PRIVATE N_NIMCALL(void, $1)(void);$N", [datInit])
-    g.mainDatInit.addf("\t$1();$N", [datInit])
-  if HasModuleInitProc in flags:
-    let init = getSomeNameForModule(g.config, g.config.toFullPath(m.info.fileIndex).AbsoluteFile) & "Init000"
-    g.mainModProcs.addf("N_LIB_PRIVATE N_NIMCALL(void, $1)(void);$N", [init])
-    let initCall = "\t$1();$N" % [init]
-    if sfMainModule in m.flags:
-      g.mainModInit.add(initCall)
-    elif sfSystemModule in m.flags:
-      g.mainDatInit.add(initCall) # systemInit must called right after systemDatInit if any
-    else:
-      g.otherModsInit.add(initCall)
-
-proc whichInitProcs*(m: BModule): set[ModuleBackendFlag] =
-  # called from IC.
-  result = {}
-  if m.hcrOn or m.preInitProc.s(cpsInit).buf.len > 0 or m.preInitProc.s(cpsStmts).buf.len > 0:
-    result.incl HasModuleInitProc
-  for i in cfsTypeInit1..cfsDynLibInit:
-    if m.s[i].buf.len != 0:
-      result.incl HasDatInitProc
-      break
-
->>>>>>> f98964d9
 proc registerModuleToMain(g: BModuleList; m: BModule) =
   let
     init = m.getInitName
@@ -1891,12 +1861,7 @@
   prc.addf("}$N$N", [])
 
   if moduleDatInitRequired:
-<<<<<<< HEAD
-    m.s[cfsDatInitProc].add(prc)
-=======
     m.s[cfsDatInitProc].add(extract(prc))
-    #rememberFlag(m.g.graph, m.module, HasDatInitProc)
->>>>>>> f98964d9
 
 # Very similar to the contents of symInDynamicLib - basically only the
 # things needed for the hot code reloading runtime procs to be loaded
@@ -2026,12 +1991,7 @@
       prc.add(ex)
 
   if moduleInitRequired or sfMainModule in m.module.flags:
-<<<<<<< HEAD
-    m.s[cfsInitProc].add(prc)
-=======
     m.s[cfsInitProc].add(extract(prc))
-    #rememberFlag(m.g.graph, m.module, HasModuleInitProc)
->>>>>>> f98964d9
 
   genDatInitCode(m)
 
