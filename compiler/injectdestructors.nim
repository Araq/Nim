--- conflicted
+++ resolved
@@ -41,12 +41,8 @@
     graph: ModuleGraph
     emptyNode: PNode
     otherRead: PNode
-<<<<<<< HEAD
     inLoop, hasUnstructuredCf, inDangerousBranch: int
-=======
-    inLoop: int
     declaredVars: IntSet # variables we already moved to the top level
->>>>>>> a96842aa
     uninit: IntSet # set of uninit'ed vars
     uninitComputed: bool
     hasRaise: bool
@@ -702,9 +698,9 @@
             let v = it[j]
             if v.kind == nkSym:
               if sfCompileTime in v.sym.flags: continue
-<<<<<<< HEAD
               if isUnpackedTuple(v):
-                c.addTopVar(v)
+                if not containsOrIncl(c.declaredVars, v.sym.id):
+                  c.addTopVar(v)
                 if c.inLoop > 0:
                   # unpacked tuple needs reset at every loop iteration
                   result.add newTree(nkFastAsgn, v, genDefaultCall(v.typ, c, v.info))
@@ -713,15 +709,8 @@
                 if ri.kind != nkEmpty:
                   result.add moveOrCopy(v, ri, c)
               elif sfGlobal in v.sym.flags:
-                c.addTopVar v
-=======
-              # move the variable declaration to the top of the frame:
-              if not containsOrIncl(c.declaredVars, v.sym.id):
-                c.addTopVar v
-              # make sure it's destroyed at the end of the proc:
-              if not isUnpackedTuple(v) and sfThread notin v.sym.flags:
-                # do not destroy thread vars for now at all for consistency.
->>>>>>> a96842aa
+                if not containsOrIncl(c.declaredVars, v.sym.id):
+                  c.addTopVar v
                 c.destroys.add genDestroy(c, v)
                 if ri.kind == nkEmpty and c.inLoop > 0:
                   ri = genDefaultCall(v.typ, c, v.info)
