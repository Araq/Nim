#
#
#           The Nim Compiler
#        (c) Copyright 2013 Andreas Rumpf
#
#    See the file "copying.txt", included in this
#    distribution, for details about the copyright.
#

## This module implements the signature matching for resolving
## the call to overloaded procs, generic procs and operators.

import
  intsets, ast, astalgo, semdata, types, msgs, renderer, lookups, semtypinst,
  magicsys, idents, lexer, options, parampatterns, strutils, trees,
  linter, lineinfos, lowerings, modulegraphs, concepts

when defined(nimPreviewSlimSystem):
  import std/assertions

type
  MismatchKind* = enum
    kUnknown, kAlreadyGiven, kUnknownNamedParam, kTypeMismatch, kVarNeeded,
    kMissingParam, kExtraArg, kPositionalAlreadyGiven

  MismatchInfo* = object
    kind*: MismatchKind # reason for mismatch
    arg*: int           # position of provided arguments that mismatches
    formal*: PSym       # parameter that mismatches against provided argument
                        # its position can differ from `arg` because of varargs

  TCandidateState* = enum
    csEmpty, csMatch, csNoMatch

  CandidateError* = object
    sym*: PSym
    firstMismatch*: MismatchInfo
    diagnostics*: seq[string]
    enabled*: bool

  CandidateErrors* = seq[CandidateError]

  TCandidate* = object
    c*: PContext
    exactMatches*: int       # also misused to prefer iters over procs
    genericMatches: int      # also misused to prefer constraints
    subtypeMatches: int
    intConvMatches: int      # conversions to int are not as expensive
    convMatches: int
    state*: TCandidateState
    callee*: PType           # may not be nil!
    calleeSym*: PSym         # may be nil
    calleeScope*: int        # scope depth:
                             # is this a top-level symbol or a nested proc?
    call*: PNode             # modified call
    bindings*: TIdTable      # maps types to types
    magic*: TMagic           # magic of operation
    baseTypeMatch: bool      # needed for conversions from T to openarray[T]
                             # for example
    fauxMatch*: TTypeKind    # the match was successful only due to the use
                             # of error or wildcard (unknown) types.
                             # this is used to prevent instantiations.
    genericConverter*: bool  # true if a generic converter needs to
                             # be instantiated
    coerceDistincts*: bool   # this is an explicit coercion that can strip away
                             # a distrinct type
    typedescMatched*: bool
    isNoCall*: bool          # misused for generic type instantiations C[T]
    inferredTypes: seq[PType] # inferred types during the current signature
                              # matching. they will be reset if the matching
                              # is not successful. may replace the bindings
                              # table in the future.
    diagnostics*: seq[string] # \
                              # when diagnosticsEnabled, the matching process
                              # will collect extra diagnostics that will be
                              # displayed to the user.
                              # triggered when overload resolution fails
                              # or when the explain pragma is used. may be
                              # triggered with an idetools command in the
                              # future.
    inheritancePenalty: int   # to prefer closest father object type
    firstMismatch*: MismatchInfo # mismatch info for better error messages
    diagnosticsEnabled*: bool

  TTypeRelFlag* = enum
    trDontBind
    trNoCovariance
    trBindGenericParam  # bind tyGenericParam even with trDontBind
    trIsOutParam

  TTypeRelFlags* = set[TTypeRelFlag]


const
  isNilConversion = isConvertible # maybe 'isIntConv' fits better?

proc markUsed*(c: PContext; info: TLineInfo, s: PSym)
proc markOwnerModuleAsUsed*(c: PContext; s: PSym)

template hasFauxMatch*(c: TCandidate): bool = c.fauxMatch != tyNone

proc initCandidateAux(ctx: PContext,
                      callee: PType): TCandidate {.inline.} =
  result = TCandidate(c: ctx, exactMatches: 0, subtypeMatches: 0,
                      convMatches: 0, intConvMatches: 0, genericMatches: 0,
                      state: csEmpty, firstMismatch: MismatchInfo(),
                      callee: callee, call: nil, baseTypeMatch: false,
                      genericConverter: false, inheritancePenalty: 0
  )

proc initCandidate*(ctx: PContext, callee: PType): TCandidate =
  result = initCandidateAux(ctx, callee)
  result.calleeSym = nil
  result.bindings = initIdTable()

proc put(c: var TCandidate, key, val: PType) {.inline.} =
  ## Given: proc foo[T](x: T); foo(4)
  ## key: 'T'
  ## val: 'int' (typeof(4))
  when false:
    let old = PType(idTableGet(c.bindings, key))
    if old != nil:
      echo "Putting ", typeToString(key), " ", typeToString(val), " and old is ", typeToString(old)
      if typeToString(old) == "float32":
        writeStackTrace()
    if c.c.module.name.s == "temp3":
      echo "binding ", key, " -> ", val
  idTablePut(c.bindings, key, val.skipIntLit(c.c.idgen))

proc initCandidate*(ctx: PContext, callee: PSym,
                    binding: PNode, calleeScope = -1,
                    diagnosticsEnabled = false): TCandidate =
  result = initCandidateAux(ctx, callee.typ)
  result.calleeSym = callee
  if callee.kind in skProcKinds and calleeScope == -1:
    if callee.originatingModule == ctx.module:
      result.calleeScope = 2
      var owner = callee
      while true:
        owner = owner.skipGenericOwner
        if owner.kind == skModule: break
        inc result.calleeScope
    else:
      result.calleeScope = 1
  else:
    result.calleeScope = calleeScope
  result.diagnostics = @[] # if diagnosticsEnabled: @[] else: nil
  result.diagnosticsEnabled = diagnosticsEnabled
  result.magic = result.calleeSym.magic
  result.bindings = initIdTable()
  if binding != nil and callee.kind in routineKinds:
    var typeParams = callee.ast[genericParamsPos]
    for i in 1..min(typeParams.len, binding.len-1):
      var formalTypeParam = typeParams[i-1].typ
      var bound = binding[i].typ
      if bound != nil:
        if formalTypeParam.kind == tyTypeDesc:
          if bound.kind != tyTypeDesc:
            bound = makeTypeDesc(ctx, bound)
        else:
          bound = bound.skipTypes({tyTypeDesc})
        put(result, formalTypeParam, bound)

proc newCandidate*(ctx: PContext, callee: PSym,
                   binding: PNode, calleeScope = -1): TCandidate =
  result = initCandidate(ctx, callee, binding, calleeScope)

proc newCandidate*(ctx: PContext, callee: PType): TCandidate =
  result = initCandidate(ctx, callee)

proc copyCandidate(a: var TCandidate, b: TCandidate) =
  a.c = b.c
  a.exactMatches = b.exactMatches
  a.subtypeMatches = b.subtypeMatches
  a.convMatches = b.convMatches
  a.intConvMatches = b.intConvMatches
  a.genericMatches = b.genericMatches
  a.state = b.state
  a.callee = b.callee
  a.calleeSym = b.calleeSym
  a.call = copyTree(b.call)
  a.baseTypeMatch = b.baseTypeMatch
  copyIdTable(a.bindings, b.bindings)

proc typeRel*(c: var TCandidate, f, aOrig: PType,
              flags: TTypeRelFlags = {}): TTypeRelation

proc checkGeneric(a, b: TCandidate): int =
  let c = a.c
  let aa = a.callee
  let bb = b.callee
  var winner = 0
  for i in 1..<min(aa.len, bb.len):
    var ma = newCandidate(c, bb[i])
    let tra = typeRel(ma, bb[i], aa[i], {trDontBind})
    var mb = newCandidate(c, aa[i])
    let trb = typeRel(mb, aa[i], bb[i], {trDontBind})
    if tra == isGeneric and trb == isNone:
      if winner == -1: return 0
      winner = 1
    if trb == isGeneric and tra == isNone:
      if winner == 1: return 0
      winner = -1
  result = winner

proc sumGeneric(t: PType): int =
  # count the "genericness" so that Foo[Foo[T]] has the value 3
  # and Foo[T] has the value 2 so that we know Foo[Foo[T]] is more
  # specific than Foo[T].
  result = 0
  var t = t
  var isvar = 0
  while true:
    case t.kind
    of tyGenericInst, tyArray, tyRef, tyPtr, tyDistinct, tyUncheckedArray,
        tyOpenArray, tyVarargs, tySet, tyRange, tySequence,
        tyLent, tyOwned:
      t = t.lastSon
      inc result
    of tyGenericBody:
      t = t.lastSon
    of tyOr:
      var maxBranch = 0
      for branch in t:
        let branchSum = sumGeneric(branch)
        if branchSum > maxBranch: maxBranch = branchSum
      inc result, maxBranch
      break
    of tyVar:
      t = t[0]
      inc result
      inc isvar
    of tyTypeDesc:
      t = t.lastSon
      if t.kind in {tyEmpty, tyNone}: break
      inc result
    of tyGenericInvocation, tyTuple, tyProc, tyAnd:
      result += ord(t.kind in {tyGenericInvocation, tyAnd})
      for i in 0..<t.len:
        if t[i] != nil:
          result += sumGeneric(t[i])
      break
    of tyStatic:
      return sumGeneric(t[0]) + 1
    of tyGenericParam:
      if t.sons.len > 0:
        t = t.lastSon
      else:
        break
    of tyAlias, tySink: t = t.lastSon
    of tyBool, tyChar, tyEnum, tyObject, tyPointer,
        tyString, tyCstring, tyInt..tyInt64, tyFloat..tyFloat128,
        tyUInt..tyUInt64, tyCompositeTypeClass, tyBuiltInTypeClass:
      return isvar + 1
    of tyTyped, tyUntyped:
      return 0
    else:
      break

proc complexDisambiguation(a, b: PType): int =
  # 'a' matches better if *every* argument matches better or equal than 'b'.
  var winner = 0
  for i in 1..<min(a.len, b.len):
    let x = a[i].sumGeneric
    let y = b[i].sumGeneric
    if x != y:
      if winner == 0:
        if x > y: winner = 1
        else: winner = -1
      elif x > y:
        if winner != 1:
          # contradiction
          return 0
      else:
        if winner != -1:
          return 0
  result = winner
  when false:
    var x, y: int
    for i in 1..<a.len: x += a[i].sumGeneric
    for i in 1..<b.len: y += b[i].sumGeneric
    result = x - y

proc writeMatches*(c: TCandidate) =
  echo "Candidate '", c.calleeSym.name.s, "' at ", c.c.config $ c.calleeSym.info
  echo "  exact matches: ", c.exactMatches
  echo "  generic matches: ", c.genericMatches
  echo "  subtype matches: ", c.subtypeMatches
  echo "  intconv matches: ", c.intConvMatches
  echo "  conv matches: ", c.convMatches
  echo "  inheritance: ", c.inheritancePenalty

proc cmpCandidates*(a, b: TCandidate): int =
  result = a.exactMatches - b.exactMatches
  if result != 0: return
  result = a.genericMatches - b.genericMatches
  if result != 0: return
  result = a.subtypeMatches - b.subtypeMatches
  if result != 0: return
  result = a.intConvMatches - b.intConvMatches
  if result != 0: return
  result = a.convMatches - b.convMatches
  if result != 0: return
  # the other way round because of other semantics:
  result = b.inheritancePenalty - a.inheritancePenalty
  if result != 0: return
  # check for generic subclass relation
  result = checkGeneric(a, b)
  if result != 0: return
  # prefer more specialized generic over more general generic:
  result = complexDisambiguation(a.callee, b.callee)
  # only as a last resort, consider scoping:
  if result != 0: return
  result = a.calleeScope - b.calleeScope

proc argTypeToString(arg: PNode; prefer: TPreferedDesc): string =
  if arg.kind in nkSymChoices:
    result = typeToString(arg[0].typ, prefer)
    for i in 1..<arg.len:
      result.add(" | ")
      result.add typeToString(arg[i].typ, prefer)
  elif arg.typ == nil:
    result = "void"
  else:
    result = arg.typ.typeToString(prefer)

template describeArgImpl(c: PContext, n: PNode, i: int, startIdx = 1; prefer = preferName) =
  var arg = n[i]
  if n[i].kind == nkExprEqExpr:
    result.add renderTree(n[i][0])
    result.add ": "
    if arg.typ.isNil and arg.kind notin {nkStmtList, nkDo}:
      # XXX we really need to 'tryExpr' here!
      arg = c.semOperand(c, n[i][1])
      n[i].typ = arg.typ
      n[i][1] = arg
  else:
    if arg.typ.isNil and arg.kind notin {nkStmtList, nkDo, nkElse,
                                          nkOfBranch, nkElifBranch,
                                          nkExceptBranch}:
      arg = c.semOperand(c, n[i])
      n[i] = arg
  if arg.typ != nil and arg.typ.kind == tyError: return
  result.add argTypeToString(arg, prefer)

proc describeArg*(c: PContext, n: PNode, i: int, startIdx = 1; prefer = preferName): string =
  result = ""
  describeArgImpl(c, n, i, startIdx, prefer)

proc describeArgs*(c: PContext, n: PNode, startIdx = 1; prefer = preferName): string =
  result = ""
  for i in startIdx..<n.len:
    describeArgImpl(c, n, i, startIdx, prefer)
    if i != n.len - 1: result.add ", "

proc concreteType(c: TCandidate, t: PType; f: PType = nil): PType =
  case t.kind
  of tyTypeDesc:
    if c.isNoCall: result = t
    else: result = nil
  of tySequence, tySet:
    if t[0].kind == tyEmpty: result = nil
    else: result = t
  of tyGenericParam, tyAnything, tyConcept:
    result = t
    while true:
      result = PType(idTableGet(c.bindings, t))
      if result == nil:
        break # it's ok, no match
        # example code that triggers it:
        # proc sort[T](cmp: proc(a, b: T): int = cmp)
      if result.kind != tyGenericParam: break
  of tyGenericInvocation:
    result = nil
  of tyOwned:
    # bug #11257: the comparison system.`==`[T: proc](x, y: T) works
    # better without the 'owned' type:
    if f != nil and f.len > 0 and f[0].skipTypes({tyBuiltInTypeClass, tyOr}).kind == tyProc:
      result = t.lastSon
    else:
      result = t
  else:
    result = t                # Note: empty is valid here

proc handleRange(c: PContext, f, a: PType, min, max: TTypeKind): TTypeRelation =
  if a.kind == f.kind:
    result = isEqual
  else:
    let ab = skipTypes(a, {tyRange})
    let k = ab.kind
    let nf = c.config.normalizeKind(f.kind)
    let na = c.config.normalizeKind(k)
    if k == f.kind: result = isSubrange
    elif k == tyInt and f.kind in {tyRange, tyInt..tyInt64,
                                   tyUInt..tyUInt64} and
        isIntLit(ab) and getInt(ab.n) >= firstOrd(nil, f) and
                         getInt(ab.n) <= lastOrd(nil, f):
      # passing 'nil' to firstOrd/lastOrd here as type checking rules should
      # not depend on the target integer size configurations!
      # integer literal in the proper range; we want ``i16 + 4`` to stay an
      # ``int16`` operation so we declare the ``4`` pseudo-equal to int16
      result = isFromIntLit
    elif a.kind == tyInt and nf == c.config.targetSizeSignedToKind:
      result = isIntConv
    elif a.kind == tyUInt and nf == c.config.targetSizeUnsignedToKind:
      result = isIntConv
    elif f.kind == tyInt and na in {tyInt8 .. pred(c.config.targetSizeSignedToKind)}:
      result = isIntConv
    elif f.kind == tyUInt and na in {tyUInt8 .. pred(c.config.targetSizeUnsignedToKind)}:
      result = isIntConv
    elif k >= min and k <= max:
      result = isConvertible
    elif a.kind == tyRange and
      # Make sure the conversion happens between types w/ same signedness
      (f.kind in {tyInt..tyInt64} and a[0].kind in {tyInt..tyInt64} or
       f.kind in {tyUInt8..tyUInt32} and a[0].kind in {tyUInt8..tyUInt32}) and
      a.n[0].intVal >= firstOrd(nil, f) and a.n[1].intVal <= lastOrd(nil, f):
      # passing 'nil' to firstOrd/lastOrd here as type checking rules should
      # not depend on the target integer size configurations!
      result = isConvertible
    else: result = isNone

proc isConvertibleToRange(c: PContext, f, a: PType): bool =
  if f.kind in {tyInt..tyInt64, tyUInt..tyUInt64} and
     a.kind in {tyInt..tyInt64, tyUInt..tyUInt64}:
    case f.kind
    of tyInt8: result = isIntLit(a) or a.kind in {tyInt8}
    of tyInt16: result = isIntLit(a) or a.kind in {tyInt8, tyInt16}
    of tyInt32: result = isIntLit(a) or a.kind in {tyInt8, tyInt16, tyInt32}
    # This is wrong, but seems like there's a lot of code that relies on it :(
    of tyInt, tyUInt: result = true
    # of tyInt: result = isIntLit(a) or a.kind in {tyInt8 .. c.config.targetSizeSignedToKind}
    of tyInt64: result = isIntLit(a) or a.kind in {tyInt8, tyInt16, tyInt32, tyInt, tyInt64}
    of tyUInt8: result = isIntLit(a) or a.kind in {tyUInt8}
    of tyUInt16: result = isIntLit(a) or a.kind in {tyUInt8, tyUInt16}
    of tyUInt32: result = isIntLit(a) or a.kind in {tyUInt8, tyUInt16, tyUInt32}
    # of tyUInt: result = isIntLit(a) or a.kind in {tyUInt8 .. c.config.targetSizeUnsignedToKind}
    of tyUInt64: result = isIntLit(a) or a.kind in {tyUInt8, tyUInt16, tyUInt32, tyUInt64}
    else: result = false
  elif f.kind in {tyFloat..tyFloat128}:
    # `isIntLit` is correct and should be used above as well, see PR:
    # https://github.com/nim-lang/Nim/pull/11197
    result = isIntLit(a) or a.kind in {tyFloat..tyFloat128}
  else:
    result = false

proc handleFloatRange(f, a: PType): TTypeRelation =
  if a.kind == f.kind:
    result = isEqual
  else:
    let ab = skipTypes(a, {tyRange})
    var k = ab.kind
    if k == f.kind: result = isSubrange
    elif isFloatLit(ab): result = isFromIntLit
    elif isIntLit(ab): result = isConvertible
    elif k >= tyFloat and k <= tyFloat128:
      # conversion to "float32" is not as good:
      if f.kind == tyFloat32: result = isConvertible
      else: result = isIntConv
    else: result = isNone

proc getObjectTypeOrNil(f: PType): PType =
  #[
    Returns a type that is f's effective typeclass. This is usually just one level deeper
    in the hierarchy of generality for a type. `object`, `ref object`, `enum` and user defined
    tyObjects are common return values.
<<<<<<< HEAD
    this proc exists because skipTypes can gut out important information sometimes
  ]#
  if f == nil: return nil
  case f.kind:
  of tyGenericParam:
    if f.len <= 0 or f.lastSon == nil:
      result = nil
    else:
      result = getObjectTypeOrNil(f.lastSon)
=======
  ]#
  if f == nil: return nil
  case f.kind:
>>>>>>> b2ca6bed
  of tyGenericInvocation, tyCompositeTypeClass, tyAlias:
    if f.len <= 0 or f[0] == nil:
      result = nil
    else:
      result = getObjectTypeOrNil(f[0])
  of tyGenericBody, tyGenericInst:
    result = getObjectTypeOrNil(f.lastSon)
  of tyUserTypeClass:
<<<<<<< HEAD
    if tfResolved in f.flags:
=======
    if f.isResolvedUserTypeClass:
>>>>>>> b2ca6bed
      result = f.base  # ?? idk if this is right
    else:
      result = f.lastSon
  of tyStatic, tyOwned, tyVar, tyLent, tySink:
    result = getObjectTypeOrNil(f.base)
  of tyInferred:
    # This is not true "After a candidate type is selected"
    result = getObjectTypeOrNil(f.base)
  of tyTyped, tyUntyped, tyFromExpr:
    result = nil
  of tyRange:
    result = f.lastSon
  else:
    result = f

proc genericParamPut(c: var TCandidate; last, fGenericOrigin: PType) =
  if fGenericOrigin != nil and last.kind == tyGenericInst and
     last.len-1 == fGenericOrigin.len:
    for i in 1..<fGenericOrigin.len:
      let x = PType(idTableGet(c.bindings, fGenericOrigin[i]))
      if x == nil:
        put(c, fGenericOrigin[i], last[i])

proc isObjectSubtype(c: var TCandidate; a, f, fGenericOrigin: PType): int =
  var t = a
  assert t.kind == tyObject
  var depth = 0
  var last = a
  while t != nil and not sameObjectTypes(f, t):
    if t.kind != tyObject:  # avoid entering generic params etc
      return -1
    t = t[0]
    if t == nil: break
    last = t
    t = skipTypes(t, skipPtrs)
    inc depth
  if t != nil:
    genericParamPut(c, last, fGenericOrigin)
    result = depth
  else:
    result = -1

type
  SkippedPtr = enum skippedNone, skippedRef, skippedPtr

proc skipToObject(t: PType; skipped: var SkippedPtr): PType =
  var r = t
  # we're allowed to skip one level of ptr/ref:
  var ptrs = 0
  while r != nil:
    case r.kind
    of tyGenericInvocation:
      r = r[0]
    of tyRef:
      inc ptrs
      skipped = skippedRef
      r = r.lastSon
    of tyPtr:
      inc ptrs
      skipped = skippedPtr
      r = r.lastSon
    of tyGenericBody, tyGenericInst, tyAlias, tySink, tyOwned:
      r = r.lastSon
    else:
      break
  if r.kind == tyObject and ptrs <= 1: result = r
  else: result = nil

proc isGenericSubtype(c: var TCandidate; a, f: PType, d: var int, fGenericOrigin: PType): bool =
  assert f.kind in {tyGenericInst, tyGenericInvocation, tyGenericBody}
  var askip = skippedNone
  var fskip = skippedNone
  var t = a.skipToObject(askip)
  let r = f.skipToObject(fskip)
  if r == nil: return false
  var depth = 0
  var last = a
  # XXX sameObjectType can return false here. Need to investigate
  # why that is but sameObjectType does way too much work here anyway.
  while t != nil and r.sym != t.sym and askip == fskip:
    t = t[0]
    if t == nil: break
    last = t
    t = t.skipToObject(askip)
    inc depth
  if t != nil and askip == fskip:
    genericParamPut(c, last, fGenericOrigin)
    d = depth
    result = true
  else:
    result = false

proc minRel(a, b: TTypeRelation): TTypeRelation =
  if a <= b: result = a
  else: result = b

proc recordRel(c: var TCandidate, f, a: PType): TTypeRelation =
  result = isNone
  if sameType(f, a):
    result = isEqual
  elif a.len == f.len:
    result = isEqual
    let firstField = if f.kind == tyTuple: 0
                     else: 1
    for i in firstField..<f.len:
      var m = typeRel(c, f[i], a[i])
      if m < isSubtype: return isNone
      result = minRel(result, m)
    if f.n != nil and a.n != nil:
      for i in 0..<f.n.len:
        # check field names:
        if f.n[i].kind != nkSym: return isNone
        elif a.n[i].kind != nkSym: return isNone
        else:
          var x = f.n[i].sym
          var y = a.n[i].sym
          if f.kind == tyObject and typeRel(c, x.typ, y.typ) < isSubtype:
            return isNone
          if x.name.id != y.name.id: return isNone

proc allowsNil(f: PType): TTypeRelation {.inline.} =
  result = if tfNotNil notin f.flags: isSubtype else: isNone

proc inconsistentVarTypes(f, a: PType): bool {.inline.} =
  result = (f.kind != a.kind and
    (f.kind in {tyVar, tyLent, tySink} or a.kind in {tyVar, tyLent, tySink})) or
    isOutParam(f) != isOutParam(a)

proc procParamTypeRel(c: var TCandidate, f, a: PType): TTypeRelation =
  ## For example we have:
  ##   ```nim
  ##   proc myMap[T,S](sIn: seq[T], f: proc(x: T): S): seq[S] = ...
  ##   proc innerProc[Q,W](q: Q): W = ...
  ##   ```
  ## And we want to match: myMap(@[1,2,3], innerProc)
  ## This proc (procParamTypeRel) will do the following steps in
  ## three different calls:
  ## - matches f=T to a=Q. Since f is metatype, we resolve it
  ##    to int (which is already known at this point). So in this case
  ##    Q=int mapping will be saved to c.bindings.
  ## - matches f=S to a=W. Both of these metatypes are unknown, so we
  ##    return with isBothMetaConvertible to ask for rerun.
  ## - matches f=S to a=W. At this point the return type of innerProc
  ##    is known (we get it from c.bindings). We can use that value
  ##    to match with f, and save back to c.bindings.
  var
    f = f
    a = a

  if a.isMetaType:
    let aResolved = PType(idTableGet(c.bindings, a))
    if aResolved != nil:
      a = aResolved
  if a.isMetaType:
    if f.isMetaType:
      # We are matching a generic proc (as proc param)
      # to another generic type appearing in the proc
      # signature. There is a chance that the target
      # type is already fully-determined, so we are
      # going to try resolve it
      if c.call != nil:
        f = generateTypeInstance(c.c, c.bindings, c.call.info, f)
      else:
        f = nil
      if f == nil or f.isMetaType:
        # no luck resolving the type, so the inference fails
        return isBothMetaConvertible
    # Note that this typeRel call will save a's resolved type into c.bindings
    let reverseRel = typeRel(c, a, f)
    if reverseRel >= isGeneric:
      result = isInferred
      #inc c.genericMatches
    else:
      result = isNone
  else:
    # Note that this typeRel call will save f's resolved type into c.bindings
    # if f is metatype.
    result = typeRel(c, f, a)

  if result <= isSubrange or inconsistentVarTypes(f, a):
    result = isNone

  #if result == isEqual:
  #  inc c.exactMatches

proc procTypeRel(c: var TCandidate, f, a: PType): TTypeRelation =
  case a.kind
  of tyProc:
    if f.len != a.len: return
    result = isEqual      # start with maximum; also correct for no
                          # params at all

    if f.flags * {tfIterator} != a.flags * {tfIterator}:
      return isNone

    template checkParam(f, a) =
      result = minRel(result, procParamTypeRel(c, f, a))
      if result == isNone: return

    # Note: We have to do unification for the parameters before the
    # return type!
    for i in 1..<f.len:
      checkParam(f[i], a[i])

    if f[0] != nil:
      if a[0] != nil:
        checkParam(f[0], a[0])
      else:
        return isNone
    elif a[0] != nil:
      return isNone

    result = getProcConvMismatch(c.c.config, f, a, result)[1]

    when useEffectSystem:
      if compatibleEffects(f, a) != efCompat: return isNone
    when defined(drnim):
      if not c.c.graph.compatibleProps(c.c.graph, f, a): return isNone

  of tyNil:
    result = f.allowsNil
  else: result = isNone

proc typeRangeRel(f, a: PType): TTypeRelation {.noinline.} =
  template checkRange[T](a0, a1, f0, f1: T): TTypeRelation =
    if a0 == f0 and a1 == f1:
      isEqual
    elif a0 >= f0 and a1 <= f1:
      isConvertible
    elif a0 <= f1 and f0 <= a1:
      # X..Y and C..D overlap iff (X <= D and C <= Y)
      isConvertible
    else:
      isNone

  if f.isOrdinalType:
    checkRange(firstOrd(nil, a), lastOrd(nil, a), firstOrd(nil, f), lastOrd(nil, f))
  else:
    checkRange(firstFloat(a), lastFloat(a), firstFloat(f), lastFloat(f))


proc matchUserTypeClass*(m: var TCandidate; ff, a: PType): PType =
  var
    c = m.c
    typeClass = ff.skipTypes({tyUserTypeClassInst})
    body = typeClass.n[3]
    matchedConceptContext: TMatchedConcept
    prevMatchedConcept = c.matchedConcept
    prevCandidateType = typeClass[0][0]

  if prevMatchedConcept != nil:
    matchedConceptContext.prev = prevMatchedConcept
    matchedConceptContext.depth = prevMatchedConcept.depth + 1
    if prevMatchedConcept.depth > 4:
      localError(m.c.graph.config, body.info, $body & " too nested for type matching")
      return nil

  openScope(c)
  matchedConceptContext.candidateType = a
  typeClass[0][0] = a
  c.matchedConcept = addr(matchedConceptContext)
  defer:
    c.matchedConcept = prevMatchedConcept
    typeClass[0][0] = prevCandidateType
    closeScope(c)

  var typeParams: seq[(PSym, PType)] = @[]

  if ff.kind == tyUserTypeClassInst:
    for i in 1..<(ff.len - 1):
      var
        typeParamName = ff.base[i-1].sym.name
        typ = ff[i]
        param: PSym = nil
        alreadyBound = PType(idTableGet(m.bindings, typ))

      if alreadyBound != nil: typ = alreadyBound

      template paramSym(kind): untyped =
        newSym(kind, typeParamName, c.idgen, typeClass.sym, typeClass.sym.info, {})

      block addTypeParam:
        for prev in typeParams:
          if prev[1].id == typ.id:
            param = paramSym prev[0].kind
            param.typ = prev[0].typ
            break addTypeParam

        case typ.kind
        of tyStatic:
          param = paramSym skConst
          param.typ = typ.exactReplica
          #copyType(typ, nextTypeId(c.idgen), typ.owner)
          if typ.n == nil:
            param.typ.flags.incl tfInferrableStatic
          else:
            param.ast = typ.n
        of tyUnknown:
          param = paramSym skVar
          param.typ = typ.exactReplica
          #copyType(typ, nextTypeId(c.idgen), typ.owner)
        else:
          param = paramSym skType
          param.typ = if typ.isMetaType:
                        c.newTypeWithSons(tyInferred, @[typ])
                      else:
                        makeTypeDesc(c, typ)

        typeParams.add((param, typ))

      addDecl(c, param)

  var
    oldWriteHook = default typeof(m.c.config.writelnHook)
    diagnostics: seq[string] = @[]
    errorPrefix: string
    flags: TExprFlags = {}
    collectDiagnostics = m.diagnosticsEnabled or
                         sfExplain in typeClass.sym.flags

  if collectDiagnostics:
    oldWriteHook = m.c.config.writelnHook
    # XXX: we can't write to m.diagnostics directly, because
    # Nim doesn't support capturing var params in closures
    diagnostics = @[]
    flags = {efExplain}
    m.c.config.writelnHook = proc (s: string) =
      if errorPrefix.len == 0: errorPrefix = typeClass.sym.name.s & ":"
      let msg = s.replace("Error:", errorPrefix)
      if oldWriteHook != nil: oldWriteHook msg
      diagnostics.add msg

  var checkedBody = c.semTryExpr(c, body.copyTree, flags)

  if collectDiagnostics:
    m.c.config.writelnHook = oldWriteHook
    for msg in diagnostics:
      m.diagnostics.add msg
      m.diagnosticsEnabled = true

  if checkedBody == nil: return nil

  # The inferrable type params have been identified during the semTryExpr above.
  # We need to put them in the current sigmatch's binding table in order for them
  # to be resolvable while matching the rest of the parameters
  for p in typeParams:
    put(m, p[1], p[0].typ)

  if ff.kind == tyUserTypeClassInst:
    result = generateTypeInstance(c, m.bindings, typeClass.sym.info, ff)
  else:
    result = ff.exactReplica
    #copyType(ff, nextTypeId(c.idgen), ff.owner)

  result.n = checkedBody

proc shouldSkipDistinct(m: TCandidate; rules: PNode, callIdent: PIdent): bool =
  # XXX This is bad as 'considerQuotedIdent' can produce an error!
  if rules.kind == nkWith:
    for r in rules:
      if considerQuotedIdent(m.c, r) == callIdent: return true
    return false
  else:
    for r in rules:
      if considerQuotedIdent(m.c, r) == callIdent: return false
    return true

proc maybeSkipDistinct(m: TCandidate; t: PType, callee: PSym): PType =
  if t != nil and t.kind == tyDistinct and t.n != nil and
     shouldSkipDistinct(m, t.n, callee.name):
    result = t.base
  else:
    result = t

proc tryResolvingStaticExpr(c: var TCandidate, n: PNode,
                            allowUnresolved = false,
                            expectedType: PType = nil): PNode =
  # Consider this example:
  #   type Value[N: static[int]] = object
  #   proc foo[N](a: Value[N], r: range[0..(N-1)])
  # Here, N-1 will be initially nkStaticExpr that can be evaluated only after
  # N is bound to a concrete value during the matching of the first param.
  # This proc is used to evaluate such static expressions.
  let instantiated = replaceTypesInBody(c.c, c.bindings, n, nil,
                                        allowMetaTypes = allowUnresolved)
  if instantiated.kind in nkCallKinds:
    return nil
  result = c.c.semExpr(c.c, instantiated)

proc inferStaticParam*(c: var TCandidate, lhs: PNode, rhs: BiggestInt): bool =
  # This is a simple integer arithimetic equation solver,
  # capable of deriving the value of a static parameter in
  # expressions such as (N + 5) / 2 = rhs
  #
  # Preconditions:
  #
  #   * The input of this proc must be semantized
  #     - all templates should be expanded
  #     - aby constant folding possible should already be performed
  #
  #   * There must be exactly one unresolved static parameter
  #
  # Result:
  #
  #   The proc will return true if the static types was successfully
  #   inferred. The result will be bound to the original static type
  #   in the TCandidate.
  #
  if lhs.kind in nkCallKinds and lhs[0].kind == nkSym:
    case lhs[0].sym.magic
    of mAddI, mAddU, mInc, mSucc:
      if lhs[1].kind == nkIntLit:
        return inferStaticParam(c, lhs[2], rhs - lhs[1].intVal)
      elif lhs[2].kind == nkIntLit:
        return inferStaticParam(c, lhs[1], rhs - lhs[2].intVal)

    of mDec, mSubI, mSubU, mPred:
      if lhs[1].kind == nkIntLit:
        return inferStaticParam(c, lhs[2], lhs[1].intVal - rhs)
      elif lhs[2].kind == nkIntLit:
        return inferStaticParam(c, lhs[1], rhs + lhs[2].intVal)

    of mMulI, mMulU:
      if lhs[1].kind == nkIntLit:
        if rhs mod lhs[1].intVal == 0:
          return inferStaticParam(c, lhs[2], rhs div lhs[1].intVal)
      elif lhs[2].kind == nkIntLit:
        if rhs mod lhs[2].intVal == 0:
          return inferStaticParam(c, lhs[1], rhs div lhs[2].intVal)

    of mDivI, mDivU:
      if lhs[1].kind == nkIntLit:
        if lhs[1].intVal mod rhs == 0:
          return inferStaticParam(c, lhs[2], lhs[1].intVal div rhs)
      elif lhs[2].kind == nkIntLit:
        return inferStaticParam(c, lhs[1], lhs[2].intVal * rhs)

    of mShlI:
      if lhs[2].kind == nkIntLit:
        return inferStaticParam(c, lhs[1], rhs shr lhs[2].intVal)

    of mShrI:
      if lhs[2].kind == nkIntLit:
        return inferStaticParam(c, lhs[1], rhs shl lhs[2].intVal)

    of mAshrI:
      if lhs[2].kind == nkIntLit:
        return inferStaticParam(c, lhs[1], ashr(rhs, lhs[2].intVal))

    of mUnaryMinusI:
      return inferStaticParam(c, lhs[1], -rhs)

    of mUnaryPlusI:
      return inferStaticParam(c, lhs[1], rhs)

    else: discard

  elif lhs.kind == nkSym and lhs.typ.kind == tyStatic and lhs.typ.n == nil:
    var inferred = newTypeWithSons(c.c, tyStatic, lhs.typ)
    inferred.n = newIntNode(nkIntLit, rhs)
    put(c, lhs.typ, inferred)
    if c.c.matchedConcept != nil:
      # inside concepts, binding is currently done with
      # direct mutation of the involved types:
      lhs.typ.n = inferred.n
    return true

  return false

proc failureToInferStaticParam(conf: ConfigRef; n: PNode) =
  let staticParam = n.findUnresolvedStatic
  let name = if staticParam != nil: staticParam.sym.name.s
             else: "unknown"
  localError(conf, n.info, "cannot infer the value of the static param '" & name & "'")

proc inferStaticsInRange(c: var TCandidate,
                         inferred, concrete: PType): TTypeRelation =
  let lowerBound = tryResolvingStaticExpr(c, inferred.n[0],
                                          allowUnresolved = true)
  let upperBound = tryResolvingStaticExpr(c, inferred.n[1],
                                          allowUnresolved = true)
  template doInferStatic(e: PNode, r: Int128) =
    var exp = e
    var rhs = r
    if inferStaticParam(c, exp, toInt64(rhs)):
      return isGeneric
    else:
      failureToInferStaticParam(c.c.config, exp)

  result = isNone
  if lowerBound.kind == nkIntLit:
    if upperBound.kind == nkIntLit:
      if lengthOrd(c.c.config, concrete) == upperBound.intVal - lowerBound.intVal + 1:
        return isGeneric
      else:
        return isNone
    doInferStatic(upperBound, lengthOrd(c.c.config, concrete) + lowerBound.intVal - 1)
  elif upperBound.kind == nkIntLit:
    doInferStatic(lowerBound, getInt(upperBound) + 1 - lengthOrd(c.c.config, concrete))

template subtypeCheck() =
  if result <= isSubrange and f.lastSon.skipTypes(abstractInst).kind in {
      tyRef, tyPtr, tyVar, tyLent, tyOwned}:
    result = isNone

proc isCovariantPtr(c: var TCandidate, f, a: PType): bool =
  # this proc is always called for a pair of matching types
  assert f.kind == a.kind

  template baseTypesCheck(lhs, rhs: PType): bool =
    lhs.kind notin {tyPtr, tyRef, tyVar, tyLent, tyOwned} and
      typeRel(c, lhs, rhs, {trNoCovariance}) == isSubtype

  case f.kind
  of tyRef, tyPtr, tyOwned:
    return baseTypesCheck(f.base, a.base)
  of tyGenericInst:
    let body = f.base
    return body == a.base and
           a.len == 3 and
           tfWeakCovariant notin body[0].flags and
           baseTypesCheck(f[1], a[1])
  else:
    return false

when false:
  proc maxNumericType(prev, candidate: PType): PType =
    let c = candidate.skipTypes({tyRange})
    template greater(s) =
      if c.kind in s: result = c
    case prev.kind
    of tyInt: greater({tyInt64})
    of tyInt8: greater({tyInt, tyInt16, tyInt32, tyInt64})
    of tyInt16: greater({tyInt, tyInt32, tyInt64})
    of tyInt32: greater({tyInt64})

    of tyUInt: greater({tyUInt64})
    of tyUInt8: greater({tyUInt, tyUInt16, tyUInt32, tyUInt64})
    of tyUInt16: greater({tyUInt, tyUInt32, tyUInt64})
    of tyUInt32: greater({tyUInt64})

    of tyFloat32: greater({tyFloat64, tyFloat128})
    of tyFloat64: greater({tyFloat128})
    else: discard

template skipOwned(a) =
  if a.kind == tyOwned: a = a.skipTypes({tyOwned, tyGenericInst})

proc typeRel(c: var TCandidate, f, aOrig: PType,
             flags: TTypeRelFlags = {}): TTypeRelation =
  # typeRel can be used to establish various relationships between types:
  #
  # 1) When used with concrete types, it will check for type equivalence
  # or a subtype relationship.
  #
  # 2) When used with a concrete type against a type class (such as generic
  # signature of a proc), it will check whether the concrete type is a member
  # of the designated type class.
  #
  # 3) When used with two type classes, it will check whether the types
  # matching the first type class (aOrig) are a strict subset of the types matching
  # the other (f). This allows us to compare the signatures of generic procs in
  # order to give preferrence to the most specific one:
  #
  # seq[seq[any]] is a strict subset of seq[any] and hence more specific.

  result = isNone
  assert(f != nil)

  when declared(deallocatedRefId):
    let corrupt = deallocatedRefId(cast[pointer](f))
    if corrupt != 0:
      c.c.config.quitOrRaise "it's corrupt " & $corrupt

  if f.kind == tyUntyped:
    if aOrig != nil: put(c, f, aOrig)
    return isGeneric

  assert(aOrig != nil)

  var
    useTypeLoweringRuleInTypeClass = c.c.matchedConcept != nil and
                                     not c.isNoCall and
                                     f.kind != tyTypeDesc and
                                     tfExplicit notin aOrig.flags and
                                     tfConceptMatchedTypeSym notin aOrig.flags

    aOrig = if useTypeLoweringRuleInTypeClass:
          aOrig.skipTypes({tyTypeDesc})
        else:
          aOrig

  if aOrig.kind == tyInferred:
    let prev = aOrig.previouslyInferred
    if prev != nil:
      return typeRel(c, f, prev, flags)
    else:
      var candidate = f

      case f.kind
      of tyGenericParam:
        var prev = PType(idTableGet(c.bindings, f))
        if prev != nil: candidate = prev
      of tyFromExpr:
        let computedType = tryResolvingStaticExpr(c, f.n).typ
        case computedType.kind
        of tyTypeDesc:
          candidate = computedType.base
        of tyStatic:
          candidate = computedType
        else:
          # XXX What is this non-sense? Error reporting in signature matching?
          discard "localError(f.n.info, errTypeExpected)"
      else:
        discard

      result = typeRel(c, aOrig.base, candidate, flags)
      if result != isNone:
        c.inferredTypes.add aOrig
        aOrig.add candidate
        result = isEqual
      return

  template doBind: bool = trDontBind notin flags

  # var, sink and static arguments match regular modifier-free types
  var a = maybeSkipDistinct(c, aOrig.skipTypes({tyStatic, tyVar, tyLent, tySink}), c.calleeSym)
  # XXX: Theoretically, maybeSkipDistinct could be called before we even
  # start the param matching process. This could be done in `prepareOperand`
  # for example, but unfortunately `prepareOperand` is not called in certain
  # situation when nkDotExpr are rotated to nkDotCalls

  if aOrig.kind in {tyAlias, tySink}:
    return typeRel(c, f, lastSon(aOrig), flags)

  if a.kind == tyGenericInst and
      skipTypes(f, {tyStatic, tyVar, tyLent, tySink}).kind notin {
        tyGenericBody, tyGenericInvocation,
        tyGenericInst, tyGenericParam} + tyTypeClasses:
    return typeRel(c, f, lastSon(a), flags)

  if a.isResolvedUserTypeClass:
    return typeRel(c, f, a.lastSon, flags)

  template bindingRet(res) =
    if doBind:
      let bound = aOrig.skipTypes({tyRange}).skipIntLit(c.c.idgen)
      put(c, f, bound)
    return res

  template considerPreviousT(body: untyped) =
    var prev = PType(idTableGet(c.bindings, f))
    if prev == nil: body
    else: return typeRel(c, prev, a, flags)

  case a.kind
  of tyOr:
    # XXX: deal with the current dual meaning of tyGenericParam
    c.typedescMatched = true
    # seq[int|string] vs seq[number]
    # both int and string must match against number
    # but ensure that '[T: A|A]' matches as good as '[T: A]' (bug #2219):
    result = isGeneric
    for branch in a:
      let x = typeRel(c, f, branch, flags + {trDontBind})
      if x == isNone: return isNone
      if x < result: result = x
    return result

  of tyAnd:
    # XXX: deal with the current dual meaning of tyGenericParam
    c.typedescMatched = true
    # seq[Sortable and Iterable] vs seq[Sortable]
    # only one match is enough
    for branch in a:
      let x = typeRel(c, f, branch, flags + {trDontBind})
      if x != isNone:
        return if x >= isGeneric: isGeneric else: x
    return isNone

  of tyIterable:
    if f.kind != tyIterable: return isNone
  of tyNot:
    case f.kind
    of tyNot:
      # seq[!int] vs seq[!number]
      # seq[float] matches the first, but not the second
      # we must turn the problem around:
      # is number a subset of int?
      return typeRel(c, a.lastSon, f.lastSon, flags)

    else:
      # negative type classes are essentially infinite,
      # so only the `any` type class is their superset
      return if f.kind == tyAnything: isGeneric
             else: isNone

  of tyAnything:
    if f.kind == tyAnything: return isGeneric
    else: return isNone

  of tyUserTypeClass, tyUserTypeClassInst:
    if c.c.matchedConcept != nil and c.c.matchedConcept.depth <= 4:
      # consider this: 'var g: Node' *within* a concept where 'Node'
      # is a concept too (tgraph)
      inc c.c.matchedConcept.depth
      let x = typeRel(c, a, f, flags + {trDontBind})
      if x >= isGeneric:
        return isGeneric

  of tyFromExpr:
    if c.c.inGenericContext > 0:
      # generic type bodies can sometimes compile call expressions
      # prevent expressions with unresolved types from
      # being passed as parameters
      return isNone
  else: discard
  case f.kind
  of tyEnum:
    if a.kind == f.kind and sameEnumTypes(f, a): result = isEqual
    elif sameEnumTypes(f, skipTypes(a, {tyRange})): result = isSubtype
  of tyBool, tyChar:
    if a.kind == f.kind: result = isEqual
    elif skipTypes(a, {tyRange}).kind == f.kind: result = isSubtype
  of tyRange:
    if a.kind == f.kind:
      if f.base.kind == tyNone: return isGeneric
      result = typeRel(c, base(f), base(a), flags)
      # bugfix: accept integer conversions here
      #if result < isGeneric: result = isNone
      if result notin {isNone, isGeneric}:
        # resolve any late-bound static expressions
        # that may appear in the range:
        let expectedType = base(f)
        for i in 0..1:
          if f.n[i].kind == nkStaticExpr:
            let r = tryResolvingStaticExpr(c, f.n[i], expectedType = expectedType)
            if r != nil:
              f.n[i] = r
        result = typeRangeRel(f, a)
    else:
      let f = skipTypes(f, {tyRange})
      if f.kind == a.kind and (f.kind != tyEnum or sameEnumTypes(f, a)):
        result = isIntConv
      elif isConvertibleToRange(c.c, f, a):
        result = isConvertible  # a convertible to f
  of tyInt:      result = handleRange(c.c, f, a, tyInt8, c.c.config.targetSizeSignedToKind)
  of tyInt8:     result = handleRange(c.c, f, a, tyInt8, tyInt8)
  of tyInt16:    result = handleRange(c.c, f, a, tyInt8, tyInt16)
  of tyInt32:    result = handleRange(c.c, f, a, tyInt8, tyInt32)
  of tyInt64:    result = handleRange(c.c, f, a, tyInt, tyInt64)
  of tyUInt:     result = handleRange(c.c, f, a, tyUInt8, c.c.config.targetSizeUnsignedToKind)
  of tyUInt8:    result = handleRange(c.c, f, a, tyUInt8, tyUInt8)
  of tyUInt16:   result = handleRange(c.c, f, a, tyUInt8, tyUInt16)
  of tyUInt32:   result = handleRange(c.c, f, a, tyUInt8, tyUInt32)
  of tyUInt64:   result = handleRange(c.c, f, a, tyUInt, tyUInt64)
  of tyFloat:    result = handleFloatRange(f, a)
  of tyFloat32:  result = handleFloatRange(f, a)
  of tyFloat64:  result = handleFloatRange(f, a)
  of tyFloat128: result = handleFloatRange(f, a)
  of tyVar:
    let flags = if isOutParam(f): flags + {trIsOutParam} else: flags
    if aOrig.kind == f.kind and (isOutParam(aOrig) == isOutParam(f)):
      result = typeRel(c, f.base, aOrig.base, flags)
    else:
      result = typeRel(c, f.base, aOrig, flags + {trNoCovariance})
    subtypeCheck()
  of tyLent:
    if aOrig.kind == f.kind:
      result = typeRel(c, f.base, aOrig.base, flags)
    else:
      result = typeRel(c, f.base, aOrig, flags + {trNoCovariance})
    subtypeCheck()
  of tyArray:
    case a.kind
    of tyArray:
      var fRange = f[0]
      var aRange = a[0]
      if fRange.kind in {tyGenericParam, tyAnything}:
        var prev = PType(idTableGet(c.bindings, fRange))
        if prev == nil:
          put(c, fRange, a[0])
          fRange = a
        else:
          fRange = prev
      let ff = f[1].skipTypes({tyTypeDesc})
      # This typeDesc rule is wrong, see bug #7331
      let aa = a[1] #.skipTypes({tyTypeDesc})

      if f[0].kind != tyGenericParam and aa.kind == tyEmpty:
        result = isGeneric
      else:
        result = typeRel(c, ff, aa, flags)

      if result < isGeneric:
        if nimEnableCovariance and
           trNoCovariance notin flags and
           ff.kind == aa.kind and
           isCovariantPtr(c, ff, aa):
          result = isSubtype
        else:
          return isNone

      if fRange.rangeHasUnresolvedStatic:
        return inferStaticsInRange(c, fRange, a)
      elif c.c.matchedConcept != nil and aRange.rangeHasUnresolvedStatic:
        return inferStaticsInRange(c, aRange, f)
      elif result == isGeneric and concreteType(c, aa, ff) == nil:
        return isNone
      else:
        if lengthOrd(c.c.config, fRange) != lengthOrd(c.c.config, aRange):
          result = isNone
    else: discard
  of tyUncheckedArray:
    if a.kind == tyUncheckedArray:
      result = typeRel(c, base(f), base(a), flags)
      if result < isGeneric: result = isNone
    else: discard
  of tyOpenArray, tyVarargs:
    # varargs[untyped] is special too but handled earlier. So we only need to
    # handle varargs[typed]:
    if f.kind == tyVarargs:
      if tfVarargs in a.flags:
        return typeRel(c, f.base, a.lastSon, flags)
      if f[0].kind == tyTyped: return

    template matchArrayOrSeq(aBase: PType) =
      let ff = f.base
      let aa = aBase
      let baseRel = typeRel(c, ff, aa, flags)
      if baseRel >= isGeneric:
        result = isConvertible
      elif nimEnableCovariance and
           trNoCovariance notin flags and
           ff.kind == aa.kind and
           isCovariantPtr(c, ff, aa):
        result = isConvertible

    case a.kind
    of tyOpenArray, tyVarargs:
      result = typeRel(c, base(f), base(a), flags)
      if result < isGeneric: result = isNone
    of tyArray:
      if (f[0].kind != tyGenericParam) and (a[1].kind == tyEmpty):
        return isSubtype
      matchArrayOrSeq(a[1])
    of tySequence:
      if (f[0].kind != tyGenericParam) and (a[0].kind == tyEmpty):
        return isConvertible
      matchArrayOrSeq(a[0])
    of tyString:
      if f.kind == tyOpenArray:
        if f[0].kind == tyChar:
          result = isConvertible
        elif f[0].kind == tyGenericParam and a.len > 0 and
            typeRel(c, base(f), base(a), flags) >= isGeneric:
          result = isConvertible
    else: discard
  of tySequence:
    case a.kind
    of tySequence:
      if (f[0].kind != tyGenericParam) and (a[0].kind == tyEmpty):
        result = isSubtype
      else:
        let ff = f[0]
        let aa = a[0]
        result = typeRel(c, ff, aa, flags)
        if result < isGeneric:
          if nimEnableCovariance and
             trNoCovariance notin flags and
             ff.kind == aa.kind and
             isCovariantPtr(c, ff, aa):
            result = isSubtype
          else:
            result = isNone
    of tyNil: result = isNone
    else: discard
  of tyOrdinal:
    if isOrdinalType(a):
      var x = if a.kind == tyOrdinal: a[0] else: a
      if f[0].kind == tyNone:
        result = isGeneric
      else:
        result = typeRel(c, f[0], x, flags)
        if result < isGeneric: result = isNone
    elif a.kind == tyGenericParam:
      result = isGeneric
  of tyForward:
    #internalError("forward type in typeRel()")
    result = isNone
  of tyNil:
    skipOwned(a)
    if a.kind == f.kind: result = isEqual
  of tyTuple:
    if a.kind == tyTuple: result = recordRel(c, f, a)
  of tyObject:
<<<<<<< HEAD
    if a.kind == tyAlias:
      return isNone
    let effectiveArgType = getObjectTypeOrNil(a)
    if effectiveArgType == nil: return isNone
    if effectiveArgType.kind == tyObject:
      if sameObjectTypes(f, effectiveArgType):
        if a.kind == tyObject and sameObjectTypes(a, effectiveArgType):
          result = isEqual
        else:
          result = isGeneric
=======
    let effectiveArgType = if useTypeLoweringRuleInTypeClass:
        a
      else:
        getObjectTypeOrNil(a)
    if effectiveArgType == nil: return isNone
    if effectiveArgType.kind == tyObject:
      if sameObjectTypes(f, effectiveArgType):
        result = isEqual
>>>>>>> b2ca6bed
        # elif tfHasMeta in f.flags: result = recordRel(c, f, a)
      elif trIsOutParam notin flags:
        var depth = isObjectSubtype(c, effectiveArgType, f, nil)
        if depth > 0:
          inc(c.inheritancePenalty, depth)
          result = isSubtype
  of tyDistinct:
    a = a.skipTypes({tyOwned, tyGenericInst, tyRange})
    if a.kind == tyDistinct:
      if sameDistinctTypes(f, a): result = isEqual
      #elif f.base.kind == tyAnything: result = isGeneric  # issue 4435
      elif c.coerceDistincts: result = typeRel(c, f.base, a, flags)
    elif c.coerceDistincts: result = typeRel(c, f.base, a, flags)
  of tySet:
    if a.kind == tySet:
      if f[0].kind != tyGenericParam and a[0].kind == tyEmpty:
        result = isSubtype
      else:
        result = typeRel(c, f[0], a[0], flags)
        if result < isGeneric:
          if result <= isConvertible:
            result = isNone
          elif tfIsConstructor notin a.flags:
            # set constructors are a bit special...
            result = isNone

  of tyPtr, tyRef:
    #skipOwned(a)
    let effectiveArgType = getObjectTypeOrNil(a)
    if effectiveArgType == nil: return isNone
    if effectiveArgType.kind == f.kind:
      # ptr[R, T] can be passed to ptr[T], but not the other way round:
      if effectiveArgType.len < f.len: return isNone
      for i in 0..<f.len-1:
        if typeRel(c, f[i], effectiveArgType[i], flags) == isNone: return isNone
      result = typeRel(c, f.lastSon, effectiveArgType.lastSon, flags + {trNoCovariance})
      subtypeCheck()
      if result <= isIntConv: result = isNone
      elif tfNotNil in f.flags and tfNotNil notin effectiveArgType.flags:
        result = isNilConversion
    elif effectiveArgType.kind == tyNil: result = f.allowsNil
    else: discard
  of tyProc:
    skipOwned(a)
    result = procTypeRel(c, f, a)
    if result != isNone and tfNotNil in f.flags and tfNotNil notin a.flags:
      result = isNilConversion
  of tyOwned:
    case a.kind
    of tyOwned:
      result = typeRel(c, lastSon(f), lastSon(a), flags)
    of tyNil: result = f.allowsNil
    else: discard
  of tyPointer:
    skipOwned(a)
    case a.kind
    of tyPointer:
      if tfNotNil in f.flags and tfNotNil notin a.flags:
        result = isNilConversion
      else:
        result = isEqual
    of tyNil: result = f.allowsNil
    of tyProc:
      if isDefined(c.c.config, "nimPreviewProcConversion"):
        result = isNone
      else:
        if a.callConv != ccClosure: result = isConvertible
    of tyPtr:
      # 'pointer' is NOT compatible to regionized pointers
      # so 'dealloc(regionPtr)' fails:
      if a.len == 1: result = isConvertible
    of tyCstring: result = isConvertible
    else: discard
  of tyString:
    case a.kind
    of tyString: result = isEqual
    of tyNil: result = isNone
    else: discard
  of tyCstring:
    # conversion from string to cstring is automatic:
    case a.kind
    of tyCstring:
      if tfNotNil in f.flags and tfNotNil notin a.flags:
        result = isNilConversion
      else:
        result = isEqual
    of tyNil: result = f.allowsNil
    of tyString: result = isConvertible
    of tyPtr:
      if isDefined(c.c.config, "nimPreviewCstringConversion"):
        result = isNone
      else:
        if a.len == 1:
          let pointsTo = a[0].skipTypes(abstractInst)
          if pointsTo.kind == tyChar: result = isConvertible
          elif pointsTo.kind == tyUncheckedArray and pointsTo[0].kind == tyChar:
            result = isConvertible
          elif pointsTo.kind == tyArray and firstOrd(nil, pointsTo[0]) == 0 and
              skipTypes(pointsTo[0], {tyRange}).kind in {tyInt..tyInt64} and
              pointsTo[1].kind == tyChar:
            result = isConvertible
    else: discard

  of tyEmpty, tyVoid:
    if a.kind == f.kind: result = isEqual

  of tyAlias, tySink:
    result = typeRel(c, lastSon(f), a, flags)

  of tyIterable:
    if a.kind == tyIterable:
      if f.len == 1:
        result = typeRel(c, lastSon(f), lastSon(a), flags)
      else:
        # f.len = 3, for some reason
        result = isGeneric
    else:
      result = isNone
  of tyGenericInst:
    var prev = PType(idTableGet(c.bindings, f))
    let origF = f
    var f = if prev == nil: f else: prev

    let deptha = a.genericAliasDepth()
    let depthf = f.genericAliasDepth()
    let skipBoth = deptha == depthf and (a.len > 0 and f.len > 0 and a.base != f.base)

    let roota = if skipBoth or deptha > depthf: a.skipGenericAlias else: a
    let rootf = if skipBoth or depthf > deptha: f.skipGenericAlias else: f

    if a.kind == tyGenericInst:
      if roota.base == rootf.base:
        let nextFlags = flags + {trNoCovariance}
        var hasCovariance = false
        # YYYY
        result = isEqual

        for i in 1..<rootf.len-1:
          let ff = rootf[i]
          let aa = roota[i]
          let res = typeRel(c, ff, aa, nextFlags)
          if res != isNone and res != isEqual: result = isGeneric
          if res notin {isEqual, isGeneric}:
            if trNoCovariance notin flags and ff.kind == aa.kind:
              let paramFlags = rootf.base[i-1].flags
              hasCovariance =
                if tfCovariant in paramFlags:
                  if tfWeakCovariant in paramFlags:
                    isCovariantPtr(c, ff, aa)
                  else:
                    ff.kind notin {tyRef, tyPtr} and res == isSubtype
                else:
                  tfContravariant in paramFlags and
                    typeRel(c, aa, ff, flags) == isSubtype
              if hasCovariance:
                continue

            return isNone
        if prev == nil: put(c, f, a)
      else:
        let fKind = rootf.lastSon.kind
        if fKind in {tyAnd, tyOr}:
          result = typeRel(c, lastSon(f), a, flags)
          if result != isNone: put(c, f, a)
          return

        var aAsObject = roota.lastSon

        if fKind in {tyRef, tyPtr}:
          if aAsObject.kind == tyObject:
            # bug #7600, tyObject cannot be passed
            # as argument to tyRef/tyPtr
            return isNone
          elif aAsObject.kind == fKind:
            aAsObject = aAsObject.base

        if aAsObject.kind == tyObject and trIsOutParam notin flags:
          let baseType = aAsObject.base
          if baseType != nil:
            c.inheritancePenalty += 1
            let ret = typeRel(c, f, baseType, flags)
            return if ret in {isEqual,isGeneric}: isSubtype else: ret

        result = isNone
    else:
      assert lastSon(origF) != nil
      result = typeRel(c, lastSon(origF), a, flags)
      if result != isNone and a.kind != tyNil:
        put(c, f, a)

  of tyGenericBody:
    considerPreviousT:
      if a == f or a.kind == tyGenericInst and a.skipGenericAlias[0] == f:
        bindingRet isGeneric
      let ff = lastSon(f)
      if ff != nil:
        result = typeRel(c, ff, a, flags)

  of tyGenericInvocation:
    var x = a.skipGenericAlias
    if x.kind == tyGenericParam and x.len > 0:
      x = x.lastSon
    let concpt = f[0].skipTypes({tyGenericBody})
    var preventHack = concpt.kind == tyConcept
    if x.kind == tyOwned and f[0].kind != tyOwned:
      preventHack = true
      x = x.lastSon
    # XXX: This is very hacky. It should be moved back into liftTypeParam
    if x.kind in {tyGenericInst, tyArray} and
      c.calleeSym != nil and
      c.calleeSym.kind in {skProc, skFunc} and c.call != nil and not preventHack:
      let inst = prepareMetatypeForSigmatch(c.c, c.bindings, c.call.info, f)
      return typeRel(c, inst, a, flags)

    if x.kind == tyGenericInvocation:
      if f[0] == x[0]:
        for i in 1..<f.len:
          # Handle when checking against a generic that isn't fully instantiated
          if i >= x.len: return
          let tr = typeRel(c, f[i], x[i], flags)
          if tr <= isSubtype: return
        result = isGeneric
    elif x.kind == tyGenericInst and f[0] == x[0] and
          x.len - 1 == f.len:
      for i in 1..<f.len:
        if x[i].kind == tyGenericParam:
          internalError(c.c.graph.config, "wrong instantiated type!")
        elif typeRel(c, f[i], x[i], flags) <= isSubtype:
          # Workaround for regression #4589
          if f[i].kind != tyTypeDesc: return
      result = isGeneric
    elif x.kind == tyGenericInst and concpt.kind == tyConcept:
      result = if concepts.conceptMatch(c.c, concpt, x, c.bindings, f): isGeneric
               else: isNone
    else:
      let genericBody = f[0]
      var askip = skippedNone
      var fskip = skippedNone
      let aobj = x.skipToObject(askip)
      let fobj = genericBody.lastSon.skipToObject(fskip)
      result = typeRel(c, genericBody, x, flags)
      if result != isNone:
        # see tests/generics/tgeneric3.nim for an example that triggers this
        # piece of code:
        #
        # proc internalFind[T,D](n: PNode[T,D], key: T): ref TItem[T,D]
        # proc internalPut[T,D](ANode: ref TNode[T,D], Akey: T, Avalue: D,
        #                       Oldvalue: var D): ref TNode[T,D]
        # var root = internalPut[int, int](nil, 312, 312, oldvalue)
        # var it1 = internalFind(root, 312) # cannot instantiate: 'D'
        #
        # we steal the generic parameters from the tyGenericBody:
        for i in 1..<f.len:
          let x = PType(idTableGet(c.bindings, genericBody[i-1]))
          if x == nil:
            discard "maybe fine (for e.g. a==tyNil)"
          elif x.kind in {tyGenericInvocation, tyGenericParam}:
            internalError(c.c.graph.config, "wrong instantiated type!")
          else:
            let key = f[i]
            let old = PType(idTableGet(c.bindings, key))
            if old == nil:
              put(c, key, x)
            elif typeRel(c, old, x, flags + {trDontBind}) == isNone:
              return isNone
      var depth = -1
      if fobj != nil and aobj != nil and askip == fskip:
        depth = isObjectSubtype(c, aobj, fobj, f)
      
      if result == isNone:
        # Here object inheriting from generic/specialized generic object
        # crossing path with metatypes/aliases, so we need to separate them
        # by checking sym.id
        let genericSubtype = isGenericSubtype(c, x, f, depth, f)
        if not (genericSubtype and aobj.sym.id != fobj.sym.id) and aOrig.kind != tyGenericBody:
          depth = -1

      if depth >= 0:
        c.inheritancePenalty += depth
        # bug #4863: We still need to bind generic alias crap, so
        # we cannot return immediately:
        result = if depth == 0: isGeneric else: isSubtype
  of tyAnd:
    considerPreviousT:
      result = isEqual
      for branch in f:
        let x = typeRel(c, branch, aOrig, flags)
        if x < isSubtype: return isNone
        # 'and' implies minimum matching result:
        if x < result: result = x
      if result > isGeneric: result = isGeneric
      bindingRet result

  of tyOr:
    considerPreviousT:
      result = isNone
      let oldInheritancePenalty = c.inheritancePenalty
      var maxInheritance = 0
      for branch in f:
        c.inheritancePenalty = 0
        let x = typeRel(c, branch, aOrig, flags)
        maxInheritance = max(maxInheritance, c.inheritancePenalty)
        # 'or' implies maximum matching result:
        if x > result: result = x
      if result >= isIntConv:
        if result > isGeneric: result = isGeneric
        bindingRet result
      else:
        result = isNone
      c.inheritancePenalty = oldInheritancePenalty + maxInheritance

  of tyNot:
    considerPreviousT:
      for branch in f:
        if typeRel(c, branch, aOrig, flags) != isNone:
          return isNone

      bindingRet isGeneric

  of tyAnything:
    considerPreviousT:
      var concrete = concreteType(c, a)
      if concrete != nil and doBind:
        put(c, f, concrete)
      return isGeneric

  of tyBuiltInTypeClass:
    considerPreviousT:
      let target = f[0]
      let targetKind = target.kind
      var effectiveArgType = a.getObjectTypeOrNil()
      if effectiveArgType == nil: return isNone
      effectiveArgType = effectiveArgType.skipTypes({tyBuiltInTypeClass})
      if targetKind == effectiveArgType.kind:
        if effectiveArgType.isEmptyContainer:
          return isNone
        if targetKind == tyProc:
          if target.flags * {tfIterator} != effectiveArgType.flags * {tfIterator}:
            return isNone
          if tfExplicitCallConv in target.flags and
              target.callConv != effectiveArgType.callConv:
            return isNone
        put(c, f, a)
        return isGeneric
      else:
        return isNone

  of tyUserTypeClassInst, tyUserTypeClass:
    if f.isResolvedUserTypeClass:
      result = typeRel(c, f.lastSon, a, flags)
    else:
      considerPreviousT:
        if aOrig == f: return isEqual
        var matched = matchUserTypeClass(c, f, aOrig)
        if matched != nil:
          bindConcreteTypeToUserTypeClass(matched, a)
          if doBind: put(c, f, matched)
          result = isGeneric
        elif a.len > 0 and a.lastSon == f:
          # Needed for checking `Y` == `Addable` in the following
          #[
            type
              Addable = concept a, type A
                a + a is A
              MyType[T: Addable; Y: static T] = object
          ]#
          result = isGeneric
        else:
          result = isNone

  of tyConcept:
    result = if concepts.conceptMatch(c.c, f, a, c.bindings, nil): isGeneric
             else: isNone

  of tyCompositeTypeClass:
    considerPreviousT:
      let roota = a.skipGenericAlias
      let rootf = f.lastSon.skipGenericAlias
      if a.kind == tyGenericInst and roota.base == rootf.base:
        for i in 1..<rootf.len-1:
          let ff = rootf[i]
          let aa = roota[i]
          result = typeRel(c, ff, aa, flags)
          if result == isNone: return
          if ff.kind == tyRange and result != isEqual: return isNone
      else:
        result = typeRel(c, rootf.lastSon, a, flags)
      if result != isNone:
        put(c, f, a)
        result = isGeneric

  of tyGenericParam:
    let doBindGP = doBind or trBindGenericParam in flags
    var x = PType(idTableGet(c.bindings, f))
    if x == nil:
      if c.callee.kind == tyGenericBody and not c.typedescMatched:
        # XXX: The fact that generic types currently use tyGenericParam for
        # their parameters is really a misnomer. tyGenericParam means "match
        # any value" and what we need is "match any type", which can be encoded
        # by a tyTypeDesc params. Unfortunately, this requires more substantial
        # changes in semtypinst and elsewhere.
        if tfWildcard in a.flags:
          result = isGeneric
        elif a.kind == tyTypeDesc:
          if f.len == 0:
            result = isGeneric
          else:
            internalAssert c.c.graph.config, a.len > 0
            c.typedescMatched = true
            var aa = a
            while aa.kind in {tyTypeDesc, tyGenericParam} and aa.len > 0:
              aa = lastSon(aa)
            if aa.kind in {tyGenericParam} + tyTypeClasses:
              # If the constraint is a genericParam or typeClass this isGeneric
              return isGeneric
            result = typeRel(c, f.base, aa, flags)
            if result > isGeneric: result = isGeneric
        elif c.isNoCall:
          if doBindGP:
            let concrete = concreteType(c, a, f)
            if concrete == nil: return isNone
            put(c, f, concrete)
          result = isGeneric
        else:
          result = isNone
      else:
        # check if 'T' has a constraint as in 'proc p[T: Constraint](x: T)'
        if f.len > 0 and f[0].kind != tyNone:
          let oldInheritancePenalty = c.inheritancePenalty
          result = typeRel(c, f[0], a, flags + {trDontBind,trBindGenericParam})
          if doBindGP and result notin {isNone, isGeneric}:
            let concrete = concreteType(c, a, f)
            if concrete == nil: return isNone
            put(c, f, concrete)
          # bug #6526
          if result in {isEqual, isSubtype}:
            # 'T: Class' is a *better* match than just 'T'
            # but 'T: Subclass' is even better:
            c.inheritancePenalty = oldInheritancePenalty - c.inheritancePenalty -
                                  100 * ord(result == isEqual)
            result = isGeneric
        elif a.kind == tyTypeDesc:
          # somewhat special typing rule, the following is illegal:
          # proc p[T](x: T)
          # p(int)
          result = isNone
        else:
          result = isGeneric

      if result == isGeneric:
        var concrete = a
        if tfWildcard in a.flags:
          a.sym.transitionGenericParamToType()
          a.flags.excl tfWildcard
        elif doBind:
<<<<<<< HEAD
=======
          # The mechanics of `doBind` being a flag that also denotes sig cmp via
          # negation is potentially problematic. `IsNone` is appropriate for
          # preventing illegal bindings, but it is not necessarily appropriate
          # before the bindings have been finalized.
>>>>>>> b2ca6bed
          concrete = concreteType(c, a, f)
          if concrete == nil:
            return isNone
        if doBindGP:
          put(c, f, concrete)
      elif result > isGeneric:
        result = isGeneric
    elif a.kind == tyEmpty:
      result = isGeneric
    elif x.kind == tyGenericParam:
      result = isGeneric
    else:
      result = typeRel(c, x, a, flags) # check if it fits
      if result > isGeneric: result = isGeneric
  of tyStatic:
    let prev = PType(idTableGet(c.bindings, f))
    if prev == nil:
      if aOrig.kind == tyStatic:
        if f.base.kind notin {tyNone, tyGenericParam}:
          result = typeRel(c, f.base, a, flags)
          if result != isNone and f.n != nil:
            if not exprStructuralEquivalent(f.n, aOrig.n):
              result = isNone
        elif f.base.kind == tyGenericParam:
          # Handling things like `type A[T; Y: static T] = object`
          if f.base.len > 0: # There is a constraint, handle it
            result = typeRel(c, f.base.lastSon, a, flags)
          else:
            # No constraint
            if tfGenericTypeParam in f.flags:
              result = isGeneric
            else:
              # for things like `proc fun[T](a: static[T])`
              result = typeRel(c, f.base, a, flags)
        else:
          result = isGeneric
        if result != isNone: put(c, f, aOrig)
      elif aOrig.n != nil and aOrig.n.typ != nil:
        result = if f.base.kind != tyNone:
                   typeRel(c, f.lastSon, aOrig.n.typ, flags)
                 else: isGeneric
        if result != isNone:
          var boundType = newTypeWithSons(c.c, tyStatic, @[aOrig.n.typ])
          boundType.n = aOrig.n
          put(c, f, boundType)
      else:
        result = isNone
    elif prev.kind == tyStatic:
      if aOrig.kind == tyStatic:
        result = typeRel(c, prev.lastSon, a, flags)
        if result != isNone and prev.n != nil:
          if not exprStructuralEquivalent(prev.n, aOrig.n):
            result = isNone
      else: result = isNone
    else:
      # XXX endless recursion?
      #result = typeRel(c, prev, aOrig, flags)
      result = isNone

  of tyInferred:
    let prev = f.previouslyInferred
    if prev != nil:
      result = typeRel(c, prev, a, flags)
    else:
      result = typeRel(c, f.base, a, flags)
      if result != isNone:
        c.inferredTypes.add f
        f.add a

  of tyTypeDesc:
    var prev = PType(idTableGet(c.bindings, f))
    if prev == nil:
      # proc foo(T: typedesc, x: T)
      # when `f` is an unresolved typedesc, `a` could be any
      # type, so we should not perform this check earlier
      if c.c.inGenericContext > 0 and
          a.skipTypes({tyTypeDesc}).kind == tyGenericParam:
        # generic type bodies can sometimes compile call expressions
        # prevent unresolved generic parameters from being passed to procs as
        # typedesc parameters
        result = isNone
      elif a.kind != tyTypeDesc:
        if a.kind == tyGenericParam and tfWildcard in a.flags:
          # TODO: prevent `a` from matching as a wildcard again
          result = isGeneric
        else:
          result = isNone
      elif f.base.kind == tyNone:
        result = isGeneric
      else:
        result = typeRel(c, f.base, a.base, flags)

      if result != isNone:
        put(c, f, a)
    else:
      if tfUnresolved in f.flags:
        result = typeRel(c, prev.base, a, flags)
      elif a.kind == tyTypeDesc:
        result = typeRel(c, prev.base, a.base, flags)
      else:
        result = isNone

  of tyTyped:
    if aOrig != nil:
      put(c, f, aOrig)
    result = isGeneric

  of tyProxy:
    result = isEqual

  of tyFromExpr:
    # fix the expression, so it contains the already instantiated types
    if f.n == nil or f.n.kind == nkEmpty: return isGeneric
    let reevaluated = tryResolvingStaticExpr(c, f.n)
    if reevaluated == nil:
      result = isNone
      return 
    case reevaluated.typ.kind
    of tyTypeDesc:
      result = typeRel(c, a, reevaluated.typ.base, flags)
    of tyStatic:
      result = typeRel(c, a, reevaluated.typ.base, flags)
      if result != isNone and reevaluated.typ.n != nil:
        if not exprStructuralEquivalent(aOrig.n, reevaluated.typ.n):
          result = isNone
    else:
      # bug #14136: other types are just like 'tyStatic' here:
      result = typeRel(c, a, reevaluated.typ, flags)
      if result != isNone and reevaluated.typ.n != nil:
        if not exprStructuralEquivalent(aOrig.n, reevaluated.typ.n):
          result = isNone
  of tyNone:
    if a.kind == tyNone: result = isEqual
  else:
    internalError c.c.graph.config, " unknown type kind " & $f.kind

when false:
  var nowDebug = false
  var dbgCount = 0

  proc typeRel(c: var TCandidate, f, aOrig: PType,
              flags: TTypeRelFlags = {}): TTypeRelation =
    if nowDebug:
      echo f, " <- ", aOrig
      inc dbgCount
      if dbgCount == 2:
        writeStackTrace()
    result = typeRelImpl(c, f, aOrig, flags)
    if nowDebug:
      echo f, " <- ", aOrig, " res ", result

proc cmpTypes*(c: PContext, f, a: PType): TTypeRelation =
  var m = newCandidate(c, f)
  result = typeRel(m, f, a)

proc getInstantiatedType(c: PContext, arg: PNode, m: TCandidate,
                         f: PType): PType =
  result = PType(idTableGet(m.bindings, f))
  if result == nil:
    result = generateTypeInstance(c, m.bindings, arg, f)
  if result == nil:
    internalError(c.graph.config, arg.info, "getInstantiatedType")
    result = errorType(c)

proc implicitConv(kind: TNodeKind, f: PType, arg: PNode, m: TCandidate,
                  c: PContext): PNode =
  result = newNodeI(kind, arg.info)
  if containsGenericType(f):
    if not m.hasFauxMatch:
      result.typ = getInstantiatedType(c, arg, m, f).skipTypes({tySink})
    else:
      result.typ = errorType(c)
  else:
    result.typ = f.skipTypes({tySink})
  # keep varness
  if arg.typ != nil and arg.typ.kind == tyVar:
    result.typ = toVar(result.typ, tyVar, c.idgen)
  else:
    result.typ = result.typ.skipTypes({tyVar})

  if result.typ == nil: internalError(c.graph.config, arg.info, "implicitConv")
  result.add c.graph.emptyNode
  if arg.typ != nil and arg.typ.kind == tyLent:
    let a = newNodeIT(nkHiddenDeref, arg.info, arg.typ[0])
    a.add arg
    result.add a
  else:
    result.add arg

proc isLValue(c: PContext; n: PNode, isOutParam = false): bool {.inline.} =
  let aa = isAssignable(nil, n)
  case aa
  of arLValue, arLocalLValue, arStrange:
    result = true
  of arDiscriminant:
    result = c.inUncheckedAssignSection > 0
  of arAddressableConst:
    let sym = getRoot(n)
    result = strictDefs in c.features and sym != nil and sym.kind == skLet and isOutParam
  else:
    result = false

proc userConvMatch(c: PContext, m: var TCandidate, f, a: PType,
                   arg: PNode): PNode =
  result = nil
  for i in 0..<c.converters.len:
    var src = c.converters[i].typ[1]
    var dest = c.converters[i].typ[0]
    # for generic type converters we need to check 'src <- a' before
    # 'f <- dest' in order to not break the unification:
    # see tests/tgenericconverter:
    let srca = typeRel(m, src, a)
    if srca notin {isEqual, isGeneric, isSubtype}: continue

    # What's done below matches the logic in ``matchesAux``
    let constraint = c.converters[i].typ.n[1].sym.constraint
    if not constraint.isNil and not matchNodeKinds(constraint, arg):
      continue
    if src.kind in {tyVar, tyLent} and not isLValue(c, arg):
      continue

    let destIsGeneric = containsGenericType(dest)
    if destIsGeneric:
      dest = generateTypeInstance(c, m.bindings, arg, dest)
    let fdest = typeRel(m, f, dest)
    if fdest in {isEqual, isGeneric} and not (dest.kind == tyLent and f.kind in {tyVar}):
      markUsed(c, arg.info, c.converters[i])
      var s = newSymNode(c.converters[i])
      s.typ = c.converters[i].typ
      s.info = arg.info
      result = newNodeIT(nkHiddenCallConv, arg.info, dest)
      result.add s
      # We build the call expression by ourselves in order to avoid passing this
      # expression trough the semantic check phase once again so let's make sure
      # it is correct
      var param: PNode = nil
      if srca == isSubtype:
        param = implicitConv(nkHiddenSubConv, src, copyTree(arg), m, c)
      elif src.kind in {tyVar}:
        # Analyse the converter return type.
        param = newNodeIT(nkHiddenAddr, arg.info, s.typ[1])
        param.add copyTree(arg)
      else:
        param = copyTree(arg)
      result.add param

      if dest.kind in {tyVar, tyLent}:
        dest.flags.incl tfVarIsPtr
        result = newDeref(result)

      inc(m.convMatches)
      if not m.genericConverter:
        m.genericConverter = srca == isGeneric or destIsGeneric
      return result

proc localConvMatch(c: PContext, m: var TCandidate, f, a: PType,
                    arg: PNode): PNode =
  # arg.typ can be nil in 'suggest':
  if isNil(arg.typ): return nil

  # sem'checking for 'echo' needs to be re-entrant:
  # XXX we will revisit this issue after 0.10.2 is released
  if f == arg.typ and arg.kind == nkHiddenStdConv: return arg

  var call = newNodeI(nkCall, arg.info)
  call.add(f.n.copyTree)
  call.add(arg.copyTree)
  # XXX: This would be much nicer if we don't use `semTryExpr` and
  # instead we directly search for overloads with `resolveOverloads`:
  result = c.semTryExpr(c, call, {efNoSem2Check})

  if result != nil:
    if result.typ == nil: return nil
    # bug #13378, ensure we produce a real generic instantiation:
    result = c.semExpr(c, call, {efNoSem2Check})
    # resulting type must be consistent with the other arguments:
    var r = typeRel(m, f[0], result.typ)
    if r < isGeneric: return nil
    if result.kind == nkCall: result.transitionSonsKind(nkHiddenCallConv)
    inc(m.convMatches)
    if r == isGeneric:
      result.typ = getInstantiatedType(c, arg, m, base(f))
    m.baseTypeMatch = true

proc incMatches(m: var TCandidate; r: TTypeRelation; convMatch = 1) =
  case r
  of isConvertible, isIntConv: inc(m.convMatches, convMatch)
  of isSubtype, isSubrange: inc(m.subtypeMatches)
  of isGeneric, isInferred, isBothMetaConvertible: inc(m.genericMatches)
  of isFromIntLit: inc(m.intConvMatches, 256)
  of isInferredConvertible:
    inc(m.convMatches)
  of isEqual: inc(m.exactMatches)
  of isNone: discard

template matchesVoidProc(t: PType): bool =
  (t.kind == tyProc and t.len == 1 and t[0] == nil) or
    (t.kind == tyBuiltInTypeClass and t[0].kind == tyProc)

proc paramTypesMatchAux(m: var TCandidate, f, a: PType,
                        argSemantized, argOrig: PNode): PNode =
  var
    fMaybeStatic = f.skipTypes({tyDistinct})
    arg = argSemantized
    a = a
    c = m.c
  if tfHasStatic in fMaybeStatic.flags:
    # XXX: When implicit statics are the default
    # this will be done earlier - we just have to
    # make sure that static types enter here

    # Zahary: weaken tyGenericParam and call it tyGenericPlaceholder
    # and finally start using tyTypedesc for generic types properly.
    # Araq: This would only shift the problems around, in 'proc p[T](x: T)'
    # the T is NOT a typedesc.
    if a.kind == tyGenericParam and tfWildcard in a.flags:
      a.assignType(f)
      # put(m.bindings, f, a)
      return argSemantized

    if a.kind == tyStatic:
      if m.callee.kind == tyGenericBody and
         a.n == nil and
         tfGenericTypeParam notin a.flags:
        return newNodeIT(nkType, argOrig.info, makeTypeFromExpr(c, arg))
    elif arg.kind != nkEmpty:
      var evaluated = c.semTryConstExpr(c, arg)
      if evaluated != nil:
        # Don't build the type in-place because `evaluated` and `arg` may point
        # to the same object and we'd end up creating recursive types (#9255)
        let typ = newTypeS(tyStatic, c, sons = @[evaluated.typ])
        typ.n = evaluated
        arg = copyTree(arg) # fix #12864
        arg.typ = typ
        a = typ
      else:
        if m.callee.kind == tyGenericBody:
          if f.kind == tyStatic and typeRel(m, f.base, a) != isNone:
            result = makeStaticExpr(m.c, arg)
            result.typ.flags.incl tfUnresolved
            result.typ.n = arg
            return

  let oldInheritancePenalty = m.inheritancePenalty
  var r = typeRel(m, f, a)

  # This special typing rule for macros and templates is not documented
  # anywhere and breaks symmetry. It's hard to get rid of though, my
  # custom seqs example fails to compile without this:
  if r != isNone and m.calleeSym != nil and
    m.calleeSym.kind in {skMacro, skTemplate}:
    # XXX: duplicating this is ugly, but we cannot (!) move this
    # directly into typeRel using return-like templates
    incMatches(m, r)
    if f.kind == tyTyped:
      return arg
    elif f.kind == tyTypeDesc:
      return arg
    elif f.kind == tyStatic and arg.typ.n != nil:
      return arg.typ.n
    else:
      return argSemantized # argOrig

  # If r == isBothMetaConvertible then we rerun typeRel.
  # bothMetaCounter is for safety to avoid any infinite loop,
  #  I don't have any example when it is needed.
  # lastBindingsLenth is used to check whether m.bindings remains the same,
  #  because in that case there is no point in continuing.
  var bothMetaCounter = 0
  var lastBindingsLength = -1
  while r == isBothMetaConvertible and
      lastBindingsLength != m.bindings.counter and
      bothMetaCounter < 100:
    lastBindingsLength = m.bindings.counter
    inc(bothMetaCounter)
    if arg.kind in {nkProcDef, nkFuncDef, nkIteratorDef} + nkLambdaKinds:
      result = c.semInferredLambda(c, m.bindings, arg)
    elif arg.kind != nkSym:
      return nil
    else:
      let inferred = c.semGenerateInstance(c, arg.sym, m.bindings, arg.info)
      result = newSymNode(inferred, arg.info)
    inc(m.convMatches)
    arg = result
    r = typeRel(m, f, arg.typ)

  case r
  of isConvertible:
    if f.skipTypes({tyRange}).kind in {tyInt, tyUInt}:
      inc(m.convMatches)
    inc(m.convMatches)
    result = implicitConv(nkHiddenStdConv, f, arg, m, c)
  of isIntConv:
    # I'm too lazy to introduce another ``*matches`` field, so we conflate
    # ``isIntConv`` and ``isIntLit`` here:
    if f.skipTypes({tyRange}).kind notin {tyInt, tyUInt}:
      inc(m.intConvMatches)
    inc(m.intConvMatches)
    result = implicitConv(nkHiddenStdConv, f, arg, m, c)
  of isSubtype:
    inc(m.subtypeMatches)
    if f.kind == tyTypeDesc:
      result = arg
    else:
      result = implicitConv(nkHiddenSubConv, f, arg, m, c)
  of isSubrange:
    inc(m.subtypeMatches)
    if f.kind in {tyVar}:
      result = arg
    else:
      result = implicitConv(nkHiddenStdConv, f, arg, m, c)
  of isInferred, isInferredConvertible:
    if arg.kind in {nkProcDef, nkFuncDef, nkIteratorDef} + nkLambdaKinds:
      result = c.semInferredLambda(c, m.bindings, arg)
    elif arg.kind != nkSym:
      return nil
    elif arg.sym.kind in {skMacro, skTemplate}:
      return nil
    else:
      if arg.sym.ast == nil:
        return nil
      let inferred = c.semGenerateInstance(c, arg.sym, m.bindings, arg.info)
      result = newSymNode(inferred, arg.info)
    if r == isInferredConvertible:
      inc(m.convMatches)
      result = implicitConv(nkHiddenStdConv, f, result, m, c)
    else:
      inc(m.genericMatches)
  of isGeneric:
    inc(m.genericMatches)
    if arg.typ == nil:
      result = arg
    elif skipTypes(arg.typ, abstractVar-{tyTypeDesc}).kind == tyTuple or
         m.inheritancePenalty > oldInheritancePenalty:
      result = implicitConv(nkHiddenSubConv, f, arg, m, c)
    elif arg.typ.isEmptyContainer:
      result = arg.copyTree
      result.typ = getInstantiatedType(c, arg, m, f)
    else:
      result = arg
  of isBothMetaConvertible:
    # This is the result for the 101th time.
    result = nil
  of isFromIntLit:
    # too lazy to introduce another ``*matches`` field, so we conflate
    # ``isIntConv`` and ``isIntLit`` here:
    inc(m.intConvMatches, 256)
    result = implicitConv(nkHiddenStdConv, f, arg, m, c)
  of isEqual:
    inc(m.exactMatches)
    result = arg
    let ff = skipTypes(f, abstractVar-{tyTypeDesc})
    if ff.kind == tyTuple or
      (arg.typ != nil and skipTypes(arg.typ, abstractVar-{tyTypeDesc}).kind == tyTuple):
      result = implicitConv(nkHiddenSubConv, f, arg, m, c)
  of isNone:
    # do not do this in ``typeRel`` as it then can't infer T in ``ref T``:
    if a.kind in {tyProxy, tyUnknown}:
      if a.kind == tyUnknown and c.inGenericContext > 0:
        # don't bother with fauxMatch mechanism in generic type,
        # reject match, typechecking will be delayed to instantiation
        return nil
      inc(m.genericMatches)
      m.fauxMatch = a.kind
      return arg
    elif a.kind == tyVoid and f.matchesVoidProc and argOrig.kind == nkStmtList:
      # lift do blocks without params to lambdas
      # now deprecated
      message(c.config, argOrig.info, warnStmtListLambda)
      let p = c.graph
      let lifted = c.semExpr(c, newProcNode(nkDo, argOrig.info, body = argOrig,
          params = nkFormalParams.newTree(p.emptyNode), name = p.emptyNode, pattern = p.emptyNode,
          genericParams = p.emptyNode, pragmas = p.emptyNode, exceptions = p.emptyNode), {})
      if f.kind == tyBuiltInTypeClass:
        inc m.genericMatches
        put(m, f, lifted.typ)
      inc m.convMatches
      return implicitConv(nkHiddenStdConv, f, lifted, m, c)
    result = userConvMatch(c, m, f, a, arg)
    # check for a base type match, which supports varargs[T] without []
    # constructor in a call:
    if result == nil and f.kind == tyVarargs:
      if f.n != nil:
        # Forward to the varargs converter
        result = localConvMatch(c, m, f, a, arg)
      else:
        r = typeRel(m, base(f), a)
        case r
        of isGeneric:
          inc(m.convMatches)
          result = copyTree(arg)
          result.typ = getInstantiatedType(c, arg, m, base(f))
          m.baseTypeMatch = true
        of isFromIntLit:
          inc(m.intConvMatches, 256)
          result = implicitConv(nkHiddenStdConv, f[0], arg, m, c)
          m.baseTypeMatch = true
        of isEqual:
          inc(m.convMatches)
          result = copyTree(arg)
          m.baseTypeMatch = true
        of isSubtype: # bug #4799, varargs accepting subtype relation object
          inc(m.subtypeMatches)
          if base(f).kind == tyTypeDesc:
            result = arg
          else:
            result = implicitConv(nkHiddenSubConv, base(f), arg, m, c)
          m.baseTypeMatch = true
        else:
          result = userConvMatch(c, m, base(f), a, arg)
          if result != nil: m.baseTypeMatch = true

proc paramTypesMatch*(m: var TCandidate, f, a: PType,
                      arg, argOrig: PNode): PNode =
  if arg == nil or arg.kind notin nkSymChoices:
    result = paramTypesMatchAux(m, f, a, arg, argOrig)
  else:
    # CAUTION: The order depends on the used hashing scheme. Thus it is
    # incorrect to simply use the first fitting match. However, to implement
    # this correctly is inefficient. We have to copy `m` here to be able to
    # roll back the side effects of the unification algorithm.
    let c = m.c
    var
      x = newCandidate(c, m.callee)
      y = newCandidate(c, m.callee)
      z = newCandidate(c, m.callee)
    x.calleeSym = m.calleeSym
    y.calleeSym = m.calleeSym
    z.calleeSym = m.calleeSym
    var best = -1
    for i in 0..<arg.len:
      if arg[i].sym.kind in {skProc, skFunc, skMethod, skConverter,
                             skIterator, skMacro, skTemplate, skEnumField}:
        copyCandidate(z, m)
        z.callee = arg[i].typ
        if tfUnresolved in z.callee.flags: continue
        z.calleeSym = arg[i].sym
        # XXX this is still all wrong: (T, T) should be 2 generic matches
        # and  (int, int) 2 exact matches, etc. Essentially you cannot call
        # typeRel here and expect things to work!
        let r = typeRel(z, f, arg[i].typ)
        incMatches(z, r, 2)
        if r != isNone:
          z.state = csMatch
          case x.state
          of csEmpty, csNoMatch:
            x = z
            best = i
          of csMatch:
            let cmp = cmpCandidates(x, z)
            if cmp < 0:
              best = i
              x = z
            elif cmp == 0:
              y = z           # z is as good as x

    if x.state == csEmpty:
      result = nil
    elif y.state == csMatch and cmpCandidates(x, y) == 0:
      if x.state != csMatch:
        internalError(m.c.graph.config, arg.info, "x.state is not csMatch")
      # ambiguous: more than one symbol fits!
      # See tsymchoice_for_expr as an example. 'f.kind == tyUntyped' should match
      # anyway:
      if f.kind in {tyUntyped, tyTyped}: result = arg
      else: result = nil
    else:
      # only one valid interpretation found:
      markUsed(m.c, arg.info, arg[best].sym)
      onUse(arg.info, arg[best].sym)
      result = paramTypesMatchAux(m, f, arg[best].typ, arg[best], argOrig)
  when false:
    if m.calleeSym != nil and m.calleeSym.name.s == "[]":
      echo m.c.config $ arg.info, " for ", m.calleeSym.name.s, " ", m.c.config $ m.calleeSym.info
      writeMatches(m)

proc setSon(father: PNode, at: int, son: PNode) =
  let oldLen = father.len
  if oldLen <= at:
    setLen(father.sons, at + 1)
  father[at] = son
  # insert potential 'void' parameters:
  #for i in oldLen..<at:
  #  father[i] = newNodeIT(nkEmpty, son.info, getSysType(tyVoid))

# we are allowed to modify the calling node in the 'prepare*' procs:
proc prepareOperand(c: PContext; formal: PType; a: PNode): PNode =
  if formal.kind == tyUntyped and formal.len != 1:
    # {tyTypeDesc, tyUntyped, tyTyped, tyProxy}:
    # a.typ == nil is valid
    result = a
  elif a.typ.isNil:
    if formal.kind == tyIterable:
      let flags = {efDetermineType, efAllowStmt, efWantIterator, efWantIterable}
      result = c.semOperand(c, a, flags)
    else:
      # XXX This is unsound! 'formal' can differ from overloaded routine to
      # overloaded routine!
      let flags = {efDetermineType, efAllowStmt}
                  #if formal.kind == tyIterable: {efDetermineType, efWantIterator}
                  #else: {efDetermineType, efAllowStmt}
                  #elif formal.kind == tyTyped: {efDetermineType, efWantStmt}
                  #else: {efDetermineType}
      result = c.semOperand(c, a, flags)
  else:
    result = a
    considerGenSyms(c, result)
    if result.kind != nkHiddenDeref and result.typ.kind in {tyVar, tyLent} and c.matchedConcept == nil:
      result = newDeref(result)

proc prepareOperand(c: PContext; a: PNode): PNode =
  if a.typ.isNil:
    result = c.semOperand(c, a, {efDetermineType})
  else:
    result = a
    considerGenSyms(c, result)

proc prepareNamedParam(a: PNode; c: PContext) =
  if a[0].kind != nkIdent:
    var info = a[0].info
    a[0] = newIdentNode(considerQuotedIdent(c, a[0]), info)

proc arrayConstr(c: PContext, n: PNode): PType =
  result = newTypeS(tyArray, c)
  rawAddSon(result, makeRangeType(c, 0, 0, n.info))
  addSonSkipIntLit(result, skipTypes(n.typ,
      {tyGenericInst, tyVar, tyLent, tyOrdinal}), c.idgen)

proc arrayConstr(c: PContext, info: TLineInfo): PType =
  result = newTypeS(tyArray, c)
  rawAddSon(result, makeRangeType(c, 0, -1, info))
  rawAddSon(result, newTypeS(tyEmpty, c)) # needs an empty basetype!

proc incrIndexType(t: PType) =
  assert t.kind == tyArray
  inc t[0].n[1].intVal

template isVarargsUntyped(x): untyped =
  x.kind == tyVarargs and x[0].kind == tyUntyped

proc findFirstArgBlock(m: var TCandidate, n: PNode): int =
  # see https://github.com/nim-lang/RFCs/issues/405
  result = int.high
  for a2 in countdown(n.len-1, 0):
    # checking `nfBlockArg in n[a2].flags` wouldn't work inside templates
    if n[a2].kind != nkStmtList: break
    let formalLast = m.callee.n[m.callee.n.len - (n.len - a2)]
    # parameter has to occupy space (no default value, not void or varargs)
    if formalLast.kind == nkSym and formalLast.sym.ast == nil and
        formalLast.sym.typ.kind notin {tyVoid, tyVarargs}:
      result = a2
    else: break

proc matchesAux(c: PContext, n, nOrig: PNode, m: var TCandidate, marker: var IntSet) =

  template noMatch() =
    c.mergeShadowScope #merge so that we don't have to resem for later overloads
    m.state = csNoMatch
    m.firstMismatch.arg = a
    m.firstMismatch.formal = formal
    return

  template checkConstraint(n: untyped) {.dirty.} =
    if not formal.constraint.isNil and sfCodegenDecl notin formal.flags:
      if matchNodeKinds(formal.constraint, n):
        # better match over other routines with no such restriction:
        inc(m.genericMatches, 100)
      else:
        noMatch()

    if formal.typ.kind in {tyVar}:
      let argConverter = if arg.kind == nkHiddenDeref: arg[0] else: arg
      if argConverter.kind == nkHiddenCallConv:
        if argConverter.typ.kind notin {tyVar}:
          m.firstMismatch.kind = kVarNeeded
          noMatch()
      elif not (isLValue(c, n, isOutParam(formal.typ))):
        m.firstMismatch.kind = kVarNeeded
        noMatch()

  m.state = csMatch # until proven otherwise
  m.firstMismatch = MismatchInfo()
  m.call = newNodeIT(n.kind, n.info, m.callee.base)
  m.call.add n[0]

  var
    a = 1 # iterates over the actual given arguments
    f = if m.callee.kind != tyGenericBody: 1
        else: 0 # iterates over formal parameters
    arg: PNode = nil # current prepared argument
    formalLen = m.callee.n.len
    formal = if formalLen > 1: m.callee.n[1].sym else: nil # current routine parameter
    container: PNode = nil # constructed container
  let firstArgBlock = findFirstArgBlock(m, n)
  while a < n.len:
    c.openShadowScope

    if a >= formalLen-1 and f < formalLen and m.callee.n[f].typ.isVarargsUntyped:
      formal = m.callee.n[f].sym
      incl(marker, formal.position)

      if n[a].kind == nkHiddenStdConv:
        doAssert n[a][0].kind == nkEmpty and
                 n[a][1].kind in {nkBracket, nkArgList}
        # Steal the container and pass it along
        setSon(m.call, formal.position + 1, n[a][1])
      else:
        if container.isNil:
          container = newNodeIT(nkArgList, n[a].info, arrayConstr(c, n.info))
          setSon(m.call, formal.position + 1, container)
        else:
          incrIndexType(container.typ)
        container.add n[a]
    elif n[a].kind == nkExprEqExpr:
      # named param
      m.firstMismatch.kind = kUnknownNamedParam
      # check if m.callee has such a param:
      prepareNamedParam(n[a], c)
      if n[a][0].kind != nkIdent:
        localError(c.config, n[a].info, "named parameter has to be an identifier")
        noMatch()
      formal = getNamedParamFromList(m.callee.n, n[a][0].ident)
      if formal == nil:
        # no error message!
        noMatch()
      if containsOrIncl(marker, formal.position):
        m.firstMismatch.kind = kAlreadyGiven
        # already in namedParams, so no match
        # we used to produce 'errCannotBindXTwice' here but see
        # bug #3836 of why that is not sound (other overload with
        # different parameter names could match later on):
        when false: localError(n[a].info, errCannotBindXTwice, formal.name.s)
        noMatch()
      m.baseTypeMatch = false
      m.typedescMatched = false
      n[a][1] = prepareOperand(c, formal.typ, n[a][1])
      n[a].typ = n[a][1].typ
      arg = paramTypesMatch(m, formal.typ, n[a].typ,
                                n[a][1], n[a][1])
      m.firstMismatch.kind = kTypeMismatch
      if arg == nil:
        noMatch()
      checkConstraint(n[a][1])
      if m.baseTypeMatch:
        #assert(container == nil)
        container = newNodeIT(nkBracket, n[a].info, arrayConstr(c, arg))
        container.add arg
        setSon(m.call, formal.position + 1, container)
        if f != formalLen - 1: container = nil
      else:
        setSon(m.call, formal.position + 1, arg)
      inc f
    else:
      # unnamed param
      if f >= formalLen:
        # too many arguments?
        if tfVarargs in m.callee.flags:
          # is ok... but don't increment any counters...
          # we have no formal here to snoop at:
          n[a] = prepareOperand(c, n[a])
          if skipTypes(n[a].typ, abstractVar-{tyTypeDesc}).kind==tyString:
            m.call.add implicitConv(nkHiddenStdConv,
                  getSysType(c.graph, n[a].info, tyCstring),
                  copyTree(n[a]), m, c)
          else:
            m.call.add copyTree(n[a])
        elif formal != nil and formal.typ.kind == tyVarargs:
          m.firstMismatch.kind = kTypeMismatch
          # beware of the side-effects in 'prepareOperand'! So only do it for
          # varargs matching. See tests/metatype/tstatic_overloading.
          m.baseTypeMatch = false
          m.typedescMatched = false
          incl(marker, formal.position)
          n[a] = prepareOperand(c, formal.typ, n[a])
          arg = paramTypesMatch(m, formal.typ, n[a].typ,
                                    n[a], nOrig[a])
          if arg != nil and m.baseTypeMatch and container != nil:
            container.add arg
            incrIndexType(container.typ)
            checkConstraint(n[a])
          else:
            noMatch()
        else:
          m.firstMismatch.kind = kExtraArg
          noMatch()
      else:
        if m.callee.n[f].kind != nkSym:
          internalError(c.config, n[a].info, "matches")
          noMatch()
        if flexibleOptionalParams in c.features and a >= firstArgBlock:
          f = max(f, m.callee.n.len - (n.len - a))
        formal = m.callee.n[f].sym
        m.firstMismatch.kind = kTypeMismatch
        if containsOrIncl(marker, formal.position) and container.isNil:
          m.firstMismatch.kind = kPositionalAlreadyGiven
          # positional param already in namedParams: (see above remark)
          when false: localError(n[a].info, errCannotBindXTwice, formal.name.s)
          noMatch()

        if formal.typ.isVarargsUntyped:
          if container.isNil:
            container = newNodeIT(nkArgList, n[a].info, arrayConstr(c, n.info))
            setSon(m.call, formal.position + 1, container)
          else:
            incrIndexType(container.typ)
          container.add n[a]
        else:
          m.baseTypeMatch = false
          m.typedescMatched = false
          n[a] = prepareOperand(c, formal.typ, n[a])
          arg = paramTypesMatch(m, formal.typ, n[a].typ,
                                    n[a], nOrig[a])
          if arg == nil:
            noMatch()
          if m.baseTypeMatch:
            assert formal.typ.kind == tyVarargs
            #assert(container == nil)
            if container.isNil:
              container = newNodeIT(nkBracket, n[a].info, arrayConstr(c, arg))
              container.typ.flags.incl tfVarargs
            else:
              incrIndexType(container.typ)
            container.add arg
            setSon(m.call, formal.position + 1,
                   implicitConv(nkHiddenStdConv, formal.typ, container, m, c))
            #if f != formalLen - 1: container = nil

            # pick the formal from the end, so that 'x, y, varargs, z' works:
            f = max(f, formalLen - n.len + a + 1)
          elif formal.typ.kind != tyVarargs or container == nil:
            setSon(m.call, formal.position + 1, arg)
            inc f
            container = nil
          else:
            # we end up here if the argument can be converted into the varargs
            # formal (e.g. seq[T] -> varargs[T]) but we have already instantiated
            # a container
            #assert arg.kind == nkHiddenStdConv # for 'nim check'
            # this assertion can be off
            localError(c.config, n[a].info, "cannot convert $1 to $2" % [
              typeToString(n[a].typ), typeToString(formal.typ) ])
            noMatch()
        checkConstraint(n[a])

    if m.state == csMatch and not (m.calleeSym != nil and m.calleeSym.kind in {skTemplate, skMacro}):
      c.mergeShadowScope
    else:
      c.closeShadowScope

    inc a
  # for some edge cases (see tdont_return_unowned_from_owned test case)
  m.firstMismatch.arg = a
  m.firstMismatch.formal = formal

proc semFinishOperands*(c: PContext, n: PNode) =
  # this needs to be called to ensure that after overloading resolution every
  # argument has been sem'checked:
  for i in 1..<n.len:
    n[i] = prepareOperand(c, n[i])

proc partialMatch*(c: PContext, n, nOrig: PNode, m: var TCandidate) =
  # for 'suggest' support:
  var marker = initIntSet()
  matchesAux(c, n, nOrig, m, marker)

proc matches*(c: PContext, n, nOrig: PNode, m: var TCandidate) =
  if m.magic in {mArrGet, mArrPut}:
    m.state = csMatch
    m.call = n
    # Note the following doesn't work as it would produce ambiguities.
    # Instead we patch system.nim, see bug #8049.
    when false:
      inc m.genericMatches
      inc m.exactMatches
    return
  var marker = initIntSet()
  matchesAux(c, n, nOrig, m, marker)
  if m.state == csNoMatch: return
  # check that every formal parameter got a value:
  for f in 1..<m.callee.n.len:
    let formal = m.callee.n[f].sym
    if not containsOrIncl(marker, formal.position):
      if formal.ast == nil:
        if formal.typ.kind == tyVarargs:
          # For consistency with what happens in `matchesAux` select the
          # container node kind accordingly
          let cnKind = if formal.typ.isVarargsUntyped: nkArgList else: nkBracket
          var container = newNodeIT(cnKind, n.info, arrayConstr(c, n.info))
          setSon(m.call, formal.position + 1,
                 implicitConv(nkHiddenStdConv, formal.typ, container, m, c))
        else:
          # no default value
          m.state = csNoMatch
          m.firstMismatch.kind = kMissingParam
          m.firstMismatch.formal = formal
          break
      else:
        if formal.ast.kind == nkEmpty:
          # The default param value is set to empty in `instantiateProcType`
          # when the type of the default expression doesn't match the type
          # of the instantiated proc param:
          localError(c.config, m.call.info,
                     ("The default parameter '$1' has incompatible type " &
                      "with the explicitly requested proc instantiation") %
                      formal.name.s)
        if nfDefaultRefsParam in formal.ast.flags:
          m.call.flags.incl nfDefaultRefsParam
        var defaultValue = copyTree(formal.ast)
        if defaultValue.kind == nkNilLit:
          defaultValue = implicitConv(nkHiddenStdConv, formal.typ, defaultValue, m, c)
        # proc foo(x: T = 0.0)
        # foo()
        if {tfImplicitTypeParam, tfGenericTypeParam} * formal.typ.flags != {}:
          let existing = PType(idTableGet(m.bindings, formal.typ))
          if existing == nil or existing.kind == tyTypeDesc:
            # see bug #11600:
            put(m, formal.typ, defaultValue.typ)
        defaultValue.flags.incl nfDefaultParam
        setSon(m.call, formal.position + 1, defaultValue)
  # forget all inferred types if the overload matching failed
  if m.state == csNoMatch:
    for t in m.inferredTypes:
      if t.len > 1: t.newSons 1

proc argtypeMatches*(c: PContext, f, a: PType, fromHlo = false): bool =
  var m = newCandidate(c, f)
  let res = paramTypesMatch(m, f, a, c.graph.emptyNode, nil)
  #instantiateGenericConverters(c, res, m)
  # XXX this is used by patterns.nim too; I think it's better to not
  # instantiate generic converters for that
  if not fromHlo:
    res != nil
  else:
    # pattern templates do not allow for conversions except from int literal
    res != nil and m.convMatches == 0 and m.intConvMatches in [0, 256]


proc instTypeBoundOp*(c: PContext; dc: PSym; t: PType; info: TLineInfo;
                      op: TTypeAttachedOp; col: int): PSym =
  var m = newCandidate(c, dc.typ)
  if col >= dc.typ.len:
    localError(c.config, info, "cannot instantiate: '" & dc.name.s & "'")
    return nil
  var f = dc.typ[col]

  if op == attachedDeepCopy:
    if f.kind in {tyRef, tyPtr}: f = f.lastSon
  else:
    if f.kind in {tyVar}: f = f.lastSon
  if typeRel(m, f, t) == isNone:
    result = nil
    localError(c.config, info, "cannot instantiate: '" & dc.name.s & "'")
  else:
    result = c.semGenerateInstance(c, dc, m.bindings, info)
    if op == attachedDeepCopy:
      assert sfFromGeneric in result.flags

include suggest

when not declared(tests):
  template tests(s: untyped) = discard

tests:
  var dummyOwner = newSym(skModule, getIdent("test_module"), nil, unknownLineInfo)

  proc `|` (t1, t2: PType): PType =
    result = newType(tyOr, dummyOwner)
    result.rawAddSon(t1)
    result.rawAddSon(t2)

  proc `&` (t1, t2: PType): PType =
    result = newType(tyAnd, dummyOwner)
    result.rawAddSon(t1)
    result.rawAddSon(t2)

  proc `!` (t: PType): PType =
    result = newType(tyNot, dummyOwner)
    result.rawAddSon(t)

  proc seq(t: PType): PType =
    result = newType(tySequence, dummyOwner)
    result.rawAddSon(t)

  proc array(x: int, t: PType): PType =
    result = newType(tyArray, dummyOwner)

    var n = newNodeI(nkRange, unknownLineInfo)
    n.add newIntNode(nkIntLit, 0)
    n.add newIntNode(nkIntLit, x)
    let range = newType(tyRange, dummyOwner)

    result.rawAddSon(range)
    result.rawAddSon(t)

  suite "type classes":
    let
      int = newType(tyInt, dummyOwner)
      float = newType(tyFloat, dummyOwner)
      string = newType(tyString, dummyOwner)
      ordinal = newType(tyOrdinal, dummyOwner)
      any = newType(tyAnything, dummyOwner)
      number = int | float

    var TFoo = newType(tyObject, dummyOwner)
    TFoo.sym = newSym(skType, getIdent"TFoo", dummyOwner, unknownLineInfo)

    var T1 = newType(tyGenericParam, dummyOwner)
    T1.sym = newSym(skType, getIdent"T1", dummyOwner, unknownLineInfo)
    T1.sym.position = 0

    var T2 = newType(tyGenericParam, dummyOwner)
    T2.sym = newSym(skType, getIdent"T2", dummyOwner, unknownLineInfo)
    T2.sym.position = 1

    setup:
      var c = newCandidate(nil, nil)

    template yes(x, y) =
      test astToStr(x) & " is " & astToStr(y):
        check typeRel(c, y, x) == isGeneric

    template no(x, y) =
      test astToStr(x) & " is not " & astToStr(y):
        check typeRel(c, y, x) == isNone

    yes seq(any), array(10, int) | seq(any)
    # Sure, seq[any] is directly included

    yes seq(int), seq(any)
    yes seq(int), seq(number)
    # Sure, the int sequence is certainly
    # part of the number sequences (and all sequences)

    no seq(any), seq(float)
    # Nope, seq[any] includes types that are not seq[float] (e.g. seq[int])

    yes seq(int|string), seq(any)
    # Sure

    yes seq(int&string), seq(any)
    # Again

    yes seq(int&string), seq(int)
    # A bit more complicated
    # seq[int&string] is not a real type, but it's analogous to
    # seq[Sortable and Iterable], which is certainly a subset of seq[Sortable]

    no seq(int|string), seq(int|float)
    # Nope, seq[string] is not included in not included in
    # the seq[int|float] set

    no seq(!(int|string)), seq(string)
    # A sequence that is neither seq[int] or seq[string]
    # is obviously not seq[string]

    no seq(!int), seq(number)
    # Now your head should start to hurt a bit
    # A sequence that is not seq[int] is not necessarily a number sequence
    # it could well be seq[string] for example

    yes seq(!(int|string)), seq(!string)
    # all sequnece types besides seq[int] and seq[string]
    # are subset of all sequence types that are not seq[string]

    no seq(!(int|string)), seq(!(string|TFoo))
    # Nope, seq[TFoo] is included in the first set, but not in the second

    no seq(!string), seq(!number)
    # Nope, seq[int] in included in the first set, but not in the second

    yes seq(!number), seq(any)
    yes seq(!int), seq(any)
    no seq(any), seq(!any)
    no seq(!int), seq(!any)

    yes int, ordinal
    no  string, ordinal<|MERGE_RESOLUTION|>--- conflicted
+++ resolved
@@ -464,21 +464,9 @@
     Returns a type that is f's effective typeclass. This is usually just one level deeper
     in the hierarchy of generality for a type. `object`, `ref object`, `enum` and user defined
     tyObjects are common return values.
-<<<<<<< HEAD
-    this proc exists because skipTypes can gut out important information sometimes
   ]#
   if f == nil: return nil
   case f.kind:
-  of tyGenericParam:
-    if f.len <= 0 or f.lastSon == nil:
-      result = nil
-    else:
-      result = getObjectTypeOrNil(f.lastSon)
-=======
-  ]#
-  if f == nil: return nil
-  case f.kind:
->>>>>>> b2ca6bed
   of tyGenericInvocation, tyCompositeTypeClass, tyAlias:
     if f.len <= 0 or f[0] == nil:
       result = nil
@@ -487,11 +475,7 @@
   of tyGenericBody, tyGenericInst:
     result = getObjectTypeOrNil(f.lastSon)
   of tyUserTypeClass:
-<<<<<<< HEAD
-    if tfResolved in f.flags:
-=======
     if f.isResolvedUserTypeClass:
->>>>>>> b2ca6bed
       result = f.base  # ?? idk if this is right
     else:
       result = f.lastSon
@@ -1388,18 +1372,6 @@
   of tyTuple:
     if a.kind == tyTuple: result = recordRel(c, f, a)
   of tyObject:
-<<<<<<< HEAD
-    if a.kind == tyAlias:
-      return isNone
-    let effectiveArgType = getObjectTypeOrNil(a)
-    if effectiveArgType == nil: return isNone
-    if effectiveArgType.kind == tyObject:
-      if sameObjectTypes(f, effectiveArgType):
-        if a.kind == tyObject and sameObjectTypes(a, effectiveArgType):
-          result = isEqual
-        else:
-          result = isGeneric
-=======
     let effectiveArgType = if useTypeLoweringRuleInTypeClass:
         a
       else:
@@ -1408,7 +1380,6 @@
     if effectiveArgType.kind == tyObject:
       if sameObjectTypes(f, effectiveArgType):
         result = isEqual
->>>>>>> b2ca6bed
         # elif tfHasMeta in f.flags: result = recordRel(c, f, a)
       elif trIsOutParam notin flags:
         var depth = isObjectSubtype(c, effectiveArgType, f, nil)
@@ -1864,13 +1835,10 @@
           a.sym.transitionGenericParamToType()
           a.flags.excl tfWildcard
         elif doBind:
-<<<<<<< HEAD
-=======
           # The mechanics of `doBind` being a flag that also denotes sig cmp via
           # negation is potentially problematic. `IsNone` is appropriate for
           # preventing illegal bindings, but it is not necessarily appropriate
           # before the bindings have been finalized.
->>>>>>> b2ca6bed
           concrete = concreteType(c, a, f)
           if concrete == nil:
             return isNone
