--- conflicted
+++ resolved
@@ -965,20 +965,15 @@
     of tyFloat64: greater({tyFloat128})
     else: discard
 
-<<<<<<< HEAD
 template isVarargsUntyped(x): untyped =
   x.kind == tyVarargs and x.sons[0].kind == tyExpr and
     tfOldSchoolExprStmt notin x.sons[0].flags
 
-proc typeRelImpl(c: var TCandidate, f, aOrig: PType,
-                 flags: TTypeRelFlags = {}): TTypeRelation =
-=======
 template skipOwned(a) =
   if a.kind == tyOwned: a = a.skipTypes({tyOwned, tyGenericInst})
 
 proc typeRel(c: var TCandidate, f, aOrig: PType,
              flags: TTypeRelFlags = {}): TTypeRelation =
->>>>>>> 170cb4f4
   # typeRel can be used to establish various relationships between types:
   #
   # 1) When used with concrete types, it will check for type equivalence
@@ -2292,12 +2287,6 @@
   assert t.kind == tyArray
   inc t.sons[0].n.sons[1].intVal
 
-<<<<<<< HEAD
-=======
-template isVarargsUntyped(x): untyped =
-  x.kind == tyVarargs and x.sons[0].kind == tyUntyped
-
->>>>>>> 170cb4f4
 proc matchesAux(c: PContext, n, nOrig: PNode,
                 m: var TCandidate, marker: var IntSet) =
   var
