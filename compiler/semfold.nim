#
#
#           The Nim Compiler
#        (c) Copyright 2015 Andreas Rumpf
#
#    See the file "copying.txt", included in this
#    distribution, for details about the copyright.
#

# this module folds constants; used by semantic checking phase
# and evaluation phase

import
  strutils, options, ast, astalgo, trees, treetab, nimsets, times,
  nversion, platform, math, msgs, os, condsyms, idents, renderer, types,
  commands, magicsys, modulegraphs, strtabs, lineinfos

proc newIntNodeT*(intVal: BiggestInt, n: PNode; g: ModuleGraph): PNode =
  case skipTypes(n.typ, abstractVarRange).kind
  of tyInt:
    result = newIntNode(nkIntLit, intVal)
    # See bug #6989. 'pred' et al only produce an int literal type if the
    # original type was 'int', not a distinct int etc.
    if n.typ.kind == tyInt:
      result.typ = getIntLitType(g, result)
    else:
      result.typ = n.typ
    # hrm, this is not correct: 1 + high(int) shouldn't produce tyInt64 ...
    #setIntLitType(result)
  of tyChar:
    result = newIntNode(nkCharLit, intVal)
    result.typ = n.typ
  else:
    result = newIntNode(nkIntLit, intVal)
    result.typ = n.typ
  result.info = n.info

proc newFloatNodeT*(floatVal: BiggestFloat, n: PNode; g: ModuleGraph): PNode =
  result = newFloatNode(nkFloatLit, floatVal)
  if skipTypes(n.typ, abstractVarRange).kind == tyFloat:
    result.typ = getFloatLitType(g, result)
  else:
    result.typ = n.typ
  result.info = n.info

proc newStrNodeT*(strVal: string, n: PNode; g: ModuleGraph): PNode =
  result = newStrNode(nkStrLit, strVal)
  result.typ = n.typ
  result.info = n.info

proc getConstExpr*(m: PSym, n: PNode; g: ModuleGraph): PNode
  # evaluates the constant expression or returns nil if it is no constant
  # expression
proc evalOp*(m: TMagic, n, a, b, c: PNode; g: ModuleGraph): PNode

proc checkInRange(conf: ConfigRef; n: PNode, res: BiggestInt): bool =
  if res in firstOrd(conf, n.typ)..lastOrd(conf, n.typ):
    result = true

proc foldAdd(a, b: BiggestInt, n: PNode; g: ModuleGraph): PNode =
  let res = a +% b
  if ((res xor a) >= 0'i64 or (res xor b) >= 0'i64) and
      checkInRange(g.config, n, res):
    result = newIntNodeT(res, n, g)

proc foldSub*(a, b: BiggestInt, n: PNode; g: ModuleGraph): PNode =
  let res = a -% b
  if ((res xor a) >= 0'i64 or (res xor not b) >= 0'i64) and
      checkInRange(g.config, n, res):
    result = newIntNodeT(res, n, g)

proc foldAbs*(a: BiggestInt, n: PNode; g: ModuleGraph): PNode =
  if a != firstOrd(g.config, n.typ):
    result = newIntNodeT(a, n, g)

proc foldMod*(a, b: BiggestInt, n: PNode; g: ModuleGraph): PNode =
  if b != 0'i64:
    result = newIntNodeT(a mod b, n, g)

proc foldModU*(a, b: BiggestInt, n: PNode; g: ModuleGraph): PNode =
  if b != 0'i64:
    result = newIntNodeT(a %% b, n, g)

proc foldDiv*(a, b: BiggestInt, n: PNode; g: ModuleGraph): PNode =
  if b != 0'i64 and (a != firstOrd(g.config, n.typ) or b != -1'i64):
    result = newIntNodeT(a div b, n, g)

proc foldDivU*(a, b: BiggestInt, n: PNode; g: ModuleGraph): PNode =
  if b != 0'i64:
    result = newIntNodeT(a /% b, n, g)

proc foldMul*(a, b: BiggestInt, n: PNode; g: ModuleGraph): PNode =
  let res = a *% b
  let floatProd = toBiggestFloat(a) * toBiggestFloat(b)
  let resAsFloat = toBiggestFloat(res)

  # Fast path for normal case: small multiplicands, and no info
  # is lost in either method.
  if resAsFloat == floatProd and checkInRange(g.config, n, res):
    return newIntNodeT(res, n, g)

  # Somebody somewhere lost info. Close enough, or way off? Note
  # that a != 0 and b != 0 (else resAsFloat == floatProd == 0).
  # The difference either is or isn't significant compared to the
  # true value (of which floatProd is a good approximation).

  # abs(diff)/abs(prod) <= 1/32 iff
  #   32 * abs(diff) <= abs(prod) -- 5 good bits is "close enough"
  if 32.0 * abs(resAsFloat - floatProd) <= abs(floatProd) and
      checkInRange(g.config, n, res):
    return newIntNodeT(res, n, g)

proc ordinalValToString*(a: PNode; g: ModuleGraph): string =
  # because $ has the param ordinal[T], `a` is not necessarily an enum, but an
  # ordinal
  var x = getInt(a)

  var t = skipTypes(a.typ, abstractRange)
  case t.kind
  of tyChar:
    result = $chr(int(x) and 0xff)
  of tyEnum:
    var n = t.n
    for i in countup(0, sonsLen(n) - 1):
      if n.sons[i].kind != nkSym: internalError(g.config, a.info, "ordinalValToString")
      var field = n.sons[i].sym
      if field.position == x:
        if field.ast == nil:
          return field.name.s
        else:
          return field.ast.strVal
    internalError(g.config, a.info, "no symbol for ordinal value: " & $x)
  else:
    result = $x

proc isFloatRange(t: PType): bool {.inline.} =
  result = t.kind == tyRange and t.sons[0].kind in {tyFloat..tyFloat128}

proc isIntRange(t: PType): bool {.inline.} =
  result = t.kind == tyRange and t.sons[0].kind in {
      tyInt..tyInt64, tyUInt8..tyUInt32}

proc pickIntRange(a, b: PType): PType =
  if isIntRange(a): result = a
  elif isIntRange(b): result = b
  else: result = a

proc isIntRangeOrLit(t: PType): bool =
  result = isIntRange(t) or isIntLit(t)

proc makeRange(typ: PType, first, last: BiggestInt; g: ModuleGraph): PType =
  let minA = min(first, last)
  let maxA = max(first, last)
  let lowerNode = newIntNode(nkIntLit, minA)
  if typ.kind == tyInt and minA == maxA:
    result = getIntLitType(g, lowerNode)
  elif typ.kind in {tyUint, tyUInt64}:
    # these are not ordinal types, so you get no subrange type for these:
    result = typ
  else:
    var n = newNode(nkRange)
    addSon(n, lowerNode)
    addSon(n, newIntNode(nkIntLit, maxA))
    result = newType(tyRange, typ.owner)
    result.n = n
    addSonSkipIntLit(result, skipTypes(typ, {tyRange}))

proc makeRangeF(typ: PType, first, last: BiggestFloat; g: ModuleGraph): PType =
  var n = newNode(nkRange)
  addSon(n, newFloatNode(nkFloatLit, min(first.float, last.float)))
  addSon(n, newFloatNode(nkFloatLit, max(first.float, last.float)))
  result = newType(tyRange, typ.owner)
  result.n = n
  addSonSkipIntLit(result, skipTypes(typ, {tyRange}))

proc evalIs(n, a: PNode): PNode =
  # XXX: This should use the standard isOpImpl
  #internalAssert a.kind == nkSym and a.sym.kind == skType
  #internalAssert n.sonsLen == 3 and
  #  n[2].kind in {nkStrLit..nkTripleStrLit, nkType}

  let t1 = a.sym.typ

  if n[2].kind in {nkStrLit..nkTripleStrLit}:
    case n[2].strVal.normalize
    of "closure":
      let t = skipTypes(t1, abstractRange)
      result = newIntNode(nkIntLit, ord(t.kind == tyProc and
                                        t.callConv == ccClosure and
                                        tfIterator notin t.flags))
    of "iterator":
      let t = skipTypes(t1, abstractRange)
      result = newIntNode(nkIntLit, ord(t.kind == tyProc and
                                        t.callConv == ccClosure and
                                        tfIterator in t.flags))
    else: discard
  else:
    # XXX semexprs.isOpImpl is slightly different and requires a context. yay.
    let t2 = n[2].typ
    var match = sameType(t1, t2)
    result = newIntNode(nkIntLit, ord(match))
  result.typ = n.typ

proc evalOp(m: TMagic, n, a, b, c: PNode; g: ModuleGraph): PNode =
  # b and c may be nil
  result = nil
  case m
  of mOrd: result = newIntNodeT(getOrdValue(a), n, g)
  of mChr: result = newIntNodeT(getInt(a), n, g)
  of mUnaryMinusI, mUnaryMinusI64: result = newIntNodeT(- getInt(a), n, g)
  of mUnaryMinusF64: result = newFloatNodeT(- getFloat(a), n, g)
  of mNot: result = newIntNodeT(1 - getInt(a), n, g)
  of mCard: result = newIntNodeT(nimsets.cardSet(g.config, a), n, g)
  of mBitnotI:
    case skipTypes(n.typ, abstractRange).kind
    of tyUInt..tyUInt64:
      result = newIntNodeT((not getInt(a)) and lastOrd(g.config, a.typ, fixedUnsigned=true), n, g)
    else:
      result = newIntNodeT(not getInt(a), n, g)
  of mLengthArray: result = newIntNodeT(lengthOrd(g.config, a.typ), n, g)
  of mLengthSeq, mLengthOpenArray, mXLenSeq, mLengthStr, mXLenStr:
    if a.kind == nkNilLit:
      result = newIntNodeT(0, n, g)
    elif a.kind in {nkStrLit..nkTripleStrLit}:
      result = newIntNodeT(len a.strVal, n, g)
    else:
      result = newIntNodeT(sonsLen(a), n, g)
  of mUnaryPlusI, mUnaryPlusF64: result = a # throw `+` away
  of mToFloat, mToBiggestFloat:
    result = newFloatNodeT(toFloat(int(getInt(a))), n, g)
  # XXX: Hides overflow/underflow
  of mToInt, mToBiggestInt: result = newIntNodeT(system.toInt(getFloat(a)), n, g)
  of mAbsF64: result = newFloatNodeT(abs(getFloat(a)), n, g)
  of mAbsI: result = foldAbs(getInt(a), n, g)
  of mZe8ToI, mZe8ToI64, mZe16ToI, mZe16ToI64, mZe32ToI64, mZeIToI64:
    # byte(-128) = 1...1..1000_0000'64 --> 0...0..1000_0000'64
    result = newIntNodeT(getInt(a) and (`shl`(1, getSize(g.config, a.typ) * 8) - 1), n, g)
  of mToU8: result = newIntNodeT(getInt(a) and 0x000000FF, n, g)
  of mToU16: result = newIntNodeT(getInt(a) and 0x0000FFFF, n, g)
  of mToU32: result = newIntNodeT(getInt(a) and 0x00000000FFFFFFFF'i64, n, g)
  of mUnaryLt: result = foldSub(getOrdValue(a), 1, n, g)
  of mSucc: result = foldAdd(getOrdValue(a), getInt(b), n, g)
  of mPred: result = foldSub(getOrdValue(a), getInt(b), n, g)
  of mAddI: result = foldAdd(getInt(a), getInt(b), n, g)
  of mSubI: result = foldSub(getInt(a), getInt(b), n, g)
  of mMulI: result = foldMul(getInt(a), getInt(b), n, g)
  of mMinI:
    if getInt(a) > getInt(b): result = newIntNodeT(getInt(b), n, g)
    else: result = newIntNodeT(getInt(a), n, g)
  of mMaxI:
    if getInt(a) > getInt(b): result = newIntNodeT(getInt(a), n, g)
    else: result = newIntNodeT(getInt(b), n, g)
  of mShlI:
    case skipTypes(n.typ, abstractRange).kind
    of tyInt8: result = newIntNodeT(int8(getInt(a)) shl int8(getInt(b)), n, g)
    of tyInt16: result = newIntNodeT(int16(getInt(a)) shl int16(getInt(b)), n, g)
    of tyInt32: result = newIntNodeT(int32(getInt(a)) shl int32(getInt(b)), n, g)
    of tyInt64, tyInt:
      result = newIntNodeT(`shl`(getInt(a), getInt(b)), n, g)
    of tyUInt..tyUInt64:
      result = newIntNodeT(`shl`(getInt(a), getInt(b)) and lastOrd(g.config, a.typ, fixedUnsigned=true), n, g)
    else: internalError(g.config, n.info, "constant folding for shl")
  of mShrI:
    case skipTypes(n.typ, abstractRange).kind
    of tyInt8: result = newIntNodeT(int8(getInt(a)) shr int8(getInt(b)), n, g)
    of tyInt16: result = newIntNodeT(int16(getInt(a)) shr int16(getInt(b)), n, g)
    of tyInt32: result = newIntNodeT(int32(getInt(a)) shr int32(getInt(b)), n, g)
    of tyInt64, tyInt, tyUInt..tyUInt64:
      result = newIntNodeT(`shr`(getInt(a), getInt(b)), n, g)
    else: internalError(g.config, n.info, "constant folding for shr")
  of mDivI: result = foldDiv(getInt(a), getInt(b), n, g)
  of mModI: result = foldMod(getInt(a), getInt(b), n, g)
  of mAddF64: result = newFloatNodeT(getFloat(a) + getFloat(b), n, g)
  of mSubF64: result = newFloatNodeT(getFloat(a) - getFloat(b), n, g)
  of mMulF64: result = newFloatNodeT(getFloat(a) * getFloat(b), n, g)
  of mDivF64:
    if getFloat(b) == 0.0:
      if getFloat(a) == 0.0: result = newFloatNodeT(NaN, n, g)
      elif getFloat(b).classify == fcNegZero: result = newFloatNodeT(-Inf, n, g)
      else: result = newFloatNodeT(Inf, n, g)
    else:
      result = newFloatNodeT(getFloat(a) / getFloat(b), n, g)
  of mMaxF64:
    if getFloat(a) > getFloat(b): result = newFloatNodeT(getFloat(a), n, g)
    else: result = newFloatNodeT(getFloat(b), n, g)
  of mMinF64:
    if getFloat(a) > getFloat(b): result = newFloatNodeT(getFloat(b), n, g)
    else: result = newFloatNodeT(getFloat(a), n, g)
  of mIsNil: result = newIntNodeT(ord(a.kind == nkNilLit), n, g)
  of mLtI, mLtB, mLtEnum, mLtCh:
    result = newIntNodeT(ord(getOrdValue(a) < getOrdValue(b)), n, g)
  of mLeI, mLeB, mLeEnum, mLeCh:
    result = newIntNodeT(ord(getOrdValue(a) <= getOrdValue(b)), n, g)
  of mEqI, mEqB, mEqEnum, mEqCh:
    result = newIntNodeT(ord(getOrdValue(a) == getOrdValue(b)), n, g)
  of mLtF64: result = newIntNodeT(ord(getFloat(a) < getFloat(b)), n, g)
  of mLeF64: result = newIntNodeT(ord(getFloat(a) <= getFloat(b)), n, g)
  of mEqF64: result = newIntNodeT(ord(getFloat(a) == getFloat(b)), n, g)
  of mLtStr: result = newIntNodeT(ord(getStr(a) < getStr(b)), n, g)
  of mLeStr: result = newIntNodeT(ord(getStr(a) <= getStr(b)), n, g)
  of mEqStr: result = newIntNodeT(ord(getStr(a) == getStr(b)), n, g)
  of mLtU, mLtU64:
    result = newIntNodeT(ord(`<%`(getOrdValue(a), getOrdValue(b))), n, g)
  of mLeU, mLeU64:
    result = newIntNodeT(ord(`<=%`(getOrdValue(a), getOrdValue(b))), n, g)
  of mBitandI, mAnd: result = newIntNodeT(a.getInt and b.getInt, n, g)
  of mBitorI, mOr: result = newIntNodeT(getInt(a) or getInt(b), n, g)
  of mBitxorI, mXor: result = newIntNodeT(a.getInt xor b.getInt, n, g)
  of mAddU: result = newIntNodeT(`+%`(getInt(a), getInt(b)), n, g)
  of mSubU: result = newIntNodeT(`-%`(getInt(a), getInt(b)), n, g)
  of mMulU: result = newIntNodeT(`*%`(getInt(a), getInt(b)), n, g)
  of mModU: result = foldModU(getInt(a), getInt(b), n, g)
  of mDivU: result = foldDivU(getInt(a), getInt(b), n, g)
  of mLeSet: result = newIntNodeT(ord(containsSets(g.config, a, b)), n, g)
  of mEqSet: result = newIntNodeT(ord(equalSets(g.config, a, b)), n, g)
  of mLtSet:
    result = newIntNodeT(ord(containsSets(g.config, a, b) and not equalSets(g.config, a, b)), n, g)
  of mMulSet:
    result = nimsets.intersectSets(g.config, a, b)
    result.info = n.info
  of mPlusSet:
    result = nimsets.unionSets(g.config, a, b)
    result.info = n.info
  of mMinusSet:
    result = nimsets.diffSets(g.config, a, b)
    result.info = n.info
  of mSymDiffSet:
    result = nimsets.symdiffSets(g.config, a, b)
    result.info = n.info
  of mConStrStr: result = newStrNodeT(getStrOrChar(a) & getStrOrChar(b), n, g)
  of mInSet: result = newIntNodeT(ord(inSet(a, b)), n, g)
  of mRepr:
    # BUGFIX: we cannot eval mRepr here for reasons that I forgot.
    discard
  of mIntToStr, mInt64ToStr: result = newStrNodeT($(getOrdValue(a)), n, g)
  of mBoolToStr:
    if getOrdValue(a) == 0: result = newStrNodeT("false", n, g)
    else: result = newStrNodeT("true", n, g)
  of mCopyStr: result = newStrNodeT(substr(getStr(a), int(getOrdValue(b))), n, g)
  of mCopyStrLast:
    result = newStrNodeT(substr(getStr(a), int(getOrdValue(b)),
                                           int(getOrdValue(c))), n, g)
  of mFloatToStr: result = newStrNodeT($getFloat(a), n, g)
  of mCStrToStr, mCharToStr:
    if a.kind == nkBracket:
      var s = ""
      for b in a.sons:
        s.add b.getStrOrChar
      result = newStrNodeT(s, n, g)
    else:
      result = newStrNodeT(getStrOrChar(a), n, g)
  of mStrToStr: result = a
  of mEnumToStr: result = newStrNodeT(ordinalValToString(a, g), n, g)
  of mArrToSeq:
    result = copyTree(a)
    result.typ = n.typ
  of mCompileOption:
    result = newIntNodeT(ord(commands.testCompileOption(g.config, a.getStr, n.info)), n, g)
  of mCompileOptionArg:
    result = newIntNodeT(ord(
      testCompileOptionArg(g.config, getStr(a), getStr(b), n.info)), n, g)
  of mEqProc:
    result = newIntNodeT(ord(
        exprStructuralEquivalent(a, b, strictSymEquality=true)), n, g)
  else: discard

proc getConstIfExpr(c: PSym, n: PNode; g: ModuleGraph): PNode =
  result = nil
  for i in countup(0, sonsLen(n) - 1):
    var it = n.sons[i]
    if it.len == 2:
      var e = getConstExpr(c, it.sons[0], g)
      if e == nil: return nil
      if getOrdValue(e) != 0:
        if result == nil:
          result = getConstExpr(c, it.sons[1], g)
          if result == nil: return
    elif it.len == 1:
      if result == nil: result = getConstExpr(c, it.sons[0], g)
    else: internalError(g.config, it.info, "getConstIfExpr()")

proc leValueConv*(a, b: PNode): bool =
  result = false
  case a.kind
  of nkCharLit..nkUInt64Lit:
    case b.kind
    of nkCharLit..nkUInt64Lit: result = a.intVal <= b.intVal
    of nkFloatLit..nkFloat128Lit: result = a.intVal <= round(b.floatVal).int
    else: result = false #internalError(a.info, "leValueConv")
  of nkFloatLit..nkFloat128Lit:
    case b.kind
    of nkFloatLit..nkFloat128Lit: result = a.floatVal <= b.floatVal
    of nkCharLit..nkUInt64Lit: result = a.floatVal <= toFloat(int(b.intVal))
    else: result = false # internalError(a.info, "leValueConv")
  else: result = false # internalError(a.info, "leValueConv")

proc magicCall(m: PSym, n: PNode; g: ModuleGraph): PNode =
  if sonsLen(n) <= 1: return

  var s = n.sons[0].sym
  var a = getConstExpr(m, n.sons[1], g)
  var b, c: PNode
  if a == nil: return
  if sonsLen(n) > 2:
    b = getConstExpr(m, n.sons[2], g)
    if b == nil: return
    if sonsLen(n) > 3:
      c = getConstExpr(m, n.sons[3], g)
      if c == nil: return
  result = evalOp(s.magic, n, a, b, c, g)

proc getAppType(n: PNode; g: ModuleGraph): PNode =
  if g.config.globalOptions.contains(optGenDynLib):
    result = newStrNodeT("lib", n, g)
  elif g.config.globalOptions.contains(optGenStaticLib):
    result = newStrNodeT("staticlib", n, g)
  elif g.config.globalOptions.contains(optGenGuiApp):
    result = newStrNodeT("gui", n, g)
  else:
    result = newStrNodeT("console", n, g)

proc rangeCheck(n: PNode, value: BiggestInt; g: ModuleGraph) =
  var err = false
  if n.typ.skipTypes({tyRange}).kind in {tyUInt..tyUInt64}:
    err = value <% firstOrd(g.config, n.typ) or value >% lastOrd(g.config, n.typ, fixedUnsigned=true)
  else:
    err = value < firstOrd(g.config, n.typ) or value > lastOrd(g.config, n.typ)
  if err:
    localError(g.config, n.info, "cannot convert " & $value &
                                     " to " & typeToString(n.typ))

proc foldConv*(n, a: PNode; g: ModuleGraph; check = false): PNode =
  # XXX range checks?
  case skipTypes(n.typ, abstractRange).kind
  of tyInt..tyInt64, tyUInt..tyUInt64:
    case skipTypes(a.typ, abstractRange).kind
    of tyFloat..tyFloat64:
      result = newIntNodeT(int(getFloat(a)), n, g)
    of tyChar: result = newIntNodeT(getOrdValue(a), n, g)
    else:
      result = a
      result.typ = n.typ
    if check and result.kind in {nkCharLit..nkUInt64Lit}:
      rangeCheck(n, result.intVal, g)
  of tyFloat..tyFloat64:
    case skipTypes(a.typ, abstractRange).kind
    of tyInt..tyInt64, tyEnum, tyBool, tyChar:
      result = newFloatNodeT(toBiggestFloat(getOrdValue(a)), n, g)
    else:
      result = a
      result.typ = n.typ
  of tyOpenArray, tyVarargs, tyProc:
    discard
  else:
    result = a
    result.typ = n.typ

proc getArrayConstr(m: PSym, n: PNode; g: ModuleGraph): PNode =
  if n.kind == nkBracket:
    result = n
  else:
    result = getConstExpr(m, n, g)
    if result == nil: result = n

proc foldArrayAccess(m: PSym, n: PNode; g: ModuleGraph): PNode =
  var x = getConstExpr(m, n.sons[0], g)
  if x == nil or x.typ.skipTypes({tyGenericInst, tyAlias, tySink}).kind == tyTypeDesc:
    return

  var y = getConstExpr(m, n.sons[1], g)
  if y == nil: return

  var idx = getOrdValue(y)
  case x.kind
  of nkPar, nkTupleConstr:
    if idx >= 0 and idx < sonsLen(x):
      result = x.sons[int(idx)]
      if result.kind == nkExprColonExpr: result = result.sons[1]
    else:
      localError(g.config, n.info, "index out of bounds: " & $n)
  of nkBracket:
    idx = idx - firstOrd(g.config, x.typ)
    if idx >= 0 and idx < x.len: result = x.sons[int(idx)]
    else: localError(g.config, n.info, "index out of bounds: " & $n)
  of nkStrLit..nkTripleStrLit:
    result = newNodeIT(nkCharLit, x.info, n.typ)
    if idx >= 0 and idx < len(x.strVal):
      result.intVal = ord(x.strVal[int(idx)])
    elif idx == len(x.strVal) and optLaxStrings in g.config.options:
      discard
    else:
      localError(g.config, n.info, "index out of bounds: " & $n)
  else: discard

proc foldFieldAccess(m: PSym, n: PNode; g: ModuleGraph): PNode =
  # a real field access; proc calls have already been transformed
  var x = getConstExpr(m, n.sons[0], g)
  if x == nil or x.kind notin {nkObjConstr, nkPar, nkTupleConstr}: return

  var field = n.sons[1].sym
  for i in countup(ord(x.kind == nkObjConstr), sonsLen(x) - 1):
    var it = x.sons[i]
    if it.kind != nkExprColonExpr:
      # lookup per index:
      result = x.sons[field.position]
      if result.kind == nkExprColonExpr: result = result.sons[1]
      return
    if it.sons[0].sym.name.id == field.name.id:
      result = x.sons[i].sons[1]
      return
  localError(g.config, n.info, "field not found: " & field.name.s)

proc foldConStrStr(m: PSym, n: PNode; g: ModuleGraph): PNode =
  result = newNodeIT(nkStrLit, n.info, n.typ)
  result.strVal = ""
  for i in countup(1, sonsLen(n) - 1):
    let a = getConstExpr(m, n.sons[i], g)
    if a == nil: return nil
    result.strVal.add(getStrOrChar(a))

proc newSymNodeTypeDesc*(s: PSym; info: TLineInfo): PNode =
  result = newSymNode(s, info)
  if s.typ.kind != tyTypeDesc:
    result.typ = newType(tyTypeDesc, s.owner)
    result.typ.addSonSkipIntLit(s.typ)
  else:
    result.typ = s.typ

proc getConstExpr(m: PSym, n: PNode; g: ModuleGraph): PNode =
  result = nil

  proc getSrcTimestamp(): DateTime =
    try:
      result = utc(fromUnix(parseInt(getEnv("SOURCE_DATE_EPOCH",
                                            "not a number"))))
    except ValueError:
      # Environment variable malformed.
      # https://reproducible-builds.org/specs/source-date-epoch/: "If the
      # value is malformed, the build process SHOULD exit with a non-zero
      # error code", which this doesn't do. This uses local time, because
      # that maintains compatibility with existing usage.
      result = local(getTime())

  case n.kind
  of nkSym:
    var s = n.sym
    case s.kind
    of skEnumField:
      result = newIntNodeT(s.position, n, g)
    of skConst:
      case s.magic
      of mIsMainModule: result = newIntNodeT(ord(sfMainModule in m.flags), n, g)
      of mCompileDate: result = newStrNodeT(format(getSrcTimestamp(),
                                                   "yyyy-MM-dd"), n, g)
      of mCompileTime: result = newStrNodeT(format(getSrcTimestamp(),
                                                   "HH:mm:ss"), n, g)
      of mCpuEndian: result = newIntNodeT(ord(CPU[g.config.target.targetCPU].endian), n, g)
      of mHostOS: result = newStrNodeT(toLowerAscii(platform.OS[g.config.target.targetOS].name), n, g)
      of mHostCPU: result = newStrNodeT(platform.CPU[g.config.target.targetCPU].name.toLowerAscii, n, g)
      of mBuildOS: result = newStrNodeT(toLowerAscii(platform.OS[g.config.target.hostOS].name), n, g)
      of mBuildCPU: result = newStrNodeT(platform.CPU[g.config.target.hostCPU].name.toLowerAscii, n, g)
      of mAppType: result = getAppType(n, g)
      of mNaN: result = newFloatNodeT(NaN, n, g)
      of mInf: result = newFloatNodeT(Inf, n, g)
      of mNegInf: result = newFloatNodeT(NegInf, n, g)
      of mIntDefine:
        if isDefined(g.config, s.name.s):
          try:
            result = newIntNodeT(g.config.symbols[s.name.s].parseInt, n, g)
          except ValueError:
            localError(g.config, n.info, "expression is not an integer literal")
      of mStrDefine:
        if isDefined(g.config, s.name.s):
          result = newStrNodeT(g.config.symbols[s.name.s], n, g)
      else:
        result = copyTree(s.ast)
    of skProc, skFunc, skMethod:
      result = n
    of skType:
      # XXX gensym'ed symbols can come here and cannot be resolved. This is
      # dirty, but correct.
      if s.typ != nil:
        result = newSymNodeTypeDesc(s, n.info)
    of skGenericParam:
      if s.typ.kind == tyStatic:
        if s.typ.n != nil and tfUnresolved notin s.typ.flags:
          result = s.typ.n
          result.typ = s.typ.base
      elif s.typ.isIntLit:
        result = s.typ.n
      else:
        result = newSymNodeTypeDesc(s, n.info)
    else: discard
  of nkCharLit..nkNilLit:
    result = copyNode(n)
  of nkIfExpr:
    result = getConstIfExpr(m, n, g)
  of nkCallKinds:
    if n.sons[0].kind != nkSym: return
    var s = n.sons[0].sym
    if s.kind != skProc and s.kind != skFunc: return
    try:
      case s.magic
      of mNone:
        # If it has no sideEffect, it should be evaluated. But not here.
        return
<<<<<<< HEAD
=======
      of mSizeOf:
        var a = n.sons[1]
        if computeSize(g.config, a.typ) < 0:
          localError(g.config, a.info, "cannot evaluate 'sizeof' because its type is not defined completely")
          result = nil
        elif skipTypes(a.typ, typedescInst+{tyRange, tyArray}).kind in
             IntegralTypes+NilableTypes+{tySet}:
          #{tyArray,tyObject,tyTuple}:
          result = newIntNodeT(getSize(g.config, a.typ), n, g)
        else:
          result = nil
          # XXX: size computation for complex types is still wrong
>>>>>>> 8d2953e8
      of mLow:
        result = newIntNodeT(firstOrd(g.config, n.sons[1].typ), n, g)
      of mHigh:
        if skipTypes(n.sons[1].typ, abstractVar+{tyUserTypeClassInst}).kind notin
            {tySequence, tyString, tyCString, tyOpenArray, tyVarargs}:
          result = newIntNodeT(lastOrd(g.config, skipTypes(n[1].typ, abstractVar)), n, g)
        else:
          var a = getArrayConstr(m, n.sons[1], g)
          if a.kind == nkBracket:
            # we can optimize it away:
            result = newIntNodeT(sonsLen(a)-1, n, g)
      of mLengthOpenArray:
        var a = getArrayConstr(m, n.sons[1], g)
        if a.kind == nkBracket:
          # we can optimize it away! This fixes the bug ``len(134)``.
          result = newIntNodeT(sonsLen(a), n, g)
        else:
          result = magicCall(m, n, g)
      of mLengthArray:
        # It doesn't matter if the argument is const or not for mLengthArray.
        # This fixes bug #544.
        result = newIntNodeT(lengthOrd(g.config, n.sons[1].typ), n, g)
      of mAstToStr:
        result = newStrNodeT(renderTree(n[1], {renderNoComments}), n, g)
      of mConStrStr:
        result = foldConStrStr(m, n, g)
      of mIs:
        let a = getConstExpr(m, n[1], g)
        if a != nil and a.kind == nkSym and a.sym.kind == skType:
          result = evalIs(n, a)
      else:
        result = magicCall(m, n, g)
    except OverflowError:
      localError(g.config, n.info, "over- or underflow")
    except DivByZeroError:
      localError(g.config, n.info, "division by zero")
  of nkAddr:
    var a = getConstExpr(m, n.sons[0], g)
    if a != nil:
      result = n
      n.sons[0] = a
  of nkBracket:
    result = copyTree(n)
    for i in countup(0, sonsLen(n) - 1):
      var a = getConstExpr(m, n.sons[i], g)
      if a == nil: return nil
      result.sons[i] = a
    incl(result.flags, nfAllConst)
  of nkRange:
    var a = getConstExpr(m, n.sons[0], g)
    if a == nil: return
    var b = getConstExpr(m, n.sons[1], g)
    if b == nil: return
    result = copyNode(n)
    addSon(result, a)
    addSon(result, b)
  of nkCurly:
    result = copyTree(n)
    for i in countup(0, sonsLen(n) - 1):
      var a = getConstExpr(m, n.sons[i], g)
      if a == nil: return nil
      result.sons[i] = a
    incl(result.flags, nfAllConst)
  #of nkObjConstr:
  #  result = copyTree(n)
  #  for i in countup(1, sonsLen(n) - 1):
  #    var a = getConstExpr(m, n.sons[i].sons[1])
  #    if a == nil: return nil
  #    result.sons[i].sons[1] = a
  #  incl(result.flags, nfAllConst)
  of nkPar, nkTupleConstr:
    # tuple constructor
    result = copyTree(n)
    if (sonsLen(n) > 0) and (n.sons[0].kind == nkExprColonExpr):
      for i in countup(0, sonsLen(n) - 1):
        var a = getConstExpr(m, n.sons[i].sons[1], g)
        if a == nil: return nil
        result.sons[i].sons[1] = a
    else:
      for i in countup(0, sonsLen(n) - 1):
        var a = getConstExpr(m, n.sons[i], g)
        if a == nil: return nil
        result.sons[i] = a
    incl(result.flags, nfAllConst)
  of nkChckRangeF, nkChckRange64, nkChckRange:
    var a = getConstExpr(m, n.sons[0], g)
    if a == nil: return
    if leValueConv(n.sons[1], a) and leValueConv(a, n.sons[2]):
      result = a              # a <= x and x <= b
      result.typ = n.typ
    else:
      localError(g.config, n.info,
        "conversion from $1 to $2 is invalid" %
          [typeToString(n.sons[0].typ), typeToString(n.typ)])
  of nkStringToCString, nkCStringToString:
    var a = getConstExpr(m, n.sons[0], g)
    if a == nil: return
    result = a
    result.typ = n.typ
  of nkHiddenStdConv, nkHiddenSubConv, nkConv:
    var a = getConstExpr(m, n.sons[1], g)
    if a == nil: return
    result = foldConv(n, a, g, check=n.kind == nkHiddenStdConv)
  of nkCast:
    var a = getConstExpr(m, n.sons[1], g)
    if a == nil: return
    if n.typ != nil and n.typ.kind in NilableTypes:
      # we allow compile-time 'cast' for pointer types:
      result = a
      result.typ = n.typ
  of nkBracketExpr: result = foldArrayAccess(m, n, g)
  of nkDotExpr: result = foldFieldAccess(m, n, g)
  of nkStmtListExpr:
    if n.len == 2 and n[0].kind == nkComesFrom:
      result = getConstExpr(m, n[1], g)
  else:
    discard<|MERGE_RESOLUTION|>--- conflicted
+++ resolved
@@ -604,21 +604,6 @@
       of mNone:
         # If it has no sideEffect, it should be evaluated. But not here.
         return
-<<<<<<< HEAD
-=======
-      of mSizeOf:
-        var a = n.sons[1]
-        if computeSize(g.config, a.typ) < 0:
-          localError(g.config, a.info, "cannot evaluate 'sizeof' because its type is not defined completely")
-          result = nil
-        elif skipTypes(a.typ, typedescInst+{tyRange, tyArray}).kind in
-             IntegralTypes+NilableTypes+{tySet}:
-          #{tyArray,tyObject,tyTuple}:
-          result = newIntNodeT(getSize(g.config, a.typ), n, g)
-        else:
-          result = nil
-          # XXX: size computation for complex types is still wrong
->>>>>>> 8d2953e8
       of mLow:
         result = newIntNodeT(firstOrd(g.config, n.sons[1].typ), n, g)
       of mHigh:
