#
#
#           The Nimrod Compiler
#        (c) Copyright 2013 Andreas Rumpf
#
#    See the file "copying.txt", included in this
#    distribution, for details about the copyright.
#

## this module does the semantic checking of statements
#  included from sem.nim

var enforceVoidContext = PType(kind: tyStmt)

proc semCommand(c: PContext, n: PNode): PNode =
  result = semExprNoType(c, n)
  
proc semDiscard(c: PContext, n: PNode): PNode = 
  result = n
  checkSonsLen(n, 1)
  if n.sons[0].kind != nkEmpty:
    n.sons[0] = semExprWithType(c, n.sons[0])
    if isEmptyType(n.sons[0].typ): localError(n.info, errInvalidDiscard)
  
proc semBreakOrContinue(c: PContext, n: PNode): PNode =
  result = n
  checkSonsLen(n, 1)
  if n.sons[0].kind != nkEmpty: 
    var s: PSym
    case n.sons[0].kind
    of nkIdent: s = lookUp(c, n.sons[0])
    of nkSym: s = n.sons[0].sym
    else: illFormedAst(n)
    if s.kind == skLabel and s.owner.id == c.p.owner.id: 
      var x = newSymNode(s)
      x.info = n.info
      incl(s.flags, sfUsed)
      n.sons[0] = x
      suggestSym(x, s)
    else:
      localError(n.info, errInvalidControlFlowX, s.name.s)
  elif (c.p.nestedLoopCounter <= 0) and (c.p.nestedBlockCounter <= 0): 
    localError(n.info, errInvalidControlFlowX, 
               renderTree(n, {renderNoComments}))

proc semAsm(con: PContext, n: PNode): PNode = 
  checkSonsLen(n, 2)
  var marker = pragmaAsm(con, n.sons[0])
  if marker == '\0': marker = '`' # default marker
  result = semAsmOrEmit(con, n, marker)
  
proc semWhile(c: PContext, n: PNode): PNode = 
  result = n
  checkSonsLen(n, 2)
  openScope(c)
  n.sons[0] = forceBool(c, semExprWithType(c, n.sons[0]))
  inc(c.p.nestedLoopCounter)
  n.sons[1] = semStmt(c, n.sons[1])
  dec(c.p.nestedLoopCounter)
  closeScope(c)
  if n.sons[1].typ == enforceVoidContext:
    result.typ = enforceVoidContext

proc toCover(t: PType): BiggestInt = 
  var t2 = skipTypes(t, abstractVarRange-{tyTypeDesc})
  if t2.kind == tyEnum and enumHasHoles(t2): 
    result = sonsLen(t2.n)
  else:
    result = lengthOrd(skipTypes(t, abstractVar-{tyTypeDesc}))

proc performProcvarCheck(c: PContext, n: PNode, s: PSym) =
  var smoduleId = getModule(s).id
  if sfProcvar notin s.flags and s.typ.callConv == ccDefault and
      smoduleId != c.module.id and smoduleId != c.friendModule.id: 
    localError(n.info, errXCannotBePassedToProcVar, s.name.s)

proc semProcvarCheck(c: PContext, n: PNode) =
  let n = n.skipConv
  if n.kind == nkSym and n.sym.kind in {skProc, skMethod, skIterator,
                                        skConverter}:
    performProcvarCheck(c, n, n.sym)

proc semProc(c: PContext, n: PNode): PNode

include semdestruct

proc semDestructorCheck(c: PContext, n: PNode, flags: TExprFlags) {.inline.} =
  if efAllowDestructor notin flags and n.kind in nkCallKinds+{nkObjConstr}:
    if instantiateDestructor(c, n.typ):
      localError(n.info, errGenerated,
        "usage of a type with a destructor in a non destructible context")
  # This still breaks too many things:
  when false:
    if efDetermineType notin flags and n.typ.kind == tyTypeDesc and 
        c.p.owner.kind notin {skTemplate, skMacro}:
      localError(n.info, errGenerated, "value expected, but got a type")

proc newDeref(n: PNode): PNode {.inline.} =  
  result = newNodeIT(nkHiddenDeref, n.info, n.typ.sons[0])
  addSon(result, n)

proc semExprBranch(c: PContext, n: PNode): PNode =
  result = semExpr(c, n)
  if result.typ != nil:
    # XXX tyGenericInst here?
    semProcvarCheck(c, result)
    if result.typ.kind == tyVar: result = newDeref(result)
    semDestructorCheck(c, result, {})

proc semExprBranchScope(c: PContext, n: PNode): PNode =
  openScope(c)
  result = semExprBranch(c, n)
  closeScope(c)

const
  skipForDiscardable = {nkIfStmt, nkIfExpr, nkCaseStmt, nkOfBranch,
    nkElse, nkStmtListExpr, nkTryStmt, nkFinally, nkExceptBranch,
    nkElifBranch, nkElifExpr, nkElseExpr, nkBlockStmt, nkBlockExpr}

proc implicitlyDiscardable(n: PNode): bool =
  var n = n
  while n.kind in skipForDiscardable: n = n.lastSon
  result = isCallExpr(n) and n.sons[0].kind == nkSym and 
           sfDiscardable in n.sons[0].sym.flags

proc fixNilType(n: PNode) =
  if isAtom(n):
    if n.kind != nkNilLit and n.typ != nil:
      localError(n.info, errDiscardValue)
  elif n.kind in {nkStmtList, nkStmtListExpr}:
    n.kind = nkStmtList
    for it in n: fixNilType(it)
  n.typ = nil

proc discardCheck(c: PContext, result: PNode) =
  if result.typ != nil and result.typ.kind notin {tyStmt, tyEmpty}:
    if result.kind == nkNilLit:
      result.typ = nil
    elif implicitlyDiscardable(result):
      var n = result
      result.typ = nil
      while n.kind in skipForDiscardable:
        n = n.lastSon
        n.typ = nil
    elif c.inTypeClass > 0 and result.typ.kind == tyBool:
      let verdict = semConstExpr(c, result)
      if verdict.intVal == 0:
        localError(result.info, "type class predicate failed.")
    elif result.typ.kind != tyError and gCmd != cmdInteractive:
      if result.typ.kind == tyNil:
        fixNilType(result)
      else:
        var n = result
        while n.kind in skipForDiscardable: n = n.lastSon
        localError(n.info, errDiscardValue)

proc semIf(c: PContext, n: PNode): PNode = 
  result = n
  var typ = commonTypeBegin
  var hasElse = false
  for i in countup(0, sonsLen(n) - 1): 
    var it = n.sons[i]
    if it.len == 2:
      when newScopeForIf: openScope(c)
      it.sons[0] = forceBool(c, semExprWithType(c, it.sons[0]))
      when not newScopeForIf: openScope(c)
      it.sons[1] = semExprBranch(c, it.sons[1])
      typ = commonType(typ, it.sons[1].typ)
      closeScope(c)
    elif it.len == 1:
      hasElse = true
      it.sons[0] = semExprBranchScope(c, it.sons[0])
      typ = commonType(typ, it.sons[0].typ)
    else: illFormedAst(it)
  if isEmptyType(typ) or typ.kind == tyNil or not hasElse:
    for it in n: discardCheck(c, it.lastSon)
    result.kind = nkIfStmt
    # propagate any enforced VoidContext:
    if typ == enforceVoidContext: result.typ = enforceVoidContext
  else:
    for it in n:
      let j = it.len-1
      it.sons[j] = fitNode(c, typ, it.sons[j])
    result.kind = nkIfExpr
    result.typ = typ

proc semCase(c: PContext, n: PNode): PNode =
  result = n
  checkMinSonsLen(n, 2)
  openScope(c)
  n.sons[0] = semExprWithType(c, n.sons[0])
  var chckCovered = false
  var covered: BiggestInt = 0
  var typ = commonTypeBegin
  var hasElse = false
  case skipTypes(n.sons[0].typ, abstractVarRange-{tyTypeDesc}).kind
  of tyInt..tyInt64, tyChar, tyEnum, tyUInt..tyUInt32:
    chckCovered = true
  of tyFloat..tyFloat128, tyString, tyError:
    discard
  else:
    localError(n.info, errSelectorMustBeOfCertainTypes)
    return
  for i in countup(1, sonsLen(n) - 1): 
    var x = n.sons[i]
    case x.kind
    of nkOfBranch: 
      checkMinSonsLen(x, 2)
      semCaseBranch(c, n, x, i, covered)
      var last = sonsLen(x)-1
      x.sons[last] = semExprBranchScope(c, x.sons[last])
      typ = commonType(typ, x.sons[last].typ)
    of nkElifBranch:
      chckCovered = false
      checkSonsLen(x, 2)
      when newScopeForIf: openScope(c)
      x.sons[0] = forceBool(c, semExprWithType(c, x.sons[0]))
      when not newScopeForIf: openScope(c)
      x.sons[1] = semExprBranch(c, x.sons[1])
      typ = commonType(typ, x.sons[1].typ)
      closeScope(c)
    of nkElse:
      chckCovered = false
      checkSonsLen(x, 1)
      x.sons[0] = semExprBranchScope(c, x.sons[0])
      typ = commonType(typ, x.sons[0].typ)
      hasElse = true
    else:
      illFormedAst(x)
  if chckCovered:
    if covered == toCover(n.sons[0].typ):
      hasElse = true
    else:
      localError(n.info, errNotAllCasesCovered)
  closeScope(c)
  if isEmptyType(typ) or typ.kind == tyNil or not hasElse:
    for i in 1..n.len-1: discardCheck(c, n.sons[i].lastSon)
    # propagate any enforced VoidContext:
    if typ == enforceVoidContext:
      result.typ = enforceVoidContext
  else:
    for i in 1..n.len-1:
      var it = n.sons[i]
      let j = it.len-1
      it.sons[j] = fitNode(c, typ, it.sons[j])
    result.typ = typ

proc semTry(c: PContext, n: PNode): PNode =
  result = n
  inc c.p.inTryStmt
  checkMinSonsLen(n, 2)
  var typ = commonTypeBegin
  n.sons[0] = semExprBranchScope(c, n.sons[0])
  typ = commonType(typ, n.sons[0].typ)
  var check = initIntSet()
  for i in countup(1, sonsLen(n) - 1): 
    var a = n.sons[i]
    checkMinSonsLen(a, 1)
    var length = sonsLen(a)
    if a.kind == nkExceptBranch:
      # XXX what does this do? so that ``except [a, b, c]`` is supported?
      if length == 2 and a.sons[0].kind == nkBracket:
        a.sons[0..0] = a.sons[0].sons
        length = a.sonsLen

      for j in countup(0, length-2):
        var typ = semTypeNode(c, a.sons[j], nil)
        if typ.kind == tyRef: typ = typ.sons[0]
        if typ.kind != tyObject:
          localError(a.sons[j].info, errExprCannotBeRaised)
        a.sons[j] = newNodeI(nkType, a.sons[j].info)
        a.sons[j].typ = typ
        if containsOrIncl(check, typ.id):
          localError(a.sons[j].info, errExceptionAlreadyHandled)
    elif a.kind != nkFinally: 
      illFormedAst(n)
    # last child of an nkExcept/nkFinally branch is a statement:
    a.sons[length-1] = semExprBranchScope(c, a.sons[length-1])
    typ = commonType(typ, a.sons[length-1].typ)
  dec c.p.inTryStmt
  if isEmptyType(typ) or typ.kind == tyNil:
    discardCheck(c, n.sons[0])
    for i in 1..n.len-1: discardCheck(c, n.sons[i].lastSon)
    if typ == enforceVoidContext:
      result.typ = enforceVoidContext
  else:
    n.sons[0] = fitNode(c, typ, n.sons[0])
    for i in 1..n.len-1:
      var it = n.sons[i]
      let j = it.len-1
      it.sons[j] = fitNode(c, typ, it.sons[j])
    result.typ = typ
  
proc fitRemoveHiddenConv(c: PContext, typ: PType, n: PNode): PNode = 
  result = fitNode(c, typ, n)
  if result.kind in {nkHiddenStdConv, nkHiddenSubConv}: 
    changeType(result.sons[1], typ, check=true)
    result = result.sons[1]
  elif not sameType(result.typ, typ):
    changeType(result, typ, check=false)

proc findShadowedVar(c: PContext, v: PSym): PSym =
  for scope in walkScopes(c.currentScope.parent):
    if scope == c.topLevelScope: break
    let shadowed = strTableGet(scope.symbols, v.name)
    if shadowed != nil and shadowed.kind in skLocalVars:
      return shadowed

proc identWithin(n: PNode, s: PIdent): bool =
  for i in 0 .. n.safeLen-1:
    if identWithin(n.sons[i], s): return true
  result = n.kind == nkSym and n.sym.name.id == s.id

proc semIdentDef(c: PContext, n: PNode, kind: TSymKind): PSym =
  if isTopLevel(c): 
    result = semIdentWithPragma(c, kind, n, {sfExported})
    incl(result.flags, sfGlobal)
  else:
    result = semIdentWithPragma(c, kind, n, {})
  suggestSym(n, result)

proc checkNilable(v: PSym) =
  if sfGlobal in v.flags and {tfNotNil, tfNeedsInit} * v.typ.flags != {}:
    if v.ast.isNil:
      message(v.info, warnProveInit, v.name.s)
    elif tfNotNil in v.typ.flags and tfNotNil notin v.ast.typ.flags:
      message(v.info, warnProveInit, v.name.s)

proc semVarOrLet(c: PContext, n: PNode, symkind: TSymKind): PNode = 
  var b: PNode
  result = copyNode(n)
  for i in countup(0, sonsLen(n)-1): 
    var a = n.sons[i]
    if gCmd == cmdIdeTools: suggestStmt(c, a)
    if a.kind == nkCommentStmt: continue 
    if a.kind notin {nkIdentDefs, nkVarTuple, nkConstDef}: illFormedAst(a)
    checkMinSonsLen(a, 3)
    var length = sonsLen(a)
    var typ: PType
    if a.sons[length-2].kind != nkEmpty:
      typ = semTypeNode(c, a.sons[length-2], nil)
    else:
      typ = nil
    var def: PNode
    if a.sons[length-1].kind != nkEmpty:
      def = semExprWithType(c, a.sons[length-1], {efAllowDestructor})
      # BUGFIX: ``fitNode`` is needed here!
      # check type compability between def.typ and typ:
      if typ != nil: def = fitNode(c, typ, def)
      else: typ = skipIntLit(def.typ)
    else:
      def = ast.emptyNode
      if symkind == skLet: localError(a.info, errLetNeedsInit)
      
    # this can only happen for errornous var statements:
    if typ == nil: continue
    if not typeAllowed(typ, symkind): 
      localError(a.info, errXisNoType, typeToString(typ))
    var tup = skipTypes(typ, {tyGenericInst})
    if a.kind == nkVarTuple: 
      if tup.kind != tyTuple: 
        localError(a.info, errXExpected, "tuple")
      elif length-2 != sonsLen(tup): 
        localError(a.info, errWrongNumberOfVariables)
      else:
        b = newNodeI(nkVarTuple, a.info)
        newSons(b, length)
        b.sons[length-2] = a.sons[length-2] # keep type desc for doc generator
        b.sons[length-1] = def
        addSon(result, b)
    elif tup.kind == tyTuple and def.kind == nkPar and 
        a.kind == nkIdentDefs and a.len > 3:
      message(a.info, warnEachIdentIsTuple)
    for j in countup(0, length-3):
      var v = semIdentDef(c, a.sons[j], symkind)
      if sfGenSym notin v.flags: addInterfaceDecl(c, v)
      when oKeepVariableNames:
        if c.inUnrolledContext > 0: v.flags.incl(sfShadowed)
        else:
          let shadowed = findShadowedVar(c, v)
          if shadowed != nil:
            shadowed.flags.incl(sfShadowed)
            # a shadowed variable is an error unless it appears on the right
            # side of the '=':
            if warnShadowIdent in gNotes and not identWithin(def, v.name):
              message(a.info, warnShadowIdent, v.name.s)
      if a.kind != nkVarTuple:
        if def != nil and def.kind != nkEmpty:
          # this is needed for the evaluation pass and for the guard checking:
          v.ast = def
          if sfThread in v.flags: localError(def.info, errThreadvarCannotInit)
        v.typ = typ
        b = newNodeI(nkIdentDefs, a.info)
        if importantComments():
          # keep documentation information:
          b.comment = a.comment
        addSon(b, newSymNode(v))
        addSon(b, a.sons[length-2])      # keep type desc for doc generator
        addSon(b, copyTree(def))
        addSon(result, b)
      else:
        if def.kind == nkPar: v.ast = def[j]
        v.typ = tup.sons[j]
        b.sons[j] = newSymNode(v)
      checkNilable(v)
    
proc semConst(c: PContext, n: PNode): PNode = 
  result = copyNode(n)
  for i in countup(0, sonsLen(n) - 1): 
    var a = n.sons[i]
    if gCmd == cmdIdeTools: suggestStmt(c, a)
    if a.kind == nkCommentStmt: continue 
    if (a.kind != nkConstDef): illFormedAst(a)
    checkSonsLen(a, 3)
    var v = semIdentDef(c, a.sons[0], skConst)
    var typ: PType = nil
    if a.sons[1].kind != nkEmpty: typ = semTypeNode(c, a.sons[1], nil)

    var def = semConstExpr(c, a.sons[2])
    if def == nil:
      localError(a.sons[2].info, errConstExprExpected)
      continue
    # check type compatibility between def.typ and typ:
    if typ != nil:
      def = fitRemoveHiddenConv(c, typ, def)
    else:
      typ = def.typ
    if typ == nil:
      localError(a.sons[2].info, errConstExprExpected)
      continue
    if not typeAllowed(typ, skConst):
      localError(a.info, errXisNoType, typeToString(typ))
      continue
    v.typ = typ
    v.ast = def               # no need to copy
    if sfGenSym notin v.flags: addInterfaceDecl(c, v)
    var b = newNodeI(nkConstDef, a.info)
    if importantComments(): b.comment = a.comment
    addSon(b, newSymNode(v))
    addSon(b, a.sons[1])
    addSon(b, copyTree(def))
    addSon(result, b)

type
  TFieldInstCtx = object  # either 'tup[i]' or 'field' is valid
    tupleType: PType      # if != nil we're traversing a tuple
    tupleIndex: int
    field: PSym
    replaceByFieldName: bool

proc instFieldLoopBody(c: TFieldInstCtx, n: PNode, forLoop: PNode): PNode =
  case n.kind
  of nkEmpty..pred(nkIdent), succ(nkIdent)..nkNilLit: result = n
  of nkIdent:
    result = n
    var L = sonsLen(forLoop)
    if c.replaceByFieldName:
      if n.ident.id == forLoop[0].ident.id:
        let fieldName = if c.tupleType.isNil: c.field.name.s
                        elif c.tupleType.n.isNil: "Field" & $c.tupleIndex
                        else: c.tupleType.n.sons[c.tupleIndex].sym.name.s
        result = newStrNode(nkStrLit, fieldName)
        return
    # other fields:
    for i in ord(c.replaceByFieldName)..L-3:
      if n.ident.id == forLoop[i].ident.id:
        var call = forLoop.sons[L-2]
        var tupl = call.sons[i+1-ord(c.replaceByFieldName)]
        if c.field.isNil:
          result = newNodeI(nkBracketExpr, n.info)
          result.add(tupl)
          result.add(newIntNode(nkIntLit, c.tupleIndex))
        else:
          result = newNodeI(nkDotExpr, n.info)
          result.add(tupl)
          result.add(newSymNode(c.field, n.info))
        break
  else:
    if n.kind == nkContinueStmt:
      localError(n.info, errGenerated,
                 "'continue' not supported in a 'fields' loop")
    result = copyNode(n)
    newSons(result, sonsLen(n))
    for i in countup(0, sonsLen(n)-1):
      result.sons[i] = instFieldLoopBody(c, n.sons[i], forLoop)

type
  TFieldsCtx = object
    c: PContext
    m: TMagic

proc semForObjectFields(c: TFieldsCtx, typ, forLoop, father: PNode) =
  case typ.kind
  of nkSym:
    var fc: TFieldInstCtx  # either 'tup[i]' or 'field' is valid
    fc.field = typ.sym
    fc.replaceByFieldName = c.m == mFieldPairs
    openScope(c.c)
    inc c.c.inUnrolledContext
    let body = instFieldLoopBody(fc, lastSon(forLoop), forLoop)
    father.add(semStmt(c.c, body))
    dec c.c.inUnrolledContext
    closeScope(c.c)
  of nkNilLit: discard
  of nkRecCase:
    let L = forLoop.len
    let call = forLoop.sons[L-2]
    if call.len > 2:
      localError(forLoop.info, errGenerated, 
                 "parallel 'fields' iterator does not work for 'case' objects")
      return
    # iterate over the selector:
    semForObjectFields(c, typ[0], forLoop, father)
    # we need to generate a case statement:
    var caseStmt = newNodeI(nkCaseStmt, forLoop.info)
    # generate selector:
    var access = newNodeI(nkDotExpr, forLoop.info, 2)
    access.sons[0] = call.sons[1]
    access.sons[1] = newSymNode(typ.sons[0].sym, forLoop.info)
    caseStmt.add(semExprWithType(c.c, access))
    # copy the branches over, but replace the fields with the for loop body:
    for i in 1 .. <typ.len:
      var branch = copyTree(typ[i])
      let L = branch.len
      branch.sons[L-1] = newNodeI(nkStmtList, forLoop.info)
      semForObjectFields(c, typ[i].lastSon, forLoop, branch[L-1])
      caseStmt.add(branch)
    father.add(caseStmt)
  of nkRecList:
    for t in items(typ): semForObjectFields(c, t, forLoop, father)
  else:
    illFormedAst(typ)

proc semForFields(c: PContext, n: PNode, m: TMagic): PNode =
  # so that 'break' etc. work as expected, we produce
  # a 'while true: stmt; break' loop ...
  result = newNodeI(nkWhileStmt, n.info, 2)
  var trueSymbol = strTableGet(magicsys.systemModule.tab, getIdent"true")
  if trueSymbol == nil: 
    localError(n.info, errSystemNeeds, "true")
    trueSymbol = newSym(skUnknown, getIdent"true", getCurrOwner(), n.info)
    trueSymbol.typ = getSysType(tyBool)

  result.sons[0] = newSymNode(trueSymbol, n.info)
  var stmts = newNodeI(nkStmtList, n.info)
  result.sons[1] = stmts
  
  var length = sonsLen(n)
  var call = n.sons[length-2]
  if length-2 != sonsLen(call)-1 + ord(m==mFieldPairs):
    localError(n.info, errWrongNumberOfVariables)
    return result
  
  var tupleTypeA = skipTypes(call.sons[1].typ, abstractVar-{tyTypeDesc})
  if tupleTypeA.kind notin {tyTuple, tyObject}:
    localError(n.info, errGenerated, "no object or tuple type")
    return result
  for i in 1..call.len-1:
    var tupleTypeB = skipTypes(call.sons[i].typ, abstractVar-{tyTypeDesc})
    if not sameType(tupleTypeA, tupleTypeB):
      typeMismatch(call.sons[i], tupleTypeA, tupleTypeB)
  
  inc(c.p.nestedLoopCounter)
  if tupleTypeA.kind == tyTuple:
    var loopBody = n.sons[length-1]
    for i in 0..sonsLen(tupleTypeA)-1:
      openScope(c)
      var fc: TFieldInstCtx
      fc.tupleType = tupleTypeA
      fc.tupleIndex = i
      fc.replaceByFieldName = m == mFieldPairs
      var body = instFieldLoopBody(fc, loopBody, n)
      inc c.inUnrolledContext
      stmts.add(semStmt(c, body))
      dec c.inUnrolledContext
      closeScope(c)
  else:
    var fc: TFieldsCtx
    fc.m = m
    fc.c = c
    semForObjectFields(fc, tupleTypeA.n, n, stmts)
  dec(c.p.nestedLoopCounter)
  # for TR macros this 'while true: ...; break' loop is pretty bad, so
  # we avoid it now if we can:
  if hasSonWith(stmts, nkBreakStmt):
    var b = newNodeI(nkBreakStmt, n.info)
    b.add(ast.emptyNode)
    stmts.add(b)
  else:
    result = stmts

proc addForVarDecl(c: PContext, v: PSym) =
  if warnShadowIdent in gNotes:
    let shadowed = findShadowedVar(c, v)
    if shadowed != nil:
      # XXX should we do this here?
      #shadowed.flags.incl(sfShadowed)
      message(v.info, warnShadowIdent, v.name.s)
  addDecl(c, v)

proc symForVar(c: PContext, n: PNode): PSym =
  let m = if n.kind == nkPragmaExpr: n.sons[0] else: n
  result = newSymG(skForVar, m, c)

proc semForVars(c: PContext, n: PNode): PNode =
  result = n
  var length = sonsLen(n)
  var iter = skipTypes(n.sons[length-2].typ, {tyGenericInst})
  # length == 3 means that there is one for loop variable
  # and thus no tuple unpacking:
  if iter.kind != tyTuple or length == 3: 
    if length == 3:
      var v = symForVar(c, n.sons[0])
      if getCurrOwner().kind == skModule: incl(v.flags, sfGlobal)
      # BUGFIX: don't use `iter` here as that would strip away
      # the ``tyGenericInst``! See ``tests/compile/tgeneric.nim``
      # for an example:
      v.typ = n.sons[length-2].typ
      n.sons[0] = newSymNode(v)
      if sfGenSym notin v.flags: addForVarDecl(c, v)
    else:
      localError(n.info, errWrongNumberOfVariables)
  elif length-2 != sonsLen(iter):
    localError(n.info, errWrongNumberOfVariables)
  else:
    for i in countup(0, length - 3):
      var v = symForVar(c, n.sons[i])
      if getCurrOwner().kind == skModule: incl(v.flags, sfGlobal)
      v.typ = iter.sons[i]
      n.sons[i] = newSymNode(v)
      if sfGenSym notin v.flags: addForVarDecl(c, v)
  inc(c.p.nestedLoopCounter)
  n.sons[length-1] = semStmt(c, n.sons[length-1])
  dec(c.p.nestedLoopCounter)

proc implicitIterator(c: PContext, it: string, arg: PNode): PNode =
  result = newNodeI(nkCall, arg.info)
  result.add(newIdentNode(it.getIdent, arg.info))
  if arg.typ != nil and arg.typ.kind == tyVar: 
    result.add newDeref(arg)
  else:
    result.add arg
  result = semExprNoDeref(c, result, {efWantIterator})

proc semFor(c: PContext, n: PNode): PNode = 
  result = n
  checkMinSonsLen(n, 3)
  var length = sonsLen(n)
  openScope(c)
  n.sons[length-2] = semExprNoDeref(c, n.sons[length-2], {efWantIterator})
  var call = n.sons[length-2]
  if call.kind in nkCallKinds and call.sons[0].typ.callConv == ccClosure:
    # first class iterator:
    result = semForVars(c, n)
  elif call.kind notin nkCallKinds or call.sons[0].kind != nkSym or
      call.sons[0].sym.kind != skIterator: 
    if length == 3:
      n.sons[length-2] = implicitIterator(c, "items", n.sons[length-2])
    elif length == 4:
      n.sons[length-2] = implicitIterator(c, "pairs", n.sons[length-2])
    else:
      localError(n.sons[length-2].info, errIteratorExpected)
    result = semForVars(c, n)
  elif call.sons[0].sym.magic != mNone:
    if call.sons[0].sym.magic == mOmpParFor:
      result = semForVars(c, n)
      result.kind = nkParForStmt
    else:
      result = semForFields(c, n, call.sons[0].sym.magic)
  else:
    result = semForVars(c, n)
  # propagate any enforced VoidContext:
  if n.sons[length-1].typ == enforceVoidContext:
    result.typ = enforceVoidContext
  closeScope(c)

proc semRaise(c: PContext, n: PNode): PNode = 
  result = n
  checkSonsLen(n, 1)
  if n.sons[0].kind != nkEmpty: 
    n.sons[0] = semExprWithType(c, n.sons[0])
    var typ = n.sons[0].typ
    if typ.kind != tyRef or typ.sons[0].kind != tyObject: 
      localError(n.info, errExprCannotBeRaised)

proc addGenericParamListToScope(c: PContext, n: PNode) =
  if n.kind != nkGenericParams: illFormedAst(n)
  for i in countup(0, sonsLen(n)-1):
    var a = n.sons[i]
    if a.kind == nkSym: addDecl(c, a.sym)
    else: illFormedAst(a)

proc typeSectionLeftSidePass(c: PContext, n: PNode) = 
  # process the symbols on the left side for the whole type section, before
  # we even look at the type definitions on the right
  for i in countup(0, sonsLen(n) - 1): 
    var a = n.sons[i]
    if gCmd == cmdIdeTools: suggestStmt(c, a)
    if a.kind == nkCommentStmt: continue 
    if a.kind != nkTypeDef: illFormedAst(a)
    checkSonsLen(a, 3)
    var s = semIdentDef(c, a.sons[0], skType)
    s.typ = newTypeS(tyForward, c)
    s.typ.sym = s             # process pragmas:
    if a.sons[0].kind == nkPragmaExpr:
      pragma(c, s, a.sons[0].sons[1], typePragmas)
    # add it here, so that recursive types are possible:
    if sfGenSym notin s.flags: addInterfaceDecl(c, s)
    a.sons[0] = newSymNode(s)

proc typeSectionRightSidePass(c: PContext, n: PNode) =
  for i in countup(0, sonsLen(n) - 1): 
    var a = n.sons[i]
    if a.kind == nkCommentStmt: continue 
    if (a.kind != nkTypeDef): illFormedAst(a)
    checkSonsLen(a, 3)
    if (a.sons[0].kind != nkSym): illFormedAst(a)
    var s = a.sons[0].sym
    if s.magic == mNone and a.sons[2].kind == nkEmpty: 
      localError(a.info, errImplOfXexpected, s.name.s)
    if s.magic != mNone: processMagicType(c, s)
    if a.sons[1].kind != nkEmpty: 
      # We have a generic type declaration here. In generic types,
      # symbol lookup needs to be done here.
      openScope(c)
      pushOwner(s)
      if s.magic == mNone: s.typ.kind = tyGenericBody
      # XXX for generic type aliases this is not correct! We need the
      # underlying Id really: 
      #
      # type
      #   TGObj[T] = object
      #   TAlias[T] = TGObj[T]
      # 
      s.typ.n = semGenericParamList(c, a.sons[1], s.typ)
      a.sons[1] = s.typ.n
      s.typ.size = -1 # could not be computed properly
      # we fill it out later. For magic generics like 'seq', it won't be filled
      # so we use tyEmpty instead of nil to not crash for strange conversions
      # like: mydata.seq
      rawAddSon(s.typ, newTypeS(tyEmpty, c))
      s.ast = a
      when oUseLateInstantiation:
        var body: PType = nil
        s.typScope = c.currentScope.parent
      else:
        inc c.inGenericContext
        var body = semTypeNode(c, a.sons[2], nil)
        dec c.inGenericContext
        if body != nil:
          body.sym = s
          body.size = -1 # could not be computed properly
      s.typ.sons[sonsLen(s.typ) - 1] = body
      popOwner()
      closeScope(c)
    elif a.sons[2].kind != nkEmpty: 
      # process the type's body:
      pushOwner(s)
      var t = semTypeNode(c, a.sons[2], s.typ)
      if s.typ == nil: 
        s.typ = t
      elif t != s.typ: 
        # this can happen for e.g. tcan_alias_specialised_generic:
        assignType(s.typ, t)
        #debug s.typ
      s.ast = a
      popOwner()

proc typeSectionFinalPass(c: PContext, n: PNode) = 
  for i in countup(0, sonsLen(n) - 1): 
    var a = n.sons[i]
    if a.kind == nkCommentStmt: continue 
    if a.sons[0].kind != nkSym: illFormedAst(a)
    var s = a.sons[0].sym
    # compute the type's size and check for illegal recursions:
    if a.sons[1].kind == nkEmpty: 
      if a.sons[2].kind in {nkSym, nkIdent, nkAccQuoted}:
        # type aliases are hard:
        #MessageOut('for type ' + typeToString(s.typ));
        var t = semTypeNode(c, a.sons[2], nil)
        if t.kind in {tyObject, tyEnum}: 
          assignType(s.typ, t)
          s.typ.id = t.id     # same id
      checkConstructedType(s.info, s.typ)
    let aa = a.sons[2]
    if aa.kind in {nkRefTy, nkPtrTy} and aa.len == 1 and
       aa.sons[0].kind == nkObjectTy:
      # give anonymous object a dummy symbol:
      var st = s.typ
      if st.kind == tyGenericBody: st = st.lastSon
      internalAssert st.kind in {tyPtr, tyRef}
      internalAssert st.sons[0].sym == nil
      st.sons[0].sym = newSym(skType, getIdent(s.name.s & ":ObjectType"),
                              getCurrOwner(), s.info)

proc semTypeSection(c: PContext, n: PNode): PNode =
  typeSectionLeftSidePass(c, n)
  typeSectionRightSidePass(c, n)
  typeSectionFinalPass(c, n)
  result = n

proc semParamList(c: PContext, n, genericParams: PNode, s: PSym) =
  s.typ = semProcTypeNode(c, n, genericParams, nil, s.kind)
  if s.kind notin {skMacro, skTemplate}:
    if s.typ.sons[0] != nil and s.typ.sons[0].kind == tyStmt:
      localError(n.info, errGenerated, "invalid return type: 'stmt'")

proc addParams(c: PContext, n: PNode, kind: TSymKind) = 
  for i in countup(1, sonsLen(n)-1): 
    if n.sons[i].kind == nkSym: addParamOrResult(c, n.sons[i].sym, kind)
    else: illFormedAst(n)

proc semBorrow(c: PContext, n: PNode, s: PSym) = 
  # search for the correct alias:
  var b = searchForBorrowProc(c, c.currentScope.parent, s)
  if b != nil: 
    # store the alias:
    n.sons[bodyPos] = newSymNode(b)
  else:
    localError(n.info, errNoSymbolToBorrowFromFound) 
  
proc addResult(c: PContext, t: PType, info: TLineInfo, owner: TSymKind) = 
  if t != nil: 
    var s = newSym(skResult, getIdent"result", getCurrOwner(), info)
    s.typ = t
    incl(s.flags, sfUsed)
    addParamOrResult(c, s, owner)
    c.p.resultSym = s

proc addResultNode(c: PContext, n: PNode) = 
  if c.p.resultSym != nil: addSon(n, newSymNode(c.p.resultSym))

proc copyExcept(n: PNode, i: int): PNode =
  result = copyNode(n)
  for j in 0.. <n.len:
    if j != i: result.add(n.sons[j])

proc lookupMacro(c: PContext, n: PNode): PSym =
  if n.kind == nkSym:
    result = n.sym
    if result.kind notin {skMacro, skTemplate}: result = nil
  else:
    result = searchInScopes(c, considerAcc(n), {skMacro, skTemplate})

proc semProcAnnotation(c: PContext, prc: PNode): PNode =
  var n = prc.sons[pragmasPos]
  if n == nil or n.kind == nkEmpty: return
  for i in countup(0, <n.len):
    var it = n.sons[i]
    var key = if it.kind == nkExprColonExpr: it.sons[0] else: it
    let m = lookupMacro(c, key)
    if m == nil:
      if key.kind == nkIdent and key.ident.id == ord(wDelegator):
        if considerAcc(prc.sons[namePos]).s == "()":
          prc.sons[namePos] = newIdentNode(idDelegator, prc.info)
          prc.sons[pragmasPos] = copyExcept(n, i)
        else:
          localError(prc.info, errOnlyACallOpCanBeDelegator)
      continue
    # we transform ``proc p {.m, rest.}`` into ``m(do: proc p {.rest.})`` and
    # let the semantic checker deal with it:
    var x = newNodeI(nkCall, n.info)
    x.add(newSymNode(m))
    prc.sons[pragmasPos] = copyExcept(n, i)
    if it.kind == nkExprColonExpr:
      # pass pragma argument to the macro too:
      x.add(it.sons[1])
    x.add(newProcNode(nkDo, prc.info, prc))
    # recursion assures that this works for multiple macro annotations too:
    return semStmt(c, x)

proc semLambda(c: PContext, n: PNode, flags: TExprFlags): PNode =
  result = semProcAnnotation(c, n)
  if result != nil: return result
  result = n
  checkSonsLen(n, bodyPos + 1)
  var s: PSym
  if n[namePos].kind != nkSym:
    s = newSym(skProc, idAnon, getCurrOwner(), n.info)
    s.ast = n
    n.sons[namePos] = newSymNode(s)
  else:
    s = n[namePos].sym
  pushOwner(s)
  openScope(c)
  if n.sons[genericParamsPos].kind != nkEmpty:
    illFormedAst(n)           # process parameters:
  if n.sons[paramsPos].kind != nkEmpty:
    var gp = newNodeI(nkGenericParams, n.info)
    semParamList(c, n.sons[paramsPos], gp, s)
    paramsTypeCheck(c, s.typ)
  else:
    s.typ = newTypeS(tyProc, c)
    rawAddSon(s.typ, nil)
  if n.sons[pragmasPos].kind != nkEmpty:
    pragma(c, s, n.sons[pragmasPos], lambdaPragmas)
  s.options = gOptions
  if n.sons[bodyPos].kind != nkEmpty:
    if sfImportc in s.flags:
      localError(n.sons[bodyPos].info, errImplOfXNotAllowed, s.name.s)
    #if efDetermineType notin flags:
    # XXX not good enough; see tnamedparamanonproc.nim
    pushProcCon(c, s)
    addResult(c, s.typ.sons[0], n.info, skProc)
    let semBody = hloBody(c, semProcBody(c, n.sons[bodyPos]))
    n.sons[bodyPos] = transformBody(c.module, semBody, s)
    addResultNode(c, n)
    popProcCon(c)
    sideEffectsCheck(c, s)
  else:
    localError(n.info, errImplOfXexpected, s.name.s)
  closeScope(c)           # close scope for parameters
  popOwner()
  result.typ = s.typ

proc activate(c: PContext, n: PNode) =
  # XXX: This proc is part of my plan for getting rid of
  # forward declarations. stay tuned.
  when false:
    # well for now it breaks code ...
    case n.kind
    of nkLambdaKinds:
      discard semLambda(c, n, {})
    of nkCallKinds:
      for i in 1 .. <n.len: activate(c, n[i])
    else:
      nil

proc maybeAddResult(c: PContext, s: PSym, n: PNode) =
  if s.typ.sons[0] != nil and
      (s.kind != skIterator or s.typ.callConv == ccClosure):
    addResult(c, s.typ.sons[0], n.info, s.kind)
    addResultNode(c, n)

type
  TProcCompilationSteps = enum
    stepRegisterSymbol,
    stepDetermineType,
    stepCompileBody

proc isForwardDecl(s: PSym): bool =
  internalAssert s.kind == skProc
  result = s.ast[bodyPos].kind != nkEmpty

proc semProcAux(c: PContext, n: PNode, kind: TSymKind,
                validPragmas: TSpecialWords,
                phase = stepRegisterSymbol): PNode =
  result = semProcAnnotation(c, n)
  if result != nil: return result
  result = n
  checkSonsLen(n, bodyPos + 1)
  var s: PSym
  var typeIsDetermined = false
  if n[namePos].kind != nkSym:
    assert phase == stepRegisterSymbol
    s = semIdentDef(c, n.sons[0], kind)
    n.sons[namePos] = newSymNode(s)
    s.ast = n
    s.scope = c.currentScope

    if sfNoForward in c.module.flags and
       sfSystemModule notin c.module.flags:
      addInterfaceOverloadableSymAt(c, c.currentScope, s)
      s.flags.incl sfForward
      return
  else:
    s = n[namePos].sym
    typeIsDetermined = s.typ == nil
    # if typeIsDetermined: assert phase == stepCompileBody
    # else: assert phase == stepDetermineType
  # before compiling the proc body, set as current the scope
  # where the proc was declared
  let oldScope = c.currentScope
  c.currentScope = s.scope
  pushOwner(s)
  openScope(c)
  var gp: PNode
  if n.sons[genericParamsPos].kind != nkEmpty: 
    n.sons[genericParamsPos] = semGenericParamList(c, n.sons[genericParamsPos])
    gp = n.sons[genericParamsPos]
  else: 
    gp = newNodeI(nkGenericParams, n.info)
  # process parameters:
  if n.sons[paramsPos].kind != nkEmpty:
    semParamList(c, n.sons[paramsPos], gp, s)
    if sonsLen(gp) > 0: 
      if n.sons[genericParamsPos].kind == nkEmpty:
        # we have a list of implicit type parameters:
        n.sons[genericParamsPos] = gp
        # check for semantics again:
        # semParamList(c, n.sons[ParamsPos], nil, s)
  else:
    s.typ = newTypeS(tyProc, c)
    rawAddSon(s.typ, nil)
  if n.sons[patternPos].kind != nkEmpty:
    n.sons[patternPos] = semPattern(c, n.sons[patternPos])
  if s.kind == skIterator: s.typ.flags.incl(tfIterator)
  
  var proto = searchForProc(c, s.scope, s)
  if proto == nil: 
    s.typ.callConv = lastOptionEntry(c).defaultCC
    # add it here, so that recursive procs are possible:
    if sfGenSym in s.flags: nil
    elif kind in OverloadableSyms:
      if not typeIsDetermined:
        addInterfaceOverloadableSymAt(c, s.scope, s)
    else:
      if not typeIsDetermined:
        addInterfaceDeclAt(c, s.scope, s)
    if n.sons[pragmasPos].kind != nkEmpty:
      pragma(c, s, n.sons[pragmasPos], validPragmas)
    else:
      implictPragmas(c, s, n, validPragmas)
  else: 
    if n.sons[pragmasPos].kind != nkEmpty: 
      localError(n.sons[pragmasPos].info, errPragmaOnlyInHeaderOfProc)
    if sfForward notin proto.flags: 
      wrongRedefinition(n.info, proto.name.s)
    excl(proto.flags, sfForward)
    closeScope(c)         # close scope with wrong parameter symbols
    openScope(c)          # open scope for old (correct) parameter symbols
    if proto.ast.sons[genericParamsPos].kind != nkEmpty: 
      addGenericParamListToScope(c, proto.ast.sons[genericParamsPos])
    addParams(c, proto.typ.n, proto.kind)
    proto.info = s.info       # more accurate line information
    s.typ = proto.typ
    s = proto
    n.sons[genericParamsPos] = proto.ast.sons[genericParamsPos]
    n.sons[paramsPos] = proto.ast.sons[paramsPos]
    n.sons[pragmasPos] = proto.ast.sons[pragmasPos]
    if n.sons[namePos].kind != nkSym: internalError(n.info, "semProcAux")
    n.sons[namePos].sym = proto
    if importantComments() and not isNil(proto.ast.comment):
      n.comment = proto.ast.comment
    proto.ast = n             # needed for code generation
    popOwner()
    pushOwner(s)
  s.options = gOptions
  if sfDestructor in s.flags: doDestructorStuff(c, s, n)
  if n.sons[bodyPos].kind != nkEmpty: 
    # for DLL generation it is annoying to check for sfImportc!
    if sfBorrow in s.flags: 
<<<<<<< HEAD
      localError(n.sons[bodyPos].info, errImplOfXNotAllowed, s.name.s)
    if n.sons[genericParamsPos].kind == nkEmpty: 
      paramsTypeCheck(c, s.typ)
=======
      LocalError(n.sons[bodyPos].info, errImplOfXNotAllowed, s.name.s)
    let usePseudoGenerics = kind in {skMacro, skTemplate}
    # Macros and Templates can have generic parameters, but they are
    # only used for overload resolution (there is no instantiation of
    # the symbol, so we must process the body now)
    if n.sons[genericParamsPos].kind == nkEmpty or usePseudoGenerics:
      if not usePseudoGenerics: ParamsTypeCheck(c, s.typ)
>>>>>>> 95af2a77
      pushProcCon(c, s)
      maybeAddResult(c, s, n)
      if sfImportc notin s.flags:
        # no semantic checking for importc:
        let semBody = hloBody(c, semProcBody(c, n.sons[bodyPos]))
        # unfortunately we cannot skip this step when in 'system.compiles'
        # context as it may even be evaluated in 'system.compiles':
        n.sons[bodyPos] = transformBody(c.module, semBody, s)
      popProcCon(c)
    else: 
      if s.typ.sons[0] != nil and kind != skIterator:
        addDecl(c, newSym(skUnknown, getIdent"result", nil, n.info))
      var toBind = initIntSet()
      n.sons[bodyPos] = semGenericStmtScope(c, n.sons[bodyPos], {}, toBind)
      fixupInstantiatedSymbols(c, s)
    if sfImportc in s.flags: 
      # so we just ignore the body after semantic checking for importc:
      n.sons[bodyPos] = ast.emptyNode
  else:
    if proto != nil: localError(n.info, errImplOfXexpected, proto.name.s)
    if {sfImportc, sfBorrow} * s.flags == {} and s.magic == mNone: 
      incl(s.flags, sfForward)
    elif sfBorrow in s.flags: semBorrow(c, n, s)
  sideEffectsCheck(c, s)
  closeScope(c)           # close scope for parameters
  c.currentScope = oldScope
  popOwner()
  if n.sons[patternPos].kind != nkEmpty:
    c.patterns.add(s)

proc determineType(c: PContext, s: PSym) =
  if s.typ != nil: return
  #if s.magic != mNone: return
  discard semProcAux(c, s.ast, s.kind, {}, stepDetermineType)

proc semIterator(c: PContext, n: PNode): PNode =
  result = semProcAux(c, n, skIterator, iteratorPragmas)
  var s = result.sons[namePos].sym
  var t = s.typ
  if t.sons[0] == nil and s.typ.callConv != ccClosure:
    localError(n.info, errXNeedsReturnType, "iterator")
  # iterators are either 'inline' or 'closure'; for backwards compatibility,
  # we require first class iterators to be marked with 'closure' explicitly
  # -- at least for 0.9.2.
  if s.typ.callConv == ccClosure:
    incl(s.typ.flags, tfCapturesEnv)
  else:
    s.typ.callConv = ccInline
  when false:
    if s.typ.callConv != ccInline: 
      s.typ.callConv = ccClosure
      # and they always at least use the 'env' for the state field:
      incl(s.typ.flags, tfCapturesEnv)
  if n.sons[bodyPos].kind == nkEmpty and s.magic == mNone:
    localError(n.info, errImplOfXexpected, s.name.s)
  
proc semProc(c: PContext, n: PNode): PNode = 
  result = semProcAux(c, n, skProc, procPragmas)

proc hasObjParam(s: PSym): bool =
  var t = s.typ
  for col in countup(1, sonsLen(t)-1):
    if skipTypes(t.sons[col], skipPtrs).kind == tyObject:
      return true

proc finishMethod(c: PContext, s: PSym) =
  if hasObjParam(s):
    methodDef(s, false)

proc semMethod(c: PContext, n: PNode): PNode = 
  if not isTopLevel(c): localError(n.info, errXOnlyAtModuleScope, "method")
  result = semProcAux(c, n, skMethod, methodPragmas)
  
  var s = result.sons[namePos].sym
  if not isGenericRoutine(s) and result.sons[bodyPos].kind != nkEmpty:
    if hasObjParam(s):
      methodDef(s, fromCache=false)
    else:
      localError(n.info, errXNeedsParamObjectType, "method")

proc semConverterDef(c: PContext, n: PNode): PNode = 
  if not isTopLevel(c): localError(n.info, errXOnlyAtModuleScope, "converter")
  checkSonsLen(n, bodyPos + 1)
  result = semProcAux(c, n, skConverter, converterPragmas)
  var s = result.sons[namePos].sym
  var t = s.typ
  if t.sons[0] == nil: localError(n.info, errXNeedsReturnType, "converter")
  if sonsLen(t) != 2: localError(n.info, errXRequiresOneArgument, "converter")
  addConverter(c, s)

proc semMacroDef(c: PContext, n: PNode): PNode = 
  checkSonsLen(n, bodyPos + 1)
  result = semProcAux(c, n, skMacro, macroPragmas)
  var s = result.sons[namePos].sym
  var t = s.typ
  if t.sons[0] == nil: localError(n.info, errXNeedsReturnType, "macro")
  if n.sons[bodyPos].kind == nkEmpty:
    localError(n.info, errImplOfXexpected, s.name.s)
  
proc evalInclude(c: PContext, n: PNode): PNode =
  result = newNodeI(nkStmtList, n.info)
  addSon(result, n)
  for i in countup(0, sonsLen(n) - 1): 
    var f = checkModuleName(n.sons[i])
    if f != InvalidFileIDX:
      if containsOrIncl(c.includedFiles, f): 
        localError(n.info, errRecursiveDependencyX, f.toFilename)
      else:
        addSon(result, semStmt(c, gIncludeFile(c.module, f)))
        excl(c.includedFiles, f)
  
proc setLine(n: PNode, info: TLineInfo) =
  for i in 0 .. <safeLen(n): setLine(n.sons[i], info)
  n.info = info
  
proc semPragmaBlock(c: PContext, n: PNode): PNode =
  let pragmaList = n.sons[0]
  pragma(c, nil, pragmaList, exprPragmas)
  result = semExpr(c, n.sons[1])
  for i in 0 .. <pragmaList.len:
    if whichPragma(pragmaList.sons[i]) == wLine:
      setLine(result, pragmaList.sons[i].info)

proc semStaticStmt(c: PContext, n: PNode): PNode =
  let a = semStmt(c, n.sons[0])
  n.sons[0] = a
  evalStaticStmt(c.module, a, c.p.owner)
  result = newNodeI(nkDiscardStmt, n.info, 1)
  result.sons[0] = emptyNode
  when false:
    result = evalStaticStmt(c.module, a, c.p.owner)
    if result.isNil:
      LocalError(n.info, errCannotInterpretNodeX, renderTree(n))
      result = emptyNode
    elif result.kind == nkEmpty:
      result = newNodeI(nkDiscardStmt, n.info, 1)
      result.sons[0] = emptyNode

proc usesResult(n: PNode): bool =
  # nkStmtList(expr) properly propagates the void context,
  # so we don't need to process that all over again:
  if n.kind notin {nkStmtList, nkStmtListExpr} + procDefs:
    if isAtom(n):
      result = n.kind == nkSym and n.sym.kind == skResult
    elif n.kind == nkReturnStmt:
      result = true
    else:
      for c in n:
        if usesResult(c): return true

proc semStmtList(c: PContext, n: PNode): PNode =
  # these must be last statements in a block:
  const
    LastBlockStmts = {nkRaiseStmt, nkReturnStmt, nkBreakStmt, nkContinueStmt}
  result = n
  result.kind = nkStmtList
  var length = sonsLen(n)
  var voidContext = false
  var last = length-1
  # by not allowing for nkCommentStmt etc. we ensure nkStmtListExpr actually
  # really *ends* in the expression that produces the type: The compiler now
  # relies on this fact and it's too much effort to change that. And arguably
  #  'R(); #comment' shouldn't produce R's type anyway.
  #while last > 0 and n.sons[last].kind in {nkPragma, nkCommentStmt,
  #                                         nkNilLit, nkEmpty}:
  #  dec last
  for i in countup(0, length - 1):
    case n.sons[i].kind
    of nkFinally, nkExceptBranch:
      # stand-alone finally and except blocks are
      # transformed into regular try blocks:
      #
      # var f = fopen("somefile") | var f = fopen("somefile")
      # finally: fclose(f)        | try:
      # ...                       |   ...
      #                           | finally:
      #                           |   fclose(f)
      var tryStmt = newNodeI(nkTryStmt, n.sons[i].info)
      var body = newNodeI(nkStmtList, n.sons[i].info)
      if i < n.sonsLen - 1:
        body.sons = n.sons[(i+1)..(-1)]
      tryStmt.addSon(body)
      tryStmt.addSon(n.sons[i])
      n.sons[i] = semTry(c, tryStmt)
      n.sons.setLen(i+1)
      return
    else:
      n.sons[i] = semExpr(c, n.sons[i])
      if n.sons[i].typ == enforceVoidContext or usesResult(n.sons[i]):
        voidContext = true
        n.typ = enforceVoidContext
      if i != last or voidContext:
        discardCheck(c, n.sons[i])
      else:
        n.typ = n.sons[i].typ
        if not isEmptyType(n.typ):
          n.kind = nkStmtListExpr
      case n.sons[i].kind
      of nkVarSection, nkLetSection:
        let (outer, inner) = insertDestructors(c, n.sons[i])
        if outer != nil:
          n.sons[i] = outer
          for j in countup(i+1, length-1):
            inner.addSon(semStmt(c, n.sons[j]))
          n.sons.setLen(i+1)
          return
      of LastBlockStmts: 
        for j in countup(i + 1, length - 1): 
          case n.sons[j].kind
          of nkPragma, nkCommentStmt, nkNilLit, nkEmpty: nil
          else: localError(n.sons[j].info, errStmtInvalidAfterReturn)
      else: nil
  if result.len == 1:
    result = result.sons[0]
  when false:
    # a statement list (s; e) has the type 'e':
    if result.kind == nkStmtList and result.len > 0:
      var lastStmt = lastSon(result)
      if lastStmt.kind != nkNilLit and not ImplicitlyDiscardable(lastStmt):
        result.typ = lastStmt.typ
        #localError(lastStmt.info, errGenerated,
        #  "Last expression must be explicitly returned if it " &
        #  "is discardable or discarded")

proc semStmt(c: PContext, n: PNode): PNode = 
  # now: simply an alias:
  result = semExprNoType(c, n)

proc semStmtScope(c: PContext, n: PNode): PNode =
  openScope(c)
  result = semStmt(c, n)
  closeScope(c)<|MERGE_RESOLUTION|>--- conflicted
+++ resolved
@@ -1037,22 +1037,16 @@
     pushOwner(s)
   s.options = gOptions
   if sfDestructor in s.flags: doDestructorStuff(c, s, n)
-  if n.sons[bodyPos].kind != nkEmpty: 
+  if n.sons[bodyPos].kind != nkEmpty:
     # for DLL generation it is annoying to check for sfImportc!
-    if sfBorrow in s.flags: 
-<<<<<<< HEAD
+    if sfBorrow in s.flags:
       localError(n.sons[bodyPos].info, errImplOfXNotAllowed, s.name.s)
-    if n.sons[genericParamsPos].kind == nkEmpty: 
-      paramsTypeCheck(c, s.typ)
-=======
-      LocalError(n.sons[bodyPos].info, errImplOfXNotAllowed, s.name.s)
     let usePseudoGenerics = kind in {skMacro, skTemplate}
     # Macros and Templates can have generic parameters, but they are
     # only used for overload resolution (there is no instantiation of
     # the symbol, so we must process the body now)
     if n.sons[genericParamsPos].kind == nkEmpty or usePseudoGenerics:
-      if not usePseudoGenerics: ParamsTypeCheck(c, s.typ)
->>>>>>> 95af2a77
+      if not usePseudoGenerics: paramsTypeCheck(c, s.typ)
       pushProcCon(c, s)
       maybeAddResult(c, s, n)
       if sfImportc notin s.flags:
@@ -1062,13 +1056,13 @@
         # context as it may even be evaluated in 'system.compiles':
         n.sons[bodyPos] = transformBody(c.module, semBody, s)
       popProcCon(c)
-    else: 
+    else:
       if s.typ.sons[0] != nil and kind != skIterator:
         addDecl(c, newSym(skUnknown, getIdent"result", nil, n.info))
       var toBind = initIntSet()
       n.sons[bodyPos] = semGenericStmtScope(c, n.sons[bodyPos], {}, toBind)
       fixupInstantiatedSymbols(c, s)
-    if sfImportc in s.flags: 
+    if sfImportc in s.flags:
       # so we just ignore the body after semantic checking for importc:
       n.sons[bodyPos] = ast.emptyNode
   else:
