#
#
#           The Nim Compiler
#        (c) Copyright 2013 Andreas Rumpf
#
#    See the file "copying.txt", included in this
#    distribution, for details about the copyright.
#

## this module does the semantic checking of statements
#  included from sem.nim

var enforceVoidContext = PType(kind: tyStmt)

proc semDiscard(c: PContext, n: PNode): PNode =
  result = n
  checkSonsLen(n, 1)
  if n.sons[0].kind != nkEmpty:
    n.sons[0] = semExprWithType(c, n.sons[0])
    if isEmptyType(n.sons[0].typ) or n.sons[0].typ.kind == tyNone or n.sons[0].kind == nkTypeOfExpr:
      localError(n.info, errInvalidDiscard)

proc semBreakOrContinue(c: PContext, n: PNode): PNode =
  result = n
  checkSonsLen(n, 1)
  if n.sons[0].kind != nkEmpty:
    if n.kind != nkContinueStmt:
      var s: PSym
      case n.sons[0].kind
      of nkIdent: s = lookUp(c, n.sons[0])
      of nkSym: s = n.sons[0].sym
      else: illFormedAst(n)
      s = getGenSym(c, s)
      if s.kind == skLabel and s.owner.id == c.p.owner.id:
        var x = newSymNode(s)
        x.info = n.info
        incl(s.flags, sfUsed)
        n.sons[0] = x
        suggestSym(x.info, s, c.graph.usageSym)
        styleCheckUse(x.info, s)
      else:
        localError(n.info, errInvalidControlFlowX, s.name.s)
    else:
      localError(n.info, errGenerated, "'continue' cannot have a label")
  elif (c.p.nestedLoopCounter <= 0) and (c.p.nestedBlockCounter <= 0):
    localError(n.info, errInvalidControlFlowX,
               renderTree(n, {renderNoComments}))

proc semAsm(con: PContext, n: PNode): PNode =
  checkSonsLen(n, 2)
  var marker = pragmaAsm(con, n.sons[0])
  if marker == '\0': marker = '`' # default marker
  result = semAsmOrEmit(con, n, marker)

proc semWhile(c: PContext, n: PNode): PNode =
  result = n
  checkSonsLen(n, 2)
  openScope(c)
  n.sons[0] = forceBool(c, semExprWithType(c, n.sons[0]))
  inc(c.p.nestedLoopCounter)
  n.sons[1] = semStmt(c, n.sons[1])
  dec(c.p.nestedLoopCounter)
  closeScope(c)
  if n.sons[1].typ == enforceVoidContext:
    result.typ = enforceVoidContext

proc toCover(t: PType): BiggestInt =
  var t2 = skipTypes(t, abstractVarRange-{tyTypeDesc})
  if t2.kind == tyEnum and enumHasHoles(t2):
    result = sonsLen(t2.n)
  else:
    result = lengthOrd(skipTypes(t, abstractVar-{tyTypeDesc}))

when false:
  proc performProcvarCheck(c: PContext, info: TLineInfo, s: PSym) =
    ## Checks that the given symbol is a proper procedure variable, meaning
    ## that it
    var smoduleId = getModule(s).id
    if sfProcvar notin s.flags and s.typ.callConv == ccDefault and
        smoduleId != c.module.id:
      block outer:
        for module in c.friendModules:
          if smoduleId == module.id:
            break outer
        localError(info, errXCannotBePassedToProcVar, s.name.s)

template semProcvarCheck(c: PContext, n: PNode) =
  when false:
    var n = n.skipConv
    if n.kind in nkSymChoices:
      for x in n:
        if x.sym.kind in {skProc, skMethod, skConverter, skIterator}:
          performProcvarCheck(c, n.info, x.sym)
    elif n.kind == nkSym and n.sym.kind in {skProc, skMethod, skConverter,
                                          skIterator}:
      performProcvarCheck(c, n.info, n.sym)

proc semProc(c: PContext, n: PNode): PNode

proc semExprBranch(c: PContext, n: PNode): PNode =
  result = semExpr(c, n)
  if result.typ != nil:
    # XXX tyGenericInst here?
    semProcvarCheck(c, result)
    if result.typ.kind in {tyVar, tyLent}: result = newDeref(result)

proc semExprBranchScope(c: PContext, n: PNode): PNode =
  openScope(c)
  result = semExprBranch(c, n)
  closeScope(c)

const
  skipForDiscardable = {nkIfStmt, nkIfExpr, nkCaseStmt, nkOfBranch,
    nkElse, nkStmtListExpr, nkTryStmt, nkFinally, nkExceptBranch,
    nkElifBranch, nkElifExpr, nkElseExpr, nkBlockStmt, nkBlockExpr}

proc implicitlyDiscardable(n: PNode): bool =
  var n = n
  while n.kind in skipForDiscardable: n = n.lastSon
  result = isCallExpr(n) and n.sons[0].kind == nkSym and
           sfDiscardable in n.sons[0].sym.flags

proc fixNilType(n: PNode) =
  if isAtom(n):
    if n.kind != nkNilLit and n.typ != nil:
      localError(n.info, errDiscardValueX, n.typ.typeToString)
  elif n.kind in {nkStmtList, nkStmtListExpr}:
    n.kind = nkStmtList
    for it in n: fixNilType(it)
  n.typ = nil

proc discardCheck(c: PContext, result: PNode) =
  if c.matchedConcept != nil: return
  if result.typ != nil and result.typ.kind notin {tyStmt, tyVoid}:
    if result.kind == nkNilLit:
      result.typ = nil
      message(result.info, warnNilStatement)
    elif implicitlyDiscardable(result):
      var n = result
      result.typ = nil
      while n.kind in skipForDiscardable:
        n = n.lastSon
        n.typ = nil
    elif result.typ.kind != tyError and gCmd != cmdInteractive:
      if result.typ.kind == tyNil:
        fixNilType(result)
        message(result.info, warnNilStatement)
      else:
        var n = result
        while n.kind in skipForDiscardable: n = n.lastSon
        var s = "expression '" & $n & "' is of type '" &
            result.typ.typeToString & "' and has to be discarded"
        if result.info.line != n.info.line or
           result.info.fileIndex != n.info.fileIndex:
          s.add "; start of expression here: " & $result.info
        if result.typ.kind == tyProc:
          s.add "; for a function call use ()"
        localError(n.info, s)

proc semIf(c: PContext, n: PNode): PNode =
  result = n
  var typ = commonTypeBegin
  var hasElse = false
  for i in countup(0, sonsLen(n) - 1):
    var it = n.sons[i]
    if it.len == 2:
      when newScopeForIf: openScope(c)
      it.sons[0] = forceBool(c, semExprWithType(c, it.sons[0]))
      when not newScopeForIf: openScope(c)
      it.sons[1] = semExprBranch(c, it.sons[1])
      typ = commonType(typ, it.sons[1])
      closeScope(c)
    elif it.len == 1:
      hasElse = true
      it.sons[0] = semExprBranchScope(c, it.sons[0])
      typ = commonType(typ, it.sons[0])
    else: illFormedAst(it)
  if isEmptyType(typ) or typ.kind in {tyNil, tyExpr} or not hasElse:
    for it in n: discardCheck(c, it.lastSon)
    result.kind = nkIfStmt
    # propagate any enforced VoidContext:
    if typ == enforceVoidContext: result.typ = enforceVoidContext
  else:
    for it in n:
      let j = it.len-1
      if not endsInNoReturn(it.sons[j]):
        it.sons[j] = fitNode(c, typ, it.sons[j], it.sons[j].info)
    result.kind = nkIfExpr
    result.typ = typ

proc semCase(c: PContext, n: PNode): PNode =
  result = n
  checkMinSonsLen(n, 2)
  openScope(c)
  n.sons[0] = semExprWithType(c, n.sons[0])
  var chckCovered = false
  var covered: BiggestInt = 0
  var typ = commonTypeBegin
  var hasElse = false
  let caseTyp = skipTypes(n.sons[0].typ, abstractVarRange-{tyTypeDesc})
  case caseTyp.kind
  of tyInt..tyInt64, tyChar, tyEnum, tyUInt..tyUInt32, tyBool:
    chckCovered = true
  of tyFloat..tyFloat128, tyString, tyError:
    discard
  else:
    localError(n.info, errSelectorMustBeOfCertainTypes)
    return
  for i in countup(1, sonsLen(n) - 1):
    var x = n.sons[i]
    when defined(nimsuggest):
      if gIdeCmd == ideSug and exactEquals(gTrackPos, x.info) and caseTyp.kind == tyEnum:
        suggestEnum(c, x, caseTyp)
    case x.kind
    of nkOfBranch:
      checkMinSonsLen(x, 2)
      semCaseBranch(c, n, x, i, covered)
      var last = sonsLen(x)-1
      x.sons[last] = semExprBranchScope(c, x.sons[last])
      typ = commonType(typ, x.sons[last])
    of nkElifBranch:
      chckCovered = false
      checkSonsLen(x, 2)
      when newScopeForIf: openScope(c)
      x.sons[0] = forceBool(c, semExprWithType(c, x.sons[0]))
      when not newScopeForIf: openScope(c)
      x.sons[1] = semExprBranch(c, x.sons[1])
      typ = commonType(typ, x.sons[1])
      closeScope(c)
    of nkElse:
      chckCovered = false
      checkSonsLen(x, 1)
      x.sons[0] = semExprBranchScope(c, x.sons[0])
      typ = commonType(typ, x.sons[0])
      hasElse = true
    else:
      illFormedAst(x)
  if chckCovered:
    if covered == toCover(n.sons[0].typ):
      hasElse = true
    else:
      localError(n.info, errNotAllCasesCovered)
  closeScope(c)
  if isEmptyType(typ) or typ.kind in {tyNil, tyExpr} or not hasElse:
    for i in 1..n.len-1: discardCheck(c, n.sons[i].lastSon)
    # propagate any enforced VoidContext:
    if typ == enforceVoidContext:
      result.typ = enforceVoidContext
  else:
    for i in 1..n.len-1:
      var it = n.sons[i]
      let j = it.len-1
      if not endsInNoReturn(it.sons[j]):
        it.sons[j] = fitNode(c, typ, it.sons[j], it.sons[j].info)
    result.typ = typ

proc semTry(c: PContext, n: PNode): PNode =

  var check = initIntSet()
<<<<<<< HEAD
  template semExceptBranchType(typeNode: PNode): bool =
    # returns true if exception type is imported type
    let typ = semTypeNode(c, typeNode, nil).toObject()
    var is_imported = false
    if isImportedException(typ):
      is_imported = true
    elif not isException(typ):
      localError(typeNode.info, errExprCannotBeRaised)   

    if containsOrIncl(check, typ.id):
      localError(typeNode.info, errExceptionAlreadyHandled)
    typeNode = newNodeIT(nkType, typeNode.info, typ)
    is_imported
=======
  template semExceptBranchType(typeNode: PNode): PNode =
    let typ = semTypeNode(c, typeNode, nil).toObject()
    if typ.kind != tyObject:
      localError(typeNode.info, errExprCannotBeRaised)
    if containsOrIncl(check, typ.id):
      localError(typeNode.info, errExceptionAlreadyHandled)
    newNodeIT(nkType, typeNode.info, typ)
>>>>>>> e39f2a92

  result = n
  inc c.p.inTryStmt
  checkMinSonsLen(n, 2)

  var typ = commonTypeBegin
  n[0] = semExprBranchScope(c, n[0])
  typ = commonType(typ, n[0].typ)

  var last = sonsLen(n) - 1
  for i in countup(1, last):
    let a = n.sons[i]
    checkMinSonsLen(a, 1)
    openScope(c)
    if a.kind == nkExceptBranch:

      if a.len == 2 and a[0].kind == nkBracket:
        # rewrite ``except [a, b, c]: body`` -> ```except a, b, c: body```
        a.sons[0..0] = a[0].sons
      
      if a.len == 2 and a[0].isInfixAs():
        # support ``except Exception as ex: body``
<<<<<<< HEAD
        let is_imported = semExceptBranchType(a[0][1])
        let symbol = newSymG(skLet, a[0][2], c)
        symbol.typ = if is_imported: a[0][1].typ
                     else: a[0][1].typ.toRef()
=======
        a[0][1] = semExceptBranchType(a[0][1])

        let symbol = newSymG(skLet, a[0][2], c)
        symbol.typ = a[0][1].typ.toRef()
>>>>>>> e39f2a92
        addDecl(c, symbol)
        # Overwrite symbol in AST with the symbol in the symbol table.
        a[0][2] = newSymNode(symbol, a[0][2].info)

      else:
        # support ``except KeyError, ValueError, ... : body``
<<<<<<< HEAD
        var is_native, is_imported: bool
        for j in 0..a.len-2:
          let tmp = semExceptBranchType(a[j])
          if tmp: is_imported = true
          else: is_native = true

        if is_native and is_imported:
          local_error(a[0].info, "Mix of imported and native exception types is not allowed in one except branch")
=======
        for j in 0..a.len-2:
          a[j] = semExceptBranchType(a[j])
>>>>>>> e39f2a92
     
    elif a.kind != nkFinally:
      illFormedAst(n)

    # last child of an nkExcept/nkFinally branch is a statement:
    a[^1] = semExprBranchScope(c, a[^1])
    if a.kind != nkFinally: typ = commonType(typ, a[^1])
    else: dec last
    closeScope(c)

  dec c.p.inTryStmt
  if isEmptyType(typ) or typ.kind in {tyNil, tyExpr}:
    discardCheck(c, n.sons[0])
    for i in 1..n.len-1: discardCheck(c, n.sons[i].lastSon)
    if typ == enforceVoidContext:
      result.typ = enforceVoidContext
  else:
    if n.lastSon.kind == nkFinally: discardCheck(c, n.lastSon.lastSon)
    n.sons[0] = fitNode(c, typ, n.sons[0], n.sons[0].info)
    for i in 1..last:
      var it = n.sons[i]
      let j = it.len-1
      it.sons[j] = fitNode(c, typ, it.sons[j], it.sons[j].info)
    result.typ = typ

proc fitRemoveHiddenConv(c: PContext, typ: PType, n: PNode): PNode =
  result = fitNode(c, typ, n, n.info)
  if result.kind in {nkHiddenStdConv, nkHiddenSubConv}:
    let r1 = result.sons[1]
    if r1.kind in {nkCharLit..nkUInt64Lit} and typ.skipTypes(abstractRange).kind in {tyFloat..tyFloat128}:
      result = newFloatNode(nkFloatLit, BiggestFloat r1.intVal)
      result.info = n.info
      result.typ = typ
    else:
      changeType(r1, typ, check=true)
      result = r1
  elif not sameType(result.typ, typ):
    changeType(result, typ, check=false)

proc findShadowedVar(c: PContext, v: PSym): PSym =
  for scope in walkScopes(c.currentScope.parent):
    if scope == c.topLevelScope: break
    let shadowed = strTableGet(scope.symbols, v.name)
    if shadowed != nil and shadowed.kind in skLocalVars:
      return shadowed

proc identWithin(n: PNode, s: PIdent): bool =
  for i in 0 .. n.safeLen-1:
    if identWithin(n.sons[i], s): return true
  result = n.kind == nkSym and n.sym.name.id == s.id

proc semIdentDef(c: PContext, n: PNode, kind: TSymKind): PSym =
  if isTopLevel(c):
    result = semIdentWithPragma(c, kind, n, {sfExported})
    incl(result.flags, sfGlobal)
    #if kind in {skVar, skLet}:
    #  echo "global variable here ", n.info, " ", result.name.s
  else:
    result = semIdentWithPragma(c, kind, n, {})
    if result.owner.kind == skModule:
      incl(result.flags, sfGlobal)
  suggestSym(n.info, result, c.graph.usageSym)
  styleCheckDef(result)

proc checkNilable(v: PSym) =
  if {sfGlobal, sfImportC} * v.flags == {sfGlobal} and
      {tfNotNil, tfNeedsInit} * v.typ.flags != {}:
    if v.ast.isNil:
      message(v.info, warnProveInit, v.name.s)
    elif tfNotNil in v.typ.flags and tfNotNil notin v.ast.typ.flags:
      message(v.info, warnProveInit, v.name.s)

include semasgn

proc addToVarSection(c: PContext; result: var PNode; orig, identDefs: PNode) =
  # consider this:
  #   var
  #     x = 0
  #     withOverloadedAssignment = foo()
  #     y = use(withOverloadedAssignment)
  # We need to split this into a statement list with multiple 'var' sections
  # in order for this transformation to be correct.
  let L = identDefs.len
  let value = identDefs[L-1]
  if value.typ != nil and tfHasAsgn in value.typ.flags and not newDestructors:
    # the spec says we need to rewrite 'var x = T()' to 'var x: T; x = T()':
    identDefs.sons[L-1] = emptyNode
    if result.kind != nkStmtList:
      let oldResult = result
      oldResult.add identDefs
      result = newNodeI(nkStmtList, result.info)
      result.add oldResult
    else:
      let o = copyNode(orig)
      o.add identDefs
      result.add o
    for i in 0 .. L-3:
      result.add overloadedAsgn(c, identDefs[i], value)
  elif result.kind == nkStmtList:
    let o = copyNode(orig)
    o.add identDefs
    result.add o
  else:
    result.add identDefs

proc isDiscardUnderscore(v: PSym): bool =
  if v.name.s == "_":
    v.flags.incl(sfGenSym)
    result = true

proc semUsing(c: PContext; n: PNode): PNode =
  result = ast.emptyNode
  if not isTopLevel(c): localError(n.info, errXOnlyAtModuleScope, "using")
  for i in countup(0, sonsLen(n)-1):
    var a = n.sons[i]
    if gCmd == cmdIdeTools: suggestStmt(c, a)
    if a.kind == nkCommentStmt: continue
    if a.kind notin {nkIdentDefs, nkVarTuple, nkConstDef}: illFormedAst(a)
    checkMinSonsLen(a, 3)
    var length = sonsLen(a)
    if a.sons[length-2].kind != nkEmpty:
      let typ = semTypeNode(c, a.sons[length-2], nil)
      for j in countup(0, length-3):
        let v = semIdentDef(c, a.sons[j], skParam)
        v.typ = typ
        strTableIncl(c.signatures, v)
    else:
      localError(a.info, "'using' section must have a type")
    var def: PNode
    if a.sons[length-1].kind != nkEmpty:
      localError(a.info, "'using' sections cannot contain assignments")

proc hasEmpty(typ: PType): bool =
  if typ.kind in {tySequence, tyArray, tySet}:
    result = typ.lastSon.kind == tyEmpty
  elif typ.kind == tyTuple:
    for s in typ.sons:
      result = result or hasEmpty(s)

proc makeDeref(n: PNode): PNode =
  var t = n.typ
  if t.kind in tyUserTypeClasses and t.isResolvedUserTypeClass:
    t = t.lastSon
  t = skipTypes(t, {tyGenericInst, tyAlias, tySink})
  result = n
  if t.kind in {tyVar, tyLent}:
    result = newNodeIT(nkHiddenDeref, n.info, t.sons[0])
    addSon(result, n)
    t = skipTypes(t.sons[0], {tyGenericInst, tyAlias, tySink})
  while t.kind in {tyPtr, tyRef}:
    var a = result
    let baseTyp = t.lastSon
    result = newNodeIT(nkHiddenDeref, n.info, baseTyp)
    addSon(result, a)
    t = skipTypes(baseTyp, {tyGenericInst, tyAlias, tySink})

proc fillPartialObject(c: PContext; n: PNode; typ: PType) =
  if n.len == 2:
    let x = semExprWithType(c, n[0])
    let y = considerQuotedIdent(n[1])
    let obj = x.typ.skipTypes(abstractPtrs)
    if obj.kind == tyObject and tfPartial in obj.flags:
      let field = newSym(skField, getIdent(y.s), obj.sym, n[1].info)
      field.typ = skipIntLit(typ)
      field.position = sonsLen(obj.n)
      addSon(obj.n, newSymNode(field))
      n.sons[0] = makeDeref x
      n.sons[1] = newSymNode(field)
      n.typ = field.typ
    else:
      localError(n.info, "implicit object field construction " &
        "requires a .partial object, but got " & typeToString(obj))
  else:
    localError(n.info, "nkDotNode requires 2 children")

proc setVarType(v: PSym, typ: PType) =
  if v.typ != nil and not sameTypeOrNil(v.typ, typ):
    localError(v.info, "inconsistent typing for reintroduced symbol '" &
        v.name.s & "': previous type was: " & typeToString(v.typ) &
        "; new type is: " & typeToString(typ))
  v.typ = typ

proc semVarOrLet(c: PContext, n: PNode, symkind: TSymKind): PNode =
  var b: PNode
  result = copyNode(n)
  var hasCompileTime = false
  for i in countup(0, sonsLen(n)-1):
    var a = n.sons[i]
    if gCmd == cmdIdeTools: suggestStmt(c, a)
    if a.kind == nkCommentStmt: continue
    if a.kind notin {nkIdentDefs, nkVarTuple, nkConstDef}: illFormedAst(a)
    checkMinSonsLen(a, 3)
    var length = sonsLen(a)
    var typ: PType
    if a.sons[length-2].kind != nkEmpty:
      typ = semTypeNode(c, a.sons[length-2], nil)
    else:
      typ = nil
    var def: PNode = ast.emptyNode
    if a.sons[length-1].kind != nkEmpty:
      def = semExprWithType(c, a.sons[length-1], {efAllowDestructor})
      if def.typ.kind == tyTypeDesc and c.p.owner.kind != skMacro:
        # prevent the all too common 'var x = int' bug:
        localError(def.info, "'typedesc' metatype is not valid here; typed '=' instead of ':'?")
        def.typ = errorType(c)
      if typ != nil:
        if typ.isMetaType:
          def = inferWithMetatype(c, typ, def)
          typ = def.typ
        else:
          # BUGFIX: ``fitNode`` is needed here!
          # check type compatibility between def.typ and typ
          def = fitNode(c, typ, def, def.info)
          #changeType(def.skipConv, typ, check=true)
      else:
        typ = skipIntLit(def.typ)
        if typ.kind in tyUserTypeClasses and typ.isResolvedUserTypeClass:
          typ = typ.lastSon
        if hasEmpty(typ):
          localError(def.info, errCannotInferTypeOfTheLiteral,
                     ($typ.kind).substr(2).toLowerAscii)
        elif typ.kind == tyProc and tfUnresolved in typ.flags:
          localError(def.info, errProcHasNoConcreteType, def.renderTree)
    else:
      if symkind == skLet: localError(a.info, errLetNeedsInit)

    # this can only happen for errornous var statements:
    if typ == nil: continue
    typeAllowedCheck(a.info, typ, symkind, if c.matchedConcept != nil: {taConcept} else: {})
    liftTypeBoundOps(c, typ, a.info)
    var tup = skipTypes(typ, {tyGenericInst, tyAlias, tySink})
    if a.kind == nkVarTuple:
      if tup.kind != tyTuple:
        localError(a.info, errXExpected, "tuple")
      elif length-2 != sonsLen(tup):
        localError(a.info, errWrongNumberOfVariables)
      else:
        b = newNodeI(nkVarTuple, a.info)
        newSons(b, length)
        b.sons[length-2] = a.sons[length-2] # keep type desc for doc generator
        b.sons[length-1] = def
        addToVarSection(c, result, n, b)
    elif tup.kind == tyTuple and def.kind == nkPar and
        a.kind == nkIdentDefs and a.len > 3:
      message(a.info, warnEachIdentIsTuple)

    for j in countup(0, length-3):
      if a[j].kind == nkDotExpr:
        fillPartialObject(c, a[j],
          if a.kind != nkVarTuple: typ else: tup.sons[j])
        addToVarSection(c, result, n, a)
        continue
      var v = semIdentDef(c, a.sons[j], symkind)
      if sfGenSym notin v.flags and not isDiscardUnderscore(v):
        addInterfaceDecl(c, v)
      when oKeepVariableNames:
        if c.inUnrolledContext > 0: v.flags.incl(sfShadowed)
        else:
          let shadowed = findShadowedVar(c, v)
          if shadowed != nil:
            shadowed.flags.incl(sfShadowed)
            if shadowed.kind == skResult and sfGenSym notin v.flags:
              message(a.info, warnResultShadowed)
            # a shadowed variable is an error unless it appears on the right
            # side of the '=':
            if warnShadowIdent in gNotes and not identWithin(def, v.name):
              message(a.info, warnShadowIdent, v.name.s)
      if a.kind != nkVarTuple:
        if def.kind != nkEmpty:
          # this is needed for the evaluation pass and for the guard checking:
          v.ast = def
          if sfThread in v.flags: localError(def.info, errThreadvarCannotInit)
        setVarType(v, typ)
        b = newNodeI(nkIdentDefs, a.info)
        if importantComments():
          # keep documentation information:
          b.comment = a.comment
        addSon(b, newSymNode(v))
        addSon(b, a.sons[length-2])      # keep type desc for doc generator
        addSon(b, copyTree(def))
        addToVarSection(c, result, n, b)
      else:
        if def.kind == nkPar: v.ast = def[j]
        setVarType(v, tup.sons[j])
        b.sons[j] = newSymNode(v)
      checkNilable(v)
      if sfCompileTime in v.flags: hasCompileTime = true
  if hasCompileTime: vm.setupCompileTimeVar(c.module, c.cache, result)

proc semConst(c: PContext, n: PNode): PNode =
  result = copyNode(n)
  for i in countup(0, sonsLen(n) - 1):
    var a = n.sons[i]
    if gCmd == cmdIdeTools: suggestStmt(c, a)
    if a.kind == nkCommentStmt: continue
    if (a.kind != nkConstDef): illFormedAst(a)
    checkSonsLen(a, 3)
    var v = semIdentDef(c, a.sons[0], skConst)
    var typ: PType = nil
    if a.sons[1].kind != nkEmpty: typ = semTypeNode(c, a.sons[1], nil)

    var def = semConstExpr(c, a.sons[2])
    if def == nil:
      localError(a.sons[2].info, errConstExprExpected)
      continue
    # check type compatibility between def.typ and typ:
    if typ != nil:
      def = fitRemoveHiddenConv(c, typ, def)
    else:
      typ = def.typ
    if typ == nil:
      localError(a.sons[2].info, errConstExprExpected)
      continue
    if typeAllowed(typ, skConst) != nil and def.kind != nkNilLit:
      localError(a.info, "invalid type for const: " & typeToString(typ))
      continue
    setVarType(v, typ)
    v.ast = def               # no need to copy
    if sfGenSym notin v.flags: addInterfaceDecl(c, v)
    var b = newNodeI(nkConstDef, a.info)
    if importantComments(): b.comment = a.comment
    addSon(b, newSymNode(v))
    addSon(b, a.sons[1])
    addSon(b, copyTree(def))
    addSon(result, b)

include semfields

proc addForVarDecl(c: PContext, v: PSym) =
  if warnShadowIdent in gNotes:
    let shadowed = findShadowedVar(c, v)
    if shadowed != nil:
      # XXX should we do this here?
      #shadowed.flags.incl(sfShadowed)
      message(v.info, warnShadowIdent, v.name.s)
  addDecl(c, v)

proc symForVar(c: PContext, n: PNode): PSym =
  let m = if n.kind == nkPragmaExpr: n.sons[0] else: n
  result = newSymG(skForVar, m, c)
  styleCheckDef(result)

proc semForVars(c: PContext, n: PNode): PNode =
  result = n
  var length = sonsLen(n)
  let iterBase = n.sons[length-2].typ
  var iter = skipTypes(iterBase, {tyGenericInst, tyAlias, tySink})
  # length == 3 means that there is one for loop variable
  # and thus no tuple unpacking:
  if iter.kind != tyTuple or length == 3:
    if length == 3:
      var v = symForVar(c, n.sons[0])
      if getCurrOwner(c).kind == skModule: incl(v.flags, sfGlobal)
      # BUGFIX: don't use `iter` here as that would strip away
      # the ``tyGenericInst``! See ``tests/compile/tgeneric.nim``
      # for an example:
      v.typ = iterBase
      n.sons[0] = newSymNode(v)
      if sfGenSym notin v.flags: addForVarDecl(c, v)
    else:
      localError(n.info, errWrongNumberOfVariables)
  elif length-2 != sonsLen(iter):
    localError(n.info, errWrongNumberOfVariables)
  else:
    for i in countup(0, length - 3):
      var v = symForVar(c, n.sons[i])
      if getCurrOwner(c).kind == skModule: incl(v.flags, sfGlobal)
      v.typ = iter.sons[i]
      n.sons[i] = newSymNode(v)
      if sfGenSym notin v.flags and not isDiscardUnderscore(v):
        addForVarDecl(c, v)
  inc(c.p.nestedLoopCounter)
  openScope(c)
  n.sons[length-1] = semStmt(c, n.sons[length-1])
  closeScope(c)
  dec(c.p.nestedLoopCounter)

proc implicitIterator(c: PContext, it: string, arg: PNode): PNode =
  result = newNodeI(nkCall, arg.info)
  result.add(newIdentNode(it.getIdent, arg.info))
  if arg.typ != nil and arg.typ.kind in {tyVar, tyLent}:
    result.add newDeref(arg)
  else:
    result.add arg
  result = semExprNoDeref(c, result, {efWantIterator})

proc isTrivalStmtExpr(n: PNode): bool =
  for i in 0 .. n.len-2:
    if n[i].kind notin {nkEmpty, nkCommentStmt}:
      return false
  result = true

proc semFor(c: PContext, n: PNode): PNode =
  result = n
  checkMinSonsLen(n, 3)
  var length = sonsLen(n)
  openScope(c)
  n.sons[length-2] = semExprNoDeref(c, n.sons[length-2], {efWantIterator})
  var call = n.sons[length-2]
  if call.kind == nkStmtListExpr and isTrivalStmtExpr(call):
    call = call.lastSon
    n.sons[length-2] = call
  let isCallExpr = call.kind in nkCallKinds
  if isCallExpr and call[0].kind == nkSym and
      call[0].sym.magic in {mFields, mFieldPairs, mOmpParFor}:
    if call.sons[0].sym.magic == mOmpParFor:
      result = semForVars(c, n)
      result.kind = nkParForStmt
    else:
      result = semForFields(c, n, call.sons[0].sym.magic)
  elif isCallExpr and call.sons[0].typ.callConv == ccClosure and
      tfIterator in call.sons[0].typ.flags:
    # first class iterator:
    result = semForVars(c, n)
  elif not isCallExpr or call.sons[0].kind != nkSym or
      call.sons[0].sym.kind != skIterator:
    if length == 3:
      n.sons[length-2] = implicitIterator(c, "items", n.sons[length-2])
    elif length == 4:
      n.sons[length-2] = implicitIterator(c, "pairs", n.sons[length-2])
    else:
      localError(n.sons[length-2].info, errIteratorExpected)
    result = semForVars(c, n)
  else:
    result = semForVars(c, n)
  # propagate any enforced VoidContext:
  if n.sons[length-1].typ == enforceVoidContext:
    result.typ = enforceVoidContext
  closeScope(c)

proc semRaise(c: PContext, n: PNode): PNode =
  result = n
  checkSonsLen(n, 1)
  if n.sons[0].kind == nkEmpty:
    return

  n.sons[0] = semExprWithType(c, n.sons[0])
  let typ = n.sons[0].typ

  if isImportedException(typ):
    return
  
  if typ.kind != tyRef or typ.lastSon.kind != tyObject:
    localError(n.info, errExprCannotBeRaised)

  if not isException(typ.lastSon):
    localError(n.info, "raised object of type $1 does not inherit from Exception",
                       [typeToString(typ)])


proc addGenericParamListToScope(c: PContext, n: PNode) =
  if n.kind != nkGenericParams: illFormedAst(n)
  for i in countup(0, sonsLen(n)-1):
    var a = n.sons[i]
    if a.kind == nkSym: addDecl(c, a.sym)
    else: illFormedAst(a)

proc typeSectionLeftSidePass(c: PContext, n: PNode) =
  # process the symbols on the left side for the whole type section, before
  # we even look at the type definitions on the right
  for i in countup(0, sonsLen(n) - 1):
    var a = n.sons[i]
    when defined(nimsuggest):
      if gCmd == cmdIdeTools:
        inc c.inTypeContext
        suggestStmt(c, a)
        dec c.inTypeContext
    if a.kind == nkCommentStmt: continue
    if a.kind != nkTypeDef: illFormedAst(a)
    checkSonsLen(a, 3)
    let name = a.sons[0]
    var s: PSym
    if name.kind == nkDotExpr and a[2].kind == nkObjectTy:
      let pkgName = considerQuotedIdent(name[0])
      let typName = considerQuotedIdent(name[1])
      let pkg = c.graph.packageSyms.strTableGet(pkgName)
      if pkg.isNil or pkg.kind != skPackage:
        localError(name.info, "unknown package name: " & pkgName.s)
      else:
        let typsym = pkg.tab.strTableGet(typName)
        if typsym.isNil:
          s = semIdentDef(c, name[1], skType)
          s.typ = newTypeS(tyObject, c)
          s.typ.sym = s
          s.flags.incl sfForward
          pkg.tab.strTableAdd s
          addInterfaceDecl(c, s)
        elif typsym.kind == skType and sfForward in typsym.flags:
          s = typsym
          addInterfaceDecl(c, s)
        else:
          localError(name.info, typsym.name.s & " is not a type that can be forwarded")
          s = typsym
    else:
      s = semIdentDef(c, name, skType)
      s.typ = newTypeS(tyForward, c)
      s.typ.sym = s             # process pragmas:
      if name.kind == nkPragmaExpr:
        pragma(c, s, name.sons[1], typePragmas)
      if sfForward in s.flags:
        # check if the symbol already exists:
        let pkg = c.module.owner
        if not isTopLevel(c) or pkg.isNil:
          localError(name.info, "only top level types in a package can be 'package'")
        else:
          let typsym = pkg.tab.strTableGet(s.name)
          if typsym != nil:
            if sfForward notin typsym.flags or sfNoForward notin typsym.flags:
              typeCompleted(typsym)
              typsym.info = s.info
            else:
              localError(name.info, "cannot complete type '" & s.name.s & "' twice; " &
                      "previous type completion was here: " & $typsym.info)
            s = typsym
      # add it here, so that recursive types are possible:
      if sfGenSym notin s.flags: addInterfaceDecl(c, s)

    a.sons[0] = newSymNode(s)

proc checkCovariantParamsUsages(genericType: PType) =
  var body = genericType[^1]

  proc traverseSubTypes(t: PType): bool =
    template error(msg) = localError(genericType.sym.info, msg)

    result = false

    template subresult(r) =
      let sub = r
      result = result or sub

    case t.kind
    of tyGenericParam:
      t.flags.incl tfWeakCovariant
      return true

    of tyObject:
      for field in t.n:
        subresult traverseSubTypes(field.typ)

    of tyArray:
      return traverseSubTypes(t[1])

    of tyProc:
      for subType in t.sons:
        if subType != nil:
          subresult traverseSubTypes(subType)
      if result:
        error("non-invariant type param used in a proc type: " &  $t)

    of tySequence:
      return traverseSubTypes(t[0])

    of tyGenericInvocation:
      let targetBody = t[0]
      for i in 1 ..< t.len:
        let param = t[i]
        if param.kind == tyGenericParam:
          if tfCovariant in param.flags:
            let formalFlags = targetBody[i-1].flags
            if tfCovariant notin formalFlags:
              error("covariant param '" & param.sym.name.s &
                    "' used in a non-covariant position")
            elif tfWeakCovariant in formalFlags:
              param.flags.incl tfWeakCovariant
            result = true
          elif tfContravariant in param.flags:
            let formalParam = targetBody[i-1].sym
            if tfContravariant notin formalParam.typ.flags:
              error("contravariant param '" & param.sym.name.s &
                    "' used in a non-contravariant position")
            result = true
        else:
          subresult traverseSubTypes(param)

    of tyAnd, tyOr, tyNot, tyStatic, tyBuiltInTypeClass, tyCompositeTypeClass:
      error("non-invariant type parameters cannot be used with types such '" & $t & "'")

    of tyUserTypeClass, tyUserTypeClassInst:
      error("non-invariant type parameters are not supported in concepts")

    of tyTuple:
      for fieldType in t.sons:
        subresult traverseSubTypes(fieldType)

    of tyPtr, tyRef, tyVar, tyLent:
      if t.base.kind == tyGenericParam: return true
      return traverseSubTypes(t.base)

    of tyDistinct, tyAlias, tySink:
      return traverseSubTypes(t.lastSon)

    of tyGenericInst:
      internalAssert false

    else:
      discard

  discard traverseSubTypes(body)

proc typeSectionRightSidePass(c: PContext, n: PNode) =
  for i in countup(0, sonsLen(n) - 1):
    var a = n.sons[i]
    if a.kind == nkCommentStmt: continue
    if (a.kind != nkTypeDef): illFormedAst(a)
    checkSonsLen(a, 3)
    let name = a.sons[0]
    if (name.kind != nkSym): illFormedAst(a)
    var s = name.sym
    if s.magic == mNone and a.sons[2].kind == nkEmpty:
      localError(a.info, errImplOfXexpected, s.name.s)
    if s.magic != mNone: processMagicType(c, s)
    if a.sons[1].kind != nkEmpty:
      # We have a generic type declaration here. In generic types,
      # symbol lookup needs to be done here.
      openScope(c)
      pushOwner(c, s)
      if s.magic == mNone: s.typ.kind = tyGenericBody
      # XXX for generic type aliases this is not correct! We need the
      # underlying Id really:
      #
      # type
      #   TGObj[T] = object
      #   TAlias[T] = TGObj[T]
      #
      s.typ.n = semGenericParamList(c, a.sons[1], s.typ)
      a.sons[1] = s.typ.n
      s.typ.size = -1 # could not be computed properly
      # we fill it out later. For magic generics like 'seq', it won't be filled
      # so we use tyNone instead of nil to not crash for strange conversions
      # like: mydata.seq
      rawAddSon(s.typ, newTypeS(tyNone, c))
      s.ast = a
      inc c.inGenericContext
      var body = semTypeNode(c, a.sons[2], nil)
      dec c.inGenericContext
      if body != nil:
        body.sym = s
        body.size = -1 # could not be computed properly
        s.typ.sons[sonsLen(s.typ) - 1] = body
        if tfCovariant in s.typ.flags:
          checkCovariantParamsUsages(s.typ)
          # XXX: This is a temporary limitation:
          # The codegen currently produces various failures with
          # generic imported types that have fields, but we need
          # the fields specified in order to detect weak covariance.
          # The proper solution is to teach the codegen how to handle
          # such types, because this would offer various interesting
          # possibilities such as instantiating C++ generic types with
          # garbage collected Nim types.
          if sfImportc in s.flags:
            var body = s.typ.lastSon
            if body.kind == tyObject:
              # erases all declared fields
              body.n.sons = nil

      popOwner(c)
      closeScope(c)
    elif a.sons[2].kind != nkEmpty:
      # process the type's body:
      pushOwner(c, s)
      var t = semTypeNode(c, a.sons[2], s.typ)
      if s.typ == nil:
        s.typ = t
      elif t != s.typ and (s.typ == nil or s.typ.kind != tyAlias):
        # this can happen for e.g. tcan_alias_specialised_generic:
        assignType(s.typ, t)
        #debug s.typ
      s.ast = a
      popOwner(c)
    let aa = a.sons[2]
    if aa.kind in {nkRefTy, nkPtrTy} and aa.len == 1 and
       aa.sons[0].kind == nkObjectTy:
      # give anonymous object a dummy symbol:
      var st = s.typ
      if st.kind == tyGenericBody: st = st.lastSon
      internalAssert st.kind in {tyPtr, tyRef}
      internalAssert st.lastSon.sym == nil
      incl st.flags, tfRefsAnonObj
      let obj = newSym(skType, getIdent(s.name.s & ":ObjectType"),
                              getCurrOwner(c), s.info)
      obj.typ = st.lastSon
      st.lastSon.sym = obj


proc checkForMetaFields(n: PNode) =
  template checkMeta(t) =
    if t != nil and t.isMetaType and tfGenericTypeParam notin t.flags:
      localError(n.info, errTIsNotAConcreteType, t.typeToString)

  if n.isNil: return
  case n.kind
  of nkRecList, nkRecCase:
    for s in n: checkForMetaFields(s)
  of nkOfBranch, nkElse:
    checkForMetaFields(n.lastSon)
  of nkSym:
    let t = n.sym.typ
    case t.kind
    of tySequence, tySet, tyArray, tyOpenArray, tyVar, tyLent, tyPtr, tyRef,
       tyProc, tyGenericInvocation, tyGenericInst, tyAlias, tySink:
      let start = int ord(t.kind in {tyGenericInvocation, tyGenericInst})
      for i in start ..< t.sons.len:
        checkMeta(t.sons[i])
    else:
      checkMeta(t)
  else:
    internalAssert false

proc typeSectionFinalPass(c: PContext, n: PNode) =
  for i in countup(0, sonsLen(n) - 1):
    var a = n.sons[i]
    if a.kind == nkCommentStmt: continue
    if a.sons[0].kind != nkSym: illFormedAst(a)
    var s = a.sons[0].sym
    # compute the type's size and check for illegal recursions:
    if a.sons[1].kind == nkEmpty:
      var x = a[2]
      while x.kind in {nkStmtList, nkStmtListExpr} and x.len > 0:
        x = x.lastSon
      if x.kind notin {nkObjectTy, nkDistinctTy, nkEnumTy, nkEmpty} and
          s.typ.kind notin {tyObject, tyEnum}:
        # type aliases are hard:
        var t = semTypeNode(c, x, nil)
        assert t != nil
        if s.typ != nil and s.typ.kind notin {tyAlias, tySink}:
          if t.kind in {tyProc, tyGenericInst} and not t.isMetaType:
            assignType(s.typ, t)
            s.typ.id = t.id
          elif t.kind in {tyObject, tyEnum, tyDistinct}:
            assert s.typ != nil
            assignType(s.typ, t)
            s.typ.id = t.id     # same id
      checkConstructedType(s.info, s.typ)
      if s.typ.kind in {tyObject, tyTuple} and not s.typ.n.isNil:
        checkForMetaFields(s.typ.n)
  instAllTypeBoundOp(c, n.info)


proc semAllTypeSections(c: PContext; n: PNode): PNode =
  proc gatherStmts(c: PContext; n: PNode; result: PNode) {.nimcall.} =
    case n.kind
    of nkIncludeStmt:
      for i in 0..<n.len:
        var f = checkModuleName(n.sons[i])
        if f != InvalidFileIDX:
          if containsOrIncl(c.includedFiles, f):
            localError(n.info, errRecursiveDependencyX, f.toFilename)
          else:
            let code = gIncludeFile(c.graph, c.module, f, c.cache)
            gatherStmts c, code, result
            excl(c.includedFiles, f)
    of nkStmtList:
      for i in 0 ..< n.len:
        gatherStmts(c, n.sons[i], result)
    of nkTypeSection:
      incl n.flags, nfSem
      typeSectionLeftSidePass(c, n)
      result.add n
    else:
      result.add n

  result = newNodeI(nkStmtList, n.info)
  gatherStmts(c, n, result)

  template rec(name) =
    for i in 0 ..< result.len:
      if result[i].kind == nkTypeSection:
        name(c, result[i])

  rec typeSectionRightSidePass
  rec typeSectionFinalPass
  when false:
    # too beautiful to delete:
    template rec(name; setbit=false) =
      proc `name rec`(c: PContext; n: PNode) {.nimcall.} =
        if n.kind == nkTypeSection:
          when setbit: incl n.flags, nfSem
          name(c, n)
        elif n.kind == nkStmtList:
          for i in 0 ..< n.len:
            `name rec`(c, n.sons[i])
      `name rec`(c, n)
    rec typeSectionLeftSidePass, true
    rec typeSectionRightSidePass
    rec typeSectionFinalPass

proc semTypeSection(c: PContext, n: PNode): PNode =
  ## Processes a type section. This must be done in separate passes, in order
  ## to allow the type definitions in the section to reference each other
  ## without regard for the order of their definitions.
  if sfNoForward notin c.module.flags or nfSem notin n.flags:
    inc c.inTypeContext
    typeSectionLeftSidePass(c, n)
    typeSectionRightSidePass(c, n)
    typeSectionFinalPass(c, n)
    dec c.inTypeContext
  result = n

proc semParamList(c: PContext, n, genericParams: PNode, s: PSym) =
  s.typ = semProcTypeNode(c, n, genericParams, nil, s.kind)
  if s.kind notin {skMacro, skTemplate}:
    if s.typ.sons[0] != nil and s.typ.sons[0].kind == tyStmt:
      localError(n.info, errGenerated, "invalid return type: 'stmt'")

proc addParams(c: PContext, n: PNode, kind: TSymKind) =
  for i in countup(1, sonsLen(n)-1):
    if n.sons[i].kind == nkSym: addParamOrResult(c, n.sons[i].sym, kind)
    else: illFormedAst(n)

proc semBorrow(c: PContext, n: PNode, s: PSym) =
  # search for the correct alias:
  var b = searchForBorrowProc(c, c.currentScope.parent, s)
  if b != nil:
    # store the alias:
    n.sons[bodyPos] = newSymNode(b)
  else:
    localError(n.info, errNoSymbolToBorrowFromFound)

proc addResult(c: PContext, t: PType, info: TLineInfo, owner: TSymKind) =
  if t != nil:
    var s = newSym(skResult, getIdent"result", getCurrOwner(c), info)
    s.typ = t
    incl(s.flags, sfUsed)
    addParamOrResult(c, s, owner)
    c.p.resultSym = s

proc addResultNode(c: PContext, n: PNode) =
  if c.p.resultSym != nil: addSon(n, newSymNode(c.p.resultSym))

proc copyExcept(n: PNode, i: int): PNode =
  result = copyNode(n)
  for j in 0..<n.len:
    if j != i: result.add(n.sons[j])

proc lookupMacro(c: PContext, n: PNode): PSym =
  if n.kind == nkSym:
    result = n.sym
    if result.kind notin {skMacro, skTemplate}: result = nil
  else:
    result = searchInScopes(c, considerQuotedIdent(n), {skMacro, skTemplate})

proc semProcAnnotation(c: PContext, prc: PNode;
                       validPragmas: TSpecialWords): PNode =
  var n = prc.sons[pragmasPos]
  if n == nil or n.kind == nkEmpty: return
  for i in countup(0, n.len-1):
    var it = n.sons[i]
    var key = if it.kind in nkPragmaCallKinds and it.len >= 1: it.sons[0] else: it
    let m = lookupMacro(c, key)
    if m == nil:
      if key.kind == nkIdent and key.ident.id == ord(wDelegator):
        if considerQuotedIdent(prc.sons[namePos]).s == "()":
          prc.sons[namePos] = newIdentNode(c.cache.idDelegator, prc.info)
          prc.sons[pragmasPos] = copyExcept(n, i)
        else:
          localError(prc.info, errOnlyACallOpCanBeDelegator)
      continue
    elif sfCustomPragma in m.flags:
      continue # semantic check for custom pragma happens later in semProcAux

    # we transform ``proc p {.m, rest.}`` into ``m(do: proc p {.rest.})`` and
    # let the semantic checker deal with it:
    var x = newNodeI(nkCall, n.info)
    x.add(newSymNode(m))
    prc.sons[pragmasPos] = copyExcept(n, i)
    if prc[pragmasPos].kind != nkEmpty and prc[pragmasPos].len == 0:
      prc.sons[pragmasPos] = emptyNode

    if it.kind in nkPragmaCallKinds and it.len > 1:
      # pass pragma arguments to the macro too:
      for i in 1..<it.len:
        x.add(it.sons[i])
    x.add(prc)

    # recursion assures that this works for multiple macro annotations too:
    result = semExpr(c, x)
    # since a proc annotation can set pragmas, we process these here again.
    # This is required for SqueakNim-like export pragmas.
    if result.kind in procDefs and result[namePos].kind == nkSym and
        result[pragmasPos].kind != nkEmpty:
      pragma(c, result[namePos].sym, result[pragmasPos], validPragmas)
    return

proc setGenericParamsMisc(c: PContext; n: PNode): PNode =
  let orig = n.sons[genericParamsPos]
  # we keep the original params around for better error messages, see
  # issue https://github.com/nim-lang/Nim/issues/1713
  result = semGenericParamList(c, orig)
  if n.sons[miscPos].kind == nkEmpty:
    n.sons[miscPos] = newTree(nkBracket, ast.emptyNode, orig)
  else:
    n.sons[miscPos].sons[1] = orig
  n.sons[genericParamsPos] = result

proc semLambda(c: PContext, n: PNode, flags: TExprFlags): PNode =
  # XXX semProcAux should be good enough for this now, we will eventually
  # remove semLambda
  result = semProcAnnotation(c, n, lambdaPragmas)
  if result != nil: return result
  result = n
  checkSonsLen(n, bodyPos + 1)
  var s: PSym
  if n[namePos].kind != nkSym:
    s = newSym(skProc, c.cache.idAnon, getCurrOwner(c), n.info)
    s.ast = n
    n.sons[namePos] = newSymNode(s)
  else:
    s = n[namePos].sym
  pushOwner(c, s)
  openScope(c)
  var gp: PNode
  if n.sons[genericParamsPos].kind != nkEmpty:
    gp = setGenericParamsMisc(c, n)
  else:
    gp = newNodeI(nkGenericParams, n.info)

  if n.sons[paramsPos].kind != nkEmpty:
    #if n.kind == nkDo and not experimentalMode(c):
    #  localError(n.sons[paramsPos].info,
    #      "use the {.experimental.} pragma to enable 'do' with parameters")
    semParamList(c, n.sons[paramsPos], gp, s)
    # paramsTypeCheck(c, s.typ)
    if sonsLen(gp) > 0 and n.sons[genericParamsPos].kind == nkEmpty:
      # we have a list of implicit type parameters:
      n.sons[genericParamsPos] = gp
  else:
    s.typ = newProcType(c, n.info)
  if n.sons[pragmasPos].kind != nkEmpty:
    pragma(c, s, n.sons[pragmasPos], lambdaPragmas)
  s.options = gOptions
  if n.sons[bodyPos].kind != nkEmpty:
    if sfImportc in s.flags:
      localError(n.sons[bodyPos].info, errImplOfXNotAllowed, s.name.s)
    #if efDetermineType notin flags:
    # XXX not good enough; see tnamedparamanonproc.nim
    if gp.len == 0 or (gp.len == 1 and tfRetType in gp[0].typ.flags):
      pushProcCon(c, s)
      addResult(c, s.typ.sons[0], n.info, skProc)
      addResultNode(c, n)
      let semBody = hloBody(c, semProcBody(c, n.sons[bodyPos]))
      n.sons[bodyPos] = transformBody(c.module, semBody, s)
      popProcCon(c)
    elif efOperand notin flags:
      localError(n.info, errGenericLambdaNotAllowed)
    sideEffectsCheck(c, s)
  else:
    localError(n.info, errImplOfXexpected, s.name.s)
  closeScope(c)           # close scope for parameters
  popOwner(c)
  result.typ = s.typ

proc semInferredLambda(c: PContext, pt: TIdTable, n: PNode): PNode =
  var n = n

  let original = n.sons[namePos].sym
  let s = original #copySym(original, false)
  #incl(s.flags, sfFromGeneric)
  #s.owner = original

  n = replaceTypesInBody(c, pt, n, original)
  result = n
  s.ast = result
  n.sons[namePos].sym = s
  n.sons[genericParamsPos] = emptyNode
  # for LL we need to avoid wrong aliasing
  let params = copyTree n.typ.n
  n.sons[paramsPos] = params
  s.typ = n.typ
  for i in 1..<params.len:
    if params[i].typ.kind in {tyTypeDesc, tyGenericParam,
                              tyFromExpr}+tyTypeClasses:
      localError(params[i].info, "cannot infer type of parameter: " &
                 params[i].sym.name.s)
    #params[i].sym.owner = s
  openScope(c)
  pushOwner(c, s)
  addParams(c, params, skProc)
  pushProcCon(c, s)
  addResult(c, n.typ.sons[0], n.info, skProc)
  addResultNode(c, n)
  let semBody = hloBody(c, semProcBody(c, n.sons[bodyPos]))
  n.sons[bodyPos] = transformBody(c.module, semBody, s)
  popProcCon(c)
  popOwner(c)
  closeScope(c)

  # alternative variant (not quite working):
  # var prc = arg[0].sym
  # let inferred = c.semGenerateInstance(c, prc, m.bindings, arg.info)
  # result = inferred.ast
  # result.kind = arg.kind

proc activate(c: PContext, n: PNode) =
  # XXX: This proc is part of my plan for getting rid of
  # forward declarations. stay tuned.
  when false:
    # well for now it breaks code ...
    case n.kind
    of nkLambdaKinds:
      discard semLambda(c, n, {})
    of nkCallKinds:
      for i in 1 ..< n.len: activate(c, n[i])
    else:
      discard

proc maybeAddResult(c: PContext, s: PSym, n: PNode) =
  if s.typ.sons[0] != nil and not
      (s.kind == skIterator and s.typ.callConv != ccClosure):
    addResult(c, s.typ.sons[0], n.info, s.kind)
    addResultNode(c, n)

proc semOverride(c: PContext, s: PSym, n: PNode) =
  case s.name.s.normalize
  of "destroy", "=destroy":
    if newDestructors:
      let t = s.typ
      var noError = false
      if t.len == 2 and t.sons[0] == nil and t.sons[1].kind == tyVar:
        var obj = t.sons[1].sons[0]
        while true:
          incl(obj.flags, tfHasAsgn)
          if obj.kind in {tyGenericBody, tyGenericInst}: obj = obj.lastSon
          elif obj.kind == tyGenericInvocation: obj = obj.sons[0]
          else: break
        if obj.kind in {tyObject, tyDistinct}:
          if obj.destructor.isNil:
            obj.destructor = s
          else:
            localError(n.info, errGenerated,
              "cannot bind another '" & s.name.s & "' to: " & typeToString(obj))
          noError = true
      if not noError and sfSystemModule notin s.owner.flags:
        localError(n.info, errGenerated,
          "signature for '" & s.name.s & "' must be proc[T: object](x: var T)")
    incl(s.flags, sfUsed)
  of "deepcopy", "=deepcopy":
    if s.typ.len == 2 and
        s.typ.sons[1].skipTypes(abstractInst).kind in {tyRef, tyPtr} and
        sameType(s.typ.sons[1], s.typ.sons[0]):
      # Note: we store the deepCopy in the base of the pointer to mitigate
      # the problem that pointers are structural types:
      var t = s.typ.sons[1].skipTypes(abstractInst).lastSon.skipTypes(abstractInst)
      while true:
        if t.kind == tyGenericBody: t = t.lastSon
        elif t.kind == tyGenericInvocation: t = t.sons[0]
        else: break
      if t.kind in {tyObject, tyDistinct, tyEnum}:
        if t.deepCopy.isNil: t.deepCopy = s
        else:
          localError(n.info, errGenerated,
                     "cannot bind another 'deepCopy' to: " & typeToString(t))
      else:
        localError(n.info, errGenerated,
                   "cannot bind 'deepCopy' to: " & typeToString(t))
    else:
      localError(n.info, errGenerated,
                 "signature for 'deepCopy' must be proc[T: ptr|ref](x: T): T")
    incl(s.flags, sfUsed)
  of "=", "=sink":
    if s.magic == mAsgn: return
    incl(s.flags, sfUsed)
    let t = s.typ
    if t.len == 3 and t.sons[0] == nil and t.sons[1].kind == tyVar:
      var obj = t.sons[1].sons[0]
      while true:
        incl(obj.flags, tfHasAsgn)
        if obj.kind == tyGenericBody: obj = obj.lastSon
        elif obj.kind == tyGenericInvocation: obj = obj.sons[0]
        else: break
      var objB = t.sons[2]
      while true:
        if objB.kind == tyGenericBody: objB = objB.lastSon
        elif objB.kind in {tyGenericInvocation, tyGenericInst}:
          objB = objB.sons[0]
        else: break
      if obj.kind in {tyObject, tyDistinct} and sameType(obj, objB):
        let opr = if s.name.s == "=": addr(obj.assignment) else: addr(obj.sink)
        if opr[].isNil:
          opr[] = s
        else:
          localError(n.info, errGenerated,
                     "cannot bind another '" & s.name.s & "' to: " & typeToString(obj))
        return
    if sfSystemModule notin s.owner.flags:
      localError(n.info, errGenerated,
                "signature for '" & s.name.s & "' must be proc[T: object](x: var T; y: T)")
  else:
    if sfOverriden in s.flags:
      localError(n.info, errGenerated,
                 "'destroy' or 'deepCopy' expected for 'override'")

proc cursorInProcAux(n: PNode): bool =
  if inCheckpoint(n.info) != cpNone: return true
  for i in 0..<n.safeLen:
    if cursorInProcAux(n[i]): return true

proc cursorInProc(n: PNode): bool =
  if n.info.fileIndex == gTrackPos.fileIndex:
    result = cursorInProcAux(n)

type
  TProcCompilationSteps = enum
    stepRegisterSymbol,
    stepDetermineType,

proc hasObjParam(s: PSym): bool =
  var t = s.typ
  for col in countup(1, sonsLen(t)-1):
    if skipTypes(t.sons[col], skipPtrs).kind == tyObject:
      return true

proc finishMethod(c: PContext, s: PSym) =
  if hasObjParam(s):
    methodDef(c.graph, s, false)

proc semMethodPrototype(c: PContext; s: PSym; n: PNode) =
  if isGenericRoutine(s):
    let tt = s.typ
    var foundObj = false
    # we start at 1 for now so that tparsecombnum continues to compile.
    # XXX Revisit this problem later.
    for col in countup(1, sonsLen(tt)-1):
      let t = tt.sons[col]
      if t != nil and t.kind == tyGenericInvocation:
        var x = skipTypes(t.sons[0], {tyVar, tyLent, tyPtr, tyRef, tyGenericInst,
                                      tyGenericInvocation, tyGenericBody,
                                      tyAlias, tySink})
        if x.kind == tyObject and t.len-1 == n.sons[genericParamsPos].len:
          foundObj = true
          x.methods.safeAdd((col,s))
    if not foundObj:
      message(n.info, warnDeprecated, "generic method not attachable to object type")
  else:
    # why check for the body? bug #2400 has none. Checking for sfForward makes
    # no sense either.
    # and result.sons[bodyPos].kind != nkEmpty:
    if hasObjParam(s):
      methodDef(c.graph, s, fromCache=false)
    else:
      localError(n.info, errXNeedsParamObjectType, "method")

proc semProcAux(c: PContext, n: PNode, kind: TSymKind,
                validPragmas: TSpecialWords,
                phase = stepRegisterSymbol): PNode =
  result = semProcAnnotation(c, n, validPragmas)
  if result != nil: return result
  result = n
  checkSonsLen(n, bodyPos + 1)
  var s: PSym
  var typeIsDetermined = false
  var isAnon = false
  if n[namePos].kind != nkSym:
    assert phase == stepRegisterSymbol

    if n[namePos].kind == nkEmpty:
      s = newSym(kind, c.cache.idAnon, getCurrOwner(c), n.info)
      incl(s.flags, sfUsed)
      isAnon = true
    else:
      s = semIdentDef(c, n.sons[0], kind)
    n.sons[namePos] = newSymNode(s)
    s.ast = n
    #s.scope = c.currentScope
    when false:
      # disable for now
      if sfNoForward in c.module.flags and
         sfSystemModule notin c.module.flags:
        addInterfaceOverloadableSymAt(c, c.currentScope, s)
        s.flags.incl sfForward
        return
  else:
    s = n[namePos].sym
    s.owner = getCurrOwner(c)
    typeIsDetermined = s.typ == nil
    s.ast = n
    #s.scope = c.currentScope

  # before compiling the proc body, set as current the scope
  # where the proc was declared
  let oldScope = c.currentScope
  #c.currentScope = s.scope
  pushOwner(c, s)
  openScope(c)
  var gp: PNode
  if n.sons[genericParamsPos].kind != nkEmpty:
    gp = setGenericParamsMisc(c, n)
  else:
    gp = newNodeI(nkGenericParams, n.info)
  # process parameters:
  if n.sons[paramsPos].kind != nkEmpty:
    semParamList(c, n.sons[paramsPos], gp, s)
    if sonsLen(gp) > 0:
      if n.sons[genericParamsPos].kind == nkEmpty:
        # we have a list of implicit type parameters:
        n.sons[genericParamsPos] = gp
        # check for semantics again:
        # semParamList(c, n.sons[ParamsPos], nil, s)
  else:
    s.typ = newProcType(c, n.info)
  if tfTriggersCompileTime in s.typ.flags: incl(s.flags, sfCompileTime)
  if n.sons[patternPos].kind != nkEmpty:
    n.sons[patternPos] = semPattern(c, n.sons[patternPos])
  if s.kind == skIterator:
    s.typ.flags.incl(tfIterator)

  var proto = searchForProc(c, oldScope, s)
  if proto == nil or isAnon:
    if s.kind == skIterator:
      if s.typ.callConv != ccClosure:
        s.typ.callConv = if isAnon: ccClosure else: ccInline
    else:
      s.typ.callConv = lastOptionEntry(c).defaultCC
    # add it here, so that recursive procs are possible:
    if sfGenSym in s.flags: discard
    elif kind in OverloadableSyms:
      if not typeIsDetermined:
        addInterfaceOverloadableSymAt(c, oldScope, s)
    else:
      if not typeIsDetermined:
        addInterfaceDeclAt(c, oldScope, s)
    if n.sons[pragmasPos].kind != nkEmpty:
      pragma(c, s, n.sons[pragmasPos], validPragmas)
    else:
      implicitPragmas(c, s, n, validPragmas)
  else:
    if n.sons[pragmasPos].kind != nkEmpty:
      pragma(c, s, n.sons[pragmasPos], validPragmas)
      # To ease macro generation that produce forwarded .async procs we now
      # allow a bit redudancy in the pragma declarations. The rule is
      # a prototype's pragma list must be a superset of the current pragma
      # list.
      # XXX This needs more checks eventually, for example that external
      # linking names do agree:
      if proto.typ.callConv != s.typ.callConv or proto.typ.flags < s.typ.flags:
        localError(n.sons[pragmasPos].info, errPragmaOnlyInHeaderOfProcX,
          "'" & proto.name.s & "' from " & $proto.info)
    if sfForward notin proto.flags:
      wrongRedefinition(n.info, proto.name.s)
    excl(proto.flags, sfForward)
    closeScope(c)         # close scope with wrong parameter symbols
    openScope(c)          # open scope for old (correct) parameter symbols
    if proto.ast.sons[genericParamsPos].kind != nkEmpty:
      addGenericParamListToScope(c, proto.ast.sons[genericParamsPos])
    addParams(c, proto.typ.n, proto.kind)
    proto.info = s.info       # more accurate line information
    s.typ = proto.typ
    s = proto
    n.sons[genericParamsPos] = proto.ast.sons[genericParamsPos]
    n.sons[paramsPos] = proto.ast.sons[paramsPos]
    n.sons[pragmasPos] = proto.ast.sons[pragmasPos]
    if n.sons[namePos].kind != nkSym: internalError(n.info, "semProcAux")
    n.sons[namePos].sym = proto
    if importantComments() and not isNil(proto.ast.comment):
      n.comment = proto.ast.comment
    proto.ast = n             # needed for code generation
    popOwner(c)
    pushOwner(c, s)
  s.options = gOptions
  if sfOverriden in s.flags or s.name.s[0] == '=': semOverride(c, s, n)
  if s.name.s[0] in {'.', '('}:
    if s.name.s in [".", ".()", ".="] and not experimentalMode(c) and not newDestructors:
      message(n.info, warnDeprecated, "overloaded '.' and '()' operators are now .experimental; " & s.name.s)
    elif s.name.s == "()" and not experimentalMode(c):
      message(n.info, warnDeprecated, "overloaded '()' operators are now .experimental; " & s.name.s)

  if n.sons[bodyPos].kind != nkEmpty:
    # for DLL generation it is annoying to check for sfImportc!
    if sfBorrow in s.flags:
      localError(n.sons[bodyPos].info, errImplOfXNotAllowed, s.name.s)
    let usePseudoGenerics = kind in {skMacro, skTemplate}
    # Macros and Templates can have generic parameters, but they are
    # only used for overload resolution (there is no instantiation of
    # the symbol, so we must process the body now)
    if not usePseudoGenerics and gIdeCmd in {ideSug, ideCon} and not
        cursorInProc(n.sons[bodyPos]):
      discard "speed up nimsuggest"
      if s.kind == skMethod: semMethodPrototype(c, s, n)
    else:
      pushProcCon(c, s)
      if n.sons[genericParamsPos].kind == nkEmpty or usePseudoGenerics:
        if not usePseudoGenerics: paramsTypeCheck(c, s.typ)

        c.p.wasForwarded = proto != nil
        maybeAddResult(c, s, n)
        if s.kind == skMethod: semMethodPrototype(c, s, n)

        if lfDynamicLib notin s.loc.flags:
          # no semantic checking for importc:
          let semBody = hloBody(c, semProcBody(c, n.sons[bodyPos]))
          # unfortunately we cannot skip this step when in 'system.compiles'
          # context as it may even be evaluated in 'system.compiles':
          n.sons[bodyPos] = transformBody(c.module, semBody, s)
      else:
        if s.typ.sons[0] != nil and kind != skIterator:
          addDecl(c, newSym(skUnknown, getIdent"result", nil, n.info))

        openScope(c)
        n.sons[bodyPos] = semGenericStmt(c, n.sons[bodyPos])
        closeScope(c)
        fixupInstantiatedSymbols(c, s)
        if s.kind == skMethod: semMethodPrototype(c, s, n)
      if sfImportc in s.flags:
        # so we just ignore the body after semantic checking for importc:
        n.sons[bodyPos] = ast.emptyNode
      popProcCon(c)
  else:
    if s.kind == skMethod: semMethodPrototype(c, s, n)
    if proto != nil: localError(n.info, errImplOfXexpected, proto.name.s)
    if {sfImportc, sfBorrow} * s.flags == {} and s.magic == mNone:
      incl(s.flags, sfForward)
    elif sfBorrow in s.flags: semBorrow(c, n, s)
  sideEffectsCheck(c, s)
  closeScope(c)           # close scope for parameters
  # c.currentScope = oldScope
  popOwner(c)
  if n.sons[patternPos].kind != nkEmpty:
    c.patterns.add(s)
  if isAnon:
    n.kind = nkLambda
    result.typ = s.typ
  if isTopLevel(c) and s.kind != skIterator and
      s.typ.callConv == ccClosure:
    localError(s.info, "'.closure' calling convention for top level routines is invalid")

proc determineType(c: PContext, s: PSym) =
  if s.typ != nil: return
  #if s.magic != mNone: return
  #if s.ast.isNil: return
  discard semProcAux(c, s.ast, s.kind, {}, stepDetermineType)

proc semIterator(c: PContext, n: PNode): PNode =
  # gensym'ed iterator?
  let isAnon = n[namePos].kind == nkEmpty
  if n[namePos].kind == nkSym:
    # gensym'ed iterators might need to become closure iterators:
    n[namePos].sym.owner = getCurrOwner(c)
    n[namePos].sym.kind = skIterator
  result = semProcAux(c, n, skIterator, iteratorPragmas)
  # bug #7093: if after a macro transformation we don't have an
  # nkIteratorDef aynmore, return. The iterator then might have been
  # sem'checked already. (Or not, if the macro skips it.)
  if result.kind != n.kind: return
  var s = result.sons[namePos].sym
  var t = s.typ
  if t.sons[0] == nil and s.typ.callConv != ccClosure:
    localError(n.info, errXNeedsReturnType, "iterator")
  if isAnon and s.typ.callConv == ccInline:
    localError(n.info, "inline iterators are not first-class / cannot be assigned to variables")
  # iterators are either 'inline' or 'closure'; for backwards compatibility,
  # we require first class iterators to be marked with 'closure' explicitly
  # -- at least for 0.9.2.
  if s.typ.callConv == ccClosure:
    incl(s.typ.flags, tfCapturesEnv)
  else:
    s.typ.callConv = ccInline
  when false:
    if s.typ.callConv != ccInline:
      s.typ.callConv = ccClosure
      # and they always at least use the 'env' for the state field:
      incl(s.typ.flags, tfCapturesEnv)
  if n.sons[bodyPos].kind == nkEmpty and s.magic == mNone:
    localError(n.info, errImplOfXexpected, s.name.s)

proc semProc(c: PContext, n: PNode): PNode =
  result = semProcAux(c, n, skProc, procPragmas)

proc semFunc(c: PContext, n: PNode): PNode =
  result = semProcAux(c, n, skFunc, procPragmas)

proc semMethod(c: PContext, n: PNode): PNode =
  if not isTopLevel(c): localError(n.info, errXOnlyAtModuleScope, "method")
  result = semProcAux(c, n, skMethod, methodPragmas)
  # macros can transform converters to nothing:
  if namePos >= result.safeLen: return result
  # bug #7093: if after a macro transformation we don't have an
  # nkIteratorDef aynmore, return. The iterator then might have been
  # sem'checked already. (Or not, if the macro skips it.)
  if result.kind != nkMethodDef: return
  var s = result.sons[namePos].sym
  # we need to fix the 'auto' return type for the dispatcher here (see tautonotgeneric
  # test case):
  let disp = getDispatcher(s)
  # auto return type?
  if disp != nil and disp.typ.sons[0] != nil and disp.typ.sons[0].kind == tyExpr:
    let ret = s.typ.sons[0]
    disp.typ.sons[0] = ret
    if disp.ast[resultPos].kind == nkSym:
      if isEmptyType(ret): disp.ast.sons[resultPos] = emptyNode
      else: disp.ast[resultPos].sym.typ = ret

proc semConverterDef(c: PContext, n: PNode): PNode =
  if not isTopLevel(c): localError(n.info, errXOnlyAtModuleScope, "converter")
  checkSonsLen(n, bodyPos + 1)
  result = semProcAux(c, n, skConverter, converterPragmas)
  # macros can transform converters to nothing:
  if namePos >= result.safeLen: return result
  # bug #7093: if after a macro transformation we don't have an
  # nkIteratorDef aynmore, return. The iterator then might have been
  # sem'checked already. (Or not, if the macro skips it.)
  if result.kind != nkConverterDef: return
  var s = result.sons[namePos].sym
  var t = s.typ
  if t.sons[0] == nil: localError(n.info, errXNeedsReturnType, "converter")
  if sonsLen(t) != 2: localError(n.info, errXRequiresOneArgument, "converter")
  addConverter(c, s)

proc semMacroDef(c: PContext, n: PNode): PNode =
  checkSonsLen(n, bodyPos + 1)
  result = semProcAux(c, n, skMacro, macroPragmas)
  # macros can transform macros to nothing:
  if namePos >= result.safeLen: return result
  # bug #7093: if after a macro transformation we don't have an
  # nkIteratorDef aynmore, return. The iterator then might have been
  # sem'checked already. (Or not, if the macro skips it.)
  if result.kind != nkMacroDef: return
  var s = result.sons[namePos].sym
  var t = s.typ
  var allUntyped = true
  for i in 1 .. t.n.len-1:
    let param = t.n.sons[i].sym
    if param.typ.kind != tyExpr: allUntyped = false
  if allUntyped: incl(s.flags, sfAllUntyped)
  if t.sons[0] == nil: localError(n.info, errXNeedsReturnType, "macro")
  if n.sons[bodyPos].kind == nkEmpty:
    localError(n.info, errImplOfXexpected, s.name.s)

proc evalInclude(c: PContext, n: PNode): PNode =
  result = newNodeI(nkStmtList, n.info)
  addSon(result, n)
  for i in countup(0, sonsLen(n) - 1):
    var f = checkModuleName(n.sons[i])
    if f != InvalidFileIDX:
      if containsOrIncl(c.includedFiles, f):
        localError(n.info, errRecursiveDependencyX, f.toFilename)
      else:
        addSon(result, semStmt(c, gIncludeFile(c.graph, c.module, f, c.cache)))
        excl(c.includedFiles, f)

proc setLine(n: PNode, info: TLineInfo) =
  for i in 0 ..< safeLen(n): setLine(n.sons[i], info)
  n.info = info

proc semPragmaBlock(c: PContext, n: PNode): PNode =
  let pragmaList = n.sons[0]
  pragma(c, nil, pragmaList, exprPragmas)
  result = semExpr(c, n.sons[1])
  n.sons[1] = result
  for i in 0 ..< pragmaList.len:
    case whichPragma(pragmaList.sons[i])
    of wLine: setLine(result, pragmaList.sons[i].info)
    of wLocks, wGcSafe:
      result = n
      result.typ = n.sons[1].typ
    of wNoRewrite:
      incl(result.flags, nfNoRewrite)
    else: discard

proc semStaticStmt(c: PContext, n: PNode): PNode =
  #echo "semStaticStmt"
  #writeStackTrace()
  let a = semStmt(c, n.sons[0])
  n.sons[0] = a
  evalStaticStmt(c.module, c.cache, a, c.p.owner)
  result = newNodeI(nkDiscardStmt, n.info, 1)
  result.sons[0] = emptyNode
  when false:
    result = evalStaticStmt(c.module, a, c.p.owner)
    if result.isNil:
      LocalError(n.info, errCannotInterpretNodeX, renderTree(n))
      result = emptyNode
    elif result.kind == nkEmpty:
      result = newNodeI(nkDiscardStmt, n.info, 1)
      result.sons[0] = emptyNode

proc usesResult(n: PNode): bool =
  # nkStmtList(expr) properly propagates the void context,
  # so we don't need to process that all over again:
  if n.kind notin {nkStmtList, nkStmtListExpr,
                   nkMacroDef, nkTemplateDef} + procDefs:
    if isAtom(n):
      result = n.kind == nkSym and n.sym.kind == skResult
    elif n.kind == nkReturnStmt:
      result = true
    else:
      for c in n:
        if usesResult(c): return true

proc inferConceptStaticParam(c: PContext, inferred, n: PNode) =
  var typ = inferred.typ
  let res = semConstExpr(c, n)
  if not sameType(res.typ, typ.base):
    localError(n.info,
      "cannot infer the concept parameter '%s', due to a type mismatch. " &
      "attempt to equate '%s' and '%s'.",
      [inferred.renderTree, $res.typ, $typ.base])
  typ.n = res

proc semStmtList(c: PContext, n: PNode, flags: TExprFlags): PNode =
  # these must be last statements in a block:
  const
    LastBlockStmts = {nkRaiseStmt, nkReturnStmt, nkBreakStmt, nkContinueStmt}
  result = n
  result.kind = nkStmtList
  var length = sonsLen(n)
  var voidContext = false
  var last = length-1
  # by not allowing for nkCommentStmt etc. we ensure nkStmtListExpr actually
  # really *ends* in the expression that produces the type: The compiler now
  # relies on this fact and it's too much effort to change that. And arguably
  #  'R(); #comment' shouldn't produce R's type anyway.
  #while last > 0 and n.sons[last].kind in {nkPragma, nkCommentStmt,
  #                                         nkNilLit, nkEmpty}:
  #  dec last
  for i in countup(0, length - 1):
    let k = n.sons[i].kind
    case k
    of nkFinally, nkExceptBranch:
      # stand-alone finally and except blocks are
      # transformed into regular try blocks:
      #
      # var f = fopen("somefile") | var f = fopen("somefile")
      # finally: fclose(f)        | try:
      # ...                       |   ...
      #                           | finally:
      #                           |   fclose(f)
      var deferPart: PNode
      if k == nkDefer:
        deferPart = newNodeI(nkFinally, n.sons[i].info)
        deferPart.add n.sons[i].sons[0]
      elif k == nkFinally:
        message(n.info, warnDeprecated,
                "use 'defer'; standalone 'finally'")
        deferPart = n.sons[i]
      else:
        message(n.info, warnDeprecated,
                "use an explicit 'try'; standalone 'except'")
        deferPart = n.sons[i]
      var tryStmt = newNodeI(nkTryStmt, n.sons[i].info)
      var body = newNodeI(nkStmtList, n.sons[i].info)
      if i < n.sonsLen - 1:
        body.sons = n.sons[(i+1)..n.len-1]
      tryStmt.addSon(body)
      tryStmt.addSon(deferPart)
      n.sons[i] = semTry(c, tryStmt)
      n.sons.setLen(i+1)
      n.typ = n.sons[i].typ
      return
    else:
      var expr = semExpr(c, n.sons[i], flags)
      n.sons[i] = expr
      if c.matchedConcept != nil and expr.typ != nil and
         (nfFromTemplate notin n.flags or i != last):
        case expr.typ.kind
        of tyBool:
          if expr.kind == nkInfix and
             expr[0].kind == nkSym and
             expr[0].sym.name.s == "==":
            if expr[1].typ.isUnresolvedStatic:
              inferConceptStaticParam(c, expr[1], expr[2])
              continue
            elif expr[2].typ.isUnresolvedStatic:
              inferConceptStaticParam(c, expr[2], expr[1])
              continue

          let verdict = semConstExpr(c, n[i])
          if verdict.intVal == 0:
            localError(result.info, "concept predicate failed")
        of tyUnknown: continue
        else: discard
      if n.sons[i].typ == enforceVoidContext: #or usesResult(n.sons[i]):
        voidContext = true
        n.typ = enforceVoidContext
      if i == last and (length == 1 or efWantValue in flags):
        n.typ = n.sons[i].typ
        if not isEmptyType(n.typ): n.kind = nkStmtListExpr
      elif i != last or voidContext:
        discardCheck(c, n.sons[i])
      else:
        n.typ = n.sons[i].typ
        if not isEmptyType(n.typ): n.kind = nkStmtListExpr
      if n.sons[i].kind in LastBlockStmts or
         n.sons[i].kind in nkCallKinds and n.sons[i][0].kind == nkSym and sfNoReturn in n.sons[i][0].sym.flags:
        for j in countup(i + 1, length - 1):
          case n.sons[j].kind
          of nkPragma, nkCommentStmt, nkNilLit, nkEmpty, nkBlockExpr,
             nkBlockStmt, nkState: discard
          else: localError(n.sons[j].info, errStmtInvalidAfterReturn)
      else: discard

  if result.len == 1 and
     # concept bodies should be preserved as a stmt list:
     c.matchedConcept == nil and
     # also, don't make life complicated for macros.
     # they will always expect a proper stmtlist:
     nfBlockArg notin n.flags and
     result.sons[0].kind != nkDefer:
    result = result.sons[0]

  when defined(nimfix):
    if result.kind == nkCommentStmt and not result.comment.isNil and
        not (result.comment[0] == '#' and result.comment[1] == '#'):
      # it is an old-style comment statement: we replace it with 'discard ""':
      prettybase.replaceComment(result.info)
  when false:
    # a statement list (s; e) has the type 'e':
    if result.kind == nkStmtList and result.len > 0:
      var lastStmt = lastSon(result)
      if lastStmt.kind != nkNilLit and not implicitlyDiscardable(lastStmt):
        result.typ = lastStmt.typ
        #localError(lastStmt.info, errGenerated,
        #  "Last expression must be explicitly returned if it " &
        #  "is discardable or discarded")

proc semStmt(c: PContext, n: PNode): PNode =
  # now: simply an alias:
  result = semExprNoType(c, n)<|MERGE_RESOLUTION|>--- conflicted
+++ resolved
@@ -257,7 +257,6 @@
 proc semTry(c: PContext, n: PNode): PNode =
 
   var check = initIntSet()
-<<<<<<< HEAD
   template semExceptBranchType(typeNode: PNode): bool =
     # returns true if exception type is imported type
     let typ = semTypeNode(c, typeNode, nil).toObject()
@@ -271,15 +270,6 @@
       localError(typeNode.info, errExceptionAlreadyHandled)
     typeNode = newNodeIT(nkType, typeNode.info, typ)
     is_imported
-=======
-  template semExceptBranchType(typeNode: PNode): PNode =
-    let typ = semTypeNode(c, typeNode, nil).toObject()
-    if typ.kind != tyObject:
-      localError(typeNode.info, errExprCannotBeRaised)
-    if containsOrIncl(check, typ.id):
-      localError(typeNode.info, errExceptionAlreadyHandled)
-    newNodeIT(nkType, typeNode.info, typ)
->>>>>>> e39f2a92
 
   result = n
   inc c.p.inTryStmt
@@ -302,24 +292,16 @@
       
       if a.len == 2 and a[0].isInfixAs():
         # support ``except Exception as ex: body``
-<<<<<<< HEAD
         let is_imported = semExceptBranchType(a[0][1])
         let symbol = newSymG(skLet, a[0][2], c)
         symbol.typ = if is_imported: a[0][1].typ
                      else: a[0][1].typ.toRef()
-=======
-        a[0][1] = semExceptBranchType(a[0][1])
-
-        let symbol = newSymG(skLet, a[0][2], c)
-        symbol.typ = a[0][1].typ.toRef()
->>>>>>> e39f2a92
         addDecl(c, symbol)
         # Overwrite symbol in AST with the symbol in the symbol table.
         a[0][2] = newSymNode(symbol, a[0][2].info)
 
       else:
         # support ``except KeyError, ValueError, ... : body``
-<<<<<<< HEAD
         var is_native, is_imported: bool
         for j in 0..a.len-2:
           let tmp = semExceptBranchType(a[j])
@@ -328,10 +310,6 @@
 
         if is_native and is_imported:
           local_error(a[0].info, "Mix of imported and native exception types is not allowed in one except branch")
-=======
-        for j in 0..a.len-2:
-          a[j] = semExceptBranchType(a[j])
->>>>>>> e39f2a92
      
     elif a.kind != nkFinally:
       illFormedAst(n)
