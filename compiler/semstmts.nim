#
#
#           The Nim Compiler
#        (c) Copyright 2013 Andreas Rumpf
#
#    See the file "copying.txt", included in this
#    distribution, for details about the copyright.
#

## this module does the semantic checking of statements
#  included from sem.nim

const
  errNoSymbolToBorrowFromFound = "no symbol to borrow from found"
  errDiscardValueX = "value of type '$1' has to be used (or discarded)"
  errInvalidDiscard = "statement returns no value that can be discarded"
  errInvalidControlFlowX = "invalid control flow: $1"
  errSelectorMustBeOfCertainTypes = "selector must be of an ordinal type, float or string"
  errExprCannotBeRaised = "only a 'ref object' can be raised"
  errBreakOnlyInLoop = "'break' only allowed in loop construct"
  errExceptionAlreadyHandled = "exception already handled"
  errYieldNotAllowedHere = "'yield' only allowed in an iterator"
  errYieldNotAllowedInTryStmt = "'yield' cannot be used within 'try' in a non-inlined iterator"
  errInvalidNumberOfYieldExpr = "invalid number of 'yield' expressions"
  errCannotReturnExpr = "current routine cannot return an expression"
  errGenericLambdaNotAllowed = "A nested proc can have generic parameters only when " &
    "it is used as an operand to another routine and the types " &
    "of the generic paramers can be inferred from the expected signature."
  errCannotInferTypeOfTheLiteral = "cannot infer the type of the $1"
  errCannotInferReturnType = "cannot infer the return type of '$1'"
  errCannotInferStaticParam = "cannot infer the value of the static param '$1'"
  errProcHasNoConcreteType = "'$1' doesn't have a concrete type, due to unspecified generic parameters."
  errLetNeedsInit = "'let' symbol requires an initialization"
  errThreadvarCannotInit = "a thread var cannot be initialized explicitly; this would only run for the main thread"
  errImplOfXexpected = "implementation of '$1' expected"
  errRecursiveDependencyX = "recursive dependency: '$1'"
  errRecursiveDependencyIteratorX = "recursion is not supported in iterators: '$1'"
  errPragmaOnlyInHeaderOfProcX = "pragmas are only allowed in the header of a proc; redefinition of $1"
  errCannotAssignToGlobal = "cannot assign local to global variable"

proc implicitlyDiscardable(n: PNode): bool

proc hasEmpty(typ: PType): bool =
  if typ.kind in {tySequence, tyArray, tySet}:
    result = typ.elementType.kind == tyEmpty
  elif typ.kind == tyTuple:
    result = false
    for s in typ.kids:
      result = result or hasEmpty(s)
  else:
    result = false

proc semDiscard(c: PContext, n: PNode): PNode =
  result = n
  checkSonsLen(n, 1, c.config)
  if n[0].kind != nkEmpty:
    n[0] = semExprWithType(c, n[0])
    let sonType = n[0].typ
    let sonKind = n[0].kind
    if isEmptyType(sonType) or hasEmpty(sonType) or
          sonType.kind in {tyNone, tyTypeDesc} or
          sonKind == nkTypeOfExpr:
      localError(c.config, n.info, errInvalidDiscard)
    if sonType.kind == tyProc and sonKind notin nkCallKinds:
      # tyProc is disallowed to prevent ``discard foo`` to be valid, when ``discard foo()`` is meant.
      localError(c.config, n.info, "illegal discard proc, did you mean: " & $n[0] & "()")

proc semBreakOrContinue(c: PContext, n: PNode): PNode =
  result = n
  checkSonsLen(n, 1, c.config)
  if n[0].kind != nkEmpty:
    if n.kind != nkContinueStmt:
      var s: PSym = nil
      case n[0].kind
      of nkIdent: s = lookUp(c, n[0])
      of nkSym: s = n[0].sym
      else: illFormedAst(n, c.config)
      s = getGenSym(c, s)
      if s.kind == skLabel and s.owner.id == c.p.owner.id:
        var x = newSymNode(s)
        x.info = n.info
        incl(s.flags, sfUsed)
        n[0] = x
        suggestSym(c.graph, x.info, s, c.graph.usageSym)
        onUse(x.info, s)
      else:
        localError(c.config, n.info, errInvalidControlFlowX % s.name.s)
    else:
      localError(c.config, n.info, errGenerated, "'continue' cannot have a label")
  elif c.p.nestedBlockCounter > 0 and n.kind == nkBreakStmt and not c.p.breakInLoop:
    localError(c.config, n.info, warnUnnamedBreak)
  elif (c.p.nestedLoopCounter <= 0) and ((c.p.nestedBlockCounter <= 0) or n.kind == nkContinueStmt):
    localError(c.config, n.info, errInvalidControlFlowX %
               renderTree(n, {renderNoComments}))

proc semAsm(c: PContext, n: PNode): PNode =
  checkSonsLen(n, 2, c.config)
  var marker = pragmaAsm(c, n[0])
  if marker == '\0': marker = '`' # default marker
  result = semAsmOrEmit(c, n, marker)

proc semWhile(c: PContext, n: PNode; flags: TExprFlags): PNode =
  result = n
  checkSonsLen(n, 2, c.config)
  openScope(c)
  n[0] = forceBool(c, semExprWithType(c, n[0], expectedType = getSysType(c.graph, n.info, tyBool)))
  inc(c.p.nestedLoopCounter)
  let oldBreakInLoop = c.p.breakInLoop
  c.p.breakInLoop = true
  n[1] = semStmt(c, n[1], flags)
  c.p.breakInLoop = oldBreakInLoop
  dec(c.p.nestedLoopCounter)
  closeScope(c)
  if n[1].typ == c.enforceVoidContext:
    result.typ() = c.enforceVoidContext
  elif efInTypeof in flags:
    result.typ() = n[1].typ
  elif implicitlyDiscardable(n[1]):
    result[1].typ() = c.enforceVoidContext

proc semProc(c: PContext, n: PNode): PNode

proc semExprBranch(c: PContext, n: PNode; flags: TExprFlags = {}; expectedType: PType = nil): PNode =
  result = semExpr(c, n, flags, expectedType)
  if result.typ != nil:
    # XXX tyGenericInst here?
    if result.typ.kind in {tyVar, tyLent}: result = newDeref(result)

proc semExprBranchScope(c: PContext, n: PNode; expectedType: PType = nil): PNode =
  openScope(c)
  result = semExprBranch(c, n, expectedType = expectedType)
  closeScope(c)

const
  skipForDiscardable = {nkStmtList, nkStmtListExpr,
    nkOfBranch, nkElse, nkFinally, nkExceptBranch,
    nkElifBranch, nkElifExpr, nkElseExpr, nkBlockStmt, nkBlockExpr,
    nkHiddenStdConv, nkHiddenSubConv, nkHiddenDeref}

proc implicitlyDiscardable(n: PNode): bool =
  # same traversal as endsInNoReturn
  template checkBranch(branch) =
    if not implicitlyDiscardable(branch):
      return false

  var it = n
  # skip these beforehand, no special handling needed
  while it.kind in skipForDiscardable and it.len > 0:
    it = it.lastSon

  case it.kind
  of nkIfExpr, nkIfStmt:
    for branch in it:
      checkBranch:
        if branch.len == 2:
          branch[1]
        elif branch.len == 1:
          branch[0]
        else:
          raiseAssert "Malformed `if` statement during implicitlyDiscardable"
    # all branches are discardable
    result = true
  of nkCaseStmt:
    for i in 1 ..< it.len:
      let branch = it[i]
      checkBranch:
        case branch.kind
        of nkOfBranch:
          branch[^1]
        of nkElifBranch:
          branch[1]
        of nkElse:
          branch[0]
        else:
          raiseAssert "Malformed `case` statement in implicitlyDiscardable"
    # all branches are discardable
    result = true
  of nkTryStmt:
    checkBranch(it[0])
    for i in 1 ..< it.len:
      let branch = it[i]
      if branch.kind != nkFinally:
        checkBranch(branch[^1])
    # all branches are discardable
    result = true
  of nkCallKinds:
    result = it[0].kind == nkSym and {sfDiscardable, sfNoReturn} * it[0].sym.flags != {}
  of nkLastBlockStmts:
    result = true
  else:
    result = false

proc endsInNoReturn(n: PNode, returningNode: var PNode; discardableCheck = false): bool =
  ## check if expr ends the block like raising or call of noreturn procs do
  result = false # assume it does return

  template checkBranch(branch) =
    if not endsInNoReturn(branch, returningNode, discardableCheck):
      # proved a branch returns
      return false

  var it = n
  # skip these beforehand, no special handling needed
  let skips = if discardableCheck: skipForDiscardable else: skipForDiscardable-{nkBlockExpr, nkBlockStmt}
  while it.kind in skips and it.len > 0:
    it = it.lastSon

  case it.kind
  of nkIfExpr, nkIfStmt:
    var hasElse = false
    for branch in it:
      checkBranch:
        if branch.len == 2:
          branch[1]
        elif branch.len == 1:
          hasElse = true
          branch[0]
        else:
          raiseAssert "Malformed `if` statement during endsInNoReturn"
    # none of the branches returned
    result = hasElse # Only truly a no-return when it's exhaustive
  of nkCaseStmt:
    let caseTyp = skipTypes(it[0].typ, abstractVar-{tyTypeDesc})
    # semCase should already have checked for exhaustiveness in this case
    # effectively the same as having an else
    var hasElse = caseTyp.shouldCheckCaseCovered()

    # actual noreturn checks
    for i in 1 ..< it.len:
      let branch = it[i]
      checkBranch:
        case branch.kind
        of nkOfBranch:
          branch[^1]
        of nkElifBranch:
          branch[1]
        of nkElse:
          hasElse = true
          branch[0]
        else:
          raiseAssert "Malformed `case` statement in endsInNoReturn"
    # Can only guarantee a noreturn if there is an else or it's exhaustive
    result = hasElse
  of nkTryStmt:
    checkBranch(it[0])
    var lastIndex = it.len - 1
    if it[lastIndex].kind == nkFinally:
      # if finally is noreturn, then the entire statement is noreturn
      if endsInNoReturn(it[lastIndex][^1], returningNode, discardableCheck):
        return true
      dec lastIndex
    for i in 1 .. lastIndex:
      let branch = it[i]
      checkBranch(branch[^1])
    # none of the branches returned
    result = true
  of nkLastBlockStmts:
    result = true
  of nkCallKinds:
    result = it[0].kind == nkSym and sfNoReturn in it[0].sym.flags
    if not result:
      returningNode = it
  else:
    result = false
    returningNode = it

proc endsInNoReturn(n: PNode): bool =
  var dummy: PNode = nil
  result = endsInNoReturn(n, dummy)

proc fixNilType(c: PContext; n: PNode) =
  if isAtom(n):
    if n.kind != nkNilLit and n.typ != nil:
      localError(c.config, n.info, errDiscardValueX % n.typ.typeToString)
  elif n.kind in {nkStmtList, nkStmtListExpr}:
    n.transitionSonsKind(nkStmtList)
    for it in n: fixNilType(c, it)
  n.typ() = nil

proc discardCheck(c: PContext, result: PNode, flags: TExprFlags) =
  if c.matchedConcept != nil or efInTypeof in flags: return

  if result.typ != nil and result.typ.kind notin {tyTyped, tyVoid}:
    if implicitlyDiscardable(result):
      var n = newNodeI(nkDiscardStmt, result.info, 1)
      n[0] = result
      # notes that it doesn't transform nodes into discard statements
    elif result.typ.kind != tyError and c.config.cmd != cmdInteractive:
      if result.typ.kind == tyNone:
        localError(c.config, result.info, "expression has no type: " &
               renderTree(result, {renderNoComments}))
      else:
        # Ignore noreturn procs since they don't have a type
        var n = result
        if result.endsInNoReturn(n, discardableCheck = true):
          return

        var s = "expression '" & $n & "' is of type '" &
            result.typ.typeToString & "' and has to be used (or discarded)"
        if result.info.line != n.info.line or
            result.info.fileIndex != n.info.fileIndex:
          s.add "; start of expression here: " & c.config$result.info
        if result.typ.kind == tyProc:
          s.add "; for a function call use ()"
        localError(c.config, n.info, s)

proc semIf(c: PContext, n: PNode; flags: TExprFlags; expectedType: PType = nil): PNode =
  result = n
  var typ = commonTypeBegin
  var expectedType = expectedType
  var hasElse = false
  for i in 0..<n.len:
    var it = n[i]
    if it.len == 2:
      openScope(c)
      it[0] = forceBool(c, semExprWithType(c, it[0], expectedType = getSysType(c.graph, n.info, tyBool)))
      it[1] = semExprBranch(c, it[1], flags, expectedType)
      typ = commonType(c, typ, it[1])
      if not endsInNoReturn(it[1]):
        expectedType = typ
      closeScope(c)
    elif it.len == 1:
      hasElse = true
      it[0] = semExprBranchScope(c, it[0], expectedType)
      typ = commonType(c, typ, it[0])
      if not endsInNoReturn(it[0]):
        expectedType = typ
    else: illFormedAst(it, c.config)
  if isEmptyType(typ) or typ.kind in {tyNil, tyUntyped} or
      (not hasElse and efInTypeof notin flags):
    for it in n: discardCheck(c, it.lastSon, flags)
    result.transitionSonsKind(nkIfStmt)
    # propagate any enforced VoidContext:
    if typ == c.enforceVoidContext: result.typ() = c.enforceVoidContext
  else:
    for it in n:
      let j = it.len-1
      if not endsInNoReturn(it[j]):
        it[j] = fitNode(c, typ, it[j], it[j].info)
    result.transitionSonsKind(nkIfExpr)
    result.typ() = typ

proc semTry(c: PContext, n: PNode; flags: TExprFlags; expectedType: PType = nil): PNode =
  var check = initIntSet()
  template semExceptBranchType(typeNode: PNode): bool =
    # returns true if exception type is imported type
    let typ = semTypeNode(c, typeNode, nil).toObject()
    var isImported = false
    if isImportedException(typ, c.config):
      isImported = true
    elif not isException(typ):
      localError(c.config, typeNode.info, errExprCannotBeRaised)
    elif not isDefectOrCatchableError(typ):
      message(c.config, a.info, warnBareExcept, "catch a more precise Exception deriving from CatchableError or Defect.")

    if containsOrIncl(check, typ.id):
      localError(c.config, typeNode.info, errExceptionAlreadyHandled)
    typeNode = newNodeIT(nkType, typeNode.info, typ)
    isImported

  result = n
  checkMinSonsLen(n, 2, c.config)

  var typ = commonTypeBegin
  var expectedType = expectedType
  n[0] = semExprBranchScope(c, n[0], expectedType)
  if not endsInNoReturn(n[0]):
    typ = commonType(c, typ, n[0].typ)
    expectedType = typ

  var last = n.len - 1
  var catchAllExcepts = 0

  for i in 1..last:
    let a = n[i]
    checkMinSonsLen(a, 1, c.config)
    openScope(c)
    if a.kind == nkExceptBranch:

      if a.len == 2 and a[0].kind == nkBracket:
        # rewrite ``except [a, b, c]: body`` -> ```except a, b, c: body```
        a.sons[0..0] = move a[0].sons

      if a.len == 2 and a[0].isInfixAs():
        # support ``except Exception as ex: body``
        let isImported = semExceptBranchType(a[0][1])
        let symbol = newSymG(skLet, a[0][2], c)
        symbol.typ = if isImported: a[0][1].typ
                     else: a[0][1].typ.toRef(c.idgen)
        addDecl(c, symbol)
        # Overwrite symbol in AST with the symbol in the symbol table.
        a[0][2] = newSymNode(symbol, a[0][2].info)

      elif a.len == 1:
        # count number of ``except: body`` blocks
        inc catchAllExcepts
        message(c.config, a.info, warnBareExcept,
                  "The bare except clause is deprecated; use `except CatchableError:` instead")
      else:
        # support ``except KeyError, ValueError, ... : body``
        if catchAllExcepts > 0:
          # if ``except: body`` already encountered,
          # cannot be followed by a ``except KeyError, ... : body`` block
          inc catchAllExcepts
        var isNative, isImported: bool = false
        for j in 0..<a.len-1:
          let tmp = semExceptBranchType(a[j])
          if tmp: isImported = true
          else: isNative = true

        if isNative and isImported:
          localError(c.config, a[0].info, "Mix of imported and native exception types is not allowed in one except branch")

    elif a.kind == nkFinally:
      if i != n.len-1:
        localError(c.config, a.info, "Only one finally is allowed after all other branches")

    else:
      illFormedAst(n, c.config)

    if catchAllExcepts > 1:
      # if number of ``except: body`` blocks is greater than 1
      # or more specific exception follows a general except block, it is invalid
      localError(c.config, a.info, "Only one general except clause is allowed after more specific exceptions")

    # last child of an nkExcept/nkFinally branch is a statement:
    if a.kind != nkFinally:
      a[^1] = semExprBranchScope(c, a[^1], expectedType)
      typ = commonType(c, typ, a[^1])
      if not endsInNoReturn(a[^1]):
        expectedType = typ
    else:
      a[^1] = semExprBranchScope(c, a[^1])
      dec last
    closeScope(c)

  if isEmptyType(typ) or typ.kind in {tyNil, tyUntyped}:
    discardCheck(c, n[0], flags)
    for i in 1..<n.len: discardCheck(c, n[i].lastSon, flags)
    if typ == c.enforceVoidContext:
      result.typ() = c.enforceVoidContext
  else:
    if n.lastSon.kind == nkFinally: discardCheck(c, n.lastSon.lastSon, flags)
    if not endsInNoReturn(n[0]):
      n[0] = fitNode(c, typ, n[0], n[0].info)
    for i in 1..last:
      var it = n[i]
      let j = it.len-1
      if not endsInNoReturn(it[j]):
        it[j] = fitNode(c, typ, it[j], it[j].info)
    result.typ() = typ

proc fitRemoveHiddenConv(c: PContext, typ: PType, n: PNode): PNode =
  result = fitNode(c, typ, n, n.info)
  if result.kind in {nkHiddenStdConv, nkHiddenSubConv}:
    let r1 = result[1]
    if r1.kind in {nkCharLit..nkUInt64Lit} and typ.skipTypes(abstractRange).kind in {tyFloat..tyFloat128}:
      result = newFloatNode(nkFloatLit, BiggestFloat r1.intVal)
      result.info = n.info
      result.typ() = typ
      if not floatRangeCheck(result.floatVal, typ):
        localError(c.config, n.info, errFloatToString % [$result.floatVal, typeToString(typ)])
    elif r1.kind == nkSym and typ.skipTypes(abstractRange).kind == tyCstring:
      discard "keep nkHiddenStdConv for cstring conversions"
    else:
      changeType(c, r1, typ, check=true)
      result = r1
  elif not sameType(result.typ, typ):
    changeType(c, result, typ, check=false)

proc findShadowedVar(c: PContext, v: PSym): PSym =
  result = nil
  for scope in localScopesFrom(c, c.currentScope.parent):
    let shadowed = strTableGet(scope.symbols, v.name)
    if shadowed != nil and shadowed.kind in skLocalVars:
      return shadowed

proc identWithin(n: PNode, s: PIdent): bool =
  for i in 0..n.safeLen-1:
    if identWithin(n[i], s): return true
  result = n.kind == nkSym and n.sym.name.id == s.id

proc semIdentDef(c: PContext, n: PNode, kind: TSymKind, reportToNimsuggest = true): PSym =
  if isTopLevel(c):
    result = semIdentWithPragma(c, kind, n, {sfExported}, fromTopLevel = true)
    incl(result.flags, sfGlobal)
    #if kind in {skVar, skLet}:
    #  echo "global variable here ", n.info, " ", result.name.s
  else:
    result = semIdentWithPragma(c, kind, n, {})
    if result.owner.kind == skModule:
      incl(result.flags, sfGlobal)
  result.options = c.config.options

  proc getLineInfo(n: PNode): TLineInfo =
    case n.kind
    of nkPostfix:
      if len(n) > 1:
        return getLineInfo(n[1])
    of nkAccQuoted, nkPragmaExpr:
      if len(n) > 0:
        return getLineInfo(n[0])
    else:
      discard
    result = n.info
  let info = getLineInfo(n)
  if reportToNimsuggest:
    suggestSym(c.graph, info, result, c.graph.usageSym)

proc checkNilable(c: PContext; v: PSym) =
  if {sfGlobal, sfImportc} * v.flags == {sfGlobal} and v.typ.requiresInit:
    if v.astdef.isNil:
      message(c.config, v.info, warnProveInit, v.name.s)
    elif tfNotNil in v.typ.flags and not v.astdef.typ.isNil and tfNotNil notin v.astdef.typ.flags:
      message(c.config, v.info, warnProveInit, v.name.s)

#include liftdestructors

proc addToVarSection(c: PContext; result: var PNode; n: PNode) =
  if result.kind != nkStmtList:
    result = makeStmtList(result)
  result.add n

proc addToVarSection(c: PContext; result: var PNode; orig, identDefs: PNode) =
  if result.kind == nkStmtList:
    let o = copyNode(orig)
    o.add identDefs
    result.add o
  else:
    result.add identDefs

proc isDiscardUnderscore(v: PSym): bool =
  if v.name.id == ord(wUnderscore):
    v.flags.incl(sfGenSym)
    result = true
  else:
    result = false

proc semUsing(c: PContext; n: PNode): PNode =
  result = c.graph.emptyNode
  if not isTopLevel(c): localError(c.config, n.info, errXOnlyAtModuleScope % "using")
  for i in 0..<n.len:
    var a = n[i]
    if c.config.cmd == cmdIdeTools: suggestStmt(c, a)
    if a.kind == nkCommentStmt: continue
    if a.kind notin {nkIdentDefs, nkVarTuple, nkConstDef}: illFormedAst(a, c.config)
    checkMinSonsLen(a, 3, c.config)
    if a[^2].kind != nkEmpty:
      let typ = semTypeNode(c, a[^2], nil)
      for j in 0..<a.len-2:
        let v = semIdentDef(c, a[j], skParam)
        styleCheckDef(c, v)
        onDef(a[j].info, v)
        v.typ = typ
        strTableIncl(c.signatures, v)
    else:
      localError(c.config, a.info, "'using' section must have a type")
    var def: PNode
    if a[^1].kind != nkEmpty:
      localError(c.config, a.info, "'using' sections cannot contain assignments")

proc hasUnresolvedParams(n: PNode; flags: TExprFlags): bool =
  result = tfUnresolved in n.typ.flags
  when false:
    case n.kind
    of nkSym:
      result = isGenericRoutineStrict(n.sym)
    of nkSymChoices:
      for ch in n:
        if hasUnresolvedParams(ch, flags):
          return true
      result = false
    else:
      result = false
    if efOperand in flags:
      if tfUnresolved notin n.typ.flags:
        result = false

proc makeDeref(n: PNode): PNode =
  var t = n.typ
  if t.kind in tyUserTypeClasses and t.isResolvedUserTypeClass:
    t = t.last
  t = skipTypes(t, {tyGenericInst, tyAlias, tySink, tyOwned})
  result = n
  if t.kind in {tyVar, tyLent}:
    result = newNodeIT(nkHiddenDeref, n.info, t.elementType)
    result.add n
    t = skipTypes(t.elementType, {tyGenericInst, tyAlias, tySink, tyOwned})
  while t.kind in {tyPtr, tyRef}:
    var a = result
    let baseTyp = t.elementType
    result = newNodeIT(nkHiddenDeref, n.info, baseTyp)
    result.add a
    t = skipTypes(baseTyp, {tyGenericInst, tyAlias, tySink, tyOwned})

proc fillPartialObject(c: PContext; n: PNode; typ: PType) =
  if n.len == 2:
    let x = semExprWithType(c, n[0])
    let y = considerQuotedIdent(c, n[1])
    let obj = x.typ.skipTypes(abstractPtrs)
    if obj.kind == tyObject and tfPartial in obj.flags:
      let field = newSym(skField, getIdent(c.cache, y.s), c.idgen, obj.sym, n[1].info)
      field.typ = skipIntLit(typ, c.idgen)
      field.position = obj.n.len
      obj.n.add newSymNode(field)
      n[0] = makeDeref x
      n[1] = newSymNode(field)
      n.typ() = field.typ
    else:
      localError(c.config, n.info, "implicit object field construction " &
        "requires a .partial object, but got " & typeToString(obj))
  else:
    localError(c.config, n.info, "nkDotNode requires 2 children")

proc checkDefineType(c: PContext; v: PSym; t: PType) =
  # see semfold.foldDefine for acceptable types
  let typeKinds =
    case v.magic
    of mStrDefine: {tyString, tyCstring}
    # this used to be not typechecked, so anything that accepts int nodes for compatbility:
    of mIntDefine: {tyInt..tyInt64, tyUInt..tyUInt64, tyBool, tyChar, tyEnum}
    of mBoolDefine: {tyBool}
    of mGenericDefine: {tyString, tyCstring, tyInt..tyInt64, tyUInt..tyUInt64, tyBool, tyEnum}
    else: raiseAssert("unreachable")
  var skipped = abstractVarRange
  if v.magic == mGenericDefine:
    # no distinct types for generic define
    skipped.excl tyDistinct
  if t.skipTypes(skipped).kind notin typeKinds:
    let name = 
      case v.magic
      of mStrDefine: "strdefine"
      of mIntDefine: "intdefine"
      of mBoolDefine: "booldefine"
      of mGenericDefine: "define"
      else: raiseAssert("unreachable")
    localError(c.config, v.info, "unsupported type for constant '" & v.name.s &
      "' with ." & name & " pragma: " & typeToString(t))

proc setVarType(c: PContext; v: PSym, typ: PType) =
  if v.typ != nil and not sameTypeOrNil(v.typ, typ):
    localError(c.config, v.info, "inconsistent typing for reintroduced symbol '" &
        v.name.s & "': previous type was: " & typeToString(v.typ, preferDesc) &
        "; new type is: " & typeToString(typ, preferDesc))
  if v.kind == skConst and v.magic in {mGenericDefine, mIntDefine, mStrDefine, mBoolDefine}:
    checkDefineType(c, v, typ)
  v.typ = typ

proc isPossibleMacroPragma(c: PContext, it: PNode, key: PNode): bool =
  # make sure it's not a normal pragma, and calls an identifier
  # considerQuotedIdent below will fail on non-identifiers
  result = whichPragma(it) == wInvalid and key.kind in nkIdentKinds+{nkDotExpr}
  if result:
    # make sure it's not a user pragma
    if key.kind != nkDotExpr:
      let ident = considerQuotedIdent(c, key)
      result = strTableGet(c.userPragmas, ident) == nil
    if result:
      # make sure it's not a custom pragma
      let sym = qualifiedLookUp(c, key, {})
      result = sym == nil or sfCustomPragma notin sym.flags

proc copyExcept(n: PNode, i: int): PNode =
  result = copyNode(n)
  for j in 0..<n.len:
    if j != i: result.add(n[j])

proc semVarMacroPragma(c: PContext, a: PNode, n: PNode): PNode =
  # Mirrored with semProcAnnotation
  result = nil
  # a, b {.prag.}: int = 3 not allowed
  const lhsPos = 0
  if a.len == 3 and a[lhsPos].kind == nkPragmaExpr:
    var b = a[lhsPos]
    const
      namePos = 0
      pragmaPos = 1
    let pragmas = b[pragmaPos]
    for i in 0 ..< pragmas.len:
      let it = pragmas[i]
      let key = if it.kind in nkPragmaCallKinds and it.len >= 1: it[0] else: it

      trySuggestPragmas(c, key)

      if isPossibleMacroPragma(c, it, key):
        # we transform ``var p {.m, rest.}`` into ``m(do: var p {.rest.})`` and
        # let the semantic checker deal with it:
        var x = newNodeI(nkCall, key.info)
        x.add(key)

        if it.kind in nkPragmaCallKinds and it.len > 1:
          # pass pragma arguments to the macro too:
          for i in 1..<it.len:
            x.add(it[i])

        # Drop the pragma from the list, this prevents getting caught in endless
        # recursion when the nkCall is semanticized
        let oldExpr = a[lhsPos]
        let newPragmas = copyExcept(pragmas, i)
        if newPragmas.kind != nkEmpty and newPragmas.len == 0:
          a[lhsPos] = oldExpr[namePos]
        else:
          a[lhsPos] = copyNode(oldExpr)
          a[lhsPos].add(oldExpr[namePos])
          a[lhsPos].add(newPragmas)

        var unarySection = newNodeI(n.kind, a.info)
        unarySection.add(a)
        x.add(unarySection)

        # recursion assures that this works for multiple macro annotations too:
        var r = semOverloadedCall(c, x, x, {skMacro, skTemplate}, {efNoUndeclared})
        if r == nil:
          # Restore the old list of pragmas since we couldn't process this
          a[lhsPos] = oldExpr
          # No matching macro was found but there's always the possibility this may
          # be a .pragma. template instead
          continue

        doAssert r[0].kind == nkSym
        let m = r[0].sym
        case m.kind
        of skMacro: result = semMacroExpr(c, r, r, m, {})
        of skTemplate: result = semTemplateExpr(c, r, m, {})
        else:
          a[lhsPos] = oldExpr
          continue

        doAssert result != nil

        return result

template isLocalSym(sym: PSym): bool =
  sym.kind in {skVar, skLet, skParam} and not
    ({sfGlobal, sfPure} * sym.flags != {} or
      sym.typ.kind == tyTypeDesc or
      sfCompileTime in sym.flags) or
      sym.kind in {skProc, skFunc, skIterator} and
      sfGlobal notin sym.flags

template isLocalVarSym(n: PNode): bool =
  n.kind == nkSym and isLocalSym(n.sym)

proc usesLocalVar(n: PNode): bool =
  result = false
  for z in 1 ..< n.len:
    if n[z].isLocalVarSym:
      return true
    elif n[z].kind in nkCallKinds:
      if usesLocalVar(n[z]):
        return true

proc globalVarInitCheck(c: PContext, n: PNode) =
  if n.isLocalVarSym or n.kind in nkCallKinds and usesLocalVar(n):
    localError(c.config, n.info, errCannotAssignToGlobal)

const
  errTupleUnpackingTupleExpected = "tuple expected for tuple unpacking, but got '$1'"
  errTupleUnpackingDifferentLengths = "tuple with $1 elements expected, but got '$2' with $3 elements"

proc makeVarTupleSection(c: PContext, n, a, def: PNode, typ: PType, symkind: TSymKind, origResult: var PNode): PNode =
  ## expand tuple unpacking assignments into new var/let/const section
  ##
  ## mirrored with semexprs.makeTupleAssignments
  if typ.kind != tyTuple:
    localError(c.config, a.info, errTupleUnpackingTupleExpected %
      [typeToString(typ, preferDesc)])
  elif a.len-2 != typ.len:
    localError(c.config, a.info, errTupleUnpackingDifferentLengths %
      [$(a.len-2), typeToString(typ, preferDesc), $typ.len])
  var
    tempNode: PNode = nil
    lastDef: PNode
  let defkind = if symkind == skConst: nkConstDef else: nkIdentDefs
  # temporary not needed if not const and RHS is tuple literal
  # const breaks with seqs without temporary
  let useTemp = def.kind notin {nkPar, nkTupleConstr} or symkind == skConst
  if useTemp:
    # use same symkind for compatibility with original section
    let temp = newSym(symkind, getIdent(c.cache, "tmpTuple"), c.idgen, getCurrOwner(c), n.info)
    temp.typ = typ
    temp.flags.incl(sfGenSym)
    lastDef = newNodeI(defkind, a.info)
    newSons(lastDef, 3)
    lastDef[0] = newSymNode(temp)
    # NOTE: at the moment this is always ast.emptyNode, see parser.nim
    lastDef[1] = a[^2]
    lastDef[2] = def
    temp.ast = lastDef
    addToVarSection(c, origResult, n, lastDef)
    tempNode = newSymNode(temp)
  result = newNodeI(n.kind, a.info)
  for j in 0..<a.len-2:
    let name = a[j]
    if useTemp and name.kind == nkIdent and name.ident.id == ord(wUnderscore):
      # skip _ assignments if we are using a temp as they are already evaluated
      continue
    if name.kind == nkVarTuple:
      # nested tuple
      lastDef = newNodeI(nkVarTuple, name.info)
      newSons(lastDef, name.len)
      for k in 0..<name.len-2:
        lastDef[k] = name[k]
    else:
      lastDef = newNodeI(defkind, name.info)
      newSons(lastDef, 3)
      lastDef[0] = name
    lastDef[^2] = c.graph.emptyNode
    if useTemp:
      lastDef[^1] = newTupleAccessRaw(tempNode, j)
    else:
      var val = def[j]
      if val.kind == nkExprColonExpr: val = val[1]
      lastDef[^1] = val
    result.add(lastDef)

proc semVarOrLet(c: PContext, n: PNode, symkind: TSymKind): PNode =
  var b: PNode
  result = copyNode(n)

  # transform var x, y = 12 into var x = 12; var y = 12
  # bug #18104; transformation should be finished before templates expansion
  # TODO: move warnings for tuple here
  var transformed = copyNode(n)
  for i in 0..<n.len:
    var a = n[i]
    if a.kind == nkIdentDefs and a.len > 3 and a[^1].kind != nkEmpty:
      for j in 0..<a.len-2:
        var b = newNodeI(nkIdentDefs, a.info)
        b.add a[j]
        b.add a[^2]
        b.add copyTree(a[^1])
        transformed.add b
    else:
      transformed.add a
  let n = transformed

  for i in 0..<n.len:
    var a = n[i]
    if c.config.cmd == cmdIdeTools: suggestStmt(c, a)
    if a.kind == nkCommentStmt: continue
    if a.kind notin {nkIdentDefs, nkVarTuple}: illFormedAst(a, c.config)
    checkMinSonsLen(a, 3, c.config)

    b = semVarMacroPragma(c, a, n)
    if b != nil:
      addToVarSection(c, result, b)
      continue

    var hasUserSpecifiedType = false
    var typ: PType = nil
    if a[^2].kind != nkEmpty:
      typ = semTypeNode(c, a[^2], nil)
      hasUserSpecifiedType = true

    var typFlags: TTypeAllowedFlags = {}

    var def: PNode = c.graph.emptyNode
    if typ != nil and typ.kind == tyRange and
        c.graph.config.isDefined("nimPreviewRangeDefault") and
        a[^1].kind == nkEmpty:
      a[^1] = firstRange(c.config, typ)

    if a[^1].kind != nkEmpty:
      def = semExprWithType(c, a[^1], {efTypeAllowed}, typ)

      if def.kind == nkSym and def.sym.kind in {skTemplate, skMacro}:
        typFlags.incl taIsTemplateOrMacro
      elif def.typ.kind == tyTypeDesc and c.p.owner.kind != skMacro:
        typFlags.incl taProcContextIsNotMacro

      if typ != nil:
        if typ.isMetaType:
          def = inferWithMetatype(c, typ, def)
          typ = def.typ
        else:
          # BUGFIX: ``fitNode`` is needed here!
          # check type compatibility between def.typ and typ
          def = fitNodeConsiderViewType(c, typ, def, def.info)
          #changeType(def.skipConv, typ, check=true)
      else:
        typ = def.typ.skipTypes({tyStatic, tySink}).skipIntLit(c.idgen)
        if typ.kind in tyUserTypeClasses and typ.isResolvedUserTypeClass:
          typ = typ.last
        if hasEmpty(typ):
          localError(c.config, def.info, errCannotInferTypeOfTheLiteral % typ.kind.toHumanStr)
        elif typ.kind == tyProc and def.kind == nkSym and isGenericRoutine(def.sym.ast):
          let owner = typ.owner
          let err =
            # consistent error message with evaltempl/semMacroExpr
            if owner != nil and owner.kind in {skTemplate, skMacro}:
              errMissingGenericParamsForTemplate % def.renderTree
            else:
              errProcHasNoConcreteType % def.renderTree
          localError(c.config, def.info, err)
        when false:
          # XXX This typing rule is neither documented nor complete enough to
          # justify it. Instead use the newer 'unowned x' until we figured out
          # a more general solution.
          if symkind == skVar and typ.kind == tyOwned and def.kind notin nkCallKinds:
            # special type inference rule: 'var it = ownedPointer' is turned
            # into an unowned pointer.
            typ = typ.lastSon

    # this can only happen for errornous var statements:
    if typ == nil: continue

    if c.matchedConcept != nil:
      typFlags.incl taConcept
    typeAllowedCheck(c, a.info, typ, symkind, typFlags)

    var tup = skipTypes(typ, {tyGenericInst, tyAlias, tySink})
    if a.kind == nkVarTuple:
      # generate new section from tuple unpacking and embed it into this one
      let assignments = makeVarTupleSection(c, n, a, def, tup, symkind, result)
      let resSection = semVarOrLet(c, assignments, symkind)
      for resDef in resSection:
        addToVarSection(c, result, n, resDef)
    else:
      if tup.kind == tyTuple and def.kind in {nkPar, nkTupleConstr} and
          a.len > 3:
        # var a, b = (1, 2)
        message(c.config, a.info, warnEachIdentIsTuple)

      for j in 0..<a.len-2:
        if a[j].kind == nkDotExpr:
          fillPartialObject(c, a[j], typ)
          addToVarSection(c, result, n, a)
          continue
        var v = semIdentDef(c, a[j], symkind, false)
        when defined(nimsuggest):
          v.hasUserSpecifiedType = hasUserSpecifiedType
        styleCheckDef(c, v)
        onDef(a[j].info, v)
        if sfGenSym notin v.flags:
          if not isDiscardUnderscore(v): addInterfaceDecl(c, v)
        else:
          if v.owner == nil: setOwner(v, c.p.owner)
        when oKeepVariableNames:
          if c.inUnrolledContext > 0: v.flags.incl(sfShadowed)
          else:
            let shadowed = findShadowedVar(c, v)
            if shadowed != nil:
              shadowed.flags.incl(sfShadowed)
              if shadowed.kind == skResult and sfGenSym notin v.flags:
                message(c.config, a.info, warnResultShadowed)
        if def.kind != nkEmpty:
          if sfThread in v.flags: localError(c.config, def.info, errThreadvarCannotInit)
        setVarType(c, v, typ)
        # this is needed for the evaluation pass, guard checking
        #  and custom pragmas:
        b = newNodeI(nkIdentDefs, a.info)
        if importantComments(c.config):
          # keep documentation information:
          b.comment = a.comment
        # postfix not generated here (to generate, get rid of it in transf)
        if a[j].kind == nkPragmaExpr:
          var p = newNodeI(nkPragmaExpr, a.info)
          p.add newSymNode(v)
          p.add a[j][1]
          b.add p
        else:
          b.add newSymNode(v)
        # keep type desc for doc generator
        b.add a[^2]
        b.add copyTree(def)
        addToVarSection(c, result, n, b)
        v.ast = b
        if def.kind == nkEmpty:
          let actualType = v.typ.skipTypes({tyGenericInst, tyAlias,
                                            tyUserTypeClassInst})
          if actualType.kind in {tyObject, tyDistinct} and
            actualType.requiresInit:
            defaultConstructionError(c, v.typ, v.info)
          else:
            checkNilable(c, v)
          # allow let to not be initialised if imported from C:
          if v.kind == skLet and sfImportc notin v.flags and (noStrictDefs in c.config.legacyFeatures or not isLocalSym(v)):
            localError(c.config, a.info, errLetNeedsInit)
        if sfCompileTime in v.flags:
          var x = newNodeI(result.kind, v.info)
          x.add result[i]
          vm.setupCompileTimeVar(c.module, c.idgen, c.graph, x)
        if v.flags * {sfGlobal, sfThread} == {sfGlobal}:
          message(c.config, v.info, hintGlobalVar)
        if {sfGlobal, sfPure} <= v.flags:
          globalVarInitCheck(c, def)
        suggestSym(c.graph, v.info, v, c.graph.usageSym)

proc semConst(c: PContext, n: PNode): PNode =
  result = copyNode(n)
  inc c.inStaticContext
  var b: PNode
  for i in 0..<n.len:
    var a = n[i]
    if c.config.cmd == cmdIdeTools: suggestStmt(c, a)
    if a.kind == nkCommentStmt: continue
    if a.kind notin {nkConstDef, nkVarTuple}: illFormedAst(a, c.config)
    checkMinSonsLen(a, 3, c.config)

    b = semVarMacroPragma(c, a, n)
    if b != nil:
      addToVarSection(c, result, b)
      continue

    var hasUserSpecifiedType = false
    var typ: PType = nil
    if a[^2].kind != nkEmpty:
      typ = semTypeNode(c, a[^2], nil)
      hasUserSpecifiedType = true

    var typFlags: TTypeAllowedFlags = {}

    # don't evaluate here since the type compatibility check below may add a converter
    openScope(c)
    var def = semExprWithType(c, a[^1], {efTypeAllowed}, typ)

    if def.kind == nkSym and def.sym.kind in {skTemplate, skMacro}:
      typFlags.incl taIsTemplateOrMacro
    elif def.typ.kind == tyTypeDesc and c.p.owner.kind != skMacro:
      typFlags.incl taProcContextIsNotMacro

    # check type compatibility between def.typ and typ:
    if typ != nil:
      if typ.isMetaType:
        def = inferWithMetatype(c, typ, def)
        typ = def.typ
      else:
        def = fitRemoveHiddenConv(c, typ, def)
    else:
      typ = def.typ

    # evaluate the node
    def = semConstExpr(c, def)
    if def == nil:
      localError(c.config, a[^1].info, errConstExprExpected)
      continue
    if def.kind != nkNilLit:
      if c.matchedConcept != nil:
        typFlags.incl taConcept
      typeAllowedCheck(c, a.info, typ, skConst, typFlags)
    closeScope(c)

    if a.kind == nkVarTuple:
      # generate new section from tuple unpacking and embed it into this one
      let assignments = makeVarTupleSection(c, n, a, def, typ, skConst, result)
      let resSection = semConst(c, assignments)
      for resDef in resSection:
        addToVarSection(c, result, n, resDef)
    else:
      for j in 0..<a.len-2:
        var v = semIdentDef(c, a[j], skConst)
        when defined(nimsuggest):
          v.hasUserSpecifiedType = hasUserSpecifiedType
        if sfGenSym notin v.flags: addInterfaceDecl(c, v)
        elif v.owner == nil: setOwner(v, getCurrOwner(c))
        styleCheckDef(c, v)
        onDef(a[j].info, v)

        var fillSymbol = true
        if v.typ != nil:
          # symbol already has type and probably value
          # don't mutate
          fillSymbol = false
        else:
          setVarType(c, v, typ)
        b = newNodeI(nkConstDef, a.info)
        if importantComments(c.config): b.comment = a.comment
        # postfix not generated here (to generate, get rid of it in transf)
        if a[j].kind == nkPragmaExpr:
          var p = newNodeI(nkPragmaExpr, a.info)
          p.add newSymNode(v)
          p.add a[j][1].copyTree
          b.add p
        else:
          b.add newSymNode(v)
        b.add a[1]
        b.add copyTree(def)
        if fillSymbol:
          v.ast = b
        addToVarSection(c, result, n, b)
  dec c.inStaticContext

include semfields


proc symForVar(c: PContext, n: PNode): PSym =
  let m = if n.kind == nkPragmaExpr: n[0] else: n
  result = newSymG(skForVar, m, c)
  styleCheckDef(c, result)
  onDef(n.info, result)
  if n.kind == nkPragmaExpr:
    pragma(c, result, n[1], forVarPragmas)

proc semForVars(c: PContext, n: PNode; flags: TExprFlags): PNode =
  result = n
  let iterBase = n[^2].typ
  var iter = skipTypes(iterBase, {tyGenericInst, tyAlias, tySink, tyOwned})
  var iterAfterVarLent = iter.skipTypes({tyGenericInst, tyAlias, tyLent, tyVar})
  # n.len == 3 means that there is one for loop variable
  # and thus no tuple unpacking:
  if iterAfterVarLent.kind == tyEmpty:
    localError(c.config, n[^2].info, "cannot infer element type of $1" %
               renderTree(n[^2], {renderNoComments}))
  if iterAfterVarLent.kind != tyTuple or n.len == 3:
    if n.len == 3:
      if n[0].kind == nkVarTuple:
        if iterAfterVarLent.kind != tyTuple:
          return localErrorNode(c, n, n[0].info, errTupleUnpackingTupleExpected %
              [typeToString(n[1].typ, preferDesc)])
        elif n[0].len-1 != iterAfterVarLent.len:
          return localErrorNode(c, n, n[0].info, errWrongNumberOfVariables)

        for i in 0..<n[0].len-1:
          var v = symForVar(c, n[0][i])
          if getCurrOwner(c).kind == skModule: incl(v.flags, sfGlobal)
          case iter.kind
          of tyVar, tyLent:
            v.typ = newTypeS(iter.kind, c)
            v.typ.add iterAfterVarLent[i]
            if tfVarIsPtr in iter.flags:
              v.typ.flags.incl tfVarIsPtr
          else:
            v.typ = iter[i]
          n[0][i] = newSymNode(v)
          if sfGenSym notin v.flags and not isDiscardUnderscore(v): addDecl(c, v)
          elif v.owner == nil: setOwner(v, getCurrOwner(c))
      else:
        var v = symForVar(c, n[0])
        if getCurrOwner(c).kind == skModule: incl(v.flags, sfGlobal)
        # BUGFIX: don't use `iter` here as that would strip away
        # the ``tyGenericInst``! See ``tests/compile/tgeneric.nim``
        # for an example:
        v.typ = iterBase
        n[0] = newSymNode(v)
        if sfGenSym notin v.flags and not isDiscardUnderscore(v): addDecl(c, v)
        elif v.owner == nil: setOwner(v, getCurrOwner(c))
    else:
      localError(c.config, n.info, errWrongNumberOfVariables)
  elif n.len-2 != iterAfterVarLent.len:
    localError(c.config, n.info, errWrongNumberOfVariables)
  else:
    for i in 0..<n.len - 2:
      if n[i].kind == nkVarTuple:
        var mutable = false
        var isLent = false
        case iter[i].kind
        of tyVar:
          mutable = true
          iter[i] = iter[i].skipTypes({tyVar})
        of tyLent:
          isLent = true
          iter[i] = iter[i].skipTypes({tyLent})
        else: discard

        if n[i].len-1 != iter[i].len:
          localError(c.config, n[i].info, errWrongNumberOfVariables)
        for j in 0..<n[i].len-1:
          var v = symForVar(c, n[i][j])
          if getCurrOwner(c).kind == skModule: incl(v.flags, sfGlobal)
          if mutable:
            v.typ = newTypeS(tyVar, c)
            v.typ.add iter[i][j]
          elif isLent:
            v.typ = newTypeS(tyLent, c)
            v.typ.add iter[i][j]
          else:
            v.typ = iter[i][j]
          n[i][j] = newSymNode(v)
          if not isDiscardUnderscore(v): addDecl(c, v)
          elif v.owner == nil: setOwner(v, getCurrOwner(c))
      else:
        var v = symForVar(c, n[i])
        if getCurrOwner(c).kind == skModule: incl(v.flags, sfGlobal)
        case iter.kind
        of tyVar, tyLent:
          v.typ = newTypeS(iter.kind, c)
          v.typ.add iterAfterVarLent[i]
          if tfVarIsPtr in iter.flags:
            v.typ.flags.incl tfVarIsPtr
        else:
          v.typ = iter[i]
        n[i] = newSymNode(v)
        if sfGenSym notin v.flags:
          if not isDiscardUnderscore(v): addDecl(c, v)
        elif v.owner == nil: setOwner(v, getCurrOwner(c))
  inc(c.p.nestedLoopCounter)
  let oldBreakInLoop = c.p.breakInLoop
  c.p.breakInLoop = true
  openScope(c)
  n[^1] = semExprBranch(c, n[^1], flags)
  if efInTypeof notin flags:
    discardCheck(c, n[^1], flags)
  closeScope(c)
  c.p.breakInLoop = oldBreakInLoop
  dec(c.p.nestedLoopCounter)

proc implicitIterator(c: PContext, it: string, arg: PNode): PNode =
  result = newNodeI(nkCall, arg.info)
  result.add(newIdentNode(getIdent(c.cache, it), arg.info))
  if arg.typ != nil and arg.typ.kind in {tyVar, tyLent}:
    result.add newDeref(arg)
  else:
    result.add arg
  result = semExprNoDeref(c, result, {efWantIterator})

proc isTrivalStmtExpr(n: PNode): bool =
  for i in 0..<n.len-1:
    if n[i].kind notin {nkEmpty, nkCommentStmt}:
      return false
  result = true

proc handleStmtMacro(c: PContext; n, selector: PNode; magicType: string;
                     flags: TExprFlags): PNode =
  if selector.kind in nkCallKinds:
    # we transform
    # n := for a, b, c in m(x, y, z): Y
    # to
    # m(n)
    let maType = magicsys.getCompilerProc(c.graph, magicType)
    if maType == nil: return

    let headSymbol = selector[0]
    var o: TOverloadIter = default(TOverloadIter)
    var match: PSym = nil
    var symx = initOverloadIter(o, c, headSymbol)
    while symx != nil:
      if symx.kind in {skTemplate, skMacro}:
        if symx.typ.len == 2 and symx.typ.firstParamType == maType.typ:
          if match == nil:
            match = symx
          else:
            localError(c.config, n.info, errAmbiguousCallXYZ % [
              getProcHeader(c.config, match),
              getProcHeader(c.config, symx), $selector])
      symx = nextOverloadIter(o, c, headSymbol)

    if match == nil: return
    var callExpr = newNodeI(nkCall, n.info)
    callExpr.add newSymNode(match)
    callExpr.add n
    case match.kind
    of skMacro: result = semMacroExpr(c, callExpr, callExpr, match, flags)
    of skTemplate: result = semTemplateExpr(c, callExpr, match, flags)
    else: result = nil
  else:
    result = nil

proc handleForLoopMacro(c: PContext; n: PNode; flags: TExprFlags): PNode =
  result = handleStmtMacro(c, n, n[^2], "ForLoopStmt", flags)

proc handleCaseStmtMacro(c: PContext; n: PNode; flags: TExprFlags): PNode =
  # n[0] has been sem'checked and has a type. We use this to resolve
  # '`case`(n[0])' but then we pass 'n' to the `case` macro. This seems to
  # be the best solution.
  var toResolve = newNodeI(nkCall, n.info)
  toResolve.add newIdentNode(getIdent(c.cache, "case"), n.info)
  toResolve.add n[0]

  var errors: CandidateErrors = @[]
  var r = resolveOverloads(c, toResolve, toResolve, {skTemplate, skMacro}, {efNoUndeclared},
                           errors, false)
  if r.state == csMatch:
    var match = r.calleeSym
    markUsed(c, n[0].info, match)
    onUse(n[0].info, match)

    # but pass 'n' to the `case` macro, not 'n[0]':
    r.call[1] = n
    let toExpand = semResolvedCall(c, r, r.call, {})
    case match.kind
    of skMacro: result = semMacroExpr(c, toExpand, toExpand, match, flags)
    of skTemplate: result = semTemplateExpr(c, toExpand, match, flags)
    else: result = errorNode(c, n[0])
  else:
    result = errorNode(c, n[0])
  if result.kind == nkEmpty:
    localError(c.config, n[0].info, errSelectorMustBeOfCertainTypes)
  # this would be the perfectly consistent solution with 'for loop macros',
  # but it kinda sucks for pattern matching as the matcher is not attached to
  # a type then:
  when false:
    result = handleStmtMacro(c, n, n[0], "CaseStmt")

proc semFor(c: PContext, n: PNode; flags: TExprFlags): PNode =
  checkMinSonsLen(n, 3, c.config)
  result = handleForLoopMacro(c, n, flags)
  if result != nil: return result
  openScope(c)
  result = n
  n[^2] = semExprNoDeref(c, n[^2], {efWantIterator})
  var call = n[^2]

  if call.kind == nkStmtListExpr and (isTrivalStmtExpr(call) or (call.lastSon.kind in nkCallKinds and call.lastSon[0].sym.kind == skIterator)):
    call = call.lastSon
    n[^2] = call
  let isCallExpr = call.kind in nkCallKinds
  if isCallExpr and call[0].kind == nkSym and
      call[0].sym.magic in {mFields, mFieldPairs, mOmpParFor}:
    if call[0].sym.magic == mOmpParFor:
      result = semForVars(c, n, flags)
      result.transitionSonsKind(nkParForStmt)
    else:
      result = semForFields(c, n, call[0].sym.magic)
  elif isCallExpr and isClosureIterator(call[0].typ.skipTypes(abstractInst)):
    # first class iterator:
    result = semForVars(c, n, flags)
  elif not isCallExpr or call[0].kind != nkSym or
      call[0].sym.kind != skIterator:
    if n.len == 3:
      n[^2] = implicitIterator(c, "items", n[^2])
    elif n.len == 4:
      n[^2] = implicitIterator(c, "pairs", n[^2])
    else:
      localError(c.config, n[^2].info, "iterator within for loop context expected")
    result = semForVars(c, n, flags)
  else:
    result = semForVars(c, n, flags)
  # propagate any enforced VoidContext:
  if n[^1].typ == c.enforceVoidContext:
    result.typ() = c.enforceVoidContext
  elif efInTypeof in flags:
    result.typ() = result.lastSon.typ
  closeScope(c)

proc semCase(c: PContext, n: PNode; flags: TExprFlags; expectedType: PType = nil): PNode =
  result = n
  checkMinSonsLen(n, 2, c.config)
  openScope(c)
  pushCaseContext(c, n)
  n[0] = semExprWithType(c, n[0])
  var covered: Int128 = toInt128(0)
  var typ = commonTypeBegin
  var expectedType = expectedType
  var hasElse = false
  let caseTyp = skipTypes(n[0].typ, abstractVar-{tyTypeDesc})
  var chckCovered = caseTyp.shouldCheckCaseCovered()
  case caseTyp.kind
  of tyFloat..tyFloat128, tyString, tyCstring, tyError, shouldChckCovered, tyRange:
    discard
  else:
    popCaseContext(c)
    closeScope(c)
    return handleCaseStmtMacro(c, n, flags)
  template invalidOrderOfBranches(n: PNode) =
    localError(c.config, n.info, "invalid order of case branches")
    break

  for i in 1..<n.len:
    setCaseContextIdx(c, i)
    var x = n[i]
    when defined(nimsuggest):
      if c.config.ideCmd == ideSug and exactEquals(c.config.m.trackPos, x.info) and caseTyp.kind == tyEnum:
        suggestEnum(c, x, caseTyp)
    case x.kind
    of nkOfBranch:
      if hasElse: invalidOrderOfBranches(x)
      checkMinSonsLen(x, 2, c.config)
      semCaseBranch(c, n, x, i, covered)
      var last = x.len-1
      x[last] = semExprBranchScope(c, x[last], expectedType)
      typ = commonType(c, typ, x[last])
      if not endsInNoReturn(x[last]):
        expectedType = typ
    of nkElifBranch:
      if hasElse: invalidOrderOfBranches(x)
      chckCovered = false
      checkSonsLen(x, 2, c.config)
      openScope(c)
      x[0] = forceBool(c, semExprWithType(c, x[0], expectedType = getSysType(c.graph, n.info, tyBool)))
      x[1] = semExprBranch(c, x[1], expectedType = expectedType)
      typ = commonType(c, typ, x[1])
      if not endsInNoReturn(x[1]):
        expectedType = typ
      closeScope(c)
    of nkElse:
      checkSonsLen(x, 1, c.config)
      x[0] = semExprBranchScope(c, x[0], expectedType)
      typ = commonType(c, typ, x[0])
      if not endsInNoReturn(x[0]):
        expectedType = typ
      if (chckCovered and covered == toCover(c, n[0].typ)) or hasElse:
        message(c.config, x.info, warnUnreachableElse)
      hasElse = true
      chckCovered = false
    else:
      illFormedAst(x, c.config)
  if chckCovered:
    if covered == toCover(c, n[0].typ):
      hasElse = true
    elif n[0].typ.skipTypes(abstractRange).kind in {tyEnum, tyChar}:
      localError(c.config, n.info, "not all cases are covered; missing: $1" %
                 formatMissingEnums(c, n))
    else:
      localError(c.config, n.info, "not all cases are covered")
  popCaseContext(c)
  closeScope(c)
  if isEmptyType(typ) or typ.kind in {tyNil, tyUntyped} or
      (not hasElse and efInTypeof notin flags):
    for i in 1..<n.len: discardCheck(c, n[i].lastSon, flags)
    # propagate any enforced VoidContext:
    if typ == c.enforceVoidContext:
      result.typ() = c.enforceVoidContext
  else:
    for i in 1..<n.len:
      var it = n[i]
      let j = it.len-1
      if not endsInNoReturn(it[j]):
        it[j] = fitNode(c, typ, it[j], it[j].info)
    result.typ() = typ

proc semRaise(c: PContext, n: PNode): PNode =
  result = n
  checkSonsLen(n, 1, c.config)
  if n[0].kind != nkEmpty:
    n[0] = semExprWithType(c, n[0])
    var typ = n[0].typ
    if not isImportedException(typ, c.config):
      typ = typ.skipTypes({tyAlias, tyGenericInst, tyOwned})
      if typ.kind != tyRef:
        localError(c.config, n.info, errExprCannotBeRaised)
      if typ.len > 0 and not isException(typ.elementType):
        localError(c.config, n.info, "raised object of type $1 does not inherit from Exception" % typeToString(typ))

proc addGenericParamListToScope(c: PContext, n: PNode) =
  if n.kind != nkGenericParams: illFormedAst(n, c.config)
  for i in 0..<n.len:
    var a = n[i]
    if a.kind == nkSym: addDecl(c, a.sym)
    else: illFormedAst(a, c.config)

proc typeSectionTypeName(c: PContext; n: PNode): PNode =
  if n.kind == nkPragmaExpr:
    if n.len == 0: illFormedAst(n, c.config)
    result = n[0]
  else:
    result = n
  if result.kind == nkPostfix:
    if result.len != 2: illFormedAst(n, c.config)
    result = result[1]
  if result.kind != nkSym: illFormedAst(n, c.config)

proc typeDefLeftSidePass(c: PContext, typeSection: PNode, i: int) =
  let typeDef = typeSection[i]
  checkSonsLen(typeDef, 3, c.config)
  var name = typeDef[0]
  var s: PSym = nil
  if name.kind == nkDotExpr and typeDef[2].kind == nkObjectTy:
    let pkgName = considerQuotedIdent(c, name[0])
    let typName = considerQuotedIdent(c, name[1])
    let pkg = c.graph.packageSyms.strTableGet(pkgName)
    if pkg.isNil or pkg.kind != skPackage:
      localError(c.config, name.info, "unknown package name: " & pkgName.s)
    else:
      let typsym = c.graph.packageTypes.strTableGet(typName)
      if typsym.isNil:
        s = semIdentDef(c, name[1], skType)
        onDef(name[1].info, s)
        s.typ = newTypeS(tyObject, c)
        s.typ.sym = s
        s.flags.incl sfForward
        c.graph.packageTypes.strTableAdd s
        addInterfaceDecl(c, s)
      elif typsym.kind == skType and sfForward in typsym.flags:
        s = typsym
        addInterfaceDecl(c, s)
        # PRTEMP no onDef here?
      else:
        localError(c.config, name.info, typsym.name.s & " is not a type that can be forwarded")
        s = typsym
  else:
    s = semIdentDef(c, name, skType)
    onDef(name.info, s)
    s.typ = newTypeS(tyForward, c)
    s.typ.sym = s             # process pragmas:
    if name.kind == nkPragmaExpr:
      let rewritten = applyTypeSectionPragmas(c, name[1], typeDef)
      if rewritten != nil:
        case rewritten.kind
        of nkTypeDef:
          typeSection[i] = rewritten
        of nkTypeSection:
          typeSection.sons[i .. i] = rewritten.sons
        else: illFormedAst(rewritten, c.config)
        typeDefLeftSidePass(c, typeSection, i)
        return
      pragma(c, s, name[1], typePragmas)
    if sfForward in s.flags:
      # check if the symbol already exists:
      let pkg = c.module.owner
      if not isTopLevel(c) or pkg.isNil:
        localError(c.config, name.info, "only top level types in a package can be 'package'")
      else:
        let typsym = c.graph.packageTypes.strTableGet(s.name)
        if typsym != nil:
          if sfForward notin typsym.flags or sfNoForward notin typsym.flags:
            typeCompleted(typsym)
            typsym.info = s.info
          else:
            localError(c.config, name.info, "cannot complete type '" & s.name.s & "' twice; " &
                    "previous type completion was here: " & c.config$typsym.info)
          s = typsym
    # add it here, so that recursive types are possible:
    if sfGenSym notin s.flags: addInterfaceDecl(c, s)
    elif s.owner == nil: setOwner(s, getCurrOwner(c))

  if name.kind == nkPragmaExpr:
    if name[0].kind == nkPostfix:
      typeDef[0][0][1] = newSymNode(s)
    else:
      typeDef[0][0] = newSymNode(s)
  else:
    if name.kind == nkPostfix:
      typeDef[0][1] = newSymNode(s)
    else:
      typeDef[0] = newSymNode(s)

proc typeSectionLeftSidePass(c: PContext, n: PNode) =
  # process the symbols on the left side for the whole type section, before
  # we even look at the type definitions on the right
  var i = 0
  while i < n.len: # n may grow due to type pragma macros
    var a = n[i]
    when defined(nimsuggest):
      if c.config.cmd == cmdIdeTools:
        inc c.inTypeContext
        suggestStmt(c, a)
        dec c.inTypeContext
    case a.kind
    of nkCommentStmt: discard
    of nkTypeDef: typeDefLeftSidePass(c, n, i)
    else: illFormedAst(a, c.config)
    inc i

proc checkCovariantParamsUsages(c: PContext; genericType: PType) =
  var body = genericType.typeBodyImpl

  proc traverseSubTypes(c: PContext; t: PType): bool =
    template error(msg) = localError(c.config, genericType.sym.info, msg)
    result = false
    template subresult(r) =
      let sub = r
      result = result or sub

    case t.kind
    of tyGenericParam:
      t.flags.incl tfWeakCovariant
      return true
    of tyObject:
      for field in t.n:
        subresult traverseSubTypes(c, field.typ)
    of tyArray:
      return traverseSubTypes(c, t.elementType)
    of tyProc:
      for subType in t.signature:
        if subType != nil:
          subresult traverseSubTypes(c, subType)
      if result:
        error("non-invariant type param used in a proc type: " & $t)
    of tySequence:
      return traverseSubTypes(c, t.elementType)
    of tyGenericInvocation:
      let targetBody = t.genericHead
      for i in 1..<t.len:
        let param = t[i]
        if param.kind == tyGenericParam:
          if tfCovariant in param.flags:
            let formalFlags = targetBody[i-1].flags
            if tfCovariant notin formalFlags:
              error("covariant param '" & param.sym.name.s &
                    "' used in a non-covariant position")
            elif tfWeakCovariant in formalFlags:
              param.flags.incl tfWeakCovariant
            result = true
          elif tfContravariant in param.flags:
            let formalParam = targetBody[i-1].sym
            if tfContravariant notin formalParam.typ.flags:
              error("contravariant param '" & param.sym.name.s &
                    "' used in a non-contravariant position")
            result = true
        else:
          subresult traverseSubTypes(c, param)
    of tyAnd, tyOr, tyNot, tyStatic, tyBuiltInTypeClass, tyCompositeTypeClass:
      error("non-invariant type parameters cannot be used with types such '" & $t & "'")
    of tyUserTypeClass, tyUserTypeClassInst:
      error("non-invariant type parameters are not supported in concepts")
    of tyTuple:
      for fieldType in t.kids:
        subresult traverseSubTypes(c, fieldType)
    of tyPtr, tyRef, tyVar, tyLent:
      if t.elementType.kind == tyGenericParam: return true
      return traverseSubTypes(c, t.elementType)
    of tyDistinct, tyAlias, tySink, tyOwned:
      return traverseSubTypes(c, t.skipModifier)
    of tyGenericInst:
      internalAssert c.config, false
    else:
      discard
  discard traverseSubTypes(c, body)

proc typeSectionRightSidePass(c: PContext, n: PNode) =
  for i in 0..<n.len:
    var a = n[i]
    if a.kind == nkCommentStmt: continue
    if a.kind != nkTypeDef: illFormedAst(a, c.config)
    checkSonsLen(a, 3, c.config)
    let name = typeSectionTypeName(c, a[0])
    var s = name.sym
    if s.magic == mNone and a[2].kind == nkEmpty:
      localError(c.config, a.info, errImplOfXexpected % s.name.s)
    if s.magic != mNone: processMagicType(c, s)
    let oldFlags = s.typ.flags
    if a[1].kind != nkEmpty:
      # We have a generic type declaration here. In generic types,
      # symbol lookup needs to be done here.
      openScope(c)
      pushOwner(c, s)
      if s.magic == mNone: s.typ.kind = tyGenericBody
      # XXX for generic type aliases this is not correct! We need the
      # underlying Id really:
      #
      # type
      #   TGObj[T] = object
      #   TAlias[T] = TGObj[T]
      #
      s.typ.n = semGenericParamList(c, a[1], s.typ)
      a[1] = s.typ.n
      s.typ.size = -1 # could not be computed properly
      # we fill it out later. For magic generics like 'seq', it won't be filled
      # so we use tyNone instead of nil to not crash for strange conversions
      # like: mydata.seq
      if s.typ.kind in {tyOpenArray, tyVarargs} and s.typ.len == 1:
        # XXX investigate why `tySequence` cannot be added here for now.
        discard
      else:
        rawAddSon(s.typ, newTypeS(tyNone, c))
      s.ast = a
      inc c.inGenericContext
      var body = semTypeNode(c, a[2], s.typ)
      dec c.inGenericContext
      if body != nil:
        body.sym = s
        body.size = -1 # could not be computed properly
        if body.kind == tyObject:
          # add flags applied to generic type to object (nominal) type
          incl(body.flags, oldFlags)
          # {.inheritable, final.} is already disallowed, but
          # object might have been assumed to be final
          if tfInheritable in oldFlags and tfFinal in body.flags:
            excl(body.flags, tfFinal)
        s.typ[^1] = body
        if tfCovariant in s.typ.flags:
          checkCovariantParamsUsages(c, s.typ)
          # XXX: This is a temporary limitation:
          # The codegen currently produces various failures with
          # generic imported types that have fields, but we need
          # the fields specified in order to detect weak covariance.
          # The proper solution is to teach the codegen how to handle
          # such types, because this would offer various interesting
          # possibilities such as instantiating C++ generic types with
          # garbage collected Nim types.
          if sfImportc in s.flags:
            var body = s.typ.last
            if body.kind == tyObject:
              # erases all declared fields
              body.n.sons = @[]

      popOwner(c)
      closeScope(c)
    elif a[2].kind != nkEmpty:
      # process the type's body:
      pushOwner(c, s)
      var t = semTypeNode(c, a[2], s.typ)
      if s.typ == nil:
        s.typ = t
      elif t != s.typ and (s.typ == nil or s.typ.kind != tyAlias):
        # this can happen for e.g. tcan_alias_specialised_generic:
        assignType(s.typ, t)
        #debug s.typ
      s.ast = a
      popOwner(c)
      # If the right hand side expression was a macro call we replace it with
      # its evaluated result here so that we don't execute it once again in the
      # final pass
      if a[2].kind in nkCallKinds:
        incl a[2].flags, nfSem # bug #10548
    if sfExportc in s.flags:
      if s.typ.kind == tyAlias:
        localError(c.config, name.info, "{.exportc.} not allowed for type aliases")
      elif s.typ.kind == tyGenericBody:
        localError(c.config, name.info, "{.exportc.} not allowed for generic types")

    if tfBorrowDot in s.typ.flags:
      let body = s.typ.skipTypes({tyGenericBody})
      if body.kind != tyDistinct:
        # flag might be copied from alias/instantiation:
        let t = body.skipTypes({tyAlias, tyGenericInst})
        if not (t.kind == tyDistinct and tfBorrowDot in t.flags):
          excl s.typ.flags, tfBorrowDot
          localError(c.config, name.info, "only a 'distinct' type can borrow `.`")
    let aa = a[2]
    if aa.kind in {nkRefTy, nkPtrTy} and aa.len == 1 and
       aa[0].kind == nkObjectTy:
      # give anonymous object a dummy symbol:
      var st = s.typ
      if st.kind == tyGenericBody: st = st.typeBodyImpl
      internalAssert c.config, st.kind in {tyPtr, tyRef}
      internalAssert c.config, st.last.sym == nil
      incl st.flags, tfRefsAnonObj
      let objTy = st.last
      # add flags for `ref object` etc to underlying `object`
      incl(objTy.flags, oldFlags)
      # {.inheritable, final.} is already disallowed, but
      # object might have been assumed to be final
      if tfInheritable in oldFlags and tfFinal in objTy.flags:
        excl(objTy.flags, tfFinal)
      let obj = newSym(skType, getIdent(c.cache, s.name.s & ":ObjectType"),
                       c.idgen, getCurrOwner(c), s.info)
      obj.flags.incl sfGeneratedType
      let symNode = newSymNode(obj)
      obj.ast = a.shallowCopy
      case a[0].kind
      of nkSym: obj.ast[0] = symNode
      of nkPragmaExpr:
        obj.ast[0] = a[0].shallowCopy
        if a[0][0].kind == nkPostfix:
          obj.ast[0][0] = a[0][0].shallowCopy
          obj.ast[0][0][0] = a[0][0][0] # ident "*"
          obj.ast[0][0][1] = symNode
        else:
          obj.ast[0][0] = symNode
        obj.ast[0][1] = a[0][1]
      of nkPostfix:
        obj.ast[0] = a[0].shallowCopy
        obj.ast[0][0] = a[0][0] # ident "*"
        obj.ast[0][1] = symNode
      else: assert(false)
      obj.ast[1] = a[1]
      obj.ast[2] = a[2][0]
      if sfPure in s.flags:
        obj.flags.incl sfPure
      obj.typ = objTy
      objTy.sym = obj
  for sk in c.skipTypes:
    discard semTypeNode(c, sk, nil)
  c.skipTypes = @[]

proc checkForMetaFields(c: PContext; n: PNode; hasError: var bool) =
  proc checkMeta(c: PContext; n: PNode; t: PType; hasError: var bool; parent: PType) =
    if t != nil and (t.isMetaType or t.kind == tyNone) and tfGenericTypeParam notin t.flags:
      if t.kind == tyBuiltInTypeClass and t.len == 1 and t.elementType.kind == tyProc:
        localError(c.config, n.info, ("'$1' is not a concrete type; " &
          "for a callback without parameters use 'proc()'") % t.typeToString)
      elif t.kind == tyNone and parent != nil:
        # TODO: openarray has the `tfGenericTypeParam` flag & generics
        # TODO: handle special cases (sink etc.) and views
        localError(c.config, n.info, errTIsNotAConcreteType % parent.typeToString)
      else:
        localError(c.config, n.info, errTIsNotAConcreteType % t.typeToString)
      hasError = true

  if n.isNil: return
  case n.kind
  of nkRecList, nkRecCase:
    for s in n: checkForMetaFields(c, s, hasError)
  of nkOfBranch, nkElse:
    checkForMetaFields(c, n.lastSon, hasError)
  of nkSym:
    let t = n.sym.typ
    case t.kind
    of tySequence, tySet, tyArray, tyOpenArray, tyVar, tyLent, tyPtr, tyRef,
       tyProc, tyGenericInvocation, tyGenericInst, tyAlias, tySink, tyOwned:
      let start = ord(t.kind in {tyGenericInvocation, tyGenericInst})
      for i in start..<t.len:
        checkMeta(c, n, t[i], hasError, t)
    else:
      checkMeta(c, n, t, hasError, nil)
  else:
    internalAssert c.config, false

proc typeSectionFinalPass(c: PContext, n: PNode) =
  for i in 0..<n.len:
    var a = n[i]
    if a.kind == nkCommentStmt: continue
    let name = typeSectionTypeName(c, a[0])
    var s = name.sym
    # check the style here after the pragmas have been processed:
    styleCheckDef(c, s)
    # compute the type's size and check for illegal recursions:
    if a[1].kind == nkEmpty:
      var x = a[2]
      if x.kind in nkCallKinds and nfSem in x.flags:
        discard "already semchecked, see line marked with bug #10548"
      else:
        while x.kind in {nkStmtList, nkStmtListExpr} and x.len > 0:
          x = x.lastSon
        # we need the 'safeSkipTypes' here because illegally recursive types
        # can enter at this point, see bug #13763
        if x.kind notin {nkObjectTy, nkDistinctTy, nkEnumTy, nkEmpty} and
            s.typ.safeSkipTypes(abstractPtrs).kind notin {tyObject, tyEnum}:
          # type aliases are hard:
          var t = semTypeNode(c, x, nil)
          assert t != nil
          if s.typ != nil and s.typ.kind notin {tyAlias, tySink}:
            if t.kind in {tyProc, tyGenericInst} and not t.isMetaType:
              assignType(s.typ, t)
              s.typ.itemId = t.itemId
            elif t.kind in {tyObject, tyEnum, tyDistinct}:
              assert s.typ != nil
              assignType(s.typ, t)
              s.typ.itemId = t.itemId     # same id
        var hasError = false
        let baseType = s.typ.safeSkipTypes(abstractPtrs)
        if baseType.kind in {tyObject, tyTuple} and not baseType.n.isNil and
          (x.kind in {nkObjectTy, nkTupleTy} or
           (x.kind in {nkRefTy, nkPtrTy} and x.len == 1 and
           x[0].kind in {nkObjectTy, nkTupleTy})
          ):
          checkForMetaFields(c, baseType.n, hasError)
        if not hasError:
          checkConstructedType(c.config, s.info, s.typ)
  #instAllTypeBoundOp(c, n.info)


proc semAllTypeSections(c: PContext; n: PNode): PNode =
  proc gatherStmts(c: PContext; n: PNode; result: PNode) {.nimcall.} =
    case n.kind
    of nkIncludeStmt:
      for i in 0..<n.len:
        var f = checkModuleName(c.config, n[i])
        if f != InvalidFileIdx:
          if containsOrIncl(c.includedFiles, f.int):
            localError(c.config, n.info, errRecursiveDependencyX % toMsgFilename(c.config, f))
          else:
            let code = c.graph.includeFileCallback(c.graph, c.module, f)
            gatherStmts c, code, result
            excl(c.includedFiles, f.int)
    of nkStmtList:
      for i in 0..<n.len:
        gatherStmts(c, n[i], result)
    of nkTypeSection:
      incl n.flags, nfSem
      typeSectionLeftSidePass(c, n)
      result.add n
    else:
      result.add n

  result = newNodeI(nkStmtList, n.info)
  gatherStmts(c, n, result)

  template rec(name) =
    for i in 0..<result.len:
      if result[i].kind == nkTypeSection:
        name(c, result[i])

  rec typeSectionRightSidePass
  rec typeSectionFinalPass
  when false:
    # too beautiful to delete:
    template rec(name; setbit=false) =
      proc `name rec`(c: PContext; n: PNode) {.nimcall.} =
        if n.kind == nkTypeSection:
          when setbit: incl n.flags, nfSem
          name(c, n)
        elif n.kind == nkStmtList:
          for i in 0..<n.len:
            `name rec`(c, n[i])
      `name rec`(c, n)
    rec typeSectionLeftSidePass, true
    rec typeSectionRightSidePass
    rec typeSectionFinalPass

proc semTypeSection(c: PContext, n: PNode): PNode =
  ## Processes a type section. This must be done in separate passes, in order
  ## to allow the type definitions in the section to reference each other
  ## without regard for the order of their definitions.
  if sfNoForward notin c.module.flags or nfSem notin n.flags:
    inc c.inTypeContext
    typeSectionLeftSidePass(c, n)
    typeSectionRightSidePass(c, n)
    typeSectionFinalPass(c, n)
    dec c.inTypeContext
  result = n

proc semParamList(c: PContext, n, genericParams: PNode, s: PSym) =
  s.typ = semProcTypeNode(c, n, genericParams, nil, s.kind)

proc addParams(c: PContext, n: PNode, kind: TSymKind) =
  for i in 1..<n.len:
    if n[i].kind == nkSym: addParamOrResult(c, n[i].sym, kind)
    else: illFormedAst(n, c.config)

proc semBorrow(c: PContext, n: PNode, s: PSym) =
  # search for the correct alias:
  var (b, state) = searchForBorrowProc(c, c.currentScope.parent, s)
  case state
  of bsMatch:
    # store the alias:
    n[bodyPos] = newSymNode(b)
    # Carry over the original symbol magic, this is necessary in order to ensure
    # the semantic pass is correct
    s.magic = b.magic
    if b.typ != nil and b.typ.len > 0:
      s.typ.n[0] = b.typ.n[0]
    s.typ.flags = b.typ.flags
  of bsNoDistinct:
    localError(c.config, n.info, "borrow proc without distinct type parameter is meaningless")
  of bsReturnNotMatch:
    localError(c.config, n.info, "borrow from proc return type mismatch: '$1'" % typeToString(b.typ.returnType))
  of bsGeneric:
    localError(c.config, n.info, "borrow with generic parameter is not supported")
  of bsNotSupported:
    localError(c.config, n.info, "borrow from '$1' is not supported" % $b.name.s)
  else:
    localError(c.config, n.info, errNoSymbolToBorrowFromFound)

proc swapResult(n: PNode, sRes: PSym, dNode: PNode) =
  ## Swap nodes that are (skResult) symbols to d(estination)Node.
  for i in 0..<n.safeLen:
    if n[i].kind == nkSym and n[i].sym == sRes:
        n[i] = dNode
    swapResult(n[i], sRes, dNode)

proc addResult(c: PContext, n: PNode, t: PType, owner: TSymKind) =
  template genResSym(s) =
    var s = newSym(skResult, getIdent(c.cache, "result"), c.idgen,
                   getCurrOwner(c), n.info)
    s.typ = t
    incl(s.flags, sfUsed)

  if owner == skMacro or t != nil:
    if n.len > resultPos and n[resultPos] != nil:
      if n[resultPos].sym.kind != skResult:
        localError(c.config, n.info, "incorrect result proc symbol")
      if n[resultPos].sym.owner != getCurrOwner(c):
        # re-write result with new ownership, and re-write the proc accordingly
        let sResSym = n[resultPos].sym
        genResSym(s)
        n[resultPos] = newSymNode(s)
        swapResult(n, sResSym, n[resultPos])
      c.p.resultSym = n[resultPos].sym
    else:
      genResSym(s)
      c.p.resultSym = s
      n.add newSymNode(c.p.resultSym)
    addParamOrResult(c, c.p.resultSym, owner)

proc semProcAnnotation(c: PContext, prc: PNode;
                       validPragmas: TSpecialWords): PNode =
  # Mirrored with semVarMacroPragma
  result = nil
  var n = prc[pragmasPos]
  if n == nil or n.kind == nkEmpty: return
  for i in 0..<n.len:
    let it = n[i]
    let key = if it.kind in nkPragmaCallKinds and it.len >= 1: it[0] else: it

    trySuggestPragmas(c, key)

    if isPossibleMacroPragma(c, it, key):
      # we transform ``proc p {.m, rest.}`` into ``m(do: proc p {.rest.})`` and
      # let the semantic checker deal with it:
      var x = newNodeI(nkCall, key.info)
      x.add(key)

      if it.kind in nkPragmaCallKinds and it.len > 1:
        # pass pragma arguments to the macro too:
        for i in 1..<it.len:
          x.add(it[i])

      # Drop the pragma from the list, this prevents getting caught in endless
      # recursion when the nkCall is semanticized
      prc[pragmasPos] = copyExcept(n, i)
      if prc[pragmasPos].kind != nkEmpty and prc[pragmasPos].len == 0:
        prc[pragmasPos] = c.graph.emptyNode

      x.add(prc)

      # recursion assures that this works for multiple macro annotations too:
      var r = semOverloadedCall(c, x, x, {skMacro, skTemplate}, {efNoUndeclared})
      if r == nil:
        # Restore the old list of pragmas since we couldn't process this
        prc[pragmasPos] = n
        # No matching macro was found but there's always the possibility this may
        # be a .pragma. template instead
        continue

      doAssert r[0].kind == nkSym
      let m = r[0].sym
      case m.kind
      of skMacro: result = semMacroExpr(c, r, r, m, {})
      of skTemplate: result = semTemplateExpr(c, r, m, {})
      else:
        prc[pragmasPos] = n
        continue

      doAssert result != nil

      return result

proc semInferredLambda(c: PContext, pt: LayeredIdTable, n: PNode): PNode =
  ## used for resolving 'auto' in lambdas based on their callsite
  var n = n
  let original = n[namePos].sym
  let s = original #copySym(original, false)
  #incl(s.flags, sfFromGeneric)
  #s.owner() = original

  n = replaceTypesInBody(c, pt, n, original)
  result = n
  s.ast = result
  n[namePos].sym = s
  n[genericParamsPos] = c.graph.emptyNode
  # for LL we need to avoid wrong aliasing
  let params = copyTree n.typ.n
  s.typ = n.typ
  for i in 1..<params.len:
    if params[i].typ.kind in {tyTypeDesc, tyGenericParam,
                              tyFromExpr}+tyTypeClasses:
      localError(c.config, params[i].info, "cannot infer type of parameter: " &
                 params[i].sym.name.s)
    #params[i].sym.owner() = s
  openScope(c)
  pushOwner(c, s)
  addParams(c, params, skProc)
  pushProcCon(c, s)
  addResult(c, n, n.typ.returnType, skProc)
  s.ast[bodyPos] = hloBody(c, semProcBody(c, n[bodyPos], n.typ.returnType))
  trackProc(c, s, s.ast[bodyPos])
  popProcCon(c)
  popOwner(c)
  closeScope(c)
  if optOwnedRefs in c.config.globalOptions and result.typ != nil:
    result.typ() = makeVarType(c, result.typ, tyOwned)
  # alternative variant (not quite working):
  # var prc = arg[0].sym
  # let inferred = c.semGenerateInstance(c, prc, m.bindings, arg.info)
  # result = inferred.ast
  # result.kind = arg.kind

proc activate(c: PContext, n: PNode) =
  # XXX: This proc is part of my plan for getting rid of
  # forward declarations. stay tuned.
  when false:
    # well for now it breaks code ...
    case n.kind
    of nkLambdaKinds:
      discard semLambda(c, n, {})
    of nkCallKinds:
      for i in 1..<n.len: activate(c, n[i])
    else:
      discard

proc maybeAddResult(c: PContext, s: PSym, n: PNode) =
  if s.kind == skMacro:
    let resultType = sysTypeFromName(c.graph, n.info, "NimNode")
    addResult(c, n, resultType, s.kind)
  elif s.typ.returnType != nil and not isInlineIterator(s.typ):
    addResult(c, n, s.typ.returnType, s.kind)

proc canonType(c: PContext, t: PType): PType =
  if t.kind == tySequence:
    result = c.graph.sysTypes[tySequence]
  else:
    result = t

proc prevDestructor(c: PContext; op: TTypeAttachedOp; prevOp: PSym; obj: PType; info: TLineInfo) =
  var msg = "cannot bind another '" & AttachedOpToStr[op] & "' to: " & typeToString(obj)
  if prevOp == nil:
    # happens if the destructor was implicitly constructed for a specific instance,
    # not the entire generic type
    msg.add "; previous declaration was constructed implicitly"
  elif sfOverridden notin prevOp.flags:
    msg.add "; previous declaration was constructed here implicitly: " & (c.config $ prevOp.info)
  else:
    msg.add "; previous declaration was here: " & (c.config $ prevOp.info)
  localError(c.config, info, errGenerated, msg)

proc checkedForDestructor(t: PType): bool =
  if tfCheckedForDestructor in t.flags:
    return true
  # maybe another instance was instantiated, marking the generic root:
  let root = genericRoot(t)
  if root != nil and tfGenericHasDestructor in root.flags:
    return true
  result = false

proc whereToBindTypeHook(c: PContext; t: PType): PType =
  result = t
  while true:
    if result.kind in {tyGenericBody, tyGenericInst}: result = result.skipModifier
    elif result.kind == tyGenericInvocation: result = result[0]
    else: break
  if result.kind in {tyObject, tyDistinct, tySequence, tyString}:
    result = canonType(c, result)

proc bindDupHook(c: PContext; s: PSym; n: PNode; op: TTypeAttachedOp) =
  let t = s.typ
  var noError = false
  let cond = t.len == 2 and t.returnType != nil

  if cond:
    var obj = t.firstParamType
    while true:
      incl(obj.flags, tfHasAsgn)
      if obj.kind in {tyGenericBody, tyGenericInst}: obj = obj.skipModifier
      elif obj.kind == tyGenericInvocation: obj = obj.genericHead
      else: break

    var res = t.returnType
    while true:
      if res.kind in {tyGenericBody, tyGenericInst}: res = res.skipModifier
      elif res.kind == tyGenericInvocation: res = res.genericHead
      else: break

    if obj.kind in {tyObject, tyDistinct, tySequence, tyString} and sameType(obj, res):
      obj = canonType(c, obj)
      let ao = getAttachedOp(c.graph, obj, op)
      if ao == s:
        discard "forward declared destructor"
      elif ao.isNil and not checkedForDestructor(obj):
        setAttachedOp(c.graph, c.module.position, obj, op, s)
      else:
        prevDestructor(c, op, ao, obj, n.info)
      noError = true
      if obj.owner.getModule != s.getModule:
        localError(c.config, n.info, errGenerated,
          "type bound operation `" & s.name.s & "` can be defined only in the same module with its type (" & obj.typeToString() & ")")

  if not noError and sfSystemModule notin s.owner.flags:
    localError(c.config, n.info, errGenerated,
      "signature for '=dup' must be proc[T: object](x: T): T")

  incl(s.flags, sfUsed)
  incl(s.flags, sfOverridden)

proc bindTypeHook(c: PContext; s: PSym; n: PNode; op: TTypeAttachedOp) =
  let t = s.typ
  var noError = false
  let cond = case op
             of attachedWasMoved:
               t.len == 2 and t.returnType == nil and t.firstParamType.kind == tyVar
             of attachedTrace:
               t.len == 3 and t.returnType == nil and t.firstParamType.kind == tyVar and t[2].kind == tyPointer
             of attachedDestructor:
               if c.config.selectedGC in {gcArc, gcAtomicArc, gcOrc}:
                 t.len == 2 and t.returnType == nil and t.firstParamType.kind != tyVar
               else:
                 t.len == 2 and t.returnType == nil and t.firstParamType.kind == tyVar
             else:
               t.len >= 2 and t.returnType == nil

  if cond:
    var obj = t.firstParamType.skipTypes({tyVar})
    while true:
      incl(obj.flags, tfHasAsgn)
      if obj.kind in {tyGenericBody, tyGenericInst}: obj = obj.skipModifier
      elif obj.kind == tyGenericInvocation: obj = obj.genericHead
      else: break
    if obj.kind in {tyObject, tyDistinct, tySequence, tyString}:
<<<<<<< HEAD
=======
      if op == attachedDestructor and t.firstParamType.kind == tyVar and
          c.config.selectedGC in {gcArc, gcAtomicArc, gcOrc}:
        message(c.config, n.info, warnDeprecated, "A custom '=destroy' hook which takes a 'var T' parameter is deprecated; it should take a 'T' parameter")
>>>>>>> e8bf6af0
      obj = canonType(c, obj)
      let ao = getAttachedOp(c.graph, obj, op)
      if ao == s:
        discard "forward declared destructor"
      elif ao.isNil and not checkedForDestructor(obj):
        setAttachedOp(c.graph, c.module.position, obj, op, s)
      else:
        prevDestructor(c, op, ao, obj, n.info)
      noError = true
      if obj.owner.getModule != s.getModule:
        localError(c.config, n.info, errGenerated,
          "type bound operation `" & s.name.s & "` can be defined only in the same module with its type (" & obj.typeToString() & ")")
  if not noError and sfSystemModule notin s.owner.flags:
    case op
    of attachedTrace:
      localError(c.config, n.info, errGenerated,
        "signature for '=trace' must be proc[T: object](x: var T; env: pointer)")
    of attachedDestructor:
      if c.config.selectedGC in {gcArc, gcAtomicArc, gcOrc}:
        localError(c.config, n.info, errGenerated,
          "signature for '=destroy' must be proc[T: object](x: var T) or proc[T: object](x: T)")
      else:
        localError(c.config, n.info, errGenerated,
          "signature for '=destroy' must be proc[T: object](x: var T)")
    else:
      localError(c.config, n.info, errGenerated,
        "signature for '" & s.name.s & "' must be proc[T: object](x: var T)")
  incl(s.flags, sfUsed)
  incl(s.flags, sfOverridden)

proc semOverride(c: PContext, s: PSym, n: PNode) =
  let name = s.name.s.normalize
  case name
  of "=destroy":
    bindTypeHook(c, s, n, attachedDestructor)
    if s.ast != nil:
      if s.ast[pragmasPos].kind == nkEmpty:
        s.ast[pragmasPos] = newNodeI(nkPragma, s.info)
      s.ast[pragmasPos].add newTree(nkExprColonExpr,
          newIdentNode(c.cache.getIdent("raises"),  s.info), newNodeI(nkBracket, s.info))
  of "deepcopy", "=deepcopy":
    if s.typ.len == 2 and
        s.typ.firstParamType.skipTypes(abstractInst).kind in {tyRef, tyPtr} and
        sameType(s.typ.firstParamType, s.typ.returnType):
      # Note: we store the deepCopy in the base of the pointer to mitigate
      # the problem that pointers are structural types:
      var t = s.typ.firstParamType.skipTypes(abstractInst).elementType.skipTypes(abstractInst)
      while true:
        if t.kind == tyGenericBody: t = t.typeBodyImpl
        elif t.kind == tyGenericInvocation: t = t.genericHead
        else: break
      if t.kind in {tyObject, tyDistinct, tyEnum, tySequence, tyString}:
        if getAttachedOp(c.graph, t, attachedDeepCopy).isNil:
          setAttachedOp(c.graph, c.module.position, t, attachedDeepCopy, s)
        else:
          localError(c.config, n.info, errGenerated,
                     "cannot bind another 'deepCopy' to: " & typeToString(t))
      else:
        localError(c.config, n.info, errGenerated,
                   "cannot bind 'deepCopy' to: " & typeToString(t))

      if t.owner.getModule != s.getModule:
        localError(c.config, n.info, errGenerated,
          "type bound operation `" & name & "` can be defined only in the same module with its type (" & t.typeToString() & ")")

    else:
      localError(c.config, n.info, errGenerated,
                 "signature for 'deepCopy' must be proc[T: ptr|ref](x: T): T")
    incl(s.flags, sfUsed)
    incl(s.flags, sfOverridden)
  of "=", "=copy", "=sink":
    if s.magic == mAsgn: return
    incl(s.flags, sfUsed)
    incl(s.flags, sfOverridden)
    if name == "=":
      message(c.config, n.info, warnDeprecated, "Overriding `=` hook is deprecated; Override `=copy` hook instead")
    let t = s.typ
    if t.len == 3 and t.returnType == nil and t.firstParamType.kind == tyVar:
      var obj = t.firstParamType.elementType
      while true:
        incl(obj.flags, tfHasAsgn)
        if obj.kind == tyGenericBody: obj = obj.skipModifier
        elif obj.kind == tyGenericInvocation: obj = obj.genericHead
        else: break
      var objB = t[2]
      while true:
        if objB.kind == tyGenericBody: objB = objB.skipModifier
        elif objB.kind in {tyGenericInvocation, tyGenericInst}:
          objB = objB.genericHead
        else: break
      if obj.kind in {tyObject, tyDistinct, tySequence, tyString} and sameType(obj, objB):
        # attach these ops to the canonical tySequence
        obj = canonType(c, obj)
        #echo "ATTACHING TO ", obj.id, " ", s.name.s, " ", cast[int](obj)
        let k = if name == "=" or name == "=copy": attachedAsgn else: attachedSink
        let ao = getAttachedOp(c.graph, obj, k)
        if ao == s:
          discard "forward declared op"
        elif ao.isNil and not checkedForDestructor(obj):
          setAttachedOp(c.graph, c.module.position, obj, k, s)
        else:
          prevDestructor(c, k, ao, obj, n.info)
        if obj.owner.getModule != s.getModule:
          localError(c.config, n.info, errGenerated,
            "type bound operation `" & name & "` can be defined only in the same module with its type (" & obj.typeToString() & ")")

        return
    if sfSystemModule notin s.owner.flags:
      localError(c.config, n.info, errGenerated,
                "signature for '" & s.name.s & "' must be proc[T: object](x: var T; y: T)")
  of "=trace":
    if s.magic != mTrace:
      bindTypeHook(c, s, n, attachedTrace)
  of "=wasmoved":
    if s.magic != mWasMoved:
      bindTypeHook(c, s, n, attachedWasMoved)
  of "=dup":
    if s.magic != mDup:
      bindDupHook(c, s, n, attachedDup)
  else:
    if sfOverridden in s.flags:
      localError(c.config, n.info, errGenerated,
                 "'destroy' or 'deepCopy' expected for 'override'")

proc cursorInProcAux(conf: ConfigRef; n: PNode): bool =
  result = false
  if inCheckpoint(n.info, conf.m.trackPos) != cpNone: return true
  for i in 0..<n.safeLen:
    if cursorInProcAux(conf, n[i]): return true

proc cursorInProc(conf: ConfigRef; n: PNode): bool =
  if n.info.fileIndex == conf.m.trackPos.fileIndex:
    result = cursorInProcAux(conf, n)
  else:
    result = false

proc hasObjParam(s: PSym): bool =
  result = false
  var t = s.typ
  for col in 1..<t.len:
    if skipTypes(t[col], skipPtrs).kind == tyObject:
      return true

proc finishMethod(c: PContext, s: PSym) =
  if hasObjParam(s):
    methodDef(c.graph, c.idgen, s)

proc semCppMember(c: PContext; s: PSym; n: PNode) =
  if sfImportc notin s.flags:
    let isVirtual = sfVirtual in s.flags
    let isCtor = sfConstructor in s.flags
    let pragmaName = if isVirtual: "virtual" elif isCtor: "constructor" else: "member"
    if c.config.backend == backendCpp:
      if s.typ.len < 2 and not isCtor:
        localError(c.config, n.info, pragmaName & " must have at least one parameter")
      for son in s.typ.signature:
        if son!=nil and son.isMetaType:
          localError(c.config, n.info, pragmaName & " unsupported for generic routine")
      var typ: PType
      if isCtor:
        typ = s.typ.returnType
        if typ == nil or typ.kind != tyObject:
          localError(c.config, n.info, "constructor must return an object")
        if sfImportc in typ.sym.flags:
          localError(c.config, n.info, "constructor in an imported type needs importcpp pragma")
      else:
        typ = s.typ.firstParamType
      if typ.kind == tyPtr and not isCtor:
        typ = typ.elementType
      if typ.kind != tyObject:
        localError(c.config, n.info, pragmaName & " must be either ptr to object or object type.")
      if typ.owner.id == s.owner.id and c.module.id == s.owner.id:
        c.graph.memberProcsPerType.mgetOrPut(typ.itemId, @[]).add s
      else:
        localError(c.config, n.info,
          pragmaName & " procs must be defined in the same scope as the type they are virtual for and it must be a top level scope")
    else:
      localError(c.config, n.info, pragmaName & " procs are only supported in C++")
  else:
    var typ = s.typ.returnType
    if typ != nil and typ.kind == tyObject and typ.itemId notin c.graph.initializersPerType:
      var initializerCall = newTree(nkCall, newSymNode(s))
      var isInitializer = n[paramsPos].len > 1
      for i in  1..<n[paramsPos].len:
        let p = n[paramsPos][i]
        let val = p[^1]
        if val.kind == nkEmpty:
          isInitializer = false
          break
        var j = 0
        while p[j].sym.kind == skParam:
          initializerCall.add val
          inc j
      if isInitializer:
        c.graph.initializersPerType[typ.itemId] = initializerCall

proc semMethodPrototype(c: PContext; s: PSym; n: PNode) =
  if s.isGenericRoutine:
    let tt = s.typ
    var foundObj = false
    # we start at 1 for now so that tparsecombnum continues to compile.
    # XXX Revisit this problem later.
    for col in 1..<tt.len:
      let t = tt[col]
      if t != nil and t.kind == tyGenericInvocation:
        var x = skipTypes(t.genericHead, {tyVar, tyLent, tyPtr, tyRef, tyGenericInst,
                                 tyGenericInvocation, tyGenericBody,
                                 tyAlias, tySink, tyOwned})
        if x.kind == tyObject and t.len-1 == n[genericParamsPos].len:
          foundObj = true
          addMethodToGeneric(c.graph, c.module.position, x, col, s)
    message(c.config, n.info, warnDeprecated, "generic methods are deprecated")
    #if not foundObj:
    #  message(c.config, n.info, warnDeprecated, "generic method not attachable to object type is deprecated")
  else:
    # why check for the body? bug #2400 has none. Checking for sfForward makes
    # no sense either.
    # and result[bodyPos].kind != nkEmpty:
    if hasObjParam(s):
      methodDef(c.graph, c.idgen, s)
    else:
      localError(c.config, n.info, "'method' needs a parameter that has an object type")

proc semProcAux(c: PContext, n: PNode, kind: TSymKind,
                validPragmas: TSpecialWords, flags: TExprFlags = {}): PNode =
  result = semProcAnnotation(c, n, validPragmas)
  if result != nil: return result
  result = n
  checkMinSonsLen(n, bodyPos + 1, c.config)

  let
    isAnon = n[namePos].kind == nkEmpty
    isHighlight = c.config.ideCmd == ideHighlight

  var s: PSym

  case n[namePos].kind
  of nkEmpty:
    s = newSym(kind, c.cache.idAnon, c.idgen, c.getCurrOwner, n.info)
    s.flags.incl sfUsed
    s.flags.incl sfGenSym
    n[namePos] = newSymNode(s)
  of nkSym:
    s = n[namePos].sym
    setOwner(s, c.getCurrOwner)
  else:
    # Highlighting needs to be done early so the position for
    # name isn't changed (see taccent_highlight). We don't want to check if this is the
    # defintion yet since we are missing some info (comments, side effects)
    s = semIdentDef(c, n[namePos], kind, reportToNimsuggest=isHighlight)
    n[namePos] = newSymNode(s)
    when false:
      # disable for now
      if sfNoForward in c.module.flags and
         sfSystemModule notin c.module.flags:
        addInterfaceOverloadableSymAt(c, c.currentScope, s)
        s.flags.incl sfForward
        return

  assert s.kind in skProcKinds

  s.ast = n
  s.options = c.config.options
  #s.scope = c.currentScope
  if s.kind in {skMacro, skTemplate}:
    # push noalias flag at first to prevent unwanted recursive calls:
    incl(s.flags, sfNoalias)

  # before compiling the proc params & body, set as current the scope
  # where the proc was declared
  let declarationScope = c.currentScope
  pushOwner(c, s)
  openScope(c)

  # process parameters:
  # generic parameters, parameters, and also the implicit generic parameters
  # within are analysed. This is often the entirety of their semantic analysis
  # but later we will have to do a check for forward declarations, which can by
  # way of pragmas, default params, and so on invalidate this parsing.
  # Nonetheless, we need to carry out this analysis to perform the search for a
  # potential forward declaration.
  setGenericParamsMisc(c, n)

  if n[paramsPos].kind != nkEmpty:
    semParamList(c, n[paramsPos], n[genericParamsPos], s)
  else:
    s.typ = newProcType(c, n.info)

  if n[genericParamsPos].safeLen == 0:
    # if there exist no explicit or implicit generic parameters, then this is
    # at most a nullary generic (generic with no type params). Regardless of
    # whether it's a nullary generic or non-generic, we restore the original.
    # In the case of `nkEmpty` it's non-generic and an empty `nkGeneircParams`
    # is a nullary generic.
    #
    # Remarks about nullary generics vs non-generics:
    # The difference between a non-generic and nullary generic is minor in
    # most cases but there are subtle and significant differences as well.
    # Due to instantiation that generic procs go through, a static echo in the
    # body of a nullary  generic will not be executed immediately, as it's
    # instantiated and not immediately evaluated.
    n[genericParamsPos] = n[miscPos][1]
    n[miscPos] = c.graph.emptyNode

  if tfTriggersCompileTime in s.typ.flags: incl(s.flags, sfCompileTime)
  if n[patternPos].kind != nkEmpty:
    n[patternPos] = semPattern(c, n[patternPos], s)
  if s.kind == skIterator:
    s.typ.flags.incl(tfIterator)
  elif s.kind == skFunc:
    incl(s.flags, sfNoSideEffect)
    incl(s.typ.flags, tfNoSideEffect)

  var (proto, comesFromShadowScope) =
      if isAnon: (nil, false)
      else: searchForProc(c, declarationScope, s)
  if proto == nil and sfForward in s.flags and n[bodyPos].kind != nkEmpty:
    ## In cases such as a macro generating a proc with a gensymmed name we
    ## know `searchForProc` will not find it and sfForward will be set. In
    ## such scenarios the sym is shared between forward declaration and we
    ## can treat the `s` as the proto.
    ## To differentiate between that happening and a macro just returning a
    ## forward declaration that has been typed before we check if the body
    ## is not empty. This has the sideeffect of allowing multiple forward
    ## declarations if they share the same sym.
    ## See the "doubly-typed forward decls" case in tmacros_issues.nim
    proto = s
  let hasProto = proto != nil

  # set the default calling conventions
  case s.kind
  of skIterator:
    if s.typ.callConv != ccClosure:
      s.typ.callConv = if isAnon: ccClosure else: ccInline
  of skMacro, skTemplate:
    # we don't bother setting calling conventions for macros and templates
    discard
  else:
    # NB: procs with a forward decl have theirs determined by the forward decl
    if not hasProto:
      # in this case we're either a forward declaration or we're an impl without
      # a forward decl. We set the calling convention or will be set during
      # pragma analysis further down.
      s.typ.callConv = lastOptionEntry(c).defaultCC

  if not hasProto and sfGenSym notin s.flags: #and not isAnon:
    if s.kind in OverloadableSyms:
      addInterfaceOverloadableSymAt(c, declarationScope, s)
    else:
      addInterfaceDeclAt(c, declarationScope, s)

  pragmaCallable(c, s, n, validPragmas)
  if not hasProto:
    implicitPragmas(c, s, n.info, validPragmas)

  if n[pragmasPos].kind != nkEmpty and sfBorrow notin s.flags:
    setEffectsForProcType(c.graph, s.typ, n[pragmasPos], s)
  s.typ.flags.incl tfEffectSystemWorkaround

  # To ease macro generation that produce forwarded .async procs we now
  # allow a bit redundancy in the pragma declarations. The rule is
  # a prototype's pragma list must be a superset of the current pragma
  # list.
  # XXX This needs more checks eventually, for example that external
  # linking names do agree:
  if hasProto and (
      # calling convention mismatch
      tfExplicitCallConv in s.typ.flags and proto.typ.callConv != s.typ.callConv or
      # implementation has additional pragmas
      proto.typ.flags < s.typ.flags):
    localError(c.config, n[pragmasPos].info, errPragmaOnlyInHeaderOfProcX %
      ("'" & proto.name.s & "' from " & c.config$proto.info &
        " '" & s.name.s & "' from " & c.config$s.info))

  styleCheckDef(c, s)
  if hasProto:
    onDefResolveForward(n[namePos].info, proto)
  else:
    onDef(n[namePos].info, s)

  if hasProto:
    if sfForward notin proto.flags and proto.magic == mNone:
      wrongRedefinition(c, n.info, proto.name.s, proto.info)
    if not comesFromShadowScope:
      excl(proto.flags, sfForward)
      incl(proto.flags, sfWasForwarded)
    suggestSym(c.graph, s.info, proto, c.graph.usageSym)
    closeScope(c)         # close scope with wrong parameter symbols
    openScope(c)          # open scope for old (correct) parameter symbols
    if proto.ast[genericParamsPos].isGenericParams:
      addGenericParamListToScope(c, proto.ast[genericParamsPos])
    addParams(c, proto.typ.n, proto.kind)
    proto.info = s.info       # more accurate line information
    proto.options = s.options
    s = proto
    n[genericParamsPos] = proto.ast[genericParamsPos]
    n[paramsPos] = proto.ast[paramsPos]
    n[pragmasPos] = proto.ast[pragmasPos]
    if n[namePos].kind != nkSym: internalError(c.config, n.info, "semProcAux")
    n[namePos].sym = proto
    if importantComments(c.config) and proto.ast.comment.len > 0:
      n.comment = proto.ast.comment
    proto.ast = n             # needed for code generation
    popOwner(c)
    pushOwner(c, s)

  if not isAnon:
    if sfOverridden in s.flags or s.name.s[0] == '=': semOverride(c, s, n)
    elif s.name.s[0] in {'.', '('}:
      if s.name.s in [".", ".()", ".="] and {Feature.destructor, dotOperators} * c.features == {}:
        localError(c.config, n.info, "the overloaded " & s.name.s &
          " operator has to be enabled with {.experimental: \"dotOperators\".}")
      elif s.name.s == "()" and callOperator notin c.features:
        localError(c.config, n.info, "the overloaded " & s.name.s &
          " operator has to be enabled with {.experimental: \"callOperator\".}")

  if sfBorrow in s.flags and c.config.cmd notin cmdDocLike:
    result[bodyPos] = c.graph.emptyNode

  if sfCppMember * s.flags != {} and sfWasForwarded notin s.flags:
    semCppMember(c, s, n)

  if n[bodyPos].kind != nkEmpty and sfError notin s.flags:
    # for DLL generation we allow sfImportc to have a body, for use in VM
    if c.config.ideCmd in {ideSug, ideCon} and s.kind notin {skMacro, skTemplate} and not
        cursorInProc(c.config, n[bodyPos]):
      # speed up nimsuggest
      if s.kind == skMethod: semMethodPrototype(c, s, n)
    elif isAnon:
      let gp = n[genericParamsPos]
      if gp.kind == nkEmpty or (gp.len == 1 and tfRetType in gp[0].typ.flags):
        # absolutely no generics (empty) or a single generic return type are
        # allowed, everything else, including a nullary generic is an error.
        pushProcCon(c, s)
        addResult(c, n, s.typ.returnType, skProc)
        s.ast[bodyPos] = hloBody(c, semProcBody(c, n[bodyPos], s.typ.returnType))
        trackProc(c, s, s.ast[bodyPos])
        popProcCon(c)
      elif efOperand notin flags:
        localError(c.config, n.info, errGenericLambdaNotAllowed)
    else:
      pushProcCon(c, s)
      if n[genericParamsPos].kind == nkEmpty or s.kind in {skMacro, skTemplate}:
        # Macros and Templates can have generic parameters, but they are only
        # used for overload resolution (there is no instantiation of the symbol)
        if s.kind notin {skMacro, skTemplate} and s.magic == mNone: paramsTypeCheck(c, s.typ)
        maybeAddResult(c, s, n)
        let resultType =
          if s.kind == skMacro:
            sysTypeFromName(c.graph, n.info, "NimNode")
          elif not isInlineIterator(s.typ):
            s.typ.returnType
          else:
            nil
        # semantic checking also needed with importc in case used in VM
        s.ast[bodyPos] = hloBody(c, semProcBody(c, n[bodyPos], resultType))
        # unfortunately we cannot skip this step when in 'system.compiles'
        # context as it may even be evaluated in 'system.compiles':
        trackProc(c, s, s.ast[bodyPos])
      else:
        if (s.typ.returnType != nil and s.kind != skIterator):
          addDecl(c, newSym(skUnknown, getIdent(c.cache, "result"), c.idgen, s, n.info))

        openScope(c)
        n[bodyPos] = semGenericStmt(c, n[bodyPos])
        closeScope(c)
        if s.magic == mNone:
          fixupInstantiatedSymbols(c, s)
      if s.kind == skMethod: semMethodPrototype(c, s, n)
      popProcCon(c)
  else:
    if s.kind == skMethod: semMethodPrototype(c, s, n)
    if hasProto: localError(c.config, n.info, errImplOfXexpected % proto.name.s)
    if {sfImportc, sfBorrow, sfError} * s.flags == {} and s.magic == mNone:
      # this is a forward declaration and we're building the prototype
      if s.kind in {skProc, skFunc} and s.typ.returnType != nil and s.typ.returnType.kind == tyAnything:
        localError(c.config, n[paramsPos][0].info, "return type 'auto' cannot be used in forward declarations")

      incl(s.flags, sfForward)
      incl(s.flags, sfWasForwarded)
    elif sfBorrow in s.flags: semBorrow(c, n, s)
  sideEffectsCheck(c, s)

  closeScope(c)           # close scope for parameters
  # c.currentScope = oldScope
  popOwner(c)
  if n[patternPos].kind != nkEmpty:
    c.patterns.add(s)
  if isAnon:
    n.transitionSonsKind(nkLambda)
    result.typ() = s.typ
    if optOwnedRefs in c.config.globalOptions:
      result.typ() = makeVarType(c, result.typ, tyOwned)
  elif isTopLevel(c) and s.kind != skIterator and s.typ.callConv == ccClosure:
    localError(c.config, s.info, "'.closure' calling convention for top level routines is invalid")

  # Prevent double highlights. We already highlighted before.
  # When not highlighting we still need to allow for suggestions though
  if not isHighlight:
    suggestSym(c.graph, s.info, s, c.graph.usageSym)

proc determineType(c: PContext, s: PSym) =
  if s.typ != nil: return
  #if s.magic != mNone: return
  #if s.ast.isNil: return
  discard semProcAux(c, s.ast, s.kind, {})

proc semIterator(c: PContext, n: PNode): PNode =
  # gensym'ed iterator?
  if n[namePos].kind == nkSym:
    # gensym'ed iterators might need to become closure iterators:
    setOwner(n[namePos].sym, getCurrOwner(c))
    n[namePos].sym.transitionRoutineSymKind(skIterator)
  result = semProcAux(c, n, skIterator, iteratorPragmas)
  # bug #7093: if after a macro transformation we don't have an
  # nkIteratorDef aynmore, return. The iterator then might have been
  # sem'checked already. (Or not, if the macro skips it.)
  if result.kind != n.kind: return
  var s = result[namePos].sym
  var t = s.typ
  if t.returnType == nil and s.typ.callConv != ccClosure:
    localError(c.config, n.info, "iterator needs a return type")
  # iterators are either 'inline' or 'closure'; for backwards compatibility,
  # we require first class iterators to be marked with 'closure' explicitly
  # -- at least for 0.9.2.
  if s.typ.callConv == ccClosure:
    incl(s.typ.flags, tfCapturesEnv)
  else:
    s.typ.callConv = ccInline
  if result[bodyPos].kind == nkEmpty and s.magic == mNone and c.inConceptDecl == 0:
    localError(c.config, n.info, errImplOfXexpected % s.name.s)
  if optOwnedRefs in c.config.globalOptions and result.typ != nil:
    result.typ() = makeVarType(c, result.typ, tyOwned)
    result.typ.callConv = ccClosure

proc semProc(c: PContext, n: PNode): PNode =
  result = semProcAux(c, n, skProc, procPragmas)

proc semFunc(c: PContext, n: PNode): PNode =
  let validPragmas = if n[namePos].kind != nkEmpty: procPragmas
                     else: lambdaPragmas
  result = semProcAux(c, n, skFunc, validPragmas)

proc semMethod(c: PContext, n: PNode): PNode =
  if not isTopLevel(c): localError(c.config, n.info, errXOnlyAtModuleScope % "method")
  result = semProcAux(c, n, skMethod, methodPragmas)
  # macros can transform converters to nothing:
  if namePos >= result.safeLen: return result
  # bug #7093: if after a macro transformation we don't have an
  # nkIteratorDef aynmore, return. The iterator then might have been
  # sem'checked already. (Or not, if the macro skips it.)
  if result.kind != nkMethodDef: return
  var s = result[namePos].sym
  # we need to fix the 'auto' return type for the dispatcher here (see tautonotgeneric
  # test case):
  let disp = getDispatcher(s)
  # auto return type?
  if disp != nil and disp.typ.returnType != nil and disp.typ.returnType.kind == tyUntyped:
    let ret = s.typ.returnType
    disp.typ.setReturnType ret
    if disp.ast[resultPos].kind == nkSym:
      if isEmptyType(ret): disp.ast[resultPos] = c.graph.emptyNode
      else: disp.ast[resultPos].sym.typ = ret

proc semConverterDef(c: PContext, n: PNode): PNode =
  if not isTopLevel(c): localError(c.config, n.info, errXOnlyAtModuleScope % "converter")
  result = semProcAux(c, n, skConverter, converterPragmas)
  # macros can transform converters to nothing:
  if namePos >= result.safeLen: return result
  # bug #7093: if after a macro transformation we don't have an
  # nkIteratorDef aynmore, return. The iterator then might have been
  # sem'checked already. (Or not, if the macro skips it.)
  if result.kind != nkConverterDef: return
  var s = result[namePos].sym
  var t = s.typ
  if t.returnType == nil: localError(c.config, n.info, errXNeedsReturnType % "converter")
  if t.len != 2: localError(c.config, n.info, "a converter takes exactly one argument")
  addConverterDef(c, LazySym(sym: s))

proc semMacroDef(c: PContext, n: PNode): PNode =
  result = semProcAux(c, n, skMacro, macroPragmas)
  # macros can transform macros to nothing:
  if namePos >= result.safeLen: return result
  # bug #7093: if after a macro transformation we don't have an
  # nkIteratorDef aynmore, return. The iterator then might have been
  # sem'checked already. (Or not, if the macro skips it.)
  if result.kind != nkMacroDef: return
  var s = result[namePos].sym
  var t = s.typ
  var allUntyped = true
  var nullary = true
  for i in 1..<t.n.len:
    let param = t.n[i].sym
    if param.typ.kind != tyUntyped: allUntyped = false
    # no default value, parameters required in call
    if param.ast == nil: nullary = false
  if allUntyped: incl(s.flags, sfAllUntyped)
  if nullary and n[genericParamsPos].kind == nkEmpty:
    # macro can be called with alias syntax, remove pushed noalias flag
    excl(s.flags, sfNoalias)
  if n[bodyPos].kind == nkEmpty:
    localError(c.config, n.info, errImplOfXexpected % s.name.s)

proc incMod(c: PContext, n: PNode, it: PNode, includeStmtResult: PNode) =
  var f = checkModuleName(c.config, it)
  if f != InvalidFileIdx:
    addIncludeFileDep(c, f)
    onProcessing(c.graph, f, "include", c.module)
    if containsOrIncl(c.includedFiles, f.int):
      localError(c.config, n.info, errRecursiveDependencyX % toMsgFilename(c.config, f))
    else:
      includeStmtResult.add semStmt(c, c.graph.includeFileCallback(c.graph, c.module, f), {})
      excl(c.includedFiles, f.int)

proc evalInclude(c: PContext, n: PNode): PNode =
  result = newNodeI(nkStmtList, n.info)
  result.add n
  template checkAs(it: PNode) =
    if it.kind == nkInfix and it.len == 3:
      let op = it[0].getPIdent
      if op != nil and op.id == ord(wAs):
        localError(c.config, it.info, "Cannot use '" & it[0].renderTree & "' in 'include'.")
  for i in 0..<n.len:
    let it = n[i]
    checkAs(it)
    if it.kind in {nkInfix, nkPrefix} and it[^1].kind == nkBracket:
      let lastPos = it.len - 1
      var imp = copyNode(it)
      newSons(imp, it.len)
      for i in 0 ..< lastPos: imp[i] = it[i]
      imp[lastPos] = imp[0] # dummy entry, replaced in the loop
      for x in it[lastPos]:
        checkAs(x)
        imp[lastPos] = x
        incMod(c, n, imp, result)
    else:
      incMod(c, n, it, result)

proc recursiveSetFlag(n: PNode, flag: TNodeFlag) =
  if n != nil:
    for i in 0..<n.safeLen: recursiveSetFlag(n[i], flag)
    incl(n.flags, flag)

proc semPragmaBlock(c: PContext, n: PNode; expectedType: PType = nil): PNode =
  checkSonsLen(n, 2, c.config)
  let pragmaList = n[0]
  pragma(c, nil, pragmaList, exprPragmas, isStatement = true)

  var inUncheckedAssignSection = 0
  for p in pragmaList:
    if whichPragma(p) == wCast:
      case whichPragma(p[1])
      of wGcSafe, wNoSideEffect, wTags, wForbids, wRaises:
        discard "handled in sempass2"
      of wUncheckedAssign:
        inUncheckedAssignSection = 1
      else:
        localError(c.config, p.info, "invalid pragma block: " & $p)

  inc c.inUncheckedAssignSection, inUncheckedAssignSection
  n[1] = semExpr(c, n[1], expectedType = expectedType)
  dec c.inUncheckedAssignSection, inUncheckedAssignSection
  result = n
  result.typ() = n[1].typ
  for i in 0..<pragmaList.len:
    case whichPragma(pragmaList[i])
    of wLine: setInfoRecursive(result, pragmaList[i].info)
    of wNoRewrite: recursiveSetFlag(result, nfNoRewrite)
    else: discard

proc semStaticStmt(c: PContext, n: PNode): PNode =
  #echo "semStaticStmt"
  #writeStackTrace()
  inc c.inStaticContext
  openScope(c)
  let a = semStmt(c, n[0], {})
  closeScope(c)
  dec c.inStaticContext
  n[0] = a
  evalStaticStmt(c.module, c.idgen, c.graph, a, c.p.owner)
  when false:
    # for incremental replays, keep the AST as required for replays:
    result = n
  else:
    result = newNodeI(nkDiscardStmt, n.info, 1)
    result[0] = c.graph.emptyNode

proc usesResult(n: PNode): bool =
  # nkStmtList(expr) properly propagates the void context,
  # so we don't need to process that all over again:
  if n.kind notin {nkStmtList, nkStmtListExpr,
                   nkMacroDef, nkTemplateDef} + procDefs:
    if isAtom(n):
      result = n.kind == nkSym and n.sym.kind == skResult
    elif n.kind == nkReturnStmt:
      result = true
    else:
      result = false
      for c in n:
        if usesResult(c): return true
  else:
    result = false

proc inferConceptStaticParam(c: PContext, inferred, n: PNode) =
  var typ = inferred.typ
  let res = semConstExpr(c, n)
  if not sameType(res.typ, typ.base):
    localError(c.config, n.info,
      "cannot infer the concept parameter '%s', due to a type mismatch. " &
      "attempt to equate '%s' and '%s'." % [inferred.renderTree, $res.typ, $typ.base])
  typ.n = res

proc semStmtList(c: PContext, n: PNode, flags: TExprFlags, expectedType: PType = nil): PNode =
  result = n
  result.transitionSonsKind(nkStmtList)
  var voidContext = false
  var last = n.len-1
  # by not allowing for nkCommentStmt etc. we ensure nkStmtListExpr actually
  # really *ends* in the expression that produces the type: The compiler now
  # relies on this fact and it's too much effort to change that. And arguably
  #  'R(); #comment' shouldn't produce R's type anyway.
  #while last > 0 and n[last].kind in {nkPragma, nkCommentStmt,
  #                                         nkNilLit, nkEmpty}:
  #  dec last
  for i in 0..<n.len:
    var x = semExpr(c, n[i], flags, if i == n.len - 1: expectedType else: nil)
    n[i] = x
    if c.matchedConcept != nil and x.typ != nil and
        (nfFromTemplate notin n.flags or i != last):
      case x.typ.kind
      of tyBool:
        if x.kind == nkInfix and
            x[0].kind == nkSym and
            x[0].sym.name.s == "==":
          if x[1].typ.isUnresolvedStatic:
            inferConceptStaticParam(c, x[1], x[2])
            continue
          elif x[2].typ.isUnresolvedStatic:
            inferConceptStaticParam(c, x[2], x[1])
            continue

        let verdict = semConstExpr(c, n[i])
        if verdict == nil or verdict.kind != nkIntLit or verdict.intVal == 0:
          localError(c.config, result.info, "concept predicate failed")
      of tyFromExpr: continue
      else: discard
    if n[i].typ == c.enforceVoidContext: #or usesResult(n[i]):
      voidContext = true
      n.typ() = c.enforceVoidContext
    if i == last and (n.len == 1 or ({efWantValue, efInTypeof} * flags != {})):
      n.typ() = n[i].typ
      if not isEmptyType(n.typ): n.transitionSonsKind(nkStmtListExpr)
    elif i != last or voidContext:
      discardCheck(c, n[i], flags)
    else:
      n.typ() = n[i].typ
      if not isEmptyType(n.typ): n.transitionSonsKind(nkStmtListExpr)
    var m = n[i]
    while m.kind in {nkStmtListExpr, nkStmtList} and m.len > 0: # from templates
      m = m.lastSon
    if endsInNoReturn(m):
      for j in i + 1..<n.len:
        case n[j].kind
        of nkPragma, nkCommentStmt, nkNilLit, nkEmpty, nkState: discard
        else: message(c.config, n[j].info, warnUnreachableCode)
    else: discard

  if result.len == 1 and
     # concept bodies should be preserved as a stmt list:
     c.matchedConcept == nil and
     # also, don't make life complicated for macros.
     # they will always expect a proper stmtlist:
     nfBlockArg notin n.flags and
     result[0].kind != nkDefer:
    result = result[0]

proc semStmt(c: PContext, n: PNode; flags: TExprFlags): PNode =
  if efInTypeof notin flags:
    result = semExprNoType(c, n)
  else:
    result = semExpr(c, n, flags)<|MERGE_RESOLUTION|>--- conflicted
+++ resolved
@@ -2158,12 +2158,9 @@
       elif obj.kind == tyGenericInvocation: obj = obj.genericHead
       else: break
     if obj.kind in {tyObject, tyDistinct, tySequence, tyString}:
-<<<<<<< HEAD
-=======
       if op == attachedDestructor and t.firstParamType.kind == tyVar and
           c.config.selectedGC in {gcArc, gcAtomicArc, gcOrc}:
         message(c.config, n.info, warnDeprecated, "A custom '=destroy' hook which takes a 'var T' parameter is deprecated; it should take a 'T' parameter")
->>>>>>> e8bf6af0
       obj = canonType(c, obj)
       let ao = getAttachedOp(c.graph, obj, op)
       if ao == s:
