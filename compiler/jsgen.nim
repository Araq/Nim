--- conflicted
+++ resolved
@@ -922,11 +922,6 @@
     nkCommand, nkHiddenCallConv, nkCallStrLit}
 
 proc needsNoCopy(p: PProc; y: PNode): bool =
-<<<<<<< HEAD
-  result = (y.kind in nodeKindsNeedNoCopy) or
-      (mapType(y.typ) != etyBaseIndex and
-       skipTypes(y.typ, abstractInst).kind in {tyRef, tyPtr, tyLent, tyVar})
-=======
   # if the node is a literal object constructor we have to recursively
   # check the expressions passed into it
   case y.kind
@@ -948,10 +943,10 @@
   of nodeKindsNeedNoCopy:
     return true
   else:
-    return (skipTypes(y.typ, abstractInst).kind in
-            {tyRef, tyPtr, tyLent, tyVar, tyCString} + IntegralTypes)
+    return (mapType(y.typ) != etyBaseIndex and
+            (skipTypes(y.typ, abstractInst).kind in
+             {tyRef, tyPtr, tyLent, tyVar, tyCString} + IntegralTypes))
   return true
->>>>>>> 8654b43f
 
 proc genAsgnAux(p: PProc, x, y: PNode, noCopyNeeded: bool) =
   var a, b: TCompRes
