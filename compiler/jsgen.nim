#
#
#           The Nim Compiler
#        (c) Copyright 2015 Andreas Rumpf
#
#    See the file "copying.txt", included in this
#    distribution, for details about the copyright.
#

# This is the JavaScript code generator.

discard """
The JS code generator contains only 2 tricks:

Trick 1
-------
Some locations (for example 'var int') require "fat pointers" (``etyBaseIndex``)
which are pairs (array, index). The derefence operation is then 'array[index]'.
Check ``mapType`` for the details.

Trick 2
-------
It is preferable to generate '||' and '&&' if possible since that is more
idiomatic and hence should be friendlier for the JS JIT implementation. However
code like ``foo and (let bar = baz())`` cannot be translated this way. Instead
the expressions need to be transformed into statements. ``isSimpleExpr``
implements the required case distinction.
"""


import
  ast, astalgo, strutils, hashes, trees, platform, magicsys, extccomp, options,
  nversion, nimsets, msgs, std / sha1, bitsets, idents, types, os, tables,
  times, ropes, math, passes, ccgutils, wordrecg, renderer,
<<<<<<< HEAD
  intsets, cgmeth, lowerings, sighashes, lineinfos, rodutils, transf
=======
  intsets, cgmeth, lowerings, sighashes, lineinfos, rodutils, pathutils
>>>>>>> 5ea0bf19

from modulegraphs import ModuleGraph

type
  TJSGen = object of TPassContext
    module: PSym
    graph: ModuleGraph
    config: ConfigRef
    sigConflicts: CountTable[SigHash]

  BModule = ref TJSGen
  TJSTypeKind = enum       # necessary JS "types"
    etyNone,                  # no type
    etyNull,                  # null type
    etyProc,                  # proc type
    etyBool,                  # bool type
    etySeq,                   # Nim seq or string type
    etyInt,                   # JavaScript's int
    etyFloat,                 # JavaScript's float
    etyString,                # JavaScript's string
    etyObject,                # JavaScript's reference to an object
    etyBaseIndex              # base + index needed
  TResKind = enum
    resNone,                  # not set
    resExpr,                  # is some complex expression
    resVal,                   # is a temporary/value/l-value
    resCallee                 # expression is callee
  TCompRes = object
    kind: TResKind
    typ: TJSTypeKind
    res: Rope               # result part; index if this is an
                             # (address, index)-tuple
    address: Rope           # address of an (address, index)-tuple

  TBlock = object
    id: int                  # the ID of the label; positive means that it
                             # has been used (i.e. the label should be emitted)
    isLoop: bool             # whether it's a 'block' or 'while'

  PGlobals = ref object of RootObj
    typeInfo, constants, code: Rope
    forwarded: seq[PSym]
    generatedSyms: IntSet
    typeInfoGenerated: IntSet
    classes: seq[(PType, Rope)]
    unique: int    # for temp identifier generation

  PProc = ref TProc
  TProc = object
    procDef: PNode
    prc: PSym
    globals, locals, body: Rope
    options: TOptions
    module: BModule
    g: PGlobals
    beforeRetNeeded: bool
    unique: int    # for temp identifier generation
    blocks: seq[TBlock]
    extraIndent: int
    up: PProc     # up the call chain; required for closure support
    declaredGlobals: IntSet

template config*(p: PProc): ConfigRef = p.module.config

proc indentLine(p: PProc, r: Rope): Rope =
  result = r
  var p = p
  while true:
    for i in countup(0, p.blocks.len - 1 + p.extraIndent):
      prepend(result, "\t".rope)
    if p.up == nil or p.up.prc != p.prc.owner:
      break
    p = p.up

template line(p: PProc, added: string) =
  add(p.body, indentLine(p, rope(added)))

template line(p: PProc, added: Rope) =
  add(p.body, indentLine(p, added))

template lineF(p: PProc, frmt: FormatStr, args: varargs[Rope]) =
  add(p.body, indentLine(p, ropes.`%`(frmt, args)))

template nested(p, body) =
  inc p.extraIndent
  body
  dec p.extraIndent

proc newGlobals(): PGlobals =
  new(result)
  result.forwarded = @[]
  result.generatedSyms = initIntSet()
  result.typeInfoGenerated = initIntSet()
  result.classes = @[]

proc initCompRes(r: var TCompRes) =
  r.address = nil
  r.res = nil
  r.typ = etyNone
  r.kind = resNone

proc rdLoc(a: TCompRes): Rope {.inline.} =
  result = a.res
  when false:
    if a.typ != etyBaseIndex:
      result = a.res
    else:
      result = "$1[$2]" % [a.address, a.res]

proc newProc(globals: PGlobals, module: BModule, procDef: PNode,
             options: TOptions): PProc =
  result = PProc(
    blocks: @[],
    options: options,
    module: module,
    procDef: procDef,
    g: globals,
    extraIndent: int(procDef != nil))
  if procDef != nil: result.prc = procDef.sons[namePos].sym

proc declareGlobal(p: PProc; id: int; r: Rope) =
  if p.prc != nil and not p.declaredGlobals.containsOrIncl(id):
    p.locals.addf("global $1;$n", [r])

const
  MappedToObject = {tyObject, tyArray, tyTuple, tyOpenArray,
    tySet, tyVarargs}

proc mapType(typ: PType): TJSTypeKind =
  let t = skipTypes(typ, abstractInst)
  case t.kind
  of tyVar, tyRef, tyPtr, tyLent:
    if skipTypes(t.lastSon, abstractInst).kind in MappedToObject:
      result = etyObject
    else:
      result = etyBaseIndex
  of tyPointer:
    # treat a tyPointer like a typed pointer to an array of bytes
    result = etyBaseIndex
  of tyRange, tyDistinct, tyOrdinal, tyProxy:
    result = mapType(t.sons[0])
  of tyInt..tyInt64, tyUInt..tyUInt64, tyEnum, tyChar: result = etyInt
  of tyBool: result = etyBool
  of tyFloat..tyFloat128: result = etyFloat
  of tySet: result = etyObject # map a set to a table
  of tyString, tySequence, tyOpt: result = etySeq
  of tyObject, tyArray, tyTuple, tyOpenArray, tyVarargs:
    result = etyObject
  of tyNil: result = etyNull
  of tyGenericParam, tyGenericBody, tyGenericInvocation,
     tyNone, tyFromExpr, tyForward, tyEmpty,
     tyExpr, tyStmt, tyTypeDesc, tyBuiltInTypeClass, tyCompositeTypeClass,
     tyAnd, tyOr, tyNot, tyAnything, tyVoid:
    result = etyNone
  of tyGenericInst, tyInferred, tyAlias, tyUserTypeClass, tyUserTypeClassInst,
     tySink:
    result = mapType(typ.lastSon)
  of tyStatic:
    if t.n != nil: result = mapType(lastSon t)
    else: result = etyNone
  of tyProc: result = etyProc
  of tyCString: result = etyString
  of tyUnused, tyOptAsRef: doAssert(false, "mapType")

proc mapType(p: PProc; typ: PType): TJSTypeKind =
  result = mapType(typ)

proc mangleName(m: BModule, s: PSym): Rope =
  proc validJsName(name: string): bool =
    result = true
    const reservedWords = ["abstract", "await", "boolean", "break", "byte",
      "case", "catch", "char", "class", "const", "continue", "debugger",
      "default", "delete", "do", "double", "else", "enum", "export", "extends",
      "false", "final", "finally", "float", "for", "function", "goto", "if",
      "implements", "import", "in", "instanceof", "int", "interface", "let",
      "long", "native", "new", "null", "package", "private", "protected",
      "public", "return", "short", "static", "super", "switch", "synchronized",
      "this", "throw", "throws", "transient", "true", "try", "typeof", "var",
      "void", "volatile", "while", "with", "yield"]
    case name
    of reservedWords:
      return false
    else:
      discard
    if name[0] in {'0'..'9'}: return false
    for chr in name:
      if chr notin {'A'..'Z','a'..'z','_','$','0'..'9'}:
        return false
  result = s.loc.r
  if result == nil:
    if s.kind == skField and s.name.s.validJsName:
      result = rope(s.name.s)
    elif s.kind == skTemp:
      result = rope(mangle(s.name.s))
    else:
      var x = newStringOfCap(s.name.s.len)
      var i = 0
      while i < s.name.s.len:
        let c = s.name.s[i]
        case c
        of 'A'..'Z':
          if i > 0 and s.name.s[i-1] in {'a'..'z'}:
            x.add '_'
          x.add(chr(c.ord - 'A'.ord + 'a'.ord))
        of 'a'..'z', '_', '0'..'9':
          x.add c
        else:
          x.add("HEX" & toHex(ord(c), 2))
        inc i
      result = rope(x)
    # From ES5 on reserved words can be used as object field names
    if s.kind != skField:
      if optHotCodeReloading in m.config.options:
        # When hot reloading is enabled, we must ensure that the names
        # of functions and types will be preserved across rebuilds:
        add(result, idOrSig(s, m.module.name.s, m.sigConflicts))
      else:
        add(result, "_")
        add(result, rope(s.id))
    s.loc.r = result

proc escapeJSString(s: string): string =
  result = newStringOfCap(s.len + s.len shr 2)
  result.add("\"")
  for c in items(s):
    case c
    of '\l': result.add("\\n")
    of '\r': result.add("\\r")
    of '\t': result.add("\\t")
    of '\b': result.add("\\b")
    of '\a': result.add("\\a")
    of '\e': result.add("\\e")
    of '\v': result.add("\\v")
    of '\\': result.add("\\\\")
    of '\"': result.add("\\\"")
    else: add(result, c)
  result.add("\"")

proc makeJSString(s: string, escapeNonAscii = true): Rope =
  if escapeNonAscii:
    result = strutils.escape(s).rope
  else:
    result = escapeJSString(s).rope

include jstypes

proc gen(p: PProc, n: PNode, r: var TCompRes)
proc genStmt(p: PProc, n: PNode)
proc genProc(oldProc: PProc, prc: PSym): Rope
proc genConstant(p: PProc, c: PSym)

proc useMagic(p: PProc, name: string) =
  if name.len == 0: return
  var s = magicsys.getCompilerProc(p.module.graph, name)
  if s != nil:
    internalAssert p.config, s.kind in {skProc, skFunc, skMethod, skConverter}
    if not p.g.generatedSyms.containsOrIncl(s.id):
      let code = genProc(p, s)
      add(p.g.constants, code)
  else:
    if p.prc != nil:
      globalError(p.config, p.prc.info, "system module needs: " & name)
    else:
      rawMessage(p.config, errGenerated, "system module needs: " & name)

proc isSimpleExpr(p: PProc; n: PNode): bool =
  # calls all the way down --> can stay expression based
  if n.kind in nkCallKinds+{nkBracketExpr, nkDotExpr, nkPar, nkTupleConstr} or
      (n.kind in {nkObjConstr, nkBracket, nkCurly}):
    for c in n:
      if not p.isSimpleExpr(c): return false
    result = true
  elif n.isAtom:
    result = true

proc getTemp(p: PProc, defineInLocals: bool = true): Rope =
  inc(p.unique)
  result = "Tmp$1" % [rope(p.unique)]
  if defineInLocals:
    add(p.locals, p.indentLine("var $1;$n" % [result]))

proc genAnd(p: PProc, a, b: PNode, r: var TCompRes) =
  assert r.kind == resNone
  var x, y: TCompRes
  if p.isSimpleExpr(a) and p.isSimpleExpr(b):
    gen(p, a, x)
    gen(p, b, y)
    r.kind = resExpr
    r.res = "($1 && $2)" % [x.rdLoc, y.rdLoc]
  else:
    r.res = p.getTemp
    r.kind = resVal
    # while a and b:
    # -->
    # while true:
    #   aa
    #   if not a: tmp = false
    #   else:
    #     bb
    #     tmp = b
    # tmp
    gen(p, a, x)
    lineF(p, "if (!$1) $2 = false; else {", [x.rdLoc, r.rdLoc])
    p.nested:
      gen(p, b, y)
      lineF(p, "$2 = $1;", [y.rdLoc, r.rdLoc])
    line(p, "}")

proc genOr(p: PProc, a, b: PNode, r: var TCompRes) =
  assert r.kind == resNone
  var x, y: TCompRes
  if p.isSimpleExpr(a) and p.isSimpleExpr(b):
    gen(p, a, x)
    gen(p, b, y)
    r.kind = resExpr
    r.res = "($1 || $2)" % [x.rdLoc, y.rdLoc]
  else:
    r.res = p.getTemp
    r.kind = resVal
    gen(p, a, x)
    lineF(p, "if ($1) $2 = true; else {", [x.rdLoc, r.rdLoc])
    p.nested:
      gen(p, b, y)
      lineF(p, "$2 = $1;", [y.rdLoc, r.rdLoc])
    line(p, "}")

type
  TMagicFrmt = array[0..3, string]
  TMagicOps = array[mAddI..mStrToStr, TMagicFrmt]

const # magic checked op; magic unchecked op; checked op; unchecked op
  jsOps: TMagicOps = [
    ["addInt", "", "addInt($1, $2)", "($1 + $2)"], # AddI
    ["subInt", "", "subInt($1, $2)", "($1 - $2)"], # SubI
    ["mulInt", "", "mulInt($1, $2)", "($1 * $2)"], # MulI
    ["divInt", "", "divInt($1, $2)", "Math.trunc($1 / $2)"], # DivI
    ["modInt", "", "modInt($1, $2)", "Math.trunc($1 % $2)"], # ModI
    ["addInt", "", "addInt($1, $2)", "($1 + $2)"], # Succ
    ["subInt", "", "subInt($1, $2)", "($1 - $2)"], # Pred
    ["", "", "($1 + $2)", "($1 + $2)"], # AddF64
    ["", "", "($1 - $2)", "($1 - $2)"], # SubF64
    ["", "", "($1 * $2)", "($1 * $2)"], # MulF64
    ["", "", "($1 / $2)", "($1 / $2)"], # DivF64
    ["", "", "", ""], # ShrI
    ["", "", "($1 << $2)", "($1 << $2)"], # ShlI
    ["", "", "($1 >> $2)", "($1 >> $2)"], # AshrI
    ["", "", "($1 & $2)", "($1 & $2)"], # BitandI
    ["", "", "($1 | $2)", "($1 | $2)"], # BitorI
    ["", "", "($1 ^ $2)", "($1 ^ $2)"], # BitxorI
    ["nimMin", "nimMin", "nimMin($1, $2)", "nimMin($1, $2)"], # MinI
    ["nimMax", "nimMax", "nimMax($1, $2)", "nimMax($1, $2)"], # MaxI
    ["nimMin", "nimMin", "nimMin($1, $2)", "nimMin($1, $2)"], # MinF64
    ["nimMax", "nimMax", "nimMax($1, $2)", "nimMax($1, $2)"], # MaxF64
    ["", "", "", ""], # addU
    ["", "", "", ""], # subU
    ["", "", "", ""], # mulU
    ["", "", "", ""], # divU
    ["", "", "($1 % $2)", "($1 % $2)"], # modU
    ["", "", "($1 == $2)", "($1 == $2)"], # EqI
    ["", "", "($1 <= $2)", "($1 <= $2)"], # LeI
    ["", "", "($1 < $2)", "($1 < $2)"], # LtI
    ["", "", "($1 == $2)", "($1 == $2)"], # EqF64
    ["", "", "($1 <= $2)", "($1 <= $2)"], # LeF64
    ["", "", "($1 < $2)", "($1 < $2)"], # LtF64
    ["", "", "($1 <= $2)", "($1 <= $2)"], # leU
    ["", "", "($1 < $2)", "($1 < $2)"], # ltU
    ["", "", "($1 <= $2)", "($1 <= $2)"], # leU64
    ["", "", "($1 < $2)", "($1 < $2)"], # ltU64
    ["", "", "($1 == $2)", "($1 == $2)"], # EqEnum
    ["", "", "($1 <= $2)", "($1 <= $2)"], # LeEnum
    ["", "", "($1 < $2)", "($1 < $2)"], # LtEnum
    ["", "", "($1 == $2)", "($1 == $2)"], # EqCh
    ["", "", "($1 <= $2)", "($1 <= $2)"], # LeCh
    ["", "", "($1 < $2)", "($1 < $2)"], # LtCh
    ["", "", "($1 == $2)", "($1 == $2)"], # EqB
    ["", "", "($1 <= $2)", "($1 <= $2)"], # LeB
    ["", "", "($1 < $2)", "($1 < $2)"], # LtB
    ["", "", "($1 == $2)", "($1 == $2)"], # EqRef
    ["", "", "($1 == $2)", "($1 == $2)"], # EqUntracedRef
    ["", "", "($1 <= $2)", "($1 <= $2)"], # LePtr
    ["", "", "($1 < $2)", "($1 < $2)"], # LtPtr
    ["", "", "($1 != $2)", "($1 != $2)"], # Xor
    ["", "", "($1 == $2)", "($1 == $2)"], # EqCString
    ["", "", "($1 == $2)", "($1 == $2)"], # EqProc
    ["negInt", "", "negInt($1)", "-($1)"], # UnaryMinusI
    ["negInt64", "", "negInt64($1)", "-($1)"], # UnaryMinusI64
    ["absInt", "", "absInt($1)", "Math.abs($1)"], # AbsI
    ["", "", "!($1)", "!($1)"], # Not
    ["", "", "+($1)", "+($1)"], # UnaryPlusI
    ["", "", "~($1)", "~($1)"], # BitnotI
    ["", "", "+($1)", "+($1)"], # UnaryPlusF64
    ["", "", "-($1)", "-($1)"], # UnaryMinusF64
    ["", "", "Math.abs($1)", "Math.abs($1)"], # AbsF64
    ["Ze8ToI", "Ze8ToI", "Ze8ToI($1)", "Ze8ToI($1)"], # mZe8ToI
    ["Ze8ToI64", "Ze8ToI64", "Ze8ToI64($1)", "Ze8ToI64($1)"], # mZe8ToI64
    ["Ze16ToI", "Ze16ToI", "Ze16ToI($1)", "Ze16ToI($1)"], # mZe16ToI
    ["Ze16ToI64", "Ze16ToI64", "Ze16ToI64($1)", "Ze16ToI64($1)"], # mZe16ToI64
    ["Ze32ToI64", "Ze32ToI64", "Ze32ToI64($1)", "Ze32ToI64($1)"], # mZe32ToI64
    ["ZeIToI64", "ZeIToI64", "ZeIToI64($1)", "ZeIToI64($1)"], # mZeIToI64
    ["toU8", "toU8", "toU8($1)", "toU8($1)"], # toU8
    ["toU16", "toU16", "toU16($1)", "toU16($1)"], # toU16
    ["toU32", "toU32", "toU32($1)", "toU32($1)"], # toU32
    ["", "", "$1", "$1"],     # ToFloat
    ["", "", "$1", "$1"],     # ToBiggestFloat
    ["", "", "Math.trunc($1)", "Math.trunc($1)"], # ToInt
    ["", "", "Math.trunc($1)", "Math.trunc($1)"], # ToBiggestInt
    ["nimCharToStr", "nimCharToStr", "nimCharToStr($1)", "nimCharToStr($1)"],
    ["nimBoolToStr", "nimBoolToStr", "nimBoolToStr($1)", "nimBoolToStr($1)"],
    ["cstrToNimstr", "cstrToNimstr", "cstrToNimstr(($1)+\"\")", "cstrToNimstr(($1)+\"\")"],
    ["cstrToNimstr", "cstrToNimstr", "cstrToNimstr(($1)+\"\")", "cstrToNimstr(($1)+\"\")"],
    ["cstrToNimstr", "cstrToNimstr", "cstrToNimstr(($1)+\"\")", "cstrToNimstr(($1)+\"\")"],
    ["cstrToNimstr", "cstrToNimstr", "cstrToNimstr($1)", "cstrToNimstr($1)"],
    ["", "", "$1", "$1"]]

proc binaryExpr(p: PProc, n: PNode, r: var TCompRes, magic, frmt: string) =
  var x, y: TCompRes
  useMagic(p, magic)
  gen(p, n.sons[1], x)
  gen(p, n.sons[2], y)
  r.res = frmt % [x.rdLoc, y.rdLoc]
  r.kind = resExpr

proc unsignedTrimmerJS(size: BiggestInt): Rope =
  case size
  of 1: rope"& 0xff"
  of 2: rope"& 0xffff"
  of 4: rope">>> 0"
  else: rope""


template unsignedTrimmer(size: BiggestInt): Rope =
  size.unsignedTrimmerJS

proc binaryUintExpr(p: PProc, n: PNode, r: var TCompRes, op: string,
                    reassign = false) =
  var x, y: TCompRes
  gen(p, n.sons[1], x)
  gen(p, n.sons[2], y)
  let trimmer = unsignedTrimmer(n[1].typ.skipTypes(abstractRange).size)
  if reassign:
    r.res = "$1 = (($1 $2 $3) $4)" % [x.rdLoc, rope op, y.rdLoc, trimmer]
  else:
    r.res = "(($1 $2 $3) $4)" % [x.rdLoc, rope op, y.rdLoc, trimmer]

proc ternaryExpr(p: PProc, n: PNode, r: var TCompRes, magic, frmt: string) =
  var x, y, z: TCompRes
  useMagic(p, magic)
  gen(p, n.sons[1], x)
  gen(p, n.sons[2], y)
  gen(p, n.sons[3], z)
  r.res = frmt % [x.rdLoc, y.rdLoc, z.rdLoc]
  r.kind = resExpr

proc unaryExpr(p: PProc, n: PNode, r: var TCompRes, magic, frmt: string) =
  useMagic(p, magic)
  gen(p, n.sons[1], r)
  r.res = frmt % [r.rdLoc]
  r.kind = resExpr

proc arithAux(p: PProc, n: PNode, r: var TCompRes, op: TMagic) =
  var
    x, y: TCompRes
  let i = ord(optOverflowCheck notin p.options)
  useMagic(p, jsOps[op][i])
  if sonsLen(n) > 2:
    gen(p, n.sons[1], x)
    gen(p, n.sons[2], y)
    r.res = jsOps[op][i + 2] % [x.rdLoc, y.rdLoc]
  else:
    gen(p, n.sons[1], r)
    r.res = jsOps[op][i + 2] % [r.rdLoc]

proc arith(p: PProc, n: PNode, r: var TCompRes, op: TMagic) =
  case op
  of mAddU: binaryUintExpr(p, n, r, "+")
  of mSubU: binaryUintExpr(p, n, r, "-")
  of mMulU: binaryUintExpr(p, n, r, "*")
  of mDivU: binaryUintExpr(p, n, r, "/")
  of mDivI:
    arithAux(p, n, r, op)
  of mModI:
    arithAux(p, n, r, op)
  of mShrI:
    var x, y: TCompRes
    gen(p, n.sons[1], x)
    gen(p, n.sons[2], y)
    let trimmer = unsignedTrimmer(n[1].typ.skipTypes(abstractRange).size)
    r.res = "(($1 $2) >>> $3)" % [x.rdLoc, trimmer, y.rdLoc]
  of mCharToStr, mBoolToStr, mIntToStr, mInt64ToStr, mFloatToStr,
      mCStrToStr, mStrToStr, mEnumToStr:
    arithAux(p, n, r, op)
  else:
    arithAux(p, n, r, op)
  r.kind = resExpr

proc hasFrameInfo(p: PProc): bool =
  ({optLineTrace, optStackTrace} * p.options == {optLineTrace, optStackTrace}) and
      ((p.prc == nil) or not (sfPure in p.prc.flags))

proc genLineDir(p: PProc, n: PNode) =
  let line = toLinenumber(n.info)
  if optLineDir in p.options:
    lineF(p, "// line $2 \"$1\"$n",
         [rope(toFilename(p.config, n.info)), rope(line)])
  if {optStackTrace, optEndb} * p.options == {optStackTrace, optEndb} and
      ((p.prc == nil) or sfPure notin p.prc.flags):
    useMagic(p, "endb")
    lineF(p, "endb($1);$n", [rope(line)])
  elif hasFrameInfo(p):
    lineF(p, "F.line = $1;$n", [rope(line)])

proc genWhileStmt(p: PProc, n: PNode) =
  var
    cond: TCompRes
  internalAssert p.config, isEmptyType(n.typ)
  genLineDir(p, n)
  inc(p.unique)
  var length = len(p.blocks)
  setLen(p.blocks, length + 1)
  p.blocks[length].id = -p.unique
  p.blocks[length].isLoop = true
  let labl = p.unique.rope
  lineF(p, "L$1: while (true) {$n", [labl])
  p.nested: gen(p, n.sons[0], cond)
  lineF(p, "if (!$1) break L$2;$n",
       [cond.res, labl])
  p.nested: genStmt(p, n.sons[1])
  lineF(p, "}$n", [labl])
  setLen(p.blocks, length)

proc moveInto(p: PProc, src: var TCompRes, dest: TCompRes) =
  if src.kind != resNone:
    if dest.kind != resNone:
      lineF(p, "$1 = $2;$n", [dest.rdLoc, src.rdLoc])
    else:
      lineF(p, "$1;$n", [src.rdLoc])
    src.kind = resNone
    src.res = nil

proc genTry(p: PProc, n: PNode, r: var TCompRes) =
  # code to generate:
  #
  #  ++excHandler;
  #  var tmpFramePtr = framePtr;
  #  try {
  #    stmts;
  #    --excHandler;
  #  } catch (EXC) {
  #    var prevJSError = lastJSError; lastJSError = EXC;
  #    framePtr = tmpFramePtr;
  #    --excHandler;
  #    if (e.typ && e.typ == NTI433 || e.typ == NTI2321) {
  #      stmts;
  #    } else if (e.typ && e.typ == NTI32342) {
  #      stmts;
  #    } else {
  #      stmts;
  #    }
  #    lastJSError = prevJSError;
  #  } finally {
  #    framePtr = tmpFramePtr;
  #    stmts;
  #  }
  genLineDir(p, n)
  if not isEmptyType(n.typ):
    r.kind = resVal
    r.res = getTemp(p)
  inc(p.unique)
  var i = 1
  var length = sonsLen(n)
  var catchBranchesExist = length > 1 and n.sons[i].kind == nkExceptBranch
  if catchBranchesExist:
    add(p.body, "++excHandler;\L")
  var tmpFramePtr = rope"F"
  if optStackTrace notin p.options:
    tmpFramePtr = p.getTemp(true)
    line(p, tmpFramePtr & " = framePtr;\L")
  lineF(p, "try {$n", [])
  var a: TCompRes
  gen(p, n.sons[0], a)
  moveInto(p, a, r)
  var generalCatchBranchExists = false
  let dollar = rope("")
  if catchBranchesExist:
    addf(p.body, "--excHandler;$n} catch (EXC) {$n var prevJSError = lastJSError;$n" &
        " lastJSError = EXC;$n --excHandler;$n", [])
    line(p, "framePtr = $1;$n" % [tmpFramePtr])
  while i < length and n.sons[i].kind == nkExceptBranch:
    let blen = sonsLen(n.sons[i])
    if blen == 1:
      # general except section:
      generalCatchBranchExists = true
      if i > 1: lineF(p, "else {$n", [])
      gen(p, n.sons[i].sons[0], a)
      moveInto(p, a, r)
      if i > 1: lineF(p, "}$n", [])
    else:
      var orExpr: Rope = nil
      useMagic(p, "isObj")
      for j in countup(0, blen - 2):
        if n.sons[i].sons[j].kind != nkType:
          internalError(p.config, n.info, "genTryStmt")
        if orExpr != nil: add(orExpr, "||")
        addf(orExpr, "isObj($2lastJSError.m_type, $1)",
             [genTypeInfo(p, n.sons[i].sons[j].typ), dollar])
      if i > 1: line(p, "else ")
      lineF(p, "if ($1lastJSError && ($2)) {$n", [dollar, orExpr])
      gen(p, n.sons[i].sons[blen - 1], a)
      moveInto(p, a, r)
      lineF(p, "}$n", [])
    inc(i)
  if catchBranchesExist:
    if not generalCatchBranchExists:
      useMagic(p, "reraiseException")
      line(p, "else {\L")
      line(p, "\treraiseException();\L")
      line(p, "}\L")
    addf(p.body, "$1lastJSError = $1prevJSError;$n", [dollar])
  line(p, "} finally {\L")
  line(p, "framePtr = $1;$n" % [tmpFramePtr])
  if i < length and n.sons[i].kind == nkFinally:
    genStmt(p, n.sons[i].sons[0])
  line(p, "}\L")

proc genRaiseStmt(p: PProc, n: PNode) =
  if n.sons[0].kind != nkEmpty:
    var a: TCompRes
    gen(p, n.sons[0], a)
    let typ = skipTypes(n.sons[0].typ, abstractPtrs)
    genLineDir(p, n)
    useMagic(p, "raiseException")
    lineF(p, "raiseException($1, $2);$n",
             [a.rdLoc, makeJSString(typ.sym.name.s)])
  else:
    genLineDir(p, n)
    useMagic(p, "reraiseException")
    line(p, "reraiseException();\L")

proc genCaseJS(p: PProc, n: PNode, r: var TCompRes) =
  var
    cond, stmt: TCompRes
  genLineDir(p, n)
  gen(p, n.sons[0], cond)
  let stringSwitch = skipTypes(n.sons[0].typ, abstractVar).kind == tyString
  if stringSwitch:
    useMagic(p, "toJSStr")
    lineF(p, "switch (toJSStr($1)) {$n", [cond.rdLoc])
  else:
    lineF(p, "switch ($1) {$n", [cond.rdLoc])
  if not isEmptyType(n.typ):
    r.kind = resVal
    r.res = getTemp(p)
  for i in countup(1, sonsLen(n) - 1):
    let it = n.sons[i]
    case it.kind
    of nkOfBranch:
      for j in countup(0, sonsLen(it) - 2):
        let e = it.sons[j]
        if e.kind == nkRange:
          var v = copyNode(e.sons[0])
          while v.intVal <= e.sons[1].intVal:
            gen(p, v, cond)
            lineF(p, "case $1:$n", [cond.rdLoc])
            inc(v.intVal)
        else:
          if stringSwitch:
            case e.kind
            of nkStrLit..nkTripleStrLit: lineF(p, "case $1:$n",
                [makeJSString(e.strVal, false)])
            else: internalError(p.config, e.info, "jsgen.genCaseStmt: 2")
          else:
            gen(p, e, cond)
            lineF(p, "case $1:$n", [cond.rdLoc])
      p.nested:
        gen(p, lastSon(it), stmt)
        moveInto(p, stmt, r)
        lineF(p, "break;$n", [])
    of nkElse:
      lineF(p, "default: $n", [])
      p.nested:
        gen(p, it.sons[0], stmt)
        moveInto(p, stmt, r)
        lineF(p, "break;$n", [])
    else: internalError(p.config, it.info, "jsgen.genCaseStmt")
  lineF(p, "}$n", [])

proc genBlock(p: PProc, n: PNode, r: var TCompRes) =
  inc(p.unique)
  let idx = len(p.blocks)
  if n.sons[0].kind != nkEmpty:
    # named block?
    if (n.sons[0].kind != nkSym): internalError(p.config, n.info, "genBlock")
    var sym = n.sons[0].sym
    sym.loc.k = locOther
    sym.position = idx+1
  let labl = p.unique
  lineF(p, "L$1: do {$n", [labl.rope])
  setLen(p.blocks, idx + 1)
  p.blocks[idx].id = - p.unique # negative because it isn't used yet
  gen(p, n.sons[1], r)
  setLen(p.blocks, idx)
  lineF(p, "} while(false);$n", [labl.rope])

proc genBreakStmt(p: PProc, n: PNode) =
  var idx: int
  genLineDir(p, n)
  if n.sons[0].kind != nkEmpty:
    # named break?
    assert(n.sons[0].kind == nkSym)
    let sym = n.sons[0].sym
    assert(sym.loc.k == locOther)
    idx = sym.position-1
  else:
    # an unnamed 'break' can only break a loop after 'transf' pass:
    idx = len(p.blocks) - 1
    while idx >= 0 and not p.blocks[idx].isLoop: dec idx
    if idx < 0 or not p.blocks[idx].isLoop:
      internalError(p.config, n.info, "no loop to break")
  p.blocks[idx].id = abs(p.blocks[idx].id) # label is used
  lineF(p, "break L$1;$n", [rope(p.blocks[idx].id)])

proc genAsmOrEmitStmt(p: PProc, n: PNode) =
  genLineDir(p, n)
  p.body.add p.indentLine(nil)
  for i in countup(0, sonsLen(n) - 1):
    let it = n[i]
    case it.kind
    of nkStrLit..nkTripleStrLit:
      p.body.add(it.strVal)
    of nkSym:
      let v = it.sym
      # for backwards compatibility we don't deref syms here :-(
      if false:
        discard
      else:
        var r: TCompRes
        gen(p, it, r)

        if it.typ.kind == tyPointer:
          # A fat pointer is disguised as an array
          r.res = r.address
          r.address = nil
        elif r.typ == etyBaseIndex:
          # Deference first
          r.res = "$1[$2]" % [r.address, r.res]
          r.address = nil
          r.typ = etyNone

        p.body.add(r.rdLoc)
    else:
      var r: TCompRes
      gen(p, it, r)
      p.body.add(r.rdLoc)
  p.body.add "\L"

proc genIf(p: PProc, n: PNode, r: var TCompRes) =
  var cond, stmt: TCompRes
  var toClose = 0
  if not isEmptyType(n.typ):
    r.kind = resVal
    r.res = getTemp(p)
  for i in countup(0, sonsLen(n) - 1):
    let it = n.sons[i]
    if sonsLen(it) != 1:
      if i > 0:
        lineF(p, "else {$n", [])
        inc(toClose)
      p.nested: gen(p, it.sons[0], cond)
      lineF(p, "if ($1) {$n", [cond.rdLoc])
      gen(p, it.sons[1], stmt)
    else:
      # else part:
      lineF(p, "else {$n", [])
      p.nested: gen(p, it.sons[0], stmt)
    moveInto(p, stmt, r)
    lineF(p, "}$n", [])
  line(p, repeat('}', toClose) & "\L")

proc generateHeader(p: PProc, typ: PType): Rope =
  result = nil
  for i in countup(1, sonsLen(typ.n) - 1):
    assert(typ.n.sons[i].kind == nkSym)
    var param = typ.n.sons[i].sym
    if isCompileTimeOnly(param.typ): continue
    if result != nil: add(result, ", ")
    var name = mangleName(p.module, param)
    add(result, name)
    if mapType(param.typ) == etyBaseIndex:
      add(result, ", ")
      add(result, name)
      add(result, "_Idx")

proc countJsParams(typ: PType): int =
  for i in countup(1, sonsLen(typ.n) - 1):
    assert(typ.n.sons[i].kind == nkSym)
    var param = typ.n.sons[i].sym
    if isCompileTimeOnly(param.typ): continue
    if mapType(param.typ) == etyBaseIndex:
      inc result, 2
    else:
      inc result

const
  nodeKindsNeedNoCopy = {nkCharLit..nkInt64Lit, nkStrLit..nkTripleStrLit,
    nkFloatLit..nkFloat64Lit, nkCurly, nkPar, nkTupleConstr, nkObjConstr, nkStringToCString,
    nkCStringToString, nkCall, nkPrefix, nkPostfix, nkInfix,
    nkCommand, nkHiddenCallConv, nkCallStrLit}

proc needsNoCopy(p: PProc; y: PNode): bool =
  result = (y.kind in nodeKindsNeedNoCopy) or
      (skipTypes(y.typ, abstractInst).kind in {tyRef, tyPtr, tyLent, tyVar})

proc genAsgnAux(p: PProc, x, y: PNode, noCopyNeeded: bool) =
  var a, b: TCompRes
  var xtyp = mapType(p, x.typ)

  if x.kind == nkHiddenDeref and x.sons[0].kind == nkCall and xtyp != etyObject:
    gen(p, x.sons[0], a)
    let tmp = p.getTemp(false)
    lineF(p, "var $1 = $2;$n", [tmp, a.rdLoc])
    a.res = "$1[0][$1[1]]" % [tmp]
  else:
    gen(p, x, a)

  genLineDir(p, y)
  gen(p, y, b)

  # we don't care if it's an etyBaseIndex (global) of a string, it's
  # still a string that needs to be copied properly:
  if x.typ.skipTypes(abstractInst).kind in {tySequence, tyOpt, tyString}:
    xtyp = etySeq
  case xtyp
  of etySeq:
    if (needsNoCopy(p, y) and needsNoCopy(p, x)) or noCopyNeeded:
      lineF(p, "$1 = $2;$n", [a.rdLoc, b.rdLoc])
    else:
      useMagic(p, "nimCopy")
      lineF(p, "$1 = nimCopy(null, $2, $3);$n",
               [a.rdLoc, b.res, genTypeInfo(p, y.typ)])
  of etyObject:
    if (needsNoCopy(p, y) and needsNoCopy(p, x)) or noCopyNeeded:
      lineF(p, "$1 = $2;$n", [a.rdLoc, b.rdLoc])
    else:
      useMagic(p, "nimCopy")
      lineF(p, "nimCopy($1, $2, $3);$n",
               [a.res, b.res, genTypeInfo(p, y.typ)])
  of etyBaseIndex:
    if a.typ != etyBaseIndex or b.typ != etyBaseIndex:
      if y.kind == nkCall:
        let tmp = p.getTemp(false)
        lineF(p, "var $1 = $4; $2 = $1[0]; $3 = $1[1];$n", [tmp, a.address, a.res, b.rdLoc])
      elif b.typ == etyBaseIndex:
        lineF(p, "$# = $#;$n", [a.res, b.rdLoc])
      else:
        internalError(p.config, x.info, "genAsgn")
    else:
      lineF(p, "$1 = $2; $3 = $4;$n", [a.address, b.address, a.res, b.res])
  else:
    lineF(p, "$1 = $2;$n", [a.res, b.res])

proc genAsgn(p: PProc, n: PNode) =
  genAsgnAux(p, n.sons[0], n.sons[1], noCopyNeeded=false)

proc genFastAsgn(p: PProc, n: PNode) =
  # 'shallowCopy' always produced 'noCopyNeeded = true' here but this is wrong
  # for code like
  #  while j >= pos:
  #    dest[i].shallowCopy(dest[j])
  # See bug #5933. So we try to be more compatible with the C backend semantics
  # here for 'shallowCopy'. This is an educated guess and might require further
  # changes later:
  let noCopy = n[0].typ.skipTypes(abstractInst).kind in {tySequence, tyOpt, tyString}
  genAsgnAux(p, n.sons[0], n.sons[1], noCopyNeeded=noCopy)

proc genSwap(p: PProc, n: PNode) =
  var a, b: TCompRes
  gen(p, n.sons[1], a)
  gen(p, n.sons[2], b)
  var tmp = p.getTemp(false)
  if mapType(p, skipTypes(n.sons[1].typ, abstractVar)) == etyBaseIndex:
    let tmp2 = p.getTemp(false)
    if a.typ != etyBaseIndex or b.typ != etyBaseIndex:
      internalError(p.config, n.info, "genSwap")
    lineF(p, "var $1 = $2; $2 = $3; $3 = $1;$n",
             [tmp, a.address, b.address])
    tmp = tmp2
  lineF(p, "var $1 = $2; $2 = $3; $3 = $1;",
           [tmp, a.res, b.res])

proc getFieldPosition(p: PProc; f: PNode): int =
  case f.kind
  of nkIntLit..nkUInt64Lit: result = int(f.intVal)
  of nkSym: result = f.sym.position
  else: internalError(p.config, f.info, "genFieldPosition")

proc genFieldAddr(p: PProc, n: PNode, r: var TCompRes) =
  var a: TCompRes
  r.typ = etyBaseIndex
  let b = if n.kind == nkHiddenAddr: n.sons[0] else: n
  gen(p, b.sons[0], a)
  if skipTypes(b.sons[0].typ, abstractVarRange).kind == tyTuple:
    r.res = makeJSString("Field" & $getFieldPosition(p, b.sons[1]))
  else:
    if b.sons[1].kind != nkSym: internalError(p.config, b.sons[1].info, "genFieldAddr")
    var f = b.sons[1].sym
    if f.loc.r == nil: f.loc.r = mangleName(p.module, f)
    r.res = makeJSString($f.loc.r)
  internalAssert p.config, a.typ != etyBaseIndex
  r.address = a.res
  r.kind = resExpr

proc genFieldAccess(p: PProc, n: PNode, r: var TCompRes) =
  r.typ = etyNone
  gen(p, n.sons[0], r)
  let otyp = skipTypes(n.sons[0].typ, abstractVarRange)
  if otyp.kind == tyTuple:
    r.res = ("$1.Field$2") %
        [r.res, getFieldPosition(p, n.sons[1]).rope]
  else:
    if n.sons[1].kind != nkSym: internalError(p.config, n.sons[1].info, "genFieldAccess")
    var f = n.sons[1].sym
    if f.loc.r == nil: f.loc.r = mangleName(p.module, f)
    r.res = "$1.$2" % [r.res, f.loc.r]
  r.kind = resExpr

proc genAddr(p: PProc, n: PNode, r: var TCompRes)

proc genCheckedFieldAddr(p: PProc, n: PNode, r: var TCompRes) =
  let m = if n.kind == nkHiddenAddr: n.sons[0] else: n
  internalAssert p.config, m.kind == nkCheckedFieldExpr
  genAddr(p, m, r) # XXX

proc genCheckedFieldAccess(p: PProc, n: PNode, r: var TCompRes) =
  genFieldAccess(p, n.sons[0], r) # XXX

proc genArrayAddr(p: PProc, n: PNode, r: var TCompRes) =
  var
    a, b: TCompRes
    first: BiggestInt
  r.typ = etyBaseIndex
  let m = if n.kind == nkHiddenAddr: n.sons[0] else: n
  gen(p, m.sons[0], a)
  gen(p, m.sons[1], b)
  internalAssert p.config, a.typ != etyBaseIndex and b.typ != etyBaseIndex
  r.address = a.res
  var typ = skipTypes(m.sons[0].typ, abstractPtrs)
  if typ.kind == tyArray: first = firstOrd(p.config, typ.sons[0])
  else: first = 0
  if optBoundsCheck in p.options:
    useMagic(p, "chckIndx")
    r.res = "chckIndx($1, $2, $3.length+$2-1)-$2" % [b.res, rope(first), a.res]
  elif first != 0:
    r.res = "($1)-$2" % [b.res, rope(first)]
  else:
    r.res = b.res
  r.kind = resExpr

proc genArrayAccess(p: PProc, n: PNode, r: var TCompRes) =
  var ty = skipTypes(n.sons[0].typ, abstractVarRange)
  if ty.kind in {tyRef, tyPtr, tyLent}: ty = skipTypes(ty.lastSon, abstractVarRange)
  case ty.kind
  of tyArray, tyOpenArray, tySequence, tyString, tyCString, tyVarargs:
    genArrayAddr(p, n, r)
  of tyTuple:
    genFieldAddr(p, n, r)
  else: internalError(p.config, n.info, "expr(nkBracketExpr, " & $ty.kind & ')')
  r.typ = etyNone
  if r.res == nil: internalError(p.config, n.info, "genArrayAccess")
  if ty.kind == tyCString:
    r.res = "$1.charCodeAt($2)" % [r.address, r.res]
  else:
    r.res = "$1[$2]" % [r.address, r.res]
  r.address = nil
  r.kind = resExpr

template isIndirect(x: PSym): bool =
  let v = x
  ({sfAddrTaken, sfGlobal} * v.flags != {} and
    #(mapType(v.typ) != etyObject) and
    {sfImportc, sfVolatile, sfExportc} * v.flags == {} and
    v.kind notin {skProc, skFunc, skConverter, skMethod, skIterator,
                  skConst, skTemp, skLet})

proc genAddr(p: PProc, n: PNode, r: var TCompRes) =
  case n.sons[0].kind
  of nkSym:
    let s = n.sons[0].sym
    if s.loc.r == nil: internalError(p.config, n.info, "genAddr: 3")
    case s.kind
    of skVar, skLet, skResult:
      r.kind = resExpr
      let jsType = mapType(p, n.typ)
      if jsType == etyObject:
        # make addr() a no-op:
        r.typ = etyNone
        if isIndirect(s):
          r.res = s.loc.r & "[0]"
        else:
          r.res = s.loc.r
        r.address = nil
      elif {sfGlobal, sfAddrTaken} * s.flags != {} or jsType == etyBaseIndex:
        # for ease of code generation, we do not distinguish between
        # sfAddrTaken and sfGlobal.
        r.typ = etyBaseIndex
        r.address = s.loc.r
        r.res = rope("0")
      else:
        # 'var openArray' for instance produces an 'addr' but this is harmless:
        gen(p, n.sons[0], r)
        #internalError(p.config, n.info, "genAddr: 4 " & renderTree(n))
    else: internalError(p.config, n.info, "genAddr: 2")
  of nkCheckedFieldExpr:
    genCheckedFieldAddr(p, n, r)
  of nkDotExpr:
    if mapType(p, n.typ) == etyBaseIndex:
      genFieldAddr(p, n.sons[0], r)
    else:
      genFieldAccess(p, n.sons[0], r)
  of nkBracketExpr:
    var ty = skipTypes(n.sons[0].typ, abstractVarRange)
    if ty.kind in MappedToObject:
      gen(p, n.sons[0], r)
    else:
      let kindOfIndexedExpr = skipTypes(n.sons[0].sons[0].typ, abstractVarRange).kind
      case kindOfIndexedExpr
      of tyArray, tyOpenArray, tySequence, tyString, tyCString, tyVarargs:
        genArrayAddr(p, n.sons[0], r)
      of tyTuple:
        genFieldAddr(p, n.sons[0], r)
      else: internalError(p.config, n.sons[0].info, "expr(nkBracketExpr, " & $kindOfIndexedExpr & ')')
  of nkObjDownConv:
    gen(p, n.sons[0], r)
  of nkHiddenDeref:
    gen(p, n.sons[0].sons[0], r)
  else: internalError(p.config, n.sons[0].info, "genAddr: " & $n.sons[0].kind)

proc thisParam(p: PProc; typ: PType): PType =
  discard

proc attachProc(p: PProc; content: Rope; s: PSym) =
  let otyp = thisParam(p, s.typ)
  if otyp != nil:
    for i, cls in p.g.classes:
      if sameType(cls[0], otyp):
        add(p.g.classes[i][1], content)
        return
    p.g.classes.add((otyp, content))
  else:
    add(p.g.code, content)

proc attachProc(p: PProc; s: PSym) =
  let newp = genProc(p, s)
  attachProc(p, newp, s)

proc genProcForSymIfNeeded(p: PProc, s: PSym) =
  if not p.g.generatedSyms.containsOrIncl(s.id):
    let newp = genProc(p, s)
    var owner = p
    while owner != nil and owner.prc != s.owner:
      owner = owner.up
    if owner != nil: add(owner.locals, newp)
    else: attachProc(p, newp, s)

proc genSym(p: PProc, n: PNode, r: var TCompRes) =
  var s = n.sym
  case s.kind
  of skVar, skLet, skParam, skTemp, skResult, skForVar:
    if s.loc.r == nil:
      internalError(p.config, n.info, "symbol has no generated name: " & s.name.s)
    let k = mapType(p, s.typ)
    if k == etyBaseIndex:
      r.typ = etyBaseIndex
      if {sfAddrTaken, sfGlobal} * s.flags != {}:
        r.address = "$1[0]" % [s.loc.r]
        r.res = "$1[1]" % [s.loc.r]
      else:
        r.address = s.loc.r
        r.res = s.loc.r & "_Idx"
    elif isIndirect(s):
      r.res = "$1[0]" % [s.loc.r]
    else:
      r.res = s.loc.r
  of skConst:
    genConstant(p, s)
    if s.loc.r == nil:
      internalError(p.config, n.info, "symbol has no generated name: " & s.name.s)
    r.res = s.loc.r
  of skProc, skFunc, skConverter, skMethod:
    discard mangleName(p.module, s)
    r.res = s.loc.r
    if lfNoDecl in s.loc.flags or s.magic != mNone or
       {sfImportc, sfInfixCall} * s.flags != {}:
      discard
    elif s.kind == skMethod and s.getBody.kind == nkEmpty:
      # we cannot produce code for the dispatcher yet:
      discard
    elif sfForward in s.flags:
      p.g.forwarded.add(s)
    else:
      genProcForSymIfNeeded(p, s)
  else:
    if s.loc.r == nil:
      internalError(p.config, n.info, "symbol has no generated name: " & s.name.s)
    r.res = s.loc.r
  r.kind = resVal

proc genDeref(p: PProc, n: PNode, r: var TCompRes) =
  let it = n.sons[0]
  let t = mapType(p, it.typ)
  if t == etyObject:
    gen(p, it, r)
  else:
    var a: TCompRes
    gen(p, it, a)
    r.kind = resExpr
    if a.typ == etyBaseIndex:
      r.res = "$1[$2]" % [a.address, a.res]
    elif it.kind == nkCall:
      let tmp = p.getTemp
      r.res = "($1 = $2, $1[0])[$1[1]]" % [tmp, a.res]
    elif t == etyBaseIndex:
      r.res = "$1[0]" % [a.res]
    else:
      internalError(p.config, n.info, "genDeref")

proc genArgNoParam(p: PProc, n: PNode, r: var TCompRes) =
  var a: TCompRes
  gen(p, n, a)
  if a.typ == etyBaseIndex:
    add(r.res, a.address)
    add(r.res, ", ")
    add(r.res, a.res)
  else:
    add(r.res, a.res)

proc genArg(p: PProc, n: PNode, param: PSym, r: var TCompRes; emitted: ptr int = nil) =
  var a: TCompRes
  gen(p, n, a)
  if skipTypes(param.typ, abstractVar).kind in {tyOpenArray, tyVarargs} and
      a.typ == etyBaseIndex:
    add(r.res, "$1[$2]" % [a.address, a.res])
  elif a.typ == etyBaseIndex:
    add(r.res, a.address)
    add(r.res, ", ")
    add(r.res, a.res)
    if emitted != nil: inc emitted[]
  elif n.typ.kind in {tyVar, tyLent} and n.kind in nkCallKinds and mapType(param.typ) == etyBaseIndex:
    # this fixes bug #5608:
    let tmp = getTemp(p)
    add(r.res, "($1 = $2, $1[0]), $1[1]" % [tmp, a.rdLoc])
    if emitted != nil: inc emitted[]
  else:
    add(r.res, a.res)

proc genArgs(p: PProc, n: PNode, r: var TCompRes; start=1) =
  add(r.res, "(")
  var hasArgs = false

  var typ = skipTypes(n.sons[0].typ, abstractInst)
  assert(typ.kind == tyProc)
  assert(sonsLen(typ) == sonsLen(typ.n))
  var emitted = start-1

  for i in countup(start, sonsLen(n) - 1):
    let it = n.sons[i]
    var paramType: PNode = nil
    if i < sonsLen(typ):
      assert(typ.n.sons[i].kind == nkSym)
      paramType = typ.n.sons[i]
      if paramType.typ.isCompileTimeOnly: continue

    if hasArgs: add(r.res, ", ")
    if paramType.isNil:
      genArgNoParam(p, it, r)
    else:
      genArg(p, it, paramType.sym, r, addr emitted)
    inc emitted
    hasArgs = true
  add(r.res, ")")
  when false:
    # XXX look into this:
    let jsp = countJsParams(typ)
    if emitted != jsp and tfVarargs notin typ.flags:
      localError(p.config, n.info, "wrong number of parameters emitted; expected: " & $jsp &
        " but got: " & $emitted)
  r.kind = resExpr

proc genOtherArg(p: PProc; n: PNode; i: int; typ: PType;
                 generated: var int; r: var TCompRes) =
  if i >= n.len:
    globalError(p.config, n.info, "wrong importcpp pattern; expected parameter at position " & $i &
        " but got only: " & $(n.len-1))
  let it = n[i]
  var paramType: PNode = nil
  if i < sonsLen(typ):
    assert(typ.n.sons[i].kind == nkSym)
    paramType = typ.n.sons[i]
    if paramType.typ.isCompileTimeOnly: return
  if paramType.isNil:
    genArgNoParam(p, it, r)
  else:
    genArg(p, it, paramType.sym, r)
  inc generated

proc genPatternCall(p: PProc; n: PNode; pat: string; typ: PType;
                    r: var TCompRes) =
  var i = 0
  var j = 1
  r.kind = resExpr
  while i < pat.len:
    case pat[i]
    of '@':
      var generated = 0
      for k in j ..< n.len:
        if generated > 0: add(r.res, ", ")
        genOtherArg(p, n, k, typ, generated, r)
      inc i
    of '#':
      var generated = 0
      genOtherArg(p, n, j, typ, generated, r)
      inc j
      inc i
    of '\31':
      # unit separator
      add(r.res, "#")
      inc i
    of '\29':
      # group separator
      add(r.res, "@")
      inc i
    else:
      let start = i
      while i < pat.len:
        if pat[i] notin {'@', '#', '\31', '\29'}: inc(i)
        else: break
      if i - 1 >= start:
        add(r.res, substr(pat, start, i - 1))

proc genInfixCall(p: PProc, n: PNode, r: var TCompRes) =
  # don't call '$' here for efficiency:
  let f = n[0].sym
  if f.loc.r == nil: f.loc.r = mangleName(p.module, f)
  if sfInfixCall in f.flags:
    let pat = n.sons[0].sym.loc.r.data
    internalAssert p.config, pat.len > 0
    if pat.contains({'#', '(', '@'}):
      var typ = skipTypes(n.sons[0].typ, abstractInst)
      assert(typ.kind == tyProc)
      genPatternCall(p, n, pat, typ, r)
      return
  if n.len != 1:
    gen(p, n.sons[1], r)
    if r.typ == etyBaseIndex:
      if r.address == nil:
        globalError(p.config, n.info, "cannot invoke with infix syntax")
      r.res = "$1[$2]" % [r.address, r.res]
      r.address = nil
      r.typ = etyNone
    add(r.res, ".")
  var op: TCompRes
  gen(p, n.sons[0], op)
  add(r.res, op.res)
  genArgs(p, n, r, 2)

proc genCall(p: PProc, n: PNode, r: var TCompRes) =
  if n.sons[0].kind == nkSym and thisParam(p, n.sons[0].typ) != nil:
    genInfixCall(p, n, r)
    return
  gen(p, n.sons[0], r)
  genArgs(p, n, r)

proc genEcho(p: PProc, n: PNode, r: var TCompRes) =
  let n = n[1].skipConv
  internalAssert p.config, n.kind == nkBracket
  useMagic(p, "toJSStr") # Used in rawEcho
  useMagic(p, "rawEcho")
  add(r.res, "rawEcho(")
  for i in countup(0, sonsLen(n) - 1):
    let it = n.sons[i]
    if it.typ.isCompileTimeOnly: continue
    if i > 0: add(r.res, ", ")
    genArgNoParam(p, it, r)
  add(r.res, ")")
  r.kind = resExpr

proc putToSeq(s: string, indirect: bool): Rope =
  result = rope(s)
  if indirect: result = "[$1]" % [result]

proc createVar(p: PProc, typ: PType, indirect: bool): Rope
proc createRecordVarAux(p: PProc, rec: PNode, excludedFieldIDs: IntSet, output: var Rope) =
  case rec.kind
  of nkRecList:
    for i in countup(0, sonsLen(rec) - 1):
      createRecordVarAux(p, rec.sons[i], excludedFieldIDs, output)
  of nkRecCase:
    createRecordVarAux(p, rec.sons[0], excludedFieldIDs, output)
    for i in countup(1, sonsLen(rec) - 1):
      createRecordVarAux(p, lastSon(rec.sons[i]), excludedFieldIDs, output)
  of nkSym:
    if rec.sym.id notin excludedFieldIDs:
      if output.len > 0: output.add(", ")
      output.addf("$#: ", [mangleName(p.module, rec.sym)])
      output.add(createVar(p, rec.sym.typ, false))
  else: internalError(p.config, rec.info, "createRecordVarAux")

proc createObjInitList(p: PProc, typ: PType, excludedFieldIDs: IntSet, output: var Rope) =
  var t = typ
  if objHasTypeField(t):
    if output.len > 0: output.add(", ")
    addf(output, "m_type: $1", [genTypeInfo(p, t)])
  while t != nil:
    t = t.skipTypes(skipPtrs)
    createRecordVarAux(p, t.n, excludedFieldIDs, output)
    t = t.sons[0]

proc arrayTypeForElemType(typ: PType): string =
  # XXX This should also support tyEnum and tyBool
  case typ.kind
  of tyInt, tyInt32: "Int32Array"
  of tyInt16: "Int16Array"
  of tyInt8: "Int8Array"
  of tyUint, tyUint32: "Uint32Array"
  of tyUint16: "Uint16Array"
  of tyUint8: "Uint8Array"
  of tyFloat32: "Float32Array"
  of tyFloat64, tyFloat: "Float64Array"
  else: ""

proc createVar(p: PProc, typ: PType, indirect: bool): Rope =
  var t = skipTypes(typ, abstractInst)
  case t.kind
  of tyInt..tyInt64, tyUInt..tyUInt64, tyEnum, tyChar:
    result = putToSeq("0", indirect)
  of tyFloat..tyFloat128:
    result = putToSeq("0.0", indirect)
  of tyRange, tyGenericInst, tyAlias, tySink:
    result = createVar(p, lastSon(typ), indirect)
  of tySet:
    result = putToSeq("{}", indirect)
  of tyBool:
    result = putToSeq("false", indirect)
  of tyArray:
    let length = int(lengthOrd(p.config, t))
    let e = elemType(t)
    let jsTyp = arrayTypeForElemType(e)
    if jsTyp.len > 0:
      result = "new $1($2)" % [rope(jsTyp), rope(length)]
    elif length > 32:
      useMagic(p, "arrayConstr")
      # XXX: arrayConstr depends on nimCopy. This line shouldn't be necessary.
      useMagic(p, "nimCopy")
      result = "arrayConstr($1, $2, $3)" % [rope(length),
          createVar(p, e, false), genTypeInfo(p, e)]
    else:
      result = rope("[")
      var i = 0
      while i < length:
        if i > 0: add(result, ", ")
        add(result, createVar(p, e, false))
        inc(i)
      add(result, "]")
    if indirect: result = "[$1]" % [result]
  of tyTuple:
    result = rope("{")
    for i in 0..<t.sonsLen:
      if i > 0: add(result, ", ")
      addf(result, "Field$1: $2", [i.rope,
            createVar(p, t.sons[i], false)])
    add(result, "}")
    if indirect: result = "[$1]" % [result]
  of tyObject:
    var initList: Rope
    createObjInitList(p, t, initIntSet(), initList)
    result = ("{$1}") % [initList]
    if indirect: result = "[$1]" % [result]
  of tyVar, tyPtr, tyLent, tyRef:
    if mapType(p, t) == etyBaseIndex:
      result = putToSeq("[null, 0]", indirect)
    else:
      result = putToSeq("null", indirect)
  of tySequence, tyOpt, tyString, tyCString, tyPointer, tyProc:
    result = putToSeq("null", indirect)
  of tyStatic:
    if t.n != nil:
      result = createVar(p, lastSon t, indirect)
    else:
      internalError(p.config, "createVar: " & $t.kind)
      result = nil
  else:
    internalError(p.config, "createVar: " & $t.kind)
    result = nil

template returnType: untyped =
  ~""

proc genVarInit(p: PProc, v: PSym, n: PNode) =
  var
    a: TCompRes
    s: Rope
    varCode: string
    varName = mangleName(p.module, v)
    useReloadingGuard = sfGlobal in v.flags and optHotCodeReloading in p.config.options

  if v.constraint.isNil:
    if useReloadingGuard:
      lineF(p, "var $1;$n", varName)
      lineF(p, "if ($1 === undefined) {$n", varName)
      varCode = $varName
    else:
      varCode = "var $2"
  else:
    varCode = v.constraint.strVal

  if n.kind == nkEmpty:
    lineF(p, varCode & " = $3;$n",
               [returnType, varName, createVar(p, v.typ, isIndirect(v))])
    if v.typ.kind in {tyVar, tyPtr, tyLent, tyRef} and mapType(p, v.typ) == etyBaseIndex:
      lineF(p, "var $1_Idx = 0;$n", [varName])
  else:
    gen(p, n, a)
    case mapType(p, v.typ)
    of etyObject, etySeq:
      if needsNoCopy(p, n):
        s = a.res
      else:
        useMagic(p, "nimCopy")
        s = "nimCopy(null, $1, $2)" % [a.res, genTypeInfo(p, n.typ)]
    of etyBaseIndex:
      let targetBaseIndex = {sfAddrTaken, sfGlobal} * v.flags == {}
      if a.typ == etyBaseIndex:
        if targetBaseIndex:
          lineF(p, varCode & " = $3, $2_Idx = $4;$n",
                   [returnType, v.loc.r, a.address, a.res])
        else:
          lineF(p, varCode & " = [$3, $4];$n",
                   [returnType, v.loc.r, a.address, a.res])
      else:
        if targetBaseIndex:
          let tmp = p.getTemp
          lineF(p, "var $1 = $2, $3 = $1[0], $3_Idx = $1[1];$n",
                   [tmp, a.res, v.loc.r])
        else:
          lineF(p, varCode & " = $3;$n", [returnType, v.loc.r, a.res])
      return
    else:
      s = a.res
    if isIndirect(v):
      lineF(p, varCode & " = [$3];$n", [returnType, v.loc.r, s])
    else:
      lineF(p, varCode & " = $3;$n", [returnType, v.loc.r, s])

  if useReloadingGuard:
    lineF(p, "}$n")

proc genVarStmt(p: PProc, n: PNode) =
  for i in countup(0, sonsLen(n) - 1):
    var a = n.sons[i]
    if a.kind != nkCommentStmt:
      if a.kind == nkVarTuple:
        let unpacked = lowerTupleUnpacking(p.module.graph, a, p.prc)
        genStmt(p, unpacked)
      else:
        assert(a.kind == nkIdentDefs)
        assert(a.sons[0].kind == nkSym)
        var v = a.sons[0].sym
        if lfNoDecl notin v.loc.flags and sfImportc notin v.flags:
          genLineDir(p, a)
          genVarInit(p, v, a.sons[2])

proc genConstant(p: PProc, c: PSym) =
  if lfNoDecl notin c.loc.flags and not p.g.generatedSyms.containsOrIncl(c.id):
    let oldBody = p.body
    p.body = nil
    #genLineDir(p, c.ast)
    genVarInit(p, c, c.ast)
    add(p.g.constants, p.body)
    p.body = oldBody

proc genNew(p: PProc, n: PNode) =
  var a: TCompRes
  gen(p, n.sons[1], a)
  var t = skipTypes(n.sons[1].typ, abstractVar).sons[0]
  lineF(p, "$1 = $2;$n", [a.res, createVar(p, t, false)])

proc genNewSeq(p: PProc, n: PNode) =
  var x, y: TCompRes
  gen(p, n.sons[1], x)
  gen(p, n.sons[2], y)
  let t = skipTypes(n.sons[1].typ, abstractVar).sons[0]
  lineF(p, "$1 = new Array($2); for (var i=0;i<$2;++i) {$1[i]=$3;}", [
    x.rdLoc, y.rdLoc, createVar(p, t, false)])

proc genOrd(p: PProc, n: PNode, r: var TCompRes) =
  case skipTypes(n.sons[1].typ, abstractVar).kind
  of tyEnum, tyInt..tyUInt64, tyChar: gen(p, n.sons[1], r)
  of tyBool: unaryExpr(p, n, r, "", "($1 ? 1:0)")
  else: internalError(p.config, n.info, "genOrd")

proc genConStrStr(p: PProc, n: PNode, r: var TCompRes) =
  var a: TCompRes

  gen(p, n.sons[1], a)
  r.kind = resExpr
  if skipTypes(n.sons[1].typ, abstractVarRange).kind == tyChar:
    r.res.add("[$1].concat(" % [a.res])
  else:
    r.res.add("($1).concat(" % [a.res])

  for i in countup(2, sonsLen(n) - 2):
    gen(p, n.sons[i], a)
    if skipTypes(n.sons[i].typ, abstractVarRange).kind == tyChar:
      r.res.add("[$1]," % [a.res])
    else:
      r.res.add("$1," % [a.res])

  gen(p, n.sons[sonsLen(n) - 1], a)
  if skipTypes(n.sons[sonsLen(n) - 1].typ, abstractVarRange).kind == tyChar:
    r.res.add("[$1])" % [a.res])
  else:
    r.res.add("$1)" % [a.res])

proc genToArray(p: PProc; n: PNode; r: var TCompRes) =
  # we map mArray to PHP's array constructor, a mild hack:
  var a, b: TCompRes
  r.kind = resExpr
  r.res = rope("array(")
  let x = skipConv(n[1])
  if x.kind == nkBracket:
    for i in countup(0, x.len - 1):
      let it = x[i]
      if it.kind in {nkPar, nkTupleConstr} and it.len == 2:
        if i > 0: r.res.add(", ")
        gen(p, it[0], a)
        gen(p, it[1], b)
        r.res.add("$# => $#" % [a.rdLoc, b.rdLoc])
      else:
        localError(p.config, it.info, "'toArray' needs tuple constructors")
  else:
    localError(p.config, x.info, "'toArray' needs an array literal")
  r.res.add(")")

proc genReprAux(p: PProc, n: PNode, r: var TCompRes, magic: string, typ: Rope = nil) =
  useMagic(p, magic)
  add(r.res, magic & "(")
  var a: TCompRes

  gen(p, n.sons[1], a)
  if magic == "reprAny":
    # the pointer argument in reprAny is expandend to
    # (pointedto, pointer), so we need to fill it
    if a.address.isNil:
      add(r.res, a.res)
      add(r.res, ", null")
    else:
      add(r.res, "$1, $2" % [a.address, a.res])
  else:
    add(r.res, a.res)

  if not typ.isNil:
    add(r.res, ", ")
    add(r.res, typ)
  add(r.res, ")")

proc genRepr(p: PProc, n: PNode, r: var TCompRes) =
  let t = skipTypes(n.sons[1].typ, abstractVarRange)
  case t.kind:
  of tyInt..tyInt64, tyUInt..tyUInt64:
    genReprAux(p, n, r, "reprInt")
  of tyChar:
    genReprAux(p, n, r, "reprChar")
  of tyBool:
    genReprAux(p, n, r, "reprBool")
  of tyFloat..tyFloat128:
    genReprAux(p, n, r, "reprFloat")
  of tyString:
    genReprAux(p, n, r, "reprStr")
  of tyEnum, tyOrdinal:
    genReprAux(p, n, r, "reprEnum", genTypeInfo(p, t))
  of tySet:
    genReprAux(p, n, r, "reprSet", genTypeInfo(p, t))
  of tyEmpty, tyVoid:
    localError(p.config, n.info, "'repr' doesn't support 'void' type")
  of tyPointer:
    genReprAux(p, n, r, "reprPointer")
  of tyOpenArray, tyVarargs:
    genReprAux(p, n, r, "reprJSONStringify")
  else:
    genReprAux(p, n, r, "reprAny", genTypeInfo(p, t))

proc genOf(p: PProc, n: PNode, r: var TCompRes) =
  var x: TCompRes
  let t = skipTypes(n.sons[2].typ, abstractVarRange+{tyRef, tyPtr, tyLent, tyTypeDesc})
  gen(p, n.sons[1], x)
  if tfFinal in t.flags:
    r.res = "($1.m_type == $2)" % [x.res, genTypeInfo(p, t)]
  else:
    useMagic(p, "isObj")
    r.res = "isObj($1.m_type, $2)" % [x.res, genTypeInfo(p, t)]
  r.kind = resExpr

proc genReset(p: PProc, n: PNode) =
  var x: TCompRes
  useMagic(p, "genericReset")
  gen(p, n.sons[1], x)
  addf(p.body, "$1 = genericReset($1, $2);$n", [x.res,
                genTypeInfo(p, n.sons[1].typ)])

proc genMagic(p: PProc, n: PNode, r: var TCompRes) =
  var
    a: TCompRes
    line, filen: Rope
  var op = n.sons[0].sym.magic
  case op
  of mOr: genOr(p, n.sons[1], n.sons[2], r)
  of mAnd: genAnd(p, n.sons[1], n.sons[2], r)
  of mAddI..mStrToStr: arith(p, n, r, op)
  of mRepr: genRepr(p, n, r)
  of mSwap: genSwap(p, n)
  of mUnaryLt:
    # XXX: range checking?
    if not (optOverflowCheck in p.options): unaryExpr(p, n, r, "", "$1 - 1")
    else: unaryExpr(p, n, r, "subInt", "subInt($1, 1)")
  of mAppendStrCh:
    binaryExpr(p, n, r, "addChar",
        "if ($1 != null) { addChar($1, $2); } else { $1 = [$2]; }")
  of mAppendStrStr:
    var lhs, rhs: TCompRes
    gen(p, n[1], lhs)
    gen(p, n[2], rhs)

    let rhsIsLit = n[2].kind in nkStrKinds
    if skipTypes(n.sons[1].typ, abstractVarRange).kind == tyCString:
      r.res = "if ($1 != null) { $1 += $2; } else { $1 = $2$3; }" % [
        lhs.rdLoc, rhs.rdLoc, if rhsIsLit: nil else: ~".slice()"]
    else:
      r.res = "if ($1 != null) { $1 = ($1).concat($2); } else { $1 = $2$3; }" % [
          lhs.rdLoc, rhs.rdLoc, if rhsIsLit: nil else: ~".slice()"]
    r.kind = resExpr
  of mAppendSeqElem:
    var x, y: TCompRes
    gen(p, n.sons[1], x)
    gen(p, n.sons[2], y)
    if needsNoCopy(p, n[2]):
      r.res = "if ($1 != null) { $1.push($2); } else { $1 = [$2]; }" % [x.rdLoc, y.rdLoc]
    else:
      useMagic(p, "nimCopy")
      let c = getTemp(p, defineInLocals=false)
      lineF(p, "var $1 = nimCopy(null, $2, $3);$n",
            [c, y.rdLoc, genTypeInfo(p, n[2].typ)])
      r.res = "if ($1 != null) { $1.push($2); } else { $1 = [$2]; }" % [x.rdLoc, c]
    r.kind = resExpr
  of mConStrStr:
    genConStrStr(p, n, r)
  of mEqStr:
    binaryExpr(p, n, r, "eqStrings", "eqStrings($1, $2)")
  of mLeStr:
    binaryExpr(p, n, r, "cmpStrings", "(cmpStrings($1, $2) <= 0)")
  of mLtStr:
    binaryExpr(p, n, r, "cmpStrings", "(cmpStrings($1, $2) < 0)")
  of mIsNil: unaryExpr(p, n, r, "", "($1 === null)")
  of mEnumToStr: genRepr(p, n, r)
  of mNew, mNewFinalize: genNew(p, n)
  of mSizeOf: r.res = rope(getSize(p.config, n.sons[1].typ))
  of mChr, mArrToSeq: gen(p, n.sons[1], r)      # nothing to do
  of mOrd: genOrd(p, n, r)
  of mLengthStr, mLengthSeq, mLengthOpenArray, mLengthArray:
    unaryExpr(p, n, r, "", "($1 != null ? $1.length : 0)")
  of mXLenStr, mXLenSeq:
    unaryExpr(p, n, r, "", "$1.length")
  of mHigh:
    unaryExpr(p, n, r, "", "($1 != null ? ($1.length-1) : -1)")
  of mInc:
    if n[1].typ.skipTypes(abstractRange).kind in tyUInt .. tyUInt64:
      binaryUintExpr(p, n, r, "+", true)
    else:
      if optOverflowCheck notin p.options: binaryExpr(p, n, r, "", "$1 += $2")
      else: binaryExpr(p, n, r, "addInt", "$1 = addInt($1, $2)")
  of ast.mDec:
    if n[1].typ.skipTypes(abstractRange).kind in tyUInt .. tyUInt64:
      binaryUintExpr(p, n, r, "-", true)
    else:
      if optOverflowCheck notin p.options: binaryExpr(p, n, r, "", "$1 -= $2")
      else: binaryExpr(p, n, r, "subInt", "$1 = subInt($1, $2)")
  of mSetLengthStr:
    binaryExpr(p, n, r, "", "$1.length = $2")
  of mSetLengthSeq:
    var x, y: TCompRes
    gen(p, n.sons[1], x)
    gen(p, n.sons[2], y)
    let t = skipTypes(n.sons[1].typ, abstractVar).sons[0]
    r.res = """if ($1.length < $2) { for (var i=$1.length;i<$2;++i) $1.push($3); }
               else { $1.length = $2; }""" % [x.rdLoc, y.rdLoc, createVar(p, t, false)]
    r.kind = resExpr
  of mCard: unaryExpr(p, n, r, "SetCard", "SetCard($1)")
  of mLtSet: binaryExpr(p, n, r, "SetLt", "SetLt($1, $2)")
  of mLeSet: binaryExpr(p, n, r, "SetLe", "SetLe($1, $2)")
  of mEqSet: binaryExpr(p, n, r, "SetEq", "SetEq($1, $2)")
  of mMulSet: binaryExpr(p, n, r, "SetMul", "SetMul($1, $2)")
  of mPlusSet: binaryExpr(p, n, r, "SetPlus", "SetPlus($1, $2)")
  of mMinusSet: binaryExpr(p, n, r, "SetMinus", "SetMinus($1, $2)")
  of mIncl: binaryExpr(p, n, r, "", "$1[$2] = true")
  of mExcl: binaryExpr(p, n, r, "", "delete $1[$2]")
  of mInSet:
    binaryExpr(p, n, r, "", "($1[$2] != undefined)")
  of mNewSeq: genNewSeq(p, n)
  of mNewSeqOfCap: unaryExpr(p, n, r, "", "[]")
  of mOf: genOf(p, n, r)
  of mReset: genReset(p, n)
  of mEcho: genEcho(p, n, r)
  of mNLen..mNError, mSlurp, mStaticExec:
    localError(p.config, n.info, errXMustBeCompileTime % n.sons[0].sym.name.s)
  of mCopyStr:
    binaryExpr(p, n, r, "", "($1.slice($2))")
  of mNewString: unaryExpr(p, n, r, "mnewString", "mnewString($1)")
  of mNewStringOfCap:
    unaryExpr(p, n, r, "mnewString", "mnewString(0)")
  of mDotDot:
    genProcForSymIfNeeded(p, n.sons[0].sym)
    genCall(p, n, r)
  of mParseBiggestFloat:
    useMagic(p, "nimParseBiggestFloat")
    genCall(p, n, r)
  of mArray:
    genCall(p, n, r)
  else:
    genCall(p, n, r)
    #else internalError(p.config, e.info, 'genMagic: ' + magicToStr[op]);

proc genSetConstr(p: PProc, n: PNode, r: var TCompRes) =
  var
    a, b: TCompRes
  useMagic(p, "setConstr")
  r.res = rope("setConstr(")
  r.kind = resExpr
  for i in countup(0, sonsLen(n) - 1):
    if i > 0: add(r.res, ", ")
    var it = n.sons[i]
    if it.kind == nkRange:
      gen(p, it.sons[0], a)
      gen(p, it.sons[1], b)
      addf(r.res, "[$1, $2]", [a.res, b.res])
    else:
      gen(p, it, a)
      add(r.res, a.res)
  add(r.res, ")")
  # emit better code for constant sets:
  if isDeepConstExpr(n):
    inc(p.g.unique)
    let tmp = rope("ConstSet") & rope(p.g.unique)
    addf(p.g.constants, "var $1 = $2;$n", [tmp, r.res])
    r.res = tmp

proc genArrayConstr(p: PProc, n: PNode, r: var TCompRes) =
  var a: TCompRes
  r.res = rope("[")
  r.kind = resExpr
  for i in countup(0, sonsLen(n) - 1):
    if i > 0: add(r.res, ", ")
    gen(p, n.sons[i], a)
    add(r.res, a.res)
  add(r.res, "]")

proc genTupleConstr(p: PProc, n: PNode, r: var TCompRes) =
  var a: TCompRes
  r.res = rope("{")
  r.kind = resExpr
  for i in countup(0, sonsLen(n) - 1):
    if i > 0: add(r.res, ", ")
    var it = n.sons[i]
    if it.kind == nkExprColonExpr: it = it.sons[1]
    gen(p, it, a)
    addf(r.res, "Field$#: $#", [i.rope, a.res])
  r.res.add("}")

proc genObjConstr(p: PProc, n: PNode, r: var TCompRes) =
  var a: TCompRes
  r.kind = resExpr
  var initList : Rope
  var fieldIDs = initIntSet()
  for i in countup(1, sonsLen(n) - 1):
    if i > 1: add(initList, ", ")
    var it = n.sons[i]
    internalAssert p.config, it.kind == nkExprColonExpr
    let val = it.sons[1]
    gen(p, val, a)
    var f = it.sons[0].sym
    if f.loc.r == nil: f.loc.r = mangleName(p.module, f)
    fieldIDs.incl(f.id)

    let typ = val.typ.skipTypes(abstractInst)
    if (typ.kind in IntegralTypes+{tyCstring, tyRef, tyPtr} and
          mapType(p, typ) != etyBaseIndex) or needsNoCopy(p, it.sons[1]):
      discard
    else:
      useMagic(p, "nimCopy")
      a.res = "nimCopy(null, $1, $2)" % [a.rdLoc, genTypeInfo(p, typ)]
    addf(initList, "$#: $#", [f.loc.r, a.res])
  let t = skipTypes(n.typ, abstractInst + skipPtrs)
  createObjInitList(p, t, fieldIDs, initList)
  r.res = ("{$1}") % [initList]

proc genConv(p: PProc, n: PNode, r: var TCompRes) =
  var dest = skipTypes(n.typ, abstractVarRange)
  var src = skipTypes(n.sons[1].typ, abstractVarRange)
  gen(p, n.sons[1], r)
  if dest.kind == src.kind:
    # no-op conversion
    return
  case dest.kind:
  of tyBool:
    r.res = "(!!($1))" % [r.res]
    r.kind = resExpr
  of tyInt:
    r.res = "(($1)|0)" % [r.res]
  else:
    # TODO: What types must we handle here?
    discard

proc upConv(p: PProc, n: PNode, r: var TCompRes) =
  gen(p, n.sons[0], r)        # XXX

proc genRangeChck(p: PProc, n: PNode, r: var TCompRes, magic: string) =
  var a, b: TCompRes
  gen(p, n.sons[0], r)
  if optRangeCheck in p.options:
    gen(p, n.sons[1], a)
    gen(p, n.sons[2], b)
    useMagic(p, "chckRange")
    r.res = "chckRange($1, $2, $3)" % [r.res, a.res, b.res]
    r.kind = resExpr

proc convStrToCStr(p: PProc, n: PNode, r: var TCompRes) =
  # we do an optimization here as this is likely to slow down
  # much of the code otherwise:
  if n.sons[0].kind == nkCStringToString:
    gen(p, n.sons[0].sons[0], r)
  else:
    gen(p, n.sons[0], r)
    if r.res == nil: internalError(p.config, n.info, "convStrToCStr")
    useMagic(p, "toJSStr")
    r.res = "toJSStr($1)" % [r.res]
    r.kind = resExpr

proc convCStrToStr(p: PProc, n: PNode, r: var TCompRes) =
  # we do an optimization here as this is likely to slow down
  # much of the code otherwise:
  if n.sons[0].kind == nkStringToCString:
    gen(p, n.sons[0].sons[0], r)
  else:
    gen(p, n.sons[0], r)
    if r.res == nil: internalError(p.config, n.info, "convCStrToStr")
    useMagic(p, "cstrToNimstr")
    r.res = "cstrToNimstr($1)" % [r.res]
    r.kind = resExpr

proc genReturnStmt(p: PProc, n: PNode) =
  if p.procDef == nil: internalError(p.config, n.info, "genReturnStmt")
  p.beforeRetNeeded = true
  if n.sons[0].kind != nkEmpty:
    genStmt(p, n.sons[0])
  else:
    genLineDir(p, n)
  lineF(p, "break BeforeRet;$n", [])

proc frameCreate(p: PProc; procname, filename: Rope): Rope =
  let frameFmt =
    "var F={procname:$1,prev:framePtr,filename:$2,line:0};$n"

  result = p.indentLine(frameFmt % [procname, filename])
  result.add p.indentLine(ropes.`%`("framePtr = F;$n", []))

proc frameDestroy(p: PProc): Rope =
  result = p.indentLine rope(("framePtr = F.prev;") & "\L")

proc genProcBody(p: PProc, prc: PSym): Rope =
  if hasFrameInfo(p):
    result = frameCreate(p,
              makeJSString(prc.owner.name.s & '.' & prc.name.s),
              makeJSString(toFilename(p.config, prc.info)))
  else:
    result = nil
  if p.beforeRetNeeded:
    result.add p.indentLine(~"BeforeRet: do {$n")
    result.add p.body
    result.add p.indentLine(~"} while (false);$n")
  else:
    add(result, p.body)
  if prc.typ.callConv == ccSysCall:
    result = ("try {$n$1} catch (e) {$n" &
      " alert(\"Unhandled exception:\\n\" + e.message + \"\\n\"$n}") % [result]
  if hasFrameInfo(p):
    add(result, frameDestroy(p))

proc optionaLine(p: Rope): Rope =
  if p == nil:
    return nil
  else:
    return p & "\L"

proc genProc(oldProc: PProc, prc: PSym): Rope =
  var
    resultSym: PSym
    a: TCompRes
  #if gVerbosity >= 3:
  #  echo "BEGIN generating code for: " & prc.name.s
  var p = newProc(oldProc.g, oldProc.module, prc.ast, prc.options)
  p.up = oldProc
  var returnStmt: Rope = nil
  var resultAsgn: Rope = nil
  var name = mangleName(p.module, prc)
  let header = generateHeader(p, prc.typ)
  if prc.typ.sons[0] != nil and sfPure notin prc.flags:
    resultSym = prc.ast.sons[resultPos].sym
    let mname = mangleName(p.module, resultSym)
    let resVar = createVar(p, resultSym.typ, isIndirect(resultSym))
    resultAsgn = p.indentLine(("var $# = $#;$n") % [mname, resVar])
    if resultSym.typ.kind in {tyVar, tyPtr, tyLent, tyRef} and
        mapType(p, resultSym.typ) == etyBaseIndex:
      resultAsgn.add p.indentLine("var $#_Idx = 0;$n" % [mname])
    gen(p, prc.ast.sons[resultPos], a)
    if mapType(p, resultSym.typ) == etyBaseIndex:
      returnStmt = "return [$#, $#];$n" % [a.address, a.res]
    else:
      returnStmt = "return $#;$n" % [a.res]

  let transformed_body = transformBody(oldProc.module.graph, prc, cache = false)
  p.nested: genStmt(p, transformed_body)

  var def: Rope
  if not prc.constraint.isNil:
    def = (prc.constraint.strVal & " {$n$#$#$#$#$#") %
            [ returnType,
              name,
              header,
              optionaLine(p.globals),
              optionaLine(p.locals),
              optionaLine(resultAsgn),
              optionaLine(genProcBody(p, prc)),
              optionaLine(p.indentLine(returnStmt))]
  else:
    result = ~"\L"

    if optHotCodeReloading in p.config.options:
      # Here, we introduce thunks that create the equivalent of a jump table
      # for all global functions, because references to them may be stored
      # in JavaScript variables. The added indirection ensures that such
      # references will end up calling the reloaded code.
      var thunkName = name
      name = name & "IMLP"
      result.add("function $#() { return $#.apply(this, arguments); }$n" %
                 [thunkName, name])

    def = "function $#($#) {$n$#$#$#$#$#" %
            [ name,
              header,
              optionaLine(p.globals),
              optionaLine(p.locals),
              optionaLine(resultAsgn),
              optionaLine(genProcBody(p, prc)),
              optionaLine(p.indentLine(returnStmt))]

  dec p.extraIndent
  result.add p.indentLine(def)
  result.add p.indentLine(~"}$n")

  #if gVerbosity >= 3:
  #  echo "END   generated code for: " & prc.name.s

proc genStmt(p: PProc, n: PNode) =
  var r: TCompRes
  gen(p, n, r)
  if r.res != nil: lineF(p, "$#;$n", [r.res])

proc genPragma(p: PProc, n: PNode) =
  for it in n.sons:
    case whichPragma(it)
    of wEmit: genAsmOrEmitStmt(p, it.sons[1])
    else: discard

proc genCast(p: PProc, n: PNode, r: var TCompRes) =
  var dest = skipTypes(n.typ, abstractVarRange)
  var src = skipTypes(n.sons[1].typ, abstractVarRange)
  gen(p, n.sons[1], r)
  if dest.kind == src.kind:
    # no-op conversion
    return
  let toInt = (dest.kind in tyInt..tyInt32)
  let toUint = (dest.kind in tyUInt..tyUInt32)
  let fromInt = (src.kind in tyInt..tyInt32)
  let fromUint = (src.kind in tyUInt..tyUInt32)

  if toUint and (fromInt or fromUint):
    let trimmer = unsignedTrimmer(dest.size)
    r.res = "($1 $2)" % [r.res, trimmer]
  elif toInt:
    if fromInt:
      let trimmer = unsignedTrimmer(dest.size)
      r.res = "($1 $2)" % [r.res, trimmer]
    elif fromUint:
      if src.size == 4 and dest.size == 4:
        # XXX prevent multi evaluations
        r.res = "($1|0)" % [r.res]
      else:
        let trimmer = unsignedTrimmer(dest.size)
        let minuend = case dest.size
          of 1: "0xfe"
          of 2: "0xfffe"
          of 4: "0xfffffffe"
          else: ""
        r.res = "($1 - ($2 $3))" % [rope minuend, r.res, trimmer]

proc gen(p: PProc, n: PNode, r: var TCompRes) =
  r.typ = etyNone
  if r.kind != resCallee: r.kind = resNone
  #r.address = nil
  r.res = nil
  case n.kind
  of nkSym:
    genSym(p, n, r)
  of nkCharLit..nkUInt64Lit:
    if n.typ.kind == tyBool:
      r.res = if n.intVal == 0: rope"false" else: rope"true"
    else:
      r.res = rope(n.intVal)
    r.kind = resExpr
  of nkNilLit:
    if isEmptyType(n.typ):
      discard
    elif mapType(p, n.typ) == etyBaseIndex:
      r.typ = etyBaseIndex
      r.address = rope"null"
      r.res = rope"0"
      r.kind = resExpr
    else:
      r.res = rope"null"
      r.kind = resExpr
  of nkStrLit..nkTripleStrLit:
    if skipTypes(n.typ, abstractVarRange).kind == tyString:
      if n.strVal.len != 0:
        useMagic(p, "makeNimstrLit")
        r.res = "makeNimstrLit($1)" % [makeJSString(n.strVal)]
      else:
        r.res = rope"[]"
    else:
      r.res = makeJSString(n.strVal, false)
    r.kind = resExpr
  of nkFloatLit..nkFloat64Lit:
    let f = n.floatVal
    case classify(f)
    of fcNaN:
      r.res = rope"NaN"
    of fcNegZero:
      r.res = rope"-0.0"
    of fcZero:
      r.res = rope"0.0"
    of fcInf:
      r.res = rope"Infinity"
    of fcNegInf:
      r.res = rope"-Infinity"
    else: r.res = rope(f.toStrMaxPrecision)
    r.kind = resExpr
  of nkCallKinds:
    if isEmptyType(n.typ): genLineDir(p, n)
    if (n.sons[0].kind == nkSym) and (n.sons[0].sym.magic != mNone):
      genMagic(p, n, r)
    elif n.sons[0].kind == nkSym and sfInfixCall in n.sons[0].sym.flags and
        n.len >= 1:
      genInfixCall(p, n, r)
    else:
      genCall(p, n, r)
  of nkClosure: gen(p, n[0], r)
  of nkCurly: genSetConstr(p, n, r)
  of nkBracket: genArrayConstr(p, n, r)
  of nkPar, nkTupleConstr: genTupleConstr(p, n, r)
  of nkObjConstr: genObjConstr(p, n, r)
  of nkHiddenStdConv, nkHiddenSubConv, nkConv: genConv(p, n, r)
  of nkAddr, nkHiddenAddr:
    genAddr(p, n, r)
  of nkDerefExpr, nkHiddenDeref: genDeref(p, n, r)
  of nkBracketExpr: genArrayAccess(p, n, r)
  of nkDotExpr: genFieldAccess(p, n, r)
  of nkCheckedFieldExpr: genCheckedFieldAccess(p, n, r)
  of nkObjDownConv: gen(p, n.sons[0], r)
  of nkObjUpConv: upConv(p, n, r)
  of nkCast: genCast(p, n, r)
  of nkChckRangeF: genRangeChck(p, n, r, "chckRangeF")
  of nkChckRange64: genRangeChck(p, n, r, "chckRange64")
  of nkChckRange: genRangeChck(p, n, r, "chckRange")
  of nkStringToCString: convStrToCStr(p, n, r)
  of nkCStringToString: convCStrToStr(p, n, r)
  of nkEmpty: discard
  of nkLambdaKinds:
    let s = n.sons[namePos].sym
    discard mangleName(p.module, s)
    r.res = s.loc.r
    if lfNoDecl in s.loc.flags or s.magic != mNone: discard
    elif not p.g.generatedSyms.containsOrIncl(s.id):
      add(p.locals, genProc(p, s))
  of nkType: r.res = genTypeInfo(p, n.typ)
  of nkStmtList, nkStmtListExpr:
    # this shows the distinction is nice for backends and should be kept
    # in the frontend
    let isExpr = not isEmptyType(n.typ)
    for i in countup(0, sonsLen(n) - 1 - isExpr.ord):
      genStmt(p, n.sons[i])
    if isExpr:
      gen(p, lastSon(n), r)
  of nkBlockStmt, nkBlockExpr: genBlock(p, n, r)
  of nkIfStmt, nkIfExpr: genIf(p, n, r)
  of nkWhen:
    # This is "when nimvm" node
    gen(p, n.sons[1].sons[0], r)
  of nkWhileStmt: genWhileStmt(p, n)
  of nkVarSection, nkLetSection: genVarStmt(p, n)
  of nkConstSection: discard
  of nkForStmt, nkParForStmt:
    internalError(p.config, n.info, "for statement not eliminated")
  of nkCaseStmt: genCaseJS(p, n, r)
  of nkReturnStmt: genReturnStmt(p, n)
  of nkBreakStmt: genBreakStmt(p, n)
  of nkAsgn: genAsgn(p, n)
  of nkFastAsgn: genFastAsgn(p, n)
  of nkDiscardStmt:
    if n.sons[0].kind != nkEmpty:
      genLineDir(p, n)
      gen(p, n.sons[0], r)
  of nkAsmStmt: genAsmOrEmitStmt(p, n)
  of nkTryStmt: genTry(p, n, r)
  of nkRaiseStmt: genRaiseStmt(p, n)
  of nkTypeSection, nkCommentStmt, nkIteratorDef, nkIncludeStmt,
     nkImportStmt, nkImportExceptStmt, nkExportStmt, nkExportExceptStmt,
     nkFromStmt, nkTemplateDef, nkMacroDef, nkStaticStmt: discard
  of nkPragma: genPragma(p, n)
  of nkProcDef, nkFuncDef, nkMethodDef, nkConverterDef:
    var s = n.sons[namePos].sym
    if {sfExportc, sfCompilerProc} * s.flags == {sfExportc}:
      genSym(p, n.sons[namePos], r)
      r.res = nil
  of nkGotoState, nkState:
    internalError(p.config, n.info, "first class iterators not implemented")
  of nkPragmaBlock: gen(p, n.lastSon, r)
  of nkComesFrom:
    discard "XXX to implement for better stack traces"
  else: internalError(p.config, n.info, "gen: unknown node type: " & $n.kind)

proc newModule(g: ModuleGraph; module: PSym): BModule =
  new(result)
  result.module = module
  result.sigConflicts = initCountTable[SigHash]()
  if g.backend == nil:
    g.backend = newGlobals()
  result.graph = g
  result.config = g.config

proc genHeader(): Rope =
  result = (
    "/* Generated by the Nim Compiler v$1 */$n" &
    "/*   (c) " & copyrightYear & " Andreas Rumpf */$n$n" &
    "var framePtr = null;$n" &
    "var excHandler = 0;$n" &
    "var lastJSError = null;$n" &
    "if (typeof Int8Array === 'undefined') Int8Array = Array;$n" &
    "if (typeof Int16Array === 'undefined') Int16Array = Array;$n" &
    "if (typeof Int32Array === 'undefined') Int32Array = Array;$n" &
    "if (typeof Uint8Array === 'undefined') Uint8Array = Array;$n" &
    "if (typeof Uint16Array === 'undefined') Uint16Array = Array;$n" &
    "if (typeof Uint32Array === 'undefined') Uint32Array = Array;$n" &
    "if (typeof Float32Array === 'undefined') Float32Array = Array;$n" &
    "if (typeof Float64Array === 'undefined') Float64Array = Array;$n") %
    [rope(VersionAsString)]

proc genModule(p: PProc, n: PNode) =
  if optStackTrace in p.options:
    add(p.body, frameCreate(p,
        makeJSString("module " & p.module.module.name.s),
        makeJSString(toFilename(p.config, p.module.module.info))))
  let n_transformed = transformStmt(p.module.graph, p.module.module, n)
  genStmt(p, n_transformed)
  if optStackTrace in p.options:
    add(p.body, frameDestroy(p))

proc myProcess(b: PPassContext, n: PNode): PNode =
  result = n
  let m = BModule(b)
  if passes.skipCodegen(m.config, n): return n
  if m.module == nil: internalError(m.config, n.info, "myProcess")
  let globals = PGlobals(m.graph.backend)
  var p = newProc(globals, m, nil, m.module.options)
  p.unique = globals.unique
  genModule(p, n)
  add(p.g.code, p.locals)
  add(p.g.code, p.body)

proc wholeCode(graph: ModuleGraph; m: BModule): Rope =
  let globals = PGlobals(graph.backend)
  for prc in globals.forwarded:
    if not globals.generatedSyms.containsOrIncl(prc.id):
      var p = newProc(globals, m, nil, m.module.options)
      attachProc(p, prc)

  var disp = generateMethodDispatchers(graph)
  for i in 0..sonsLen(disp)-1:
    let prc = disp.sons[i].sym
    if not globals.generatedSyms.containsOrIncl(prc.id):
      var p = newProc(globals, m, nil, m.module.options)
      attachProc(p, prc)

  result = globals.typeInfo & globals.constants & globals.code

proc getClassName(t: PType): Rope =
  var s = t.sym
  if s.isNil or sfAnon in s.flags:
    s = skipTypes(t, abstractPtrs).sym
  if s.isNil or sfAnon in s.flags:
    doAssert(false, "cannot retrieve class name")
  if s.loc.r != nil: result = s.loc.r
  else: result = rope(s.name.s)

proc genClass(conf: ConfigRef; obj: PType; content: Rope; ext: string) =
  let cls = getClassName(obj)
  let t = skipTypes(obj, abstractPtrs)
  let extends = if t.kind == tyObject and t.sons[0] != nil:
      " extends " & getClassName(t.sons[0])
    else: nil
  let result = ("<?php$n" &
            "/* Generated by the Nim Compiler v$# */$n" &
            "/*   (c) " & copyrightYear & " Andreas Rumpf */$n$n" &
            "require_once \"nimsystem.php\";$n" &
            "class $#$# {$n$#$n}$n") %
           [rope(VersionAsString), cls, extends, content]

  let outfile = changeFileExt(completeCFilePath(conf, AbsoluteFile($cls)), ext)
  discard writeRopeIfNotEqual(result, outfile)

proc myClose(graph: ModuleGraph; b: PPassContext, n: PNode): PNode =
  result = myProcess(b, n)
  var m = BModule(b)
  if passes.skipCodegen(m.config, n): return n
  if sfMainModule in m.module.flags:
    let globals = PGlobals(graph.backend)
    let ext = "js"
    let f = if globals.classes.len == 0: toFilename(m.config, FileIndex m.module.position)
            else: "nimsystem"
    let code = wholeCode(graph, m)
    let outfile =
      if not m.config.outFile.isEmpty:
        if m.config.outFile.string.isAbsolute: m.config.outFile
        else: AbsoluteFile(getCurrentDir() / m.config.outFile.string)
      else:
        changeFileExt(completeCFilePath(m.config, AbsoluteFile f), ext)
    discard writeRopeIfNotEqual(genHeader() & code, outfile)
    for obj, content in items(globals.classes):
      genClass(m.config, obj, content, ext)

proc myOpen(graph: ModuleGraph; s: PSym): PPassContext =
  result = newModule(graph, s)

const JSgenPass* = makePass(myOpen, myProcess, myClose)
<|MERGE_RESOLUTION|>--- conflicted
+++ resolved
@@ -32,11 +32,7 @@
   ast, astalgo, strutils, hashes, trees, platform, magicsys, extccomp, options,
   nversion, nimsets, msgs, std / sha1, bitsets, idents, types, os, tables,
   times, ropes, math, passes, ccgutils, wordrecg, renderer,
-<<<<<<< HEAD
-  intsets, cgmeth, lowerings, sighashes, lineinfos, rodutils, transf
-=======
-  intsets, cgmeth, lowerings, sighashes, lineinfos, rodutils, pathutils
->>>>>>> 5ea0bf19
+  intsets, cgmeth, lowerings, sighashes, lineinfos, rodutils, pathutils, transf
 
 from modulegraphs import ModuleGraph
 
