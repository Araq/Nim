#
#
#           The Nim Compiler
#        (c) Copyright 2015 Andreas Rumpf
#
#    See the file "copying.txt", included in this
#    distribution, for details about the copyright.
#

# abstract syntax tree + symbol table

import
  lineinfos, hashes, nversion, options, strutils, std / sha1, ropes, idents,
  intsets, idgen

type
  TCallingConvention* = enum
    ccDefault,                # proc has no explicit calling convention
    ccStdCall,                # procedure is stdcall
    ccCDecl,                  # cdecl
    ccSafeCall,               # safecall
    ccSysCall,                # system call
    ccInline,                 # proc should be inlined
    ccNoInline,               # proc should not be inlined
    ccFastCall,               # fastcall (pass parameters in registers)
    ccClosure,                # proc has a closure
    ccNoConvention            # needed for generating proper C procs sometimes

const
  CallingConvToStr*: array[TCallingConvention, string] = ["", "stdcall",
    "cdecl", "safecall", "syscall", "inline", "noinline", "fastcall",
    "closure", "noconv"]

type
  TNodeKind* = enum # order is extremely important, because ranges are used
                    # to check whether a node belongs to a certain class
    nkNone,               # unknown node kind: indicates an error
                          # Expressions:
                          # Atoms:
    nkEmpty,              # the node is empty
    nkIdent,              # node is an identifier
    nkSym,                # node is a symbol
    nkType,               # node is used for its typ field

    nkCharLit,            # a character literal ''
    nkIntLit,             # an integer literal
    nkInt8Lit,
    nkInt16Lit,
    nkInt32Lit,
    nkInt64Lit,
    nkUIntLit,            # an unsigned integer literal
    nkUInt8Lit,
    nkUInt16Lit,
    nkUInt32Lit,
    nkUInt64Lit,
    nkFloatLit,           # a floating point literal
    nkFloat32Lit,
    nkFloat64Lit,
    nkFloat128Lit,
    nkStrLit,             # a string literal ""
    nkRStrLit,            # a raw string literal r""
    nkTripleStrLit,       # a triple string literal """
    nkNilLit,             # the nil literal
                          # end of atoms
    nkComesFrom,          # "comes from" template/macro information for
                          # better stack trace generation
    nkDotCall,            # used to temporarily flag a nkCall node;
                          # this is used
                          # for transforming ``s.len`` to ``len(s)``

    nkCommand,            # a call like ``p 2, 4`` without parenthesis
    nkCall,               # a call like p(x, y) or an operation like +(a, b)
    nkCallStrLit,         # a call with a string literal
                          # x"abc" has two sons: nkIdent, nkRStrLit
                          # x"""abc""" has two sons: nkIdent, nkTripleStrLit
    nkInfix,              # a call like (a + b)
    nkPrefix,             # a call like !a
    nkPostfix,            # something like a! (also used for visibility)
    nkHiddenCallConv,     # an implicit type conversion via a type converter

    nkExprEqExpr,         # a named parameter with equals: ''expr = expr''
    nkExprColonExpr,      # a named parameter with colon: ''expr: expr''
    nkIdentDefs,          # a definition like `a, b: typeDesc = expr`
                          # either typeDesc or expr may be nil; used in
                          # formal parameters, var statements, etc.
    nkVarTuple,           # a ``var (a, b) = expr`` construct
    nkPar,                # syntactic (); may be a tuple constructor
    nkObjConstr,          # object constructor: T(a: 1, b: 2)
    nkCurly,              # syntactic {}
    nkCurlyExpr,          # an expression like a{i}
    nkBracket,            # syntactic []
    nkBracketExpr,        # an expression like a[i..j, k]
    nkPragmaExpr,         # an expression like a{.pragmas.}
    nkRange,              # an expression like i..j
    nkDotExpr,            # a.b
    nkCheckedFieldExpr,   # a.b, but b is a field that needs to be checked
    nkDerefExpr,          # a^
    nkIfExpr,             # if as an expression
    nkElifExpr,
    nkElseExpr,
    nkLambda,             # lambda expression
    nkDo,                 # lambda block appering as trailing proc param
    nkAccQuoted,          # `a` as a node

    nkTableConstr,        # a table constructor {expr: expr}
    nkBind,               # ``bind expr`` node
    nkClosedSymChoice,    # symbol choice node; a list of nkSyms (closed)
    nkOpenSymChoice,      # symbol choice node; a list of nkSyms (open)
    nkHiddenStdConv,      # an implicit standard type conversion
    nkHiddenSubConv,      # an implicit type conversion from a subtype
                          # to a supertype
    nkConv,               # a type conversion
    nkCast,               # a type cast
    nkStaticExpr,         # a static expr
    nkAddr,               # a addr expression
    nkHiddenAddr,         # implicit address operator
    nkHiddenDeref,        # implicit ^ operator
    nkObjDownConv,        # down conversion between object types
    nkObjUpConv,          # up conversion between object types
    nkChckRangeF,         # range check for floats
    nkChckRange64,        # range check for 64 bit ints
    nkChckRange,          # range check for ints
    nkStringToCString,    # string to cstring
    nkCStringToString,    # cstring to string
                          # end of expressions

    nkAsgn,               # a = b
    nkFastAsgn,           # internal node for a fast ``a = b``
                          # (no string copy)
    nkGenericParams,      # generic parameters
    nkFormalParams,       # formal parameters
    nkOfInherit,          # inherited from symbol

    nkImportAs,           # a 'as' b in an import statement
    nkProcDef,            # a proc
    nkMethodDef,          # a method
    nkConverterDef,       # a converter
    nkMacroDef,           # a macro
    nkTemplateDef,        # a template
    nkIteratorDef,        # an iterator

    nkOfBranch,           # used inside case statements
                          # for (cond, action)-pairs
    nkElifBranch,         # used in if statements
    nkExceptBranch,       # an except section
    nkElse,               # an else part
    nkAsmStmt,            # an assembler block
    nkPragma,             # a pragma statement
    nkPragmaBlock,        # a pragma with a block
    nkIfStmt,             # an if statement
    nkWhenStmt,           # a when expression or statement
    nkForStmt,            # a for statement
    nkParForStmt,         # a parallel for statement
    nkWhileStmt,          # a while statement
    nkCaseStmt,           # a case statement
    nkTypeSection,        # a type section (consists of type definitions)
    nkVarSection,         # a var section
    nkLetSection,         # a let section
    nkConstSection,       # a const section
    nkConstDef,           # a const definition
    nkTypeDef,            # a type definition
    nkYieldStmt,          # the yield statement as a tree
    nkDefer,              # the 'defer' statement
    nkTryStmt,            # a try statement
    nkFinally,            # a finally section
    nkRaiseStmt,          # a raise statement
    nkReturnStmt,         # a return statement
    nkBreakStmt,          # a break statement
    nkContinueStmt,       # a continue statement
    nkBlockStmt,          # a block statement
    nkStaticStmt,         # a static statement
    nkDiscardStmt,        # a discard statement
    nkStmtList,           # a list of statements
    nkImportStmt,         # an import statement
    nkImportExceptStmt,   # an import x except a statement
    nkExportStmt,         # an export statement
    nkExportExceptStmt,   # an 'export except' statement
    nkFromStmt,           # a from * import statement
    nkIncludeStmt,        # an include statement
    nkBindStmt,           # a bind statement
    nkMixinStmt,          # a mixin statement
    nkUsingStmt,          # an using statement
    nkCommentStmt,        # a comment statement
    nkStmtListExpr,       # a statement list followed by an expr; this is used
                          # to allow powerful multi-line templates
    nkBlockExpr,          # a statement block ending in an expr; this is used
                          # to allowe powerful multi-line templates that open a
                          # temporary scope
    nkStmtListType,       # a statement list ending in a type; for macros
    nkBlockType,          # a statement block ending in a type; for macros
                          # types as syntactic trees:

    nkWith,               # distinct with `foo`
    nkWithout,            # distinct without `foo`

    nkTypeOfExpr,         # type(1+2)
    nkObjectTy,           # object body
    nkTupleTy,            # tuple body
    nkTupleClassTy,       # tuple type class
    nkTypeClassTy,        # user-defined type class
    nkStaticTy,           # ``static[T]``
    nkRecList,            # list of object parts
    nkRecCase,            # case section of object
    nkRecWhen,            # when section of object
    nkRefTy,              # ``ref T``
    nkPtrTy,              # ``ptr T``
    nkVarTy,              # ``var T``
    nkConstTy,            # ``const T``
    nkMutableTy,          # ``mutable T``
    nkDistinctTy,         # distinct type
    nkProcTy,             # proc type
    nkIteratorTy,         # iterator type
    nkSharedTy,           # 'shared T'
                          # we use 'nkPostFix' for the 'not nil' addition
    nkEnumTy,             # enum body
    nkEnumFieldDef,       # `ident = expr` in an enumeration
    nkArgList,            # argument list
    nkPattern,            # a special pattern; used for matching
    nkReturnToken,        # token used for interpretation
    nkClosure,            # (prc, env)-pair (internally used for code gen)
    nkGotoState,          # used for the state machine (for iterators)
    nkState,              # give a label to a code section (for iterators)
    nkBreakState,         # special break statement for easier code generation
    nkFuncDef,            # a func
    nkTupleConstr         # a tuple constructor

  TNodeKinds* = set[TNodeKind]

type
  TSymFlag* = enum    # already 33 flags!
    sfUsed,           # read access of sym (for warnings) or simply used
    sfExported,       # symbol is exported from module
    sfFromGeneric,    # symbol is instantiation of a generic; this is needed
                      # for symbol file generation; such symbols should always
                      # be written into the ROD file
    sfGlobal,         # symbol is at global scope

    sfForward,        # symbol is forward declared
    sfImportc,        # symbol is external; imported
    sfExportc,        # symbol is exported (under a specified name)
    sfVolatile,       # variable is volatile
    sfRegister,       # variable should be placed in a register
    sfPure,           # object is "pure" that means it has no type-information
                      # enum is "pure", its values need qualified access
                      # variable is "pure"; it's an explicit "global"
    sfNoSideEffect,   # proc has no side effects
    sfSideEffect,     # proc may have side effects; cannot prove it has none
    sfMainModule,     # module is the main module
    sfSystemModule,   # module is the system module
    sfNoReturn,       # proc never returns (an exit proc)
    sfAddrTaken,      # the variable's address is taken (ex- or implicitly);
                      # *OR*: a proc is indirectly called (used as first class)
    sfCompilerProc,   # proc is a compiler proc, that is a C proc that is
                      # needed for the code generator
    sfProcvar,        # proc can be passed to a proc var
    sfDiscriminant,   # field is a discriminant in a record/object
    sfDeprecated,     # symbol is deprecated
    sfExplain,        # provide more diagnostics when this symbol is used
    sfError,          # usage of symbol should trigger a compile-time error
    sfShadowed,       # a symbol that was shadowed in some inner scope
    sfThread,         # proc will run as a thread
                      # variable is a thread variable
    sfCompileTime,    # proc can be evaluated at compile time
    sfConstructor,    # proc is a C++ constructor
    sfDispatcher,     # copied method symbol is the dispatcher
                      # deprecated and unused, except for the con
    sfBorrow,         # proc is borrowed
    sfInfixCall,      # symbol needs infix call syntax in target language;
                      # for interfacing with C++, JS
    sfNamedParamCall, # symbol needs named parameter call syntax in target
                      # language; for interfacing with Objective C
    sfDiscardable,    # returned value may be discarded implicitly
    sfOverriden,      # proc is overriden
    sfGenSym          # symbol is 'gensym'ed; do not add to symbol table

  TSymFlags* = set[TSymFlag]

const
  sfNoInit* = sfMainModule       # don't generate code to init the variable

  sfImmediate* = sfDispatcher
    # macro or template is immediately expanded
    # without considering any possible overloads
  sfAllUntyped* = sfVolatile # macro or template is immediately expanded \
    # in a generic context

  sfDirty* = sfPure
    # template is not hygienic (old styled template)
    # module, compiled from a dirty-buffer

  sfAnon* = sfDiscardable
    # symbol name that was generated by the compiler
    # the compiler will avoid printing such names
    # in user messages.

  sfHoisted* = sfForward
    # an expression was hoised to an anonymous variable.
    # the flag is applied to the var/let symbol

  sfNoForward* = sfRegister
    # forward declarations are not required (per module)
  sfReorder* = sfForward
    # reordering pass is enabled

  sfCompileToCpp* = sfInfixCall       # compile the module as C++ code
  sfCompileToObjc* = sfNamedParamCall # compile the module as Objective-C code
  sfExperimental* = sfOverriden       # module uses the .experimental switch
  sfGoto* = sfOverriden               # var is used for 'goto' code generation
  sfWrittenTo* = sfBorrow             # param is assigned to
  sfEscapes* = sfProcvar              # param escapes
  sfBase* = sfDiscriminant
  sfIsSelf* = sfOverriden             # param is 'self'
  sfCustomPragma* = sfRegister        # symbol is custom pragma template

const
  # getting ready for the future expr/stmt merge
  nkWhen* = nkWhenStmt
  nkWhenExpr* = nkWhenStmt
  nkEffectList* = nkArgList
  # hacks ahead: an nkEffectList is a node with 4 children:
  exceptionEffects* = 0 # exceptions at position 0
  usesEffects* = 1      # read effects at position 1
  writeEffects* = 2     # write effects at position 2
  tagEffects* = 3       # user defined tag ('gc', 'time' etc.)
  pragmasEffects* = 4    # not an effect, but a slot for pragmas in proc type
  effectListLen* = 5    # list of effects list

type
  TTypeKind* = enum  # order is important!
                     # Don't forget to change hti.nim if you make a change here
                     # XXX put this into an include file to avoid this issue!
                     # several types are no longer used (guess which), but a
                     # spot in the sequence is kept for backwards compatibility
                     # (apparently something with bootstrapping)
                     # if you need to add a type, they can apparently be reused
    tyNone, tyBool, tyChar,
    tyEmpty, tyAlias, tyNil, tyExpr, tyStmt, tyTypeDesc,
    tyGenericInvocation, # ``T[a, b]`` for types to invoke
    tyGenericBody,       # ``T[a, b, body]`` last parameter is the body
    tyGenericInst,       # ``T[a, b, realInstance]`` instantiated generic type
                         # realInstance will be a concrete type like tyObject
                         # unless this is an instance of a generic alias type.
                         # then realInstance will be the tyGenericInst of the
                         # completely (recursively) resolved alias.

    tyGenericParam,      # ``a`` in the above patterns
    tyDistinct,
    tyEnum,
    tyOrdinal,           # integer types (including enums and boolean)
    tyArray,
    tyObject,
    tyTuple,
    tySet,
    tyRange,
    tyPtr, tyRef,
    tyVar,
    tySequence,
    tyProc,
    tyPointer, tyOpenArray,
    tyString, tyCString, tyForward,
    tyInt, tyInt8, tyInt16, tyInt32, tyInt64, # signed integers
    tyFloat, tyFloat32, tyFloat64, tyFloat128,
    tyUInt, tyUInt8, tyUInt16, tyUInt32, tyUInt64,
    tyOptAsRef, tySink, tyLent,
    tyVarargs,
    tyUnused,
    tyProxy # used as errornous type (for idetools)

    tyBuiltInTypeClass
      # Type such as the catch-all object, tuple, seq, etc

    tyUserTypeClass
      # the body of a user-defined type class

    tyUserTypeClassInst
      # Instance of a parametric user-defined type class.
      # Structured similarly to tyGenericInst.
      # tyGenericInst represents concrete types, while
      # this is still a "generic param" that will bind types
      # and resolves them during sigmatch and instantiation.

    tyCompositeTypeClass
      # Type such as seq[Number]
      # The notes for tyUserTypeClassInst apply here as well
      # sons[0]: the original expression used by the user.
      # sons[1]: fully expanded and instantiated meta type
      # (potentially following aliases)

    tyInferred
      # In the initial state `base` stores a type class constraining
      # the types that can be inferred. After a candidate type is
      # selected, it's stored in `lastSon`. Between `base` and `lastSon`
      # there may be 0, 2 or more types that were also considered as
      # possible candidates in the inference process (i.e. lastSon will
      # be updated to store a type best conforming to all candidates)

    tyAnd, tyOr, tyNot
      # boolean type classes such as `string|int`,`not seq`,
      # `Sortable and Enumable`, etc

    tyAnything
      # a type class matching any type

    tyStatic
      # a value known at compile type (the underlying type is .base)

    tyFromExpr
      # This is a type representing an expression that depends
      # on generic parameters (the expression is stored in t.n)
      # It will be converted to a real type only during generic
      # instantiation and prior to this it has the potential to
      # be any type.

    tyOpt
      # Builtin optional type

    tyVoid
      # now different from tyEmpty, hurray!

static:
  # remind us when TTypeKind stops to fit in a single 64-bit word
  assert TTypeKind.high.ord <= 63

const
  tyPureObject* = tyTuple
  GcTypeKinds* = {tyRef, tySequence, tyString}
  tyError* = tyProxy # as an errornous node should match everything
  tyUnknown* = tyFromExpr

  tyUnknownTypes* = {tyError, tyFromExpr}

  tyTypeClasses* = {tyBuiltInTypeClass, tyCompositeTypeClass,
                    tyUserTypeClass, tyUserTypeClassInst,
                    tyAnd, tyOr, tyNot, tyAnything}

  tyMetaTypes* = {tyGenericParam, tyTypeDesc, tyExpr} + tyTypeClasses
  tyUserTypeClasses* = {tyUserTypeClass, tyUserTypeClassInst}

type
  TTypeKinds* = set[TTypeKind]

  TNodeFlag* = enum
    nfNone,
    nfBase2,    # nfBase10 is default, so not needed
    nfBase8,
    nfBase16,
    nfAllConst, # used to mark complex expressions constant; easy to get rid of
                # but unfortunately it has measurable impact for compilation
                # efficiency
    nfTransf,   # node has been transformed
    nfNoRewrite # node should not be transformed anymore
    nfSem       # node has been checked for semantics
    nfLL        # node has gone through lambda lifting
    nfDotField  # the call can use a dot operator
    nfDotSetter # the call can use a setter dot operarator
    nfExplicitCall # x.y() was used instead of x.y
    nfExprCall  # this is an attempt to call a regular expression
    nfIsRef     # this node is a 'ref' node; used for the VM
    nfPreventCg # this node should be ignored by the codegen
    nfBlockArg  # this a stmtlist appearing in a call (e.g. a do block)
    nfFromTemplate # a top-level node returned from a template
    nfDefaultParam # an automatically inserter default parameter
    nfDefaultRefsParam # a default param value references another parameter
                       # the flag is applied to proc default values and to calls

  TNodeFlags* = set[TNodeFlag]
  TTypeFlag* = enum   # keep below 32 for efficiency reasons (now: beyond that)
    tfVarargs,        # procedure has C styled varargs
                      # tyArray type represeting a varargs list
    tfNoSideEffect,   # procedure type does not allow side effects
    tfFinal,          # is the object final?
    tfInheritable,    # is the object inheritable?
    tfAcyclic,        # type is acyclic (for GC optimization)
    tfEnumHasHoles,   # enum cannot be mapped into a range
    tfShallow,        # type can be shallow copied on assignment
    tfThread,         # proc type is marked as ``thread``; alias for ``gcsafe``
    tfFromGeneric,    # type is an instantiation of a generic; this is needed
                      # because for instantiations of objects, structural
                      # type equality has to be used
    tfUnresolved,     # marks unresolved typedesc/static params: e.g.
                      # proc foo(T: typedesc, list: seq[T]): var T
                      # proc foo(L: static[int]): array[L, int]
                      # can be attached to ranges to indicate that the range
                      # can be attached to generic procs with free standing
                      # type parameters: e.g. proc foo[T]()
                      # depends on unresolved static params.
    tfResolved        # marks a user type class, after it has been bound to a
                      # concrete type (lastSon becomes the concrete type)
    tfRetType,        # marks return types in proc (used to detect type classes
                      # used as return types for return type inference)
    tfCapturesEnv,    # whether proc really captures some environment
    tfByCopy,         # pass object/tuple by copy (C backend)
    tfByRef,          # pass object/tuple by reference (C backend)
    tfIterator,       # type is really an iterator, not a tyProc
    tfPartial,        # type is declared as 'partial'
    tfNotNil,         # type cannot be 'nil'

    tfNeedsInit,      # type constains a "not nil" constraint somewhere or some
                      # other type so that it requires initialization
    tfVarIsPtr,       # 'var' type is translated like 'ptr' even in C++ mode
    tfHasMeta,        # type contains "wildcard" sub-types such as generic params
                      # or other type classes
    tfHasGCedMem,     # type contains GC'ed memory
    tfPacked
    tfHasStatic
    tfGenericTypeParam
    tfImplicitTypeParam
    tfInferrableStatic
    tfExplicit        # for typedescs, marks types explicitly prefixed with the
                      # `type` operator (e.g. type int)
    tfWildcard        # consider a proc like foo[T, I](x: Type[T, I])
                      # T and I here can bind to both typedesc and static types
                      # before this is determined, we'll consider them to be a
                      # wildcard type.
    tfHasAsgn         # type has overloaded assignment operator
    tfBorrowDot       # distinct type borrows '.'
    tfTriggersCompileTime # uses the NimNode type which make the proc
                          # implicitly '.compiletime'
    tfRefsAnonObj     # used for 'ref object' and 'ptr object'
    tfCovariant       # covariant generic param mimicing a ptr type
    tfWeakCovariant   # covariant generic param mimicing a seq/array type
    tfContravariant   # contravariant generic param

  TTypeFlags* = set[TTypeFlag]

  TSymKind* = enum        # the different symbols (start with the prefix sk);
                          # order is important for the documentation generator!
    skUnknown,            # unknown symbol: used for parsing assembler blocks
                          # and first phase symbol lookup in generics
    skConditional,        # symbol for the preprocessor (may become obsolete)
    skDynLib,             # symbol represents a dynamic library; this is used
                          # internally; it does not exist in Nim code
    skParam,              # a parameter
    skGenericParam,       # a generic parameter; eq in ``proc x[eq=`==`]()``
    skTemp,               # a temporary variable (introduced by compiler)
    skModule,             # module identifier
    skType,               # a type
    skVar,                # a variable
    skLet,                # a 'let' symbol
    skConst,              # a constant
    skResult,             # special 'result' variable
    skProc,               # a proc
    skFunc,               # a func
    skMethod,             # a method
    skIterator,           # an iterator
    skConverter,          # a type converter
    skMacro,              # a macro
    skTemplate,           # a template; currently also misused for user-defined
                          # pragmas
    skField,              # a field in a record or object
    skEnumField,          # an identifier in an enum
    skForVar,             # a for loop variable
    skLabel,              # a label (for block statement)
    skStub,               # symbol is a stub and not yet loaded from the ROD
                          # file (it is loaded on demand, which may
                          # mean: never)
    skPackage,            # symbol is a package (used for canonicalization)
    skAlias               # an alias (needs to be resolved immediately)
  TSymKinds* = set[TSymKind]

const
  routineKinds* = {skProc, skFunc, skMethod, skIterator,
                   skConverter, skMacro, skTemplate}
  tfIncompleteStruct* = tfVarargs
  tfUncheckedArray* = tfVarargs
  tfUnion* = tfNoSideEffect
  tfGcSafe* = tfThread
  tfObjHasKids* = tfEnumHasHoles
  tfOldSchoolExprStmt* = tfVarargs # for now used to distinguish \
    # 'varargs[expr]' from 'varargs[untyped]'. Eventually 'expr' will be
    # deprecated and this mess can be cleaned up.
  tfReturnsNew* = tfInheritable
  skError* = skUnknown

  # type flags that are essential for type equality:
  eqTypeFlags* = {tfIterator, tfNotNil, tfVarIsPtr}

type
  TMagic* = enum # symbols that require compiler magic:
    mNone,
    mDefined, mDefinedInScope, mCompiles, mArrGet, mArrPut, mAsgn,
<<<<<<< HEAD
    mLow, mHigh, mSizeOf, mAlignOf, mOffsetOf, mTypeTrait, mIs, mOf, mAddr, mTypeOf, mRoof, mPlugin,
    mEcho, mShallowCopy, mSlurp, mStaticExec,
=======
    mLow, mHigh, mSizeOf, mTypeTrait, mIs, mOf, mAddr, mType, mTypeOf,
    mRoof, mPlugin, mEcho, mShallowCopy, mSlurp, mStaticExec, mStatic,
>>>>>>> 8d2953e8
    mParseExprToAst, mParseStmtToAst, mExpandToAst, mQuoteAst,
    mUnaryLt, mInc, mDec, mOrd,
    mNew, mNewFinalize, mNewSeq, mNewSeqOfCap,
    mLengthOpenArray, mLengthStr, mLengthArray, mLengthSeq,
    mXLenStr, mXLenSeq,
    mIncl, mExcl, mCard, mChr,
    mGCref, mGCunref,
    mAddI, mSubI, mMulI, mDivI, mModI,
    mSucc, mPred,
    mAddF64, mSubF64, mMulF64, mDivF64,
    mShrI, mShlI, mBitandI, mBitorI, mBitxorI,
    mMinI, mMaxI,
    mMinF64, mMaxF64,
    mAddU, mSubU, mMulU, mDivU, mModU,
    mEqI, mLeI, mLtI,
    mEqF64, mLeF64, mLtF64,
    mLeU, mLtU,
    mLeU64, mLtU64,
    mEqEnum, mLeEnum, mLtEnum,
    mEqCh, mLeCh, mLtCh,
    mEqB, mLeB, mLtB,
    mEqRef, mEqUntracedRef, mLePtr, mLtPtr,
    mXor, mEqCString, mEqProc,
    mUnaryMinusI, mUnaryMinusI64, mAbsI, mNot,
    mUnaryPlusI, mBitnotI,
    mUnaryPlusF64, mUnaryMinusF64, mAbsF64,
    mZe8ToI, mZe8ToI64,
    mZe16ToI, mZe16ToI64,
    mZe32ToI64, mZeIToI64,
    mToU8, mToU16, mToU32,
    mToFloat, mToBiggestFloat,
    mToInt, mToBiggestInt,
    mCharToStr, mBoolToStr, mIntToStr, mInt64ToStr, mFloatToStr, mCStrToStr,
    mStrToStr, mEnumToStr,
    mAnd, mOr,
    mEqStr, mLeStr, mLtStr,
    mEqSet, mLeSet, mLtSet, mMulSet, mPlusSet, mMinusSet, mSymDiffSet,
    mConStrStr, mSlice,
    mDotDot, # this one is only necessary to give nice compile time warnings
    mFields, mFieldPairs, mOmpParFor,
    mAppendStrCh, mAppendStrStr, mAppendSeqElem,
    mInRange, mInSet, mRepr, mExit,
    mSetLengthStr, mSetLengthSeq,
    mIsPartOf, mAstToStr, mParallel,
    mSwap, mIsNil, mArrToSeq, mCopyStr, mCopyStrLast,
    mNewString, mNewStringOfCap, mParseBiggestFloat,
    mReset,
    mArray, mOpenArray, mRange, mSet, mSeq, mOpt, mVarargs,
    mRef, mPtr, mVar, mDistinct, mVoid, mTuple,
    mOrdinal,
    mInt, mInt8, mInt16, mInt32, mInt64,
    mUInt, mUInt8, mUInt16, mUInt32, mUInt64,
    mFloat, mFloat32, mFloat64, mFloat128,
    mBool, mChar, mString, mCstring,
    mPointer, mEmptySet, mIntSetBaseType, mNil, mExpr, mStmt, mTypeDesc,
    mVoidType, mPNimrodNode, mShared, mGuarded, mLock, mSpawn, mDeepCopy,
    mIsMainModule, mCompileDate, mCompileTime, mProcCall,
    mCpuEndian, mHostOS, mHostCPU, mBuildOS, mBuildCPU, mAppType,
    mNaN, mInf, mNegInf,
    mCompileOption, mCompileOptionArg,
    mNLen, mNChild, mNSetChild, mNAdd, mNAddMultiple, mNDel,
    mNKind, mNSymKind,

    mNccValue, mNccInc, mNcsAdd, mNcsIncl, mNcsLen, mNcsAt,
    mNctPut, mNctLen, mNctGet, mNctHasNext, mNctNext,

    mNIntVal, mNFloatVal, mNSymbol, mNIdent, mNGetType, mNStrVal, mNSetIntVal,
    mNSetFloatVal, mNSetSymbol, mNSetIdent, mNSetType, mNSetStrVal, mNLineInfo,
    mNNewNimNode, mNCopyNimNode, mNCopyNimTree, mStrToIdent,
    mNBindSym, mLocals, mNCallSite,
    mEqIdent, mEqNimrodNode, mSameNodeType, mGetImpl, mNGenSym,
    mNHint, mNWarning, mNError,
    mInstantiationInfo, mGetTypeInfo,
    mNimvm, mIntDefine, mStrDefine, mRunnableExamples,
    mException, mBuiltinType

# things that we can evaluate safely at compile time, even if not asked for it:
const
  ctfeWhitelist* = {mNone, mUnaryLt, mSucc,
    mPred, mInc, mDec, mOrd, mLengthOpenArray,
    mLengthStr, mLengthArray, mLengthSeq, mXLenStr, mXLenSeq,
    mArrGet, mArrPut, mAsgn,
    mIncl, mExcl, mCard, mChr,
    mAddI, mSubI, mMulI, mDivI, mModI,
    mAddF64, mSubF64, mMulF64, mDivF64,
    mShrI, mShlI, mBitandI, mBitorI, mBitxorI,
    mMinI, mMaxI,
    mMinF64, mMaxF64,
    mAddU, mSubU, mMulU, mDivU, mModU,
    mEqI, mLeI, mLtI,
    mEqF64, mLeF64, mLtF64,
    mLeU, mLtU,
    mLeU64, mLtU64,
    mEqEnum, mLeEnum, mLtEnum,
    mEqCh, mLeCh, mLtCh,
    mEqB, mLeB, mLtB,
    mEqRef, mEqProc, mEqUntracedRef, mLePtr, mLtPtr, mEqCString, mXor,
    mUnaryMinusI, mUnaryMinusI64, mAbsI, mNot, mUnaryPlusI, mBitnotI,
    mUnaryPlusF64, mUnaryMinusF64, mAbsF64,
    mZe8ToI, mZe8ToI64,
    mZe16ToI, mZe16ToI64,
    mZe32ToI64, mZeIToI64,
    mToU8, mToU16, mToU32,
    mToFloat, mToBiggestFloat,
    mToInt, mToBiggestInt,
    mCharToStr, mBoolToStr, mIntToStr, mInt64ToStr, mFloatToStr, mCStrToStr,
    mStrToStr, mEnumToStr,
    mAnd, mOr,
    mEqStr, mLeStr, mLtStr,
    mEqSet, mLeSet, mLtSet, mMulSet, mPlusSet, mMinusSet, mSymDiffSet,
    mConStrStr, mAppendStrCh, mAppendStrStr, mAppendSeqElem,
    mInRange, mInSet, mRepr,
    mCopyStr, mCopyStrLast}
  # magics that require special semantic checking and
  # thus cannot be overloaded (also documented in the spec!):
  SpecialSemMagics* = {
    mDefined, mDefinedInScope, mCompiles, mLow, mHigh, mSizeOf, mIs, mOf,
    mShallowCopy, mExpandToAst, mParallel, mSpawn, mAstToStr}

type
  PNode* = ref TNode
  TNodeSeq* = seq[PNode]
  PType* = ref TType
  PSym* = ref TSym
  TNode*{.final, acyclic.} = object # on a 32bit machine, this takes 32 bytes
    when defined(useNodeIds):
      id*: int
    typ*: PType
    info*: TLineInfo
    flags*: TNodeFlags
    case kind*: TNodeKind
    of nkCharLit..nkUInt64Lit:
      intVal*: BiggestInt
    of nkFloatLit..nkFloat128Lit:
      floatVal*: BiggestFloat
    of nkStrLit..nkTripleStrLit:
      strVal*: string
    of nkSym:
      sym*: PSym
    of nkIdent:
      ident*: PIdent
    else:
      sons*: TNodeSeq
    comment*: string

  TSymSeq* = seq[PSym]
  TStrTable* = object         # a table[PIdent] of PSym
    counter*: int
    data*: TSymSeq

  # -------------- backend information -------------------------------
  TLocKind* = enum
    locNone,                  # no location
    locTemp,                  # temporary location
    locLocalVar,              # location is a local variable
    locGlobalVar,             # location is a global variable
    locParam,                 # location is a parameter
    locField,                 # location is a record field
    locExpr,                  # "location" is really an expression
    locProc,                  # location is a proc (an address of a procedure)
    locData,                  # location is a constant
    locCall,                  # location is a call expression
    locOther                  # location is something other
  TLocFlag* = enum
    lfIndirect,               # backend introduced a pointer
    lfFullExternalName, # only used when 'conf.cmd == cmdPretty': Indicates
      # that the symbol has been imported via 'importc: "fullname"' and
      # no format string.
    lfNoDeepCopy,             # no need for a deep copy
    lfNoDecl,                 # do not declare it in C
    lfDynamicLib,             # link symbol to dynamic library
    lfExportLib,              # export symbol for dynamic library generation
    lfHeader,                 # include header file for symbol
    lfImportCompilerProc,     # ``importc`` of a compilerproc
    lfSingleUse               # no location yet and will only be used once
  TStorageLoc* = enum
    OnUnknown,                # location is unknown (stack, heap or static)
    OnStatic,                 # in a static section
    OnStack,                  # location is on hardware stack
    OnStackShadowDup,         # location is on the stack but also replicated
                              # on the shadow stack
    OnHeap                    # location is on heap or global
                              # (reference counting needed)
  TLocFlags* = set[TLocFlag]
  TLoc* = object
    k*: TLocKind              # kind of location
    storage*: TStorageLoc
    flags*: TLocFlags         # location's flags
    lode*: PNode              # Node where the location came from; can be faked
    r*: Rope                  # rope value of location (code generators)
    dup*: Rope                # duplicated location for precise stack scans

  # ---------------- end of backend information ------------------------------

  TLibKind* = enum
    libHeader, libDynamic

  TLib* = object              # also misused for headers!
    kind*: TLibKind
    generated*: bool          # needed for the backends:
    isOverriden*: bool
    name*: Rope
    path*: PNode              # can be a string literal!


  CompilesId* = int ## id that is used for the caching logic within
                    ## ``system.compiles``. See the seminst module.
  TInstantiation* = object
    sym*: PSym
    concreteTypes*: seq[PType]
    compilesId*: CompilesId

  PInstantiation* = ref TInstantiation

  TScope* = object
    depthLevel*: int
    symbols*: TStrTable
    parent*: PScope

  PScope* = ref TScope

  PLib* = ref TLib
  TSym* {.acyclic.} = object of TIdObj
    # proc and type instantiations are cached in the generic symbol
    case kind*: TSymKind
    of skType, skGenericParam:
      typeInstCache*: seq[PType]
    of routineKinds:
      procInstCache*: seq[PInstantiation]
      gcUnsafetyReason*: PSym  # for better error messages wrt gcsafe
      #scope*: PScope          # the scope where the proc was defined
    of skModule, skPackage:
      # modules keep track of the generic symbols they use from other modules.
      # this is because in incremental compilation, when a module is about to
      # be replaced with a newer version, we must decrement the usage count
      # of all previously used generics.
      # For 'import as' we copy the module symbol but shallowCopy the 'tab'
      # and set the 'usedGenerics' to ... XXX gah! Better set module.name
      # instead? But this doesn't work either. --> We need an skModuleAlias?
      # No need, just leave it as skModule but set the owner accordingly and
      # check for the owner when touching 'usedGenerics'.
      usedGenerics*: seq[PInstantiation]
      tab*: TStrTable         # interface table for modules
    of skLet, skVar, skField, skForVar:
      guard*: PSym
      bitsize*: int
    else: nil
    magic*: TMagic
    typ*: PType
    name*: PIdent
    info*: TLineInfo
    owner*: PSym
    flags*: TSymFlags
    ast*: PNode               # syntax tree of proc, iterator, etc.:
                              # the whole proc including header; this is used
                              # for easy generation of proper error messages
                              # for variant record fields the discriminant
                              # expression
                              # for modules, it's a placeholder for compiler
                              # generated code that will be appended to the
                              # module after the sem pass (see appendToModule)
    options*: TOptions
    position*: int            # used for many different things:
                              # for enum fields its position;
                              # for fields its offset
                              # for parameters its position
                              # for a conditional:
                              # 1 iff the symbol is defined, else 0
                              # (or not in symbol table)
                              # for modules, an unique index corresponding
                              # to the module's fileIdx
                              # for variables a slot index for the evaluator
                              # for routines a superop-ID
    offset*: int              # offset of record field
    loc*: TLoc
    annex*: PLib              # additional fields (seldom used, so we use a
                              # reference to another object to safe space)
    constraint*: PNode        # additional constraints like 'lit|result'; also
                              # misused for the codegenDecl pragma in the hope
                              # it won't cause problems
                              # for skModule the string literal to output for
                              # deprecated modules.
    when defined(nimsuggest):
      allUsages*: seq[TLineInfo]

  TTypeSeq* = seq[PType]
  TLockLevel* = distinct int16
  TType* {.acyclic.} = object of TIdObj # \
                              # types are identical iff they have the
                              # same id; there may be multiple copies of a type
                              # in memory!
    kind*: TTypeKind          # kind of type
    callConv*: TCallingConvention # for procs
    flags*: TTypeFlags        # flags of the type
    sons*: TTypeSeq           # base types, etc.
    n*: PNode                 # node for types:
                              # for range types a nkRange node
                              # for record types a nkRecord node
                              # for enum types a list of symbols
                              # for tyInt it can be the int literal
                              # for procs and tyGenericBody, it's the
                              # formal param list
                              # for concepts, the concept body
                              # else: unused
    owner*: PSym              # the 'owner' of the type
    sym*: PSym                # types have the sym associated with them
                              # it is used for converting types to strings
    destructor*: PSym         # destructor. warning: nil here may not necessary
                              # mean that there is no destructor.
                              # see instantiateDestructor in semdestruct.nim
    deepCopy*: PSym           # overriden 'deepCopy' operation
    assignment*: PSym         # overriden '=' operation
    sink*: PSym               # overriden '=sink' operation
    methods*: seq[(int,PSym)] # attached methods
    size*: BiggestInt         # the size of the type in bytes
                              # -1 means that the size is unkwown
    align*: int16             # the type's alignment requirements
    lockLevel*: TLockLevel    # lock level as required for deadlock checking
    loc*: TLoc
    typeInst*: PType          # for generic instantiations the tyGenericInst that led to this
                              # type.

  TPair* = object
    key*, val*: RootRef

  TPairSeq* = seq[TPair]

  TIdPair* = object
    key*: PIdObj
    val*: RootRef

  TIdPairSeq* = seq[TIdPair]
  TIdTable* = object # the same as table[PIdent] of PObject
    counter*: int
    data*: TIdPairSeq

  TIdNodePair* = object
    key*: PIdObj
    val*: PNode

  TIdNodePairSeq* = seq[TIdNodePair]
  TIdNodeTable* = object # the same as table[PIdObj] of PNode
    counter*: int
    data*: TIdNodePairSeq

  TNodePair* = object
    h*: Hash                 # because it is expensive to compute!
    key*: PNode
    val*: int

  TNodePairSeq* = seq[TNodePair]
  TNodeTable* = object # the same as table[PNode] of int;
                                # nodes are compared by structure!
    counter*: int
    data*: TNodePairSeq

  TObjectSeq* = seq[RootRef]
  TObjectSet* = object
    counter*: int
    data*: TObjectSeq

  TImplication* = enum
    impUnknown, impNo, impYes

# BUGFIX: a module is overloadable so that a proc can have the
# same name as an imported module. This is necessary because of
# the poor naming choices in the standard library.

const
  OverloadableSyms* = {skProc, skFunc, skMethod, skIterator,
    skConverter, skModule, skTemplate, skMacro}

  GenericTypes*: TTypeKinds = {tyGenericInvocation, tyGenericBody,
    tyGenericParam}

  StructuralEquivTypes*: TTypeKinds = {tyNil, tyTuple, tyArray,
    tySet, tyRange, tyPtr, tyRef, tyVar, tyLent, tySequence, tyProc, tyOpenArray,
    tyVarargs}

  ConcreteTypes*: TTypeKinds = { # types of the expr that may occur in::
                                 # var x = expr
    tyBool, tyChar, tyEnum, tyArray, tyObject,
    tySet, tyTuple, tyRange, tyPtr, tyRef, tyVar, tyLent, tySequence, tyProc,
    tyPointer,
    tyOpenArray, tyString, tyCString, tyInt..tyInt64, tyFloat..tyFloat128,
    tyUInt..tyUInt64}
  IntegralTypes* = {tyBool, tyChar, tyEnum, tyInt..tyInt64,
    tyFloat..tyFloat128, tyUInt..tyUInt64}
  ConstantDataTypes*: TTypeKinds = {tyArray, tySet,
                                    tyTuple, tySequence}
  NilableTypes*: TTypeKinds = {tyPointer, tyCString, tyRef, tyPtr, tySequence,
    tyProc, tyString, tyError}
  ExportableSymKinds* = {skVar, skConst, skProc, skFunc, skMethod, skType,
    skIterator,
    skMacro, skTemplate, skConverter, skEnumField, skLet, skStub, skAlias}
  PersistentNodeFlags*: TNodeFlags = {nfBase2, nfBase8, nfBase16,
                                      nfDotSetter, nfDotField,
                                      nfIsRef, nfPreventCg, nfLL,
                                      nfFromTemplate, nfDefaultRefsParam}
  namePos* = 0
  patternPos* = 1    # empty except for term rewriting macros
  genericParamsPos* = 2
  paramsPos* = 3
  pragmasPos* = 4
  miscPos* = 5  # used for undocumented and hacky stuff
  bodyPos* = 6       # position of body; use rodread.getBody() instead!
  resultPos* = 7
  dispatcherPos* = 8 # caution: if method has no 'result' it can be position 7!

  nkCallKinds* = {nkCall, nkInfix, nkPrefix, nkPostfix,
                  nkCommand, nkCallStrLit, nkHiddenCallConv}
  nkIdentKinds* = {nkIdent, nkSym, nkAccQuoted, nkOpenSymChoice,
                   nkClosedSymChoice}

  nkPragmaCallKinds* = {nkExprColonExpr, nkCall, nkCallStrLit}
  nkLiterals* = {nkCharLit..nkTripleStrLit}
  nkFloatLiterals* = {nkFloatLit..nkFloat128Lit}
  nkLambdaKinds* = {nkLambda, nkDo}
  declarativeDefs* = {nkProcDef, nkFuncDef, nkMethodDef, nkIteratorDef, nkConverterDef}
  procDefs* = nkLambdaKinds + declarativeDefs

  nkSymChoices* = {nkClosedSymChoice, nkOpenSymChoice}
  nkStrKinds* = {nkStrLit..nkTripleStrLit}

  skLocalVars* = {skVar, skLet, skForVar, skParam, skResult}
  skProcKinds* = {skProc, skFunc, skTemplate, skMacro, skIterator,
                  skMethod, skConverter}

var ggDebug* {.deprecated.}: bool ## convenience switch for trying out things
#var
#  gMainPackageId*: int

proc isCallExpr*(n: PNode): bool =
  result = n.kind in nkCallKinds

proc discardSons*(father: PNode)

proc len*(n: PNode): int {.inline.} =
  if isNil(n.sons): result = 0
  else: result = len(n.sons)

proc safeLen*(n: PNode): int {.inline.} =
  ## works even for leaves.
  if n.kind in {nkNone..nkNilLit} or isNil(n.sons): result = 0
  else: result = len(n.sons)

proc safeArrLen*(n: PNode): int {.inline.} =
  ## works for array-like objects (strings passed as openArray in VM).
  if n.kind in {nkStrLit..nkTripleStrLit}:result = len(n.strVal)
  elif n.kind in {nkNone..nkFloat128Lit}: result = 0
  else: result = len(n)

proc add*(father, son: PNode) =
  assert son != nil
  if isNil(father.sons): father.sons = @[]
  add(father.sons, son)

type Indexable = PNode | PType

template `[]`*(n: Indexable, i: int): Indexable = n.sons[i]
template `[]=`*(n: Indexable, i: int; x: Indexable) = n.sons[i] = x

template `[]`*(n: Indexable, i: BackwardsIndex): Indexable = n[n.len - i.int]
template `[]=`*(n: Indexable, i: BackwardsIndex; x: Indexable) = n[n.len - i.int] = x

when defined(useNodeIds):
  const nodeIdToDebug* = -1 # 299750 # 300761 #300863 # 300879
  var gNodeId: int

proc newNode*(kind: TNodeKind): PNode =
  new(result)
  result.kind = kind
  #result.info = UnknownLineInfo() inlined:
  result.info.fileIndex = InvalidFileIdx
  result.info.col = int16(-1)
  result.info.line = uint16(0)
  when defined(useNodeIds):
    result.id = gNodeId
    if result.id == nodeIdToDebug:
      echo "KIND ", result.kind
      writeStackTrace()
    inc gNodeId

proc newTree*(kind: TNodeKind; children: varargs[PNode]): PNode =
  result = newNode(kind)
  if children.len > 0:
    result.info = children[0].info
  result.sons = @children

template previouslyInferred*(t: PType): PType =
  if t.sons.len > 1: t.lastSon else: nil

proc newSym*(symKind: TSymKind, name: PIdent, owner: PSym,
             info: TLineInfo; options: TOptions = {}): PSym =
  # generates a symbol and initializes the hash field too
  new(result)
  result.name = name
  result.kind = symKind
  result.flags = {}
  result.info = info
  result.options = options
  result.owner = owner
  result.offset = -1
  result.id = getID()
  when debugIds:
    registerId(result)
  #if result.id == 93289:
  #  writeStacktrace()
  #  MessageOut(name.s & " has id: " & toString(result.id))

proc isMetaType*(t: PType): bool =
  return t.kind in tyMetaTypes or
         (t.kind == tyStatic and t.n == nil) or
         tfHasMeta in t.flags

proc isUnresolvedStatic*(t: PType): bool =
  return t.kind == tyStatic and t.n == nil

proc linkTo*(t: PType, s: PSym): PType {.discardable.} =
  t.sym = s
  s.typ = t
  result = t

proc linkTo*(s: PSym, t: PType): PSym {.discardable.} =
  t.sym = s
  s.typ = t
  result = s

template fileIdx*(c: PSym): FileIndex =
  # XXX: this should be used only on module symbols
  c.position.FileIndex

template filename*(c: PSym): string =
  # XXX: this should be used only on module symbols
  c.position.FileIndex.toFilename

proc appendToModule*(m: PSym, n: PNode) =
  ## The compiler will use this internally to add nodes that will be
  ## appended to the module after the sem pass
  if m.ast == nil:
    m.ast = newNode(nkStmtList)
    m.ast.sons = @[n]
  else:
    assert m.ast.kind == nkStmtList
    m.ast.sons.add(n)

const                         # for all kind of hash tables:
  GrowthFactor* = 2           # must be power of 2, > 0
  StartSize* = 8              # must be power of 2, > 0

proc copyStrTable*(dest: var TStrTable, src: TStrTable) =
  dest.counter = src.counter
  if isNil(src.data): return
  setLen(dest.data, len(src.data))
  for i in countup(0, high(src.data)): dest.data[i] = src.data[i]

proc copyIdTable*(dest: var TIdTable, src: TIdTable) =
  dest.counter = src.counter
  if isNil(src.data): return
  newSeq(dest.data, len(src.data))
  for i in countup(0, high(src.data)): dest.data[i] = src.data[i]

proc copyObjectSet*(dest: var TObjectSet, src: TObjectSet) =
  dest.counter = src.counter
  if isNil(src.data): return
  setLen(dest.data, len(src.data))
  for i in countup(0, high(src.data)): dest.data[i] = src.data[i]

proc discardSons*(father: PNode) =
  father.sons = nil

proc withInfo*(n: PNode, info: TLineInfo): PNode =
  n.info = info
  return n

proc newIdentNode*(ident: PIdent, info: TLineInfo): PNode =
  result = newNode(nkIdent)
  result.ident = ident
  result.info = info

proc newSymNode*(sym: PSym): PNode =
  result = newNode(nkSym)
  result.sym = sym
  result.typ = sym.typ
  result.info = sym.info

proc newSymNode*(sym: PSym, info: TLineInfo): PNode =
  result = newNode(nkSym)
  result.sym = sym
  result.typ = sym.typ
  result.info = info

proc newNodeI*(kind: TNodeKind, info: TLineInfo): PNode =
  new(result)
  result.kind = kind
  result.info = info
  when defined(useNodeIds):
    result.id = gNodeId
    if result.id == nodeIdToDebug:
      echo "KIND ", result.kind
      writeStackTrace()
    inc gNodeId

proc newNodeI*(kind: TNodeKind, info: TLineInfo, children: int): PNode =
  new(result)
  result.kind = kind
  result.info = info
  if children > 0:
    newSeq(result.sons, children)
  when defined(useNodeIds):
    result.id = gNodeId
    if result.id == nodeIdToDebug:
      echo "KIND ", result.kind
      writeStackTrace()
    inc gNodeId

proc newNode*(kind: TNodeKind, info: TLineInfo, sons: TNodeSeq = @[],
             typ: PType = nil): PNode =
  new(result)
  result.kind = kind
  result.info = info
  result.typ = typ
  # XXX use shallowCopy here for ownership transfer:
  result.sons = sons
  when defined(useNodeIds):
    result.id = gNodeId
    if result.id == nodeIdToDebug:
      echo "KIND ", result.kind
      writeStackTrace()
    inc gNodeId

proc newNodeIT*(kind: TNodeKind, info: TLineInfo, typ: PType): PNode =
  result = newNode(kind)
  result.info = info
  result.typ = typ

proc newIntNode*(kind: TNodeKind, intVal: BiggestInt): PNode =
  result = newNode(kind)
  result.intVal = intVal

proc newIntTypeNode*(kind: TNodeKind, intVal: BiggestInt, typ: PType): PNode =
  result = newIntNode(kind, intVal)
  result.typ = typ

proc newFloatNode*(kind: TNodeKind, floatVal: BiggestFloat): PNode =
  result = newNode(kind)
  result.floatVal = floatVal

proc newStrNode*(kind: TNodeKind, strVal: string): PNode =
  result = newNode(kind)
  result.strVal = strVal

proc newStrNode*(strVal: string; info: TLineInfo): PNode =
  result = newNodeI(nkStrLit, info)
  result.strVal = strVal

proc addSon*(father, son: PNode) =
  assert son != nil
  if isNil(father.sons): father.sons = @[]
  add(father.sons, son)

proc newProcNode*(kind: TNodeKind, info: TLineInfo, body: PNode,
                 params,
                 name, pattern, genericParams,
                 pragmas, exceptions: PNode): PNode =
  result = newNodeI(kind, info)
  result.sons = @[name, pattern, genericParams, params,
                  pragmas, exceptions, body]

const
  UnspecifiedLockLevel* = TLockLevel(-1'i16)
  MaxLockLevel* = 1000'i16
  UnknownLockLevel* = TLockLevel(1001'i16)

proc `$`*(x: TLockLevel): string =
  if x.ord == UnspecifiedLockLevel.ord: result = "<unspecified>"
  elif x.ord == UnknownLockLevel.ord: result = "<unknown>"
  else: result = $int16(x)

proc newType*(kind: TTypeKind, owner: PSym): PType =
  new(result)
  result.kind = kind
  result.owner = owner
  result.size = -1
  result.align = -1            # default alignment
  result.id = getID()
  result.lockLevel = UnspecifiedLockLevel
  when debugIds:
    registerId(result)
  when false:
    if result.id == 205734:
      echo "KIND ", kind
      writeStackTrace()

proc mergeLoc(a: var TLoc, b: TLoc) =
  if a.k == low(a.k): a.k = b.k
  if a.storage == low(a.storage): a.storage = b.storage
  a.flags = a.flags + b.flags
  if a.lode == nil: a.lode = b.lode
  if a.r == nil: a.r = b.r

proc newSons*(father: PNode, length: int) =
  if isNil(father.sons):
    newSeq(father.sons, length)
  else:
    setLen(father.sons, length)

proc newSons*(father: PType, length: int) =
  if isNil(father.sons):
    newSeq(father.sons, length)
  else:
    setLen(father.sons, length)

proc sonsLen*(n: PType): int = n.sons.len
proc len*(n: PType): int = n.sons.len
proc sonsLen*(n: PNode): int = n.sons.len
proc lastSon*(n: PNode): PNode = n.sons[^1]
proc lastSon*(n: PType): PType = n.sons[^1]

proc assignType*(dest, src: PType) =
  dest.kind = src.kind
  dest.flags = src.flags
  dest.callConv = src.callConv
  dest.n = src.n
  dest.size = src.size
  dest.align = src.align
  dest.destructor = src.destructor
  dest.deepCopy = src.deepCopy
  dest.sink = src.sink
  dest.assignment = src.assignment
  dest.lockLevel = src.lockLevel
  # this fixes 'type TLock = TSysLock':
  if src.sym != nil:
    if dest.sym != nil:
      dest.sym.flags = dest.sym.flags + (src.sym.flags-{sfExported})
      if dest.sym.annex == nil: dest.sym.annex = src.sym.annex
      mergeLoc(dest.sym.loc, src.sym.loc)
    else:
      dest.sym = src.sym
  newSons(dest, sonsLen(src))
  for i in countup(0, sonsLen(src) - 1): dest.sons[i] = src.sons[i]

proc copyType*(t: PType, owner: PSym, keepId: bool): PType =
  result = newType(t.kind, owner)
  assignType(result, t)
  if keepId:
    result.id = t.id
  else:
    when debugIds: registerId(result)
  result.sym = t.sym          # backend-info should not be copied

proc exactReplica*(t: PType): PType = copyType(t, t.owner, true)

proc copySym*(s: PSym, keepId: bool = false): PSym =
  result = newSym(s.kind, s.name, s.owner, s.info, s.options)
  #result.ast = nil            # BUGFIX; was: s.ast which made problems
  result.typ = s.typ
  if keepId:
    result.id = s.id
  else:
    result.id = getID()
    when debugIds: registerId(result)
  result.flags = s.flags
  result.magic = s.magic
  if s.kind == skModule:
    copyStrTable(result.tab, s.tab)
  result.options = s.options
  result.position = s.position
  result.loc = s.loc
  result.annex = s.annex      # BUGFIX
  if result.kind in {skVar, skLet, skField}:
    result.guard = s.guard

proc createModuleAlias*(s: PSym, newIdent: PIdent, info: TLineInfo;
                        options: TOptions): PSym =
  result = newSym(s.kind, newIdent, s.owner, info, options)
  # keep ID!
  result.ast = s.ast
  result.id = s.id
  result.flags = s.flags
  system.shallowCopy(result.tab, s.tab)
  result.options = s.options
  result.position = s.position
  result.loc = s.loc
  result.annex = s.annex
  # XXX once usedGenerics is used, ensure module aliases keep working!
  assert s.usedGenerics == nil

proc initStrTable*(x: var TStrTable) =
  x.counter = 0
  newSeq(x.data, StartSize)

proc newStrTable*: TStrTable =
  initStrTable(result)

proc initIdTable*(x: var TIdTable) =
  x.counter = 0
  newSeq(x.data, StartSize)

proc newIdTable*: TIdTable =
  initIdTable(result)

proc resetIdTable*(x: var TIdTable) =
  x.counter = 0
  # clear and set to old initial size:
  setLen(x.data, 0)
  setLen(x.data, StartSize)

proc initObjectSet*(x: var TObjectSet) =
  x.counter = 0
  newSeq(x.data, StartSize)

proc initIdNodeTable*(x: var TIdNodeTable) =
  x.counter = 0
  newSeq(x.data, StartSize)

proc initNodeTable*(x: var TNodeTable) =
  x.counter = 0
  newSeq(x.data, StartSize)

proc skipTypes*(t: PType, kinds: TTypeKinds): PType =
  ## Used throughout the compiler code to test whether a type tree contains or
  ## doesn't contain a specific type/types - it is often the case that only the
  ## last child nodes of a type tree need to be searched. This is a really hot
  ## path within the compiler!
  result = t
  while result.kind in kinds: result = lastSon(result)

proc skipTypes*(t: PType, kinds: TTypeKinds; maxIters: int): PType =
  result = t
  var i = maxIters
  while result.kind in kinds:
    result = lastSon(result)
    dec i
    if i == 0: return nil

proc skipTypesOrNil*(t: PType, kinds: TTypeKinds): PType =
  ## same as skipTypes but handles 'nil'
  result = t
  while result != nil and result.kind in kinds:
    if result.len == 0: return nil
    result = lastSon(result)

proc isGCedMem*(t: PType): bool {.inline.} =
  result = t.kind in {tyString, tyRef, tySequence} or
           t.kind == tyProc and t.callConv == ccClosure

proc propagateToOwner*(owner, elem: PType) =
  const HaveTheirOwnEmpty = {tySequence, tyOpt, tySet, tyPtr, tyRef, tyProc}
  owner.flags = owner.flags + (elem.flags * {tfHasMeta, tfTriggersCompileTime})
  if tfNotNil in elem.flags:
    if owner.kind in {tyGenericInst, tyGenericBody, tyGenericInvocation}:
      owner.flags.incl tfNotNil
    elif owner.kind notin HaveTheirOwnEmpty:
      owner.flags.incl tfNeedsInit

  if tfNeedsInit in elem.flags:
    if owner.kind in HaveTheirOwnEmpty: discard
    else: owner.flags.incl tfNeedsInit

  if elem.isMetaType:
    owner.flags.incl tfHasMeta

  if tfHasAsgn in elem.flags:
    let o2 = owner.skipTypes({tyGenericInst, tyAlias, tySink})
    if o2.kind in {tyTuple, tyObject, tyArray,
                   tySequence, tyOpt, tySet, tyDistinct}:
      o2.flags.incl tfHasAsgn
      owner.flags.incl tfHasAsgn

  if owner.kind notin {tyProc, tyGenericInst, tyGenericBody,
                       tyGenericInvocation, tyPtr}:
    let elemB = elem.skipTypes({tyGenericInst, tyAlias, tySink})
    if elemB.isGCedMem or tfHasGCedMem in elemB.flags:
      # for simplicity, we propagate this flag even to generics. We then
      # ensure this doesn't bite us in sempass2.
      owner.flags.incl tfHasGCedMem

proc rawAddSon*(father, son: PType) =
  if isNil(father.sons): father.sons = @[]
  add(father.sons, son)
  if not son.isNil: propagateToOwner(father, son)

proc rawAddSonNoPropagationOfTypeFlags*(father, son: PType) =
  if isNil(father.sons): father.sons = @[]
  add(father.sons, son)

proc addSonNilAllowed*(father, son: PNode) =
  if isNil(father.sons): father.sons = @[]
  add(father.sons, son)

proc delSon*(father: PNode, idx: int) =
  if isNil(father.sons): return
  var length = sonsLen(father)
  for i in countup(idx, length - 2): father.sons[i] = father.sons[i + 1]
  setLen(father.sons, length - 1)

proc copyNode*(src: PNode): PNode =
  # does not copy its sons!
  if src == nil:
    return nil
  result = newNode(src.kind)
  result.info = src.info
  result.typ = src.typ
  result.flags = src.flags * PersistentNodeFlags
  result.comment = src.comment
  when defined(useNodeIds):
    if result.id == nodeIdToDebug:
      echo "COMES FROM ", src.id
  case src.kind
  of nkCharLit..nkUInt64Lit: result.intVal = src.intVal
  of nkFloatLiterals: result.floatVal = src.floatVal
  of nkSym: result.sym = src.sym
  of nkIdent: result.ident = src.ident
  of nkStrLit..nkTripleStrLit: result.strVal = src.strVal
  else: discard

proc shallowCopy*(src: PNode): PNode =
  # does not copy its sons, but provides space for them:
  if src == nil: return nil
  result = newNode(src.kind)
  result.info = src.info
  result.typ = src.typ
  result.flags = src.flags * PersistentNodeFlags
  result.comment = src.comment
  when defined(useNodeIds):
    if result.id == nodeIdToDebug:
      echo "COMES FROM ", src.id
  case src.kind
  of nkCharLit..nkUInt64Lit: result.intVal = src.intVal
  of nkFloatLiterals: result.floatVal = src.floatVal
  of nkSym: result.sym = src.sym
  of nkIdent: result.ident = src.ident
  of nkStrLit..nkTripleStrLit: result.strVal = src.strVal
  else: newSeq(result.sons, sonsLen(src))

proc copyTree*(src: PNode): PNode =
  # copy a whole syntax tree; performs deep copying
  if src == nil:
    return nil
  result = newNode(src.kind)
  result.info = src.info
  result.typ = src.typ
  result.flags = src.flags * PersistentNodeFlags
  result.comment = src.comment
  when defined(useNodeIds):
    if result.id == nodeIdToDebug:
      echo "COMES FROM ", src.id
  case src.kind
  of nkCharLit..nkUInt64Lit: result.intVal = src.intVal
  of nkFloatLiterals: result.floatVal = src.floatVal
  of nkSym: result.sym = src.sym
  of nkIdent: result.ident = src.ident
  of nkStrLit..nkTripleStrLit: result.strVal = src.strVal
  else:
    newSeq(result.sons, sonsLen(src))
    for i in countup(0, sonsLen(src) - 1):
      result.sons[i] = copyTree(src.sons[i])

proc hasSonWith*(n: PNode, kind: TNodeKind): bool =
  for i in countup(0, sonsLen(n) - 1):
    if n.sons[i].kind == kind:
      return true
  result = false

proc hasNilSon*(n: PNode): bool =
  for i in countup(0, safeLen(n) - 1):
    if n.sons[i] == nil:
      return true
    elif hasNilSon(n.sons[i]):
      return true
  result = false

proc containsNode*(n: PNode, kinds: TNodeKinds): bool =
  if n == nil: return
  case n.kind
  of nkEmpty..nkNilLit: result = n.kind in kinds
  else:
    for i in countup(0, sonsLen(n) - 1):
      if n.kind in kinds or containsNode(n.sons[i], kinds): return true

proc hasSubnodeWith*(n: PNode, kind: TNodeKind): bool =
  case n.kind
  of nkEmpty..nkNilLit: result = n.kind == kind
  else:
    for i in countup(0, sonsLen(n) - 1):
      if (n.sons[i].kind == kind) or hasSubnodeWith(n.sons[i], kind):
        return true
    result = false

proc getInt*(a: PNode): BiggestInt =
  case a.kind
  of nkCharLit..nkUInt64Lit: result = a.intVal
  else:
    #internalError(a.info, "getInt")
    doAssert false, "getInt"
    #result = 0

proc getFloat*(a: PNode): BiggestFloat =
  case a.kind
  of nkFloatLiterals: result = a.floatVal
  else:
    doAssert false, "getFloat"
    #internalError(a.info, "getFloat")
    #result = 0.0

proc getStr*(a: PNode): string =
  case a.kind
  of nkStrLit..nkTripleStrLit: result = a.strVal
  of nkNilLit:
    # let's hope this fixes more problems than it creates:
    result = nil
  else:
    doAssert false, "getStr"
    #internalError(a.info, "getStr")
    #result = ""

proc getStrOrChar*(a: PNode): string =
  case a.kind
  of nkStrLit..nkTripleStrLit: result = a.strVal
  of nkCharLit..nkUInt64Lit: result = $chr(int(a.intVal))
  else:
    doAssert false, "getStrOrChar"
    #internalError(a.info, "getStrOrChar")
    #result = ""

proc isGenericRoutine*(s: PSym): bool =
  case s.kind
  of skProcKinds:
    result = sfFromGeneric in s.flags or
             (s.ast != nil and s.ast[genericParamsPos].kind != nkEmpty)
  else: discard

proc skipGenericOwner*(s: PSym): PSym =
  ## Generic instantiations are owned by their originating generic
  ## symbol. This proc skips such owners and goes straight to the owner
  ## of the generic itself (the module or the enclosing proc).
  result = if s.kind in skProcKinds and sfFromGeneric in s.flags:
             s.owner.owner
           else:
             s.owner

proc originatingModule*(s: PSym): PSym =
  result = s.owner
  while result.kind != skModule: result = result.owner

proc isRoutine*(s: PSym): bool {.inline.} =
  result = s.kind in skProcKinds

proc isCompileTimeProc*(s: PSym): bool {.inline.} =
  result = s.kind == skMacro or
           s.kind == skProc and sfCompileTime in s.flags

proc requiredParams*(s: PSym): int =
  # Returns the number of required params (without default values)
  # XXX: Perhaps we can store this in the `offset` field of the
  # symbol instead?
  for i in 1 ..< s.typ.len:
    if s.typ.n[i].sym.ast != nil:
      return i - 1
  return s.typ.len - 1

proc hasPattern*(s: PSym): bool {.inline.} =
  result = isRoutine(s) and s.ast.sons[patternPos].kind != nkEmpty

iterator items*(n: PNode): PNode =
  for i in 0..<n.safeLen: yield n.sons[i]

iterator pairs*(n: PNode): tuple[i: int, n: PNode] =
  for i in 0..<n.safeLen: yield (i, n.sons[i])

proc isAtom*(n: PNode): bool {.inline.} =
  result = n.kind >= nkNone and n.kind <= nkNilLit

proc isEmptyType*(t: PType): bool {.inline.} =
  ## 'void' and 'stmt' types are often equivalent to 'nil' these days:
  result = t == nil or t.kind in {tyVoid, tyStmt}

proc makeStmtList*(n: PNode): PNode =
  if n.kind == nkStmtList:
    result = n
  else:
    result = newNodeI(nkStmtList, n.info)
    result.add n

proc skipStmtList*(n: PNode): PNode =
  if n.kind in {nkStmtList, nkStmtListExpr}:
    for i in 0 .. n.len-2:
      if n[i].kind notin {nkEmpty, nkCommentStmt}: return n
    result = n.lastSon
  else:
    result = n

proc toRef*(typ: PType): PType =
  ## If ``typ`` is a tyObject then it is converted into a `ref <typ>` and
  ## returned. Otherwise ``typ`` is simply returned as-is.
  result = typ
  if typ.kind == tyObject:
    result = newType(tyRef, typ.owner)
    rawAddSon(result, typ)

proc toObject*(typ: PType): PType =
  ## If ``typ`` is a tyRef then its immediate son is returned (which in many
  ## cases should be a ``tyObject``).
  ## Otherwise ``typ`` is simply returned as-is.
  result = typ
  if result.kind == tyRef:
    result = result.lastSon

proc isException*(t: PType): bool =
  # check if `y` is object type and it inherits from Exception
  assert(t != nil)

  if t.kind != tyObject:
    return false

  var base = t
  while base != nil:
    if base.sym != nil and base.sym.magic == mException:
      return true
    base = base.lastSon
  return false

proc isImportedException*(t: PType; conf: ConfigRef): bool =
  assert(t != nil)
  if optNoCppExceptions in conf.globalOptions:
    return false

  let base = t.skipTypes({tyAlias, tyPtr, tyDistinct, tyGenericInst})

  if base.sym != nil and sfCompileToCpp in base.sym.flags:
    result = true

proc isInfixAs*(n: PNode): bool =
  return n.kind == nkInfix and n[0].kind == nkIdent and n[0].ident.s == "as"

proc findUnresolvedStatic*(n: PNode): PNode =
  if n.kind == nkSym and n.typ.kind == tyStatic and n.typ.n == nil:
    return n

  for son in n:
    let n = son.findUnresolvedStatic
    if n != nil: return n

  return nil

when false:
  proc containsNil*(n: PNode): bool =
    # only for debugging
    if n.isNil: return true
    for i in 0 ..< n.safeLen:
      if n[i].containsNil: return true

template hasDestructor*(t: PType): bool = tfHasAsgn in t.flags
template incompleteType*(t: PType): bool =
  t.sym != nil and {sfForward, sfNoForward} * t.sym.flags == {sfForward}

template typeCompleted*(s: PSym) =
  incl s.flags, sfNoForward

template getBody*(s: PSym): PNode = s.ast[bodyPos]<|MERGE_RESOLUTION|>--- conflicted
+++ resolved
@@ -579,13 +579,9 @@
   TMagic* = enum # symbols that require compiler magic:
     mNone,
     mDefined, mDefinedInScope, mCompiles, mArrGet, mArrPut, mAsgn,
-<<<<<<< HEAD
-    mLow, mHigh, mSizeOf, mAlignOf, mOffsetOf, mTypeTrait, mIs, mOf, mAddr, mTypeOf, mRoof, mPlugin,
-    mEcho, mShallowCopy, mSlurp, mStaticExec,
-=======
-    mLow, mHigh, mSizeOf, mTypeTrait, mIs, mOf, mAddr, mType, mTypeOf,
+    mLow, mHigh, mSizeOf, mAlignOf, mOffsetOf, mTypeTrait,
+    mIs, mOf, mAddr, mType, mTypeOf,
     mRoof, mPlugin, mEcho, mShallowCopy, mSlurp, mStaticExec, mStatic,
->>>>>>> 8d2953e8
     mParseExprToAst, mParseStmtToAst, mExpandToAst, mQuoteAst,
     mUnaryLt, mInc, mDec, mOrd,
     mNew, mNewFinalize, mNewSeq, mNewSeqOfCap,
