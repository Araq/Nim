--- conflicted
+++ resolved
@@ -10,12 +10,9 @@
 # abstract syntax tree + symbol table
 
 import
-<<<<<<< HEAD
-  lineinfos, hashes, nversion, options, strutils, std / sha1, ropes, idents,
-  intsets, idgen, int128
-=======
-  lineinfos, hashes, options, ropes, idents, idgen
->>>>>>> 6d8913ee
+  lineinfos, hashes, options, ropes, idents, idgen, int128
+
+export int128
 
 type
   TCallingConvention* = enum
