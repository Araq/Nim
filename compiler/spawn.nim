#
#
#           The Nim Compiler
#        (c) Copyright 2015 Andreas Rumpf
#
#    See the file "copying.txt", included in this
#    distribution, for details about the copyright.
#

## This module implements threadpool's ``spawn``.

import ast, types, idents, magicsys, msgs, options, modulegraphs,
<<<<<<< HEAD
  lowerings, liftdestructors
from trees import getMagic
=======
  lowerings
from trees import getMagic, getRoot
>>>>>>> a0b33f94

proc callProc(a: PNode): PNode =
  result = newNodeI(nkCall, a.info)
  result.add a
  result.typ = a.typ[0]

# we have 4 cases to consider:
# - a void proc --> nothing to do
# - a proc returning GC'ed memory --> requires a flowVar
# - a proc returning non GC'ed memory --> pass as hidden 'var' parameter
# - not in a parallel environment --> requires a flowVar for memory safety
type
  TSpawnResult* = enum
    srVoid, srFlowVar, srByVar
  TFlowVarKind = enum
    fvInvalid # invalid type T for 'FlowVar[T]'
    fvGC      # FlowVar of a GC'ed type
    fvBlob    # FlowVar of a blob type

proc spawnResult*(t: PType; inParallel: bool): TSpawnResult =
  if t.isEmptyType: srVoid
  elif inParallel and not containsGarbageCollectedRef(t): srByVar
  else: srFlowVar

proc flowVarKind(c: ConfigRef, t: PType): TFlowVarKind =
  if c.selectedGC in {gcArc, gcOrc}: fvBlob 
  elif t.skipTypes(abstractInst).kind in {tyRef, tyString, tySequence}: fvGC
  elif containsGarbageCollectedRef(t): fvInvalid
  else: fvBlob

proc typeNeedsNoDeepCopy(t: PType): bool =
  var t = t.skipTypes(abstractInst)
  # for the tconvexhull example (and others) we're a bit lax here and pretend
  # seqs and strings are *by value* only and 'shallow' doesn't exist!
  if t.kind == tyString: return true
  # note that seq[T] is fine, but 'var seq[T]' is not, so we need to skip 'var'
  # for the stricter check and likewise we can skip 'seq' for a less
  # strict check:
  if t.kind in {tyVar, tyLent, tySequence}: t = t.lastSon
  result = not containsGarbageCollectedRef(t)

proc addLocalVar(g: ModuleGraph; varSection, varInit: PNode; owner: PSym; typ: PType;
                 v: PNode; useShallowCopy=false): PSym =
  result = newSym(skTemp, getIdent(g.cache, genPrefix), owner, varSection.info,
                  owner.options)
  result.typ = typ
  incl(result.flags, sfFromGeneric)

  var vpart = newNodeI(nkIdentDefs, varSection.info, 3)
  vpart[0] = newSymNode(result)
  vpart[1] = newNodeI(nkEmpty, varSection.info)
  vpart[2] = if varInit.isNil: v else: vpart[1]
  varSection.add vpart
  if varInit != nil:
    if g.config.selectedGC in {gcArc, gcOrc}:
<<<<<<< HEAD
      # inject destructors pass will do its own analysis
      varInit.add newFastMoveStmt(g, newSymNode(result), v)
    else:      
=======
      if typ.attachedOps[attachedAsgn] != nil:
        var call = newNode(nkCall)
        call.add newSymNode(typ.attachedOps[attachedAsgn])
        call.add genAddrOf(newSymNode(result), tyVar)
        call.add v
        varInit.add call
      else:
        varInit.add newFastAsgnStmt(newSymNode(result), v)
    else:
>>>>>>> a0b33f94
      if useShallowCopy and typeNeedsNoDeepCopy(typ) or optTinyRtti in g.config.globalOptions:
        varInit.add newFastMoveStmt(g, newSymNode(result), v)
      else:
        let deepCopyCall = newNodeI(nkCall, varInit.info, 3)
        deepCopyCall[0] = newSymNode(getSysMagic(g, varSection.info, "deepCopy", mDeepCopy))
        deepCopyCall[1] = newSymNode(result)
        deepCopyCall[2] = v
        varInit.add deepCopyCall

discard """
We generate roughly this:

proc f_wrapper(thread, args) =
  barrierEnter(args.barrier)  # for parallel statement
  var a = args.a # thread transfer; deepCopy or shallowCopy or no copy
                 # depending on whether we're in a 'parallel' statement
  var b = args.b
  var fv = args.fv

  fv.owner = thread # optional
  nimArgsPassingDone() # signal parent that the work is done
  #
  args.fv.blob = f(a, b, ...)
  nimFlowVarSignal(args.fv)

  # - or -
  f(a, b, ...)
  barrierLeave(args.barrier)  # for parallel statement

stmtList:
  var scratchObj
  scratchObj.a = a
  scratchObj.b = b

  nimSpawn(f_wrapper, addr scratchObj)
  scratchObj.fv # optional

"""

proc createWrapperProc(g: ModuleGraph; f: PNode; threadParam, argsParam: PSym;
                       varSection, varInit, call, barrier, fv: PNode;
                       spawnKind: TSpawnResult, result: PSym) =
  var body = newNodeI(nkStmtList, f.info)
  var threadLocalBarrier: PSym
  if barrier != nil:
    var varSection2 = newNodeI(nkVarSection, barrier.info)
    threadLocalBarrier = addLocalVar(g, varSection2, nil, result,
                                     barrier.typ, barrier)
    body.add varSection2
    body.add callCodegenProc(g, "barrierEnter", threadLocalBarrier.info,
      threadLocalBarrier.newSymNode)
  var threadLocalProm: PSym
  if spawnKind == srByVar:
    threadLocalProm = addLocalVar(g, varSection, nil, result, fv.typ, fv)
  elif fv != nil:
    internalAssert g.config, fv.typ.kind == tyGenericInst
    threadLocalProm = addLocalVar(g, varSection, nil, result, fv.typ, fv)
  body.add varSection
  body.add varInit
  if fv != nil and spawnKind != srByVar:
    # generate:
    #   fv.owner = threadParam
    body.add newAsgnStmt(indirectAccess(threadLocalProm.newSymNode,
      "owner", fv.info, g.cache), threadParam.newSymNode)

  body.add callCodegenProc(g, "nimArgsPassingDone", threadParam.info,
    threadParam.newSymNode)
  if spawnKind == srByVar:
    body.add newAsgnStmt(genDeref(threadLocalProm.newSymNode), call)
  elif fv != nil:
    let fk = flowVarKind(g.config, fv.typ[1])
    if fk == fvInvalid:
      localError(g.config, f.info, "cannot create a flowVar of type: " &
        typeToString(fv.typ[1]))
    body.add newAsgnStmt(indirectAccess(threadLocalProm.newSymNode,
      if fk == fvGC: "data" else: "blob", fv.info, g.cache), call)
    if fk == fvGC:
      let incRefCall = newNodeI(nkCall, fv.info, 2)
      incRefCall[0] = newSymNode(getSysMagic(g, fv.info, "GCref", mGCref))
      incRefCall[1] = indirectAccess(threadLocalProm.newSymNode,
                                          "data", fv.info, g.cache)
      body.add incRefCall
    if barrier == nil:
      # by now 'fv' is shared and thus might have beeen overwritten! we need
      # to use the thread-local view instead:
      body.add callCodegenProc(g, "nimFlowVarSignal", threadLocalProm.info,
        threadLocalProm.newSymNode)
  else:
    body.add call
  if barrier != nil:
    body.add callCodegenProc(g, "barrierLeave", threadLocalBarrier.info,
      threadLocalBarrier.newSymNode)

  var params = newNodeI(nkFormalParams, f.info)
  params.add newNodeI(nkEmpty, f.info)
  params.add threadParam.newSymNode
  params.add argsParam.newSymNode

  var t = newType(tyProc, threadParam.owner)
  t.rawAddSon nil
  t.rawAddSon threadParam.typ
  t.rawAddSon argsParam.typ
  t.n = newNodeI(nkFormalParams, f.info)
  t.n.add newNodeI(nkEffectList, f.info)
  t.n.add threadParam.newSymNode
  t.n.add argsParam.newSymNode

  let emptyNode = newNodeI(nkEmpty, f.info)
  result.ast = newProcNode(nkProcDef, f.info, body = body,
      params = params, name = newSymNode(result), pattern = emptyNode,
      genericParams = emptyNode, pragmas = emptyNode,
      exceptions = emptyNode)
  result.typ = t

proc createCastExpr(argsParam: PSym; objType: PType): PNode =
  result = newNodeI(nkCast, argsParam.info)
  result.add newNodeI(nkEmpty, argsParam.info)
  result.add newSymNode(argsParam)
  result.typ = newType(tyPtr, objType.owner)
  result.typ.rawAddSon(objType)

proc setupArgsForConcurrency(g: ModuleGraph; n: PNode; objType: PType;
                             owner: PSym; scratchObj: PSym,
                             castExpr, call,
                             varSection, varInit, result: PNode) =
  let formals = n[0].typ.n
  let tmpName = getIdent(g.cache, genPrefix)
  for i in 1..<n.len:
    # we pick n's type here, which hopefully is 'tyArray' and not
    # 'tyOpenArray':
    var argType = n[i].typ.skipTypes(abstractInst)
    if i < formals.len and formals[i].typ.kind in {tyVar, tyLent}:
      localError(g.config, n[i].info, "'spawn'ed function cannot have a 'var' parameter")
    #elif containsTyRef(argType):
    #  localError(n[i].info, "'spawn'ed function cannot refer to 'ref'/closure")

    let fieldname = if i < formals.len: formals[i].sym.name else: tmpName
    var field = newSym(skField, fieldname, objType.owner, n.info, g.config.options)
    field.typ = argType
    objType.addField(field, g.cache)
    result.add newFastAsgnStmt(newDotExpr(scratchObj, field), n[i])

    let temp = addLocalVar(g, varSection, varInit, owner, argType,
                           indirectAccess(castExpr, field, n.info))
    call.add(newSymNode(temp))

proc setupArgsForParallelism(g: ModuleGraph; n: PNode; objType: PType;
                             owner: PSym; scratchObj: PSym;
                             castExpr, call,
                             varSection, varInit, result: PNode) =
  let formals = n[0].typ.n
  let tmpName = getIdent(g.cache, genPrefix)
  # we need to copy the foreign scratch object fields into local variables
  # for correctness: These are called 'threadLocal' here.
  for i in 1..<n.len:
    let n = n[i]
    let argType = skipTypes(if i < formals.len: formals[i].typ else: n.typ,
                            abstractInst)
    #if containsTyRef(argType):
    #  localError(n.info, "'spawn'ed function cannot refer to 'ref'/closure")

    let fieldname = if i < formals.len: formals[i].sym.name else: tmpName
    var field = newSym(skField, fieldname, objType.owner, n.info, g.config.options)

    if argType.kind in {tyVarargs, tyOpenArray}:
      # important special case: we always create a zero-copy slice:
      let slice = newNodeI(nkCall, n.info, 4)
      slice.typ = n.typ
      slice[0] = newSymNode(createMagic(g, "slice", mSlice))
      slice[0].typ = getSysType(g, n.info, tyInt) # fake type
      var fieldB = newSym(skField, tmpName, objType.owner, n.info, g.config.options)
      fieldB.typ = getSysType(g, n.info, tyInt)
      objType.addField(fieldB, g.cache)

      if getMagic(n) == mSlice:
        let a = genAddrOf(n[1])
        field.typ = a.typ
        objType.addField(field, g.cache)
        result.add newFastAsgnStmt(newDotExpr(scratchObj, field), a)

        var fieldA = newSym(skField, tmpName, objType.owner, n.info, g.config.options)
        fieldA.typ = getSysType(g, n.info, tyInt)
        objType.addField(fieldA, g.cache)
        result.add newFastAsgnStmt(newDotExpr(scratchObj, fieldA), n[2])
        result.add newFastAsgnStmt(newDotExpr(scratchObj, fieldB), n[3])

        let threadLocal = addLocalVar(g, varSection,nil, owner, fieldA.typ,
                                      indirectAccess(castExpr, fieldA, n.info),
                                      useShallowCopy=true)
        slice[2] = threadLocal.newSymNode
      else:
        let a = genAddrOf(n)
        field.typ = a.typ
        objType.addField(field, g.cache)
        result.add newFastAsgnStmt(newDotExpr(scratchObj, field), a)
        result.add newFastAsgnStmt(newDotExpr(scratchObj, fieldB), genHigh(g, n))

        slice[2] = newIntLit(g, n.info, 0)
      # the array itself does not need to go through a thread local variable:
      slice[1] = genDeref(indirectAccess(castExpr, field, n.info))

      let threadLocal = addLocalVar(g, varSection,nil, owner, fieldB.typ,
                                    indirectAccess(castExpr, fieldB, n.info),
                                    useShallowCopy=true)
      slice[3] = threadLocal.newSymNode
      call.add slice
    elif (let size = computeSize(g.config, argType); size < 0 or size > 16) and
        n.getRoot != nil:
      # it is more efficient to pass a pointer instead:
      let a = genAddrOf(n)
      field.typ = a.typ
      objType.addField(field, g.cache)
      result.add newFastAsgnStmt(newDotExpr(scratchObj, field), a)
      let threadLocal = addLocalVar(g, varSection,nil, owner, field.typ,
                                    indirectAccess(castExpr, field, n.info),
                                    useShallowCopy=true)
      call.add(genDeref(threadLocal.newSymNode))
    else:
      # boring case
      field.typ = argType
      objType.addField(field, g.cache)
      result.add newFastAsgnStmt(newDotExpr(scratchObj, field), n)
      let threadLocal = addLocalVar(g, varSection, varInit,
                                    owner, field.typ,
                                    indirectAccess(castExpr, field, n.info),
                                    useShallowCopy=true)
      call.add(threadLocal.newSymNode)

proc wrapProcForSpawn*(g: ModuleGraph; owner: PSym; spawnExpr: PNode; retType: PType;
                       barrier, dest: PNode = nil): PNode =
  # if 'barrier' != nil, then it is in a 'parallel' section and we
  # generate quite different code
  let n = spawnExpr[^2]
  let spawnKind = spawnResult(retType, barrier!=nil)
  case spawnKind
  of srVoid:
    internalAssert g.config, dest == nil
    result = newNodeI(nkStmtList, n.info)
  of srFlowVar:
    internalAssert g.config, dest == nil
    result = newNodeIT(nkStmtListExpr, n.info, retType)
  of srByVar:
    if dest == nil: localError(g.config, n.info, "'spawn' must not be discarded")
    result = newNodeI(nkStmtList, n.info)

  if n.kind notin nkCallKinds:
    localError(g.config, n.info, "'spawn' takes a call expression")
    return
  if optThreadAnalysis in g.config.globalOptions:
    if {tfThread, tfNoSideEffect} * n[0].typ.flags == {}:
      localError(g.config, n.info, "'spawn' takes a GC safe call expression")

  var fn = n[0]
  let
    name = (if fn.kind == nkSym: fn.sym.name.s else: genPrefix) & "Wrapper"
    wrapperProc = newSym(skProc, getIdent(g.cache, name), owner, fn.info, g.config.options)
    threadParam = newSym(skParam, getIdent(g.cache, "thread"), wrapperProc, n.info, g.config.options)
    argsParam = newSym(skParam, getIdent(g.cache, "args"), wrapperProc, n.info, g.config.options)

  wrapperProc.flags.incl sfInjectDestructors
  block:
    let ptrType = getSysType(g, n.info, tyPointer)
    threadParam.typ = ptrType
    argsParam.typ = ptrType
    argsParam.position = 1

  var objType = createObj(g, owner, n.info)
  incl(objType.flags, tfFinal)
  let castExpr = createCastExpr(argsParam, objType)

  var scratchObj = newSym(skVar, getIdent(g.cache, "scratch"), owner, n.info, g.config.options)
  block:
    scratchObj.typ = objType
    incl(scratchObj.flags, sfFromGeneric)
    var varSectionB = newNodeI(nkVarSection, n.info)
    varSectionB.addVar(scratchObj.newSymNode)
    result.add varSectionB

  var call = newNodeIT(nkCall, n.info, n.typ)
  # templates and macros are in fact valid here due to the nature of
  # the transformation:
  if fn.kind == nkClosure or (fn.typ != nil and fn.typ.callConv == ccClosure):
    localError(g.config, n.info, "closure in spawn environment is not allowed")
  if not (fn.kind == nkSym and fn.sym.kind in {skProc, skTemplate, skMacro,
                                               skFunc, skMethod, skConverter}):
    # for indirect calls we pass the function pointer in the scratchObj
    var argType = n[0].typ.skipTypes(abstractInst)
    var field = newSym(skField, getIdent(g.cache, "fn"), owner, n.info, g.config.options)
    field.typ = argType
    objType.addField(field, g.cache)
    result.add newFastAsgnStmt(newDotExpr(scratchObj, field), n[0])
    fn = indirectAccess(castExpr, field, n.info)
  elif fn.kind == nkSym and fn.sym.kind == skIterator:
    localError(g.config, n.info, "iterator in spawn environment is not allowed")
  elif fn.typ.callConv == ccClosure:
    localError(g.config, n.info, "closure in spawn environment is not allowed")

  call.add(fn)
  var varSection = newNodeI(nkVarSection, n.info)
  var varInit = newNodeI(nkStmtList, n.info)
  if barrier.isNil:
    setupArgsForConcurrency(g, n, objType, wrapperProc, scratchObj, castExpr, call,
                            varSection, varInit, result)
  else:
    setupArgsForParallelism(g, n, objType, wrapperProc, scratchObj, castExpr, call,
                            varSection, varInit, result)

  var barrierAsExpr: PNode = nil
  if barrier != nil:
    let typ = newType(tyPtr, owner)
    typ.rawAddSon(magicsys.getCompilerProc(g, "Barrier").typ)
    var field = newSym(skField, getIdent(g.cache, "barrier"), owner, n.info, g.config.options)
    field.typ = typ
    objType.addField(field, g.cache)
    result.add newFastAsgnStmt(newDotExpr(scratchObj, field), barrier)
    barrierAsExpr = indirectAccess(castExpr, field, n.info)

  var fvField, fvAsExpr: PNode = nil
  if spawnKind == srFlowVar:
    var field = newSym(skField, getIdent(g.cache, "fv"), owner, n.info, g.config.options)
    field.typ = retType
    objType.addField(field, g.cache)
    fvField = newDotExpr(scratchObj, field)
    fvAsExpr = indirectAccess(castExpr, field, n.info)
    # create flowVar:
    result.add newFastAsgnStmt(fvField, callProc(spawnExpr[^1]))
    if barrier == nil:
      result.add callCodegenProc(g, "nimFlowVarCreateSemaphore", fvField.info,
        fvField)

  elif spawnKind == srByVar:
    var field = newSym(skField, getIdent(g.cache, "fv"), owner, n.info, g.config.options)
    field.typ = newType(tyPtr, objType.owner)
    field.typ.rawAddSon(retType)
    objType.addField(field, g.cache)
    fvAsExpr = indirectAccess(castExpr, field, n.info)
    result.add newFastAsgnStmt(newDotExpr(scratchObj, field), genAddrOf(dest))

  createTypeBoundOps(g, nil, objType, n.info)
  createWrapperProc(g, fn, threadParam, argsParam,
                      varSection, varInit, call,
                      barrierAsExpr, fvAsExpr, spawnKind, wrapperProc)
  result.add callCodegenProc(g, "nimSpawn" & $spawnExpr.len, wrapperProc.info,
    wrapperProc.newSymNode, genAddrOf(scratchObj.newSymNode), nil, spawnExpr)

  if spawnKind == srFlowVar: result.add fvField
<|MERGE_RESOLUTION|>--- conflicted
+++ resolved
@@ -10,13 +10,8 @@
 ## This module implements threadpool's ``spawn``.
 
 import ast, types, idents, magicsys, msgs, options, modulegraphs,
-<<<<<<< HEAD
   lowerings, liftdestructors
-from trees import getMagic
-=======
-  lowerings
 from trees import getMagic, getRoot
->>>>>>> a0b33f94
 
 proc callProc(a: PNode): PNode =
   result = newNodeI(nkCall, a.info)
@@ -72,21 +67,9 @@
   varSection.add vpart
   if varInit != nil:
     if g.config.selectedGC in {gcArc, gcOrc}:
-<<<<<<< HEAD
       # inject destructors pass will do its own analysis
       varInit.add newFastMoveStmt(g, newSymNode(result), v)
-    else:      
-=======
-      if typ.attachedOps[attachedAsgn] != nil:
-        var call = newNode(nkCall)
-        call.add newSymNode(typ.attachedOps[attachedAsgn])
-        call.add genAddrOf(newSymNode(result), tyVar)
-        call.add v
-        varInit.add call
-      else:
-        varInit.add newFastAsgnStmt(newSymNode(result), v)
     else:
->>>>>>> a0b33f94
       if useShallowCopy and typeNeedsNoDeepCopy(typ) or optTinyRtti in g.config.globalOptions:
         varInit.add newFastMoveStmt(g, newSymNode(result), v)
       else:
