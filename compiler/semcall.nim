--- conflicted
+++ resolved
@@ -11,12 +11,8 @@
 # included from sem.nim
 
 from algorithm import sort
-<<<<<<< HEAD
 import strformat
 
-=======
-from renderer import quoteExpr
->>>>>>> 60c6a802
 proc sameMethodDispatcher(a, b: PSym): bool =
   result = false
   if a.kind == skMethod and b.kind == skMethod:
@@ -239,18 +235,10 @@
         candidates.addDeclaredLocMaybe(c.config, wanted)
         candidates.add "\n  but expression "
         if err.firstMismatch.kind == kVarNeeded:
-<<<<<<< HEAD
           candidates.add ("$1 is immutable, not 'var'" % renderNotLValue(nArg)).colorError(c.config)
         else:
           var got = nArg.typ
           candidates.add ("$1 is of type: $2" % [renderTree(nArg), typeToString(got)]).colorError(c.config)
-=======
-          candidates.add "$1 is immutable, not 'var'" % renderNotLValue(nArg).quoteExpr
-        else:
-          candidates.add "$1 is of type: " % renderTree(nArg).quoteExpr
-          var got = nArg.typ
-          candidates.add typeToString(got).quoteExpr
->>>>>>> 60c6a802
           candidates.addDeclaredLocMaybe(c.config, got)
           doAssert wanted != nil
           if got != nil: effectProblem(wanted, got, candidates, c)
@@ -275,9 +263,9 @@
 const
   errTypeMismatch = "type mismatch: got "
   errButExpected = "but expected one of: "
-  errUndeclaredField = "undeclared field: $1"
-  errUndeclaredRoutine = "attempting to call undeclared routine: $1"
-  errBadRoutine = "attempting to call routine: $1$2"
+  errUndeclaredField = "undeclared field: '$1'"
+  errUndeclaredRoutine = "attempting to call undeclared routine: '$1'"
+  errBadRoutine = "attempting to call routine: '$1'$2"
   errAmbiguousCallXYZ = "ambiguous call; both $1 and $2 match for: $3"
 
 proc notFoundError*(c: PContext, n: PNode, errors: CandidateErrors) =
@@ -289,11 +277,7 @@
     globalError(c.config, n.info, "type mismatch")
     return
   if errors.len == 0:
-<<<<<<< HEAD
     localError(c.config, n.info, ("expression '$1' cannot be called" % n[0].renderTree).colorError(c.config))
-=======
-    localError(c.config, n.info, "expression $1 cannot be called" % n[0].renderTree.quoteExpr)
->>>>>>> 60c6a802
     return
 
   let (prefer, candidates) = presentFailedCandidates(c, n, errors)
@@ -424,13 +408,8 @@
       return
     elif result.state != csMatch:
       if nfExprCall in n.flags:
-<<<<<<< HEAD
         localError(c.config, n.info, "expression '$1' cannot be called" %
                    renderTree(n, {renderNoComments}).colorError(c.config))
-=======
-        localError(c.config, n.info, "expression $1 cannot be called" %
-                   renderTree(n, {renderNoComments}).quoteExpr)
->>>>>>> 60c6a802
       else:
         if {nfDotField, nfDotSetter} * n.flags != {}:
           # clean up the inserted ops
