#
#
#           The Nim Compiler
#        (c) Copyright 2015 Andreas Rumpf
#
#    See the file "copying.txt", included in this
#    distribution, for details about the copyright.
#

import
  intsets, ast, astalgo, msgs, renderer, magicsys, types, idents, trees,
  wordrecg, strutils, options, guards, lineinfos, semfold, semdata,
  modulegraphs, varpartitions, typeallowed, nilcheck, errorhandling, tables

when defined(nimPreviewSlimSystem):
  import std/assertions

when defined(useDfa):
  import dfa

import liftdestructors
include sinkparameter_inference

#[ Second semantic checking pass over the AST. Necessary because the old
   way had some inherent problems. Performs:

* effect+exception tracking
* "usage before definition" checking
* also now calls the "lift destructor logic" at strategic positions, this
  is about to be put into the spec:

We treat assignment and sinks and destruction as identical.

In the construct let/var x = expr() x's type is marked.

In x = y the type of x is marked.

For every sink parameter of type T T is marked.

For every call f() the return type of f() is marked.

]#

# ------------------------ exception and tag tracking -------------------------

discard """
  exception tracking:

  a() # raises 'x', 'e'
  try:
    b() # raises 'e'
  except e:
    # must not undo 'e' here; hrm
    c()

 --> we need a stack of scopes for this analysis

  # XXX enhance the algorithm to care about 'dirty' expressions:
  lock a[i].L:
    inc i # mark 'i' dirty
    lock a[j].L:
      access a[i], a[j]  # --> reject a[i]
"""

type
  TEffects = object
    exc: PNode  # stack of exceptions
    tags: PNode # list of tags
    forbids: PNode # list of tags
<<<<<<< HEAD
    bottom, inTryStmt, inExceptOrFinallyStmt, leftPartOfAsgn, currentBlock: int
=======
    bottom, inTryStmt, inExceptOrFinallyStmt, leftPartOfAsgn, inIfStmt: int
>>>>>>> fdc6b0fb
    owner: PSym
    ownerModule: PSym
    init: seq[int] # list of initialized variables
    scopes: Table[int, int] # maps var-id to its scope (see also `currentBlock`).
    guards: TModel # nested guards
    locked: seq[PNode] # locked locations
    gcUnsafe, isRecursive, isTopLevel, hasSideEffect, inEnforcedGcSafe: bool
    hasDangerousAssign, isInnerProc: bool
    inEnforcedNoSideEffects: bool
    maxLockLevel, currLockLevel: TLockLevel
    currOptions: TOptions
    config: ConfigRef
    graph: ModuleGraph
    c: PContext
    escapingParams: IntSet
  PEffects = var TEffects

proc `<`(a, b: TLockLevel): bool {.borrow.}
proc `<=`(a, b: TLockLevel): bool {.borrow.}
proc `==`(a, b: TLockLevel): bool {.borrow.}
proc max(a, b: TLockLevel): TLockLevel {.borrow.}

proc createTypeBoundOps(tracked: PEffects, typ: PType; info: TLineInfo) =
  if typ == nil: return
  when false:
    let realType = typ.skipTypes(abstractInst)
    if realType.kind == tyRef and
        optSeqDestructors in tracked.config.globalOptions:
      createTypeBoundOps(tracked.graph, tracked.c, realType.lastSon, info)

  createTypeBoundOps(tracked.graph, tracked.c, typ, info, tracked.c.idgen)
  if (tfHasAsgn in typ.flags) or
      optSeqDestructors in tracked.config.globalOptions:
    tracked.owner.flags.incl sfInjectDestructors

proc isLocalVar(a: PEffects, s: PSym): bool =
  # and (s.kind != skParam or s.typ.kind == tyOut)
  s.kind in {skVar, skResult} and sfGlobal notin s.flags and
    s.owner == a.owner and s.typ != nil

proc getLockLevel(t: PType): TLockLevel =
  var t = t
  # tyGenericInst(TLock {tyGenericBody}, tyStatic, tyObject):
  if t.kind == tyGenericInst and t.len == 3: t = t[1]
  if t.kind == tyStatic and t.n != nil and t.n.kind in {nkCharLit..nkInt64Lit}:
    result = t.n.intVal.TLockLevel

proc lockLocations(a: PEffects; pragma: PNode) =
  if pragma.kind != nkExprColonExpr:
    localError(a.config, pragma.info, "locks pragma without argument")
    return
  var firstLL = TLockLevel(-1'i16)
  for x in pragma[1]:
    let thisLL = getLockLevel(x.typ)
    if thisLL != 0.TLockLevel:
      if thisLL < 0.TLockLevel or thisLL > MaxLockLevel.TLockLevel:
        localError(a.config, x.info, "invalid lock level: " & $thisLL)
      elif firstLL < 0.TLockLevel: firstLL = thisLL
      elif firstLL != thisLL:
        localError(a.config, x.info,
          "multi-lock requires the same static lock level for every operand")
      a.maxLockLevel = max(a.maxLockLevel, firstLL)
    a.locked.add x
  if firstLL >= 0.TLockLevel and firstLL != a.currLockLevel:
    if a.currLockLevel > 0.TLockLevel and a.currLockLevel <= firstLL:
      localError(a.config, pragma.info, "invalid nested locking")
    a.currLockLevel = firstLL

proc guardGlobal(a: PEffects; n: PNode; guard: PSym) =
  # check whether the corresponding lock is held:
  for L in a.locked:
    if L.kind == nkSym and L.sym == guard: return
  # we allow accesses nevertheless in top level statements for
  # easier initialization:
  #if a.isTopLevel:
  #  message(a.config, n.info, warnUnguardedAccess, renderTree(n))
  #else:
  if not a.isTopLevel:
    localError(a.config, n.info, "unguarded access: " & renderTree(n))

# 'guard*' are checks which are concerned with 'guard' annotations
# (var x{.guard: y.}: int)
proc guardDotAccess(a: PEffects; n: PNode) =
  let ri = n[1]
  if ri.kind != nkSym or ri.sym.kind != skField: return
  var g = ri.sym.guard
  if g.isNil or a.isTopLevel: return
  # fixup guard:
  if g.kind == skUnknown:
    var field: PSym = nil
    var ty = n[0].typ.skipTypes(abstractPtrs)
    if ty.kind == tyTuple and not ty.n.isNil:
      field = lookupInRecord(ty.n, g.name)
    else:
      while ty != nil and ty.kind == tyObject:
        field = lookupInRecord(ty.n, g.name)
        if field != nil: break
        ty = ty[0]
        if ty == nil: break
        ty = ty.skipTypes(skipPtrs)
    if field == nil:
      localError(a.config, n.info, "invalid guard field: " & g.name.s)
      return
    g = field
    #ri.sym.guard = field
    # XXX unfortunately this is not correct for generic instantiations!
  if g.kind == skField:
    let dot = newNodeI(nkDotExpr, n.info, 2)
    dot[0] = n[0]
    dot[1] = newSymNode(g)
    dot.typ = g.typ
    for L in a.locked:
      #if a.guards.sameSubexprs(dot, L): return
      if guards.sameTree(dot, L): return
    localError(a.config, n.info, "unguarded access: " & renderTree(n))
  else:
    guardGlobal(a, n, g)

proc makeVolatile(a: PEffects; s: PSym) {.inline.} =
  if a.inTryStmt > 0 and a.config.exc == excSetjmp:
    incl(s.flags, sfVolatile)

proc varDecl(a: PEffects; n: PNode) {.inline.} =
  if n.kind == nkSym:
    a.scopes[n.sym.id] = a.currentBlock

proc initVar(a: PEffects, n: PNode; volatileCheck: bool) =
  if n.kind != nkSym: return
  let s = n.sym
  if isLocalVar(a, s):
    if volatileCheck: makeVolatile(a, s)
    for x in a.init:
      if x == s.id: return
    a.init.add s.id
    if a.scopes.getOrDefault(s.id) == a.currentBlock:
      #[ Consider this case:

      var x: T
      while true:
        if cond:
          x = T() #1
        else:
          x = T() #2
        use x

      Even though both #1 and #2 are first writes we must use the `=copy`
      here so that the old value is destroyed because `x`'s destructor is
      run outside of the while loop. This is why we need the check here that
      the assignment is done in the same logical block as `x` was declared in.
      ]#
      n.flags.incl nfFirstWrite2

proc initVarViaNew(a: PEffects, n: PNode) =
  if n.kind != nkSym: return
  let s = n.sym
  if {tfRequiresInit, tfNotNil} * s.typ.flags <= {tfNotNil}:
    # 'x' is not nil, but that doesn't mean its "not nil" children
    # are initialized:
    initVar(a, n, volatileCheck=true)
  elif isLocalVar(a, s):
    makeVolatile(a, s)

proc warnAboutGcUnsafe(n: PNode; conf: ConfigRef) =
  #assert false
  message(conf, n.info, warnGcUnsafe, renderTree(n))

proc markGcUnsafe(a: PEffects; reason: PSym) =
  if not a.inEnforcedGcSafe:
    a.gcUnsafe = true
    if a.owner.kind in routineKinds: a.owner.gcUnsafetyReason = reason

proc markGcUnsafe(a: PEffects; reason: PNode) =
  if not a.inEnforcedGcSafe:
    a.gcUnsafe = true
    if a.owner.kind in routineKinds:
      if reason.kind == nkSym:
        a.owner.gcUnsafetyReason = reason.sym
      else:
        a.owner.gcUnsafetyReason = newSym(skUnknown, a.owner.name, nextSymId a.c.idgen,
                                          a.owner, reason.info, {})

proc markSideEffect(a: PEffects; reason: PNode | PSym; useLoc: TLineInfo) =
  if not a.inEnforcedNoSideEffects:
    a.hasSideEffect = true
    if a.owner.kind in routineKinds:
      var sym: PSym
      when reason is PNode:
        if reason.kind == nkSym:
          sym = reason.sym
        else:
          let kind = if reason.kind == nkHiddenDeref: skParam else: skUnknown
          sym = newSym(kind, a.owner.name, nextSymId a.c.idgen, a.owner, reason.info, {})
      else:
        sym = reason
      a.c.sideEffects.mgetOrPut(a.owner.id, @[]).add (useLoc, sym)
    when false: markGcUnsafe(a, reason)

proc listGcUnsafety(s: PSym; onlyWarning: bool; cycleCheck: var IntSet; conf: ConfigRef) =
  let u = s.gcUnsafetyReason
  if u != nil and not cycleCheck.containsOrIncl(u.id):
    let msgKind = if onlyWarning: warnGcUnsafe2 else: errGenerated
    case u.kind
    of skLet, skVar:
      if u.typ.skipTypes(abstractInst).kind == tyProc:
        message(conf, s.info, msgKind,
          "'$#' is not GC-safe as it calls '$#'" %
          [s.name.s, u.name.s])
      else:
        message(conf, s.info, msgKind,
          ("'$#' is not GC-safe as it accesses '$#'" &
          " which is a global using GC'ed memory") % [s.name.s, u.name.s])
    of routineKinds:
      # recursive call *always* produces only a warning so the full error
      # message is printed:
      listGcUnsafety(u, true, cycleCheck, conf)
      message(conf, s.info, msgKind,
        "'$#' is not GC-safe as it calls '$#'" %
        [s.name.s, u.name.s])
    of skParam, skForVar:
      message(conf, s.info, msgKind,
        "'$#' is not GC-safe as it performs an indirect call via '$#'" %
        [s.name.s, u.name.s])
    else:
      message(conf, u.info, msgKind,
        "'$#' is not GC-safe as it performs an indirect call here" % s.name.s)

proc listGcUnsafety(s: PSym; onlyWarning: bool; conf: ConfigRef) =
  var cycleCheck = initIntSet()
  listGcUnsafety(s, onlyWarning, cycleCheck, conf)

proc listSideEffects(result: var string; s: PSym; cycleCheck: var IntSet;
                     conf: ConfigRef; context: PContext; indentLevel: int) =
  template addHint(msg; lineInfo; sym; level = indentLevel) =
    result.addf("$# $# Hint: '$#' $#\n", repeat(">", level), conf $ lineInfo, sym, msg)
  if context.sideEffects.hasKey(s.id):
    for (useLineInfo, u) in context.sideEffects[s.id]:
      if u != nil and not cycleCheck.containsOrIncl(u.id):
        case u.kind
        of skLet, skVar:
          addHint("accesses global state '$#'" % u.name.s, useLineInfo, s.name.s)
          addHint("accessed by '$#'" % s.name.s, u.info, u.name.s, indentLevel + 1)
        of routineKinds:
          addHint("calls `.sideEffect` '$#'" % u.name.s, useLineInfo, s.name.s)
          addHint("called by '$#'" % s.name.s, u.info, u.name.s, indentLevel + 1)
          listSideEffects(result, u, cycleCheck, conf, context, indentLevel + 2)
        of skParam, skForVar:
          addHint("calls routine via hidden pointer indirection", useLineInfo, s.name.s)
        else:
          addHint("calls routine via pointer indirection", useLineInfo, s.name.s)

proc listSideEffects(result: var string; s: PSym; conf: ConfigRef; context: PContext) =
  var cycleCheck = initIntSet()
  result.addf("'$#' can have side effects\n", s.name.s)
  listSideEffects(result, s, cycleCheck, conf, context, 1)

proc useVarNoInitCheck(a: PEffects; n: PNode; s: PSym) =
  if {sfGlobal, sfThread} * s.flags != {} and s.kind in {skVar, skLet} and
      s.magic != mNimvm:
    if s.guard != nil: guardGlobal(a, n, s.guard)
    if {sfGlobal, sfThread} * s.flags == {sfGlobal} and
        (tfHasGCedMem in s.typ.flags or s.typ.isGCedMem):
      #if a.config.hasWarn(warnGcUnsafe): warnAboutGcUnsafe(n)
      markGcUnsafe(a, s)
    markSideEffect(a, s, n.info)
  if s.owner != a.owner and s.kind in {skVar, skLet, skForVar, skResult, skParam} and
     {sfGlobal, sfThread} * s.flags == {}:
    a.isInnerProc = true

proc useVar(a: PEffects, n: PNode) =
  let s = n.sym
  if a.inExceptOrFinallyStmt > 0:
    incl s.flags, sfUsedInFinallyOrExcept
  if isLocalVar(a, s):
    if sfNoInit in s.flags:
      # If the variable is explicitly marked as .noinit. do not emit any error
      a.init.add s.id
    elif s.id notin a.init:
      if s.typ.requiresInit:
        message(a.config, n.info, warnProveInit, s.name.s)
      elif a.leftPartOfAsgn <= 0:
        message(a.config, n.info, warnUninit, s.name.s)
      # prevent superfluous warnings about the same variable:
      a.init.add s.id
  useVarNoInitCheck(a, n, s)


type
  TIntersection = seq[tuple[id, count: int]] # a simple count table

proc addToIntersection(inter: var TIntersection, s: int) =
  for j in 0..<inter.len:
    if s == inter[j].id:
      inc inter[j].count
      return
  inter.add((id: s, count: 1))

proc throws(tracked, n, orig: PNode) =
  if n.typ == nil or n.typ.kind != tyError:
    if orig != nil:
      let x = copyTree(orig)
      x.typ = n.typ
      tracked.add x
    else:
      tracked.add n

proc getEbase(g: ModuleGraph; info: TLineInfo): PType =
  result = g.sysTypeFromName(info, "Exception")

proc excType(g: ModuleGraph; n: PNode): PType =
  # reraise is like raising E_Base:
  let t = if n.kind == nkEmpty or n.typ.isNil: getEbase(g, n.info) else: n.typ
  result = skipTypes(t, skipPtrs)

proc createRaise(g: ModuleGraph; n: PNode): PNode =
  result = newNode(nkType)
  result.typ = getEbase(g, n.info)
  if not n.isNil: result.info = n.info

proc createTag(g: ModuleGraph; n: PNode): PNode =
  result = newNode(nkType)
  result.typ = g.sysTypeFromName(n.info, "RootEffect")
  if not n.isNil: result.info = n.info

proc addRaiseEffect(a: PEffects, e, comesFrom: PNode) =
  #assert e.kind != nkRaiseStmt
  var aa = a.exc
  for i in a.bottom..<aa.len:
    # we only track the first node that can have the effect E in order
    # to safe space and time.
    if sameType(a.graph.excType(aa[i]), a.graph.excType(e)): return

  if e.typ != nil:
    if optNimV1Emulation in a.config.globalOptions or not isDefectException(e.typ):
      throws(a.exc, e, comesFrom)

proc addTag(a: PEffects, e, comesFrom: PNode) =
  var aa = a.tags
  for i in 0..<aa.len:
    # we only track the first node that can have the effect E in order
    # to safe space and time.
    if sameType(aa[i].typ.skipTypes(skipPtrs), e.typ.skipTypes(skipPtrs)): return
  throws(a.tags, e, comesFrom)

proc addNotTag(a: PEffects, e, comesFrom: PNode) =
  var aa = a.forbids
  for i in 0..<aa.len:
    if sameType(aa[i].typ.skipTypes(skipPtrs), e.typ.skipTypes(skipPtrs)): return
  throws(a.forbids, e, comesFrom)

proc mergeRaises(a: PEffects, b, comesFrom: PNode) =
  if b.isNil:
    addRaiseEffect(a, createRaise(a.graph, comesFrom), comesFrom)
  else:
    for effect in items(b): addRaiseEffect(a, effect, comesFrom)

proc mergeTags(a: PEffects, b, comesFrom: PNode) =
  if b.isNil:
    addTag(a, createTag(a.graph, comesFrom), comesFrom)
  else:
    for effect in items(b): addTag(a, effect, comesFrom)

proc listEffects(a: PEffects) =
  for e in items(a.exc):  message(a.config, e.info, hintUser, typeToString(e.typ))
  for e in items(a.tags): message(a.config, e.info, hintUser, typeToString(e.typ))
  for e in items(a.forbids): message(a.config, e.info, hintUser, typeToString(e.typ))
  #if a.maxLockLevel != 0:
  #  message(e.info, hintUser, "lockLevel: " & a.maxLockLevel)

proc catches(tracked: PEffects, e: PType) =
  let e = skipTypes(e, skipPtrs)
  var L = tracked.exc.len
  var i = tracked.bottom
  while i < L:
    # r supertype of e?
    if safeInheritanceDiff(tracked.graph.excType(tracked.exc[i]), e) <= 0:
      tracked.exc[i] = tracked.exc[L-1]
      dec L
    else:
      inc i
  if tracked.exc.len > 0:
    setLen(tracked.exc.sons, L)
  else:
    assert L == 0

proc catchesAll(tracked: PEffects) =
  if tracked.exc.len > 0:
    setLen(tracked.exc.sons, tracked.bottom)

proc track(tracked: PEffects, n: PNode)
proc trackTryStmt(tracked: PEffects, n: PNode) =
  let oldBottom = tracked.bottom
  tracked.bottom = tracked.exc.len

  let oldState = tracked.init.len
  var inter: TIntersection = @[]

  inc tracked.inTryStmt
  track(tracked, n[0])
  dec tracked.inTryStmt
  for i in oldState..<tracked.init.len:
    addToIntersection(inter, tracked.init[i])

  var branches = 1
  var hasFinally = false
  inc tracked.inExceptOrFinallyStmt

  # Collect the exceptions caught by the except branches
  for i in 1..<n.len:
    let b = n[i]
    if b.kind == nkExceptBranch:
      inc branches
      if b.len == 1:
        catchesAll(tracked)
      else:
        for j in 0..<b.len - 1:
          if b[j].isInfixAs():
            assert(b[j][1].kind == nkType)
            catches(tracked, b[j][1].typ)
            createTypeBoundOps(tracked, b[j][2].typ, b[j][2].info)
          else:
            assert(b[j].kind == nkType)
            catches(tracked, b[j].typ)
    else:
      assert b.kind == nkFinally
  # Add any other exception raised in the except bodies
  for i in 1..<n.len:
    let b = n[i]
    if b.kind == nkExceptBranch:
      setLen(tracked.init, oldState)
      track(tracked, b[^1])
      for i in oldState..<tracked.init.len:
        addToIntersection(inter, tracked.init[i])
    else:
      setLen(tracked.init, oldState)
      track(tracked, b[^1])
      hasFinally = true

  tracked.bottom = oldBottom
  dec tracked.inExceptOrFinallyStmt
  if not hasFinally:
    setLen(tracked.init, oldState)
  for id, count in items(inter):
    if count == branches: tracked.init.add id

proc isIndirectCall(tracked: PEffects; n: PNode): bool =
  # we don't count f(...) as an indirect call if 'f' is an parameter.
  # Instead we track expressions of type tyProc too. See the manual for
  # details:
  if n.kind != nkSym:
    result = true
  elif n.sym.kind == skParam:
    if strictEffects in tracked.c.features:
      if tracked.owner == n.sym.owner and sfEffectsDelayed in n.sym.flags:
        result = false # it is not a harmful call
      else:
        result = true
    else:
      result = tracked.owner != n.sym.owner or tracked.owner == nil
  elif n.sym.kind notin routineKinds:
    result = true

proc isForwardedProc(n: PNode): bool =
  result = n.kind == nkSym and sfForward in n.sym.flags

proc trackPragmaStmt(tracked: PEffects, n: PNode) =
  for i in 0..<n.len:
    var it = n[i]
    let pragma = whichPragma(it)
    if pragma == wEffects:
      # list the computed effects up to here:
      listEffects(tracked)

template notGcSafe(t): untyped = {tfGcSafe, tfNoSideEffect} * t.flags == {}

proc importedFromC(n: PNode): bool =
  # when imported from C, we assume GC-safety.
  result = n.kind == nkSym and sfImportc in n.sym.flags

proc getLockLevel(s: PSym): TLockLevel =
  result = s.typ.lockLevel
  if result == UnspecifiedLockLevel:
    if {sfImportc, sfNoSideEffect} * s.flags != {} or
       tfNoSideEffect in s.typ.flags:
      result = 0.TLockLevel
    else:
      result = UnknownLockLevel
      #message(??.config, s.info, warnUser, "FOR THIS " & s.name.s)

proc mergeLockLevels(tracked: PEffects, n: PNode, lockLevel: TLockLevel) =
  if lockLevel >= tracked.currLockLevel:
    # if in lock section:
    if tracked.currLockLevel > 0.TLockLevel:
      localError tracked.config, n.info, errGenerated,
        "expected lock level < " & $tracked.currLockLevel &
        " but got lock level " & $lockLevel
    tracked.maxLockLevel = max(tracked.maxLockLevel, lockLevel)

proc propagateEffects(tracked: PEffects, n: PNode, s: PSym) =
  let pragma = s.ast[pragmasPos]
  let spec = effectSpec(pragma, wRaises)
  mergeRaises(tracked, spec, n)

  let tagSpec = effectSpec(pragma, wTags)
  mergeTags(tracked, tagSpec, n)

  if notGcSafe(s.typ) and sfImportc notin s.flags:
    if tracked.config.hasWarn(warnGcUnsafe): warnAboutGcUnsafe(n, tracked.config)
    markGcUnsafe(tracked, s)
  if tfNoSideEffect notin s.typ.flags:
    markSideEffect(tracked, s, n.info)
  mergeLockLevels(tracked, n, s.getLockLevel)

proc procVarCheck(n: PNode; conf: ConfigRef) =
  if n.kind in nkSymChoices:
    for x in n: procVarCheck(x, conf)
  elif n.kind == nkSym and n.sym.magic != mNone and n.sym.kind in routineKinds:
    localError(conf, n.info, ("'$1' is a built-in and cannot be used as " &
      "a first-class procedure") % n.sym.name.s)

proc notNilCheck(tracked: PEffects, n: PNode, paramType: PType) =
  let n = n.skipConv
  if paramType.isNil or paramType.kind != tyTypeDesc:
    procVarCheck skipConvCastAndClosure(n), tracked.config
  #elif n.kind in nkSymChoices:
  #  echo "came here"
  let paramType = paramType.skipTypesOrNil(abstractInst)
  if paramType != nil and tfNotNil in paramType.flags and n.typ != nil:
    let ntyp = n.typ.skipTypesOrNil({tyVar, tyLent, tySink})
    if ntyp != nil and tfNotNil notin ntyp.flags:
      if isAddrNode(n):
        # addr(x[]) can't be proven, but addr(x) can:
        if not containsNode(n, {nkDerefExpr, nkHiddenDeref}): return
      elif (n.kind == nkSym and n.sym.kind in routineKinds) or
          (n.kind in procDefs+{nkObjConstr, nkBracket, nkClosure, nkStrLit..nkTripleStrLit}) or
          (n.kind in nkCallKinds and n[0].kind == nkSym and n[0].sym.magic == mArrToSeq) or
          n.typ.kind == tyTypeDesc:
        # 'p' is not nil obviously:
        return
      case impliesNotNil(tracked.guards, n)
      of impUnknown:
        message(tracked.config, n.info, errGenerated,
                "cannot prove '$1' is not nil" % n.renderTree)
      of impNo:
        message(tracked.config, n.info, errGenerated,
                "'$1' is provably nil" % n.renderTree)
      of impYes: discard

proc assumeTheWorst(tracked: PEffects; n: PNode; op: PType) =
  addRaiseEffect(tracked, createRaise(tracked.graph, n), nil)
  addTag(tracked, createTag(tracked.graph, n), nil)
  let lockLevel = if op.lockLevel == UnspecifiedLockLevel: UnknownLockLevel
                  else: op.lockLevel
  #if lockLevel == UnknownLockLevel:
  #  message(??.config, n.info, warnUser, "had to assume the worst here")
  mergeLockLevels(tracked, n, lockLevel)

proc isOwnedProcVar(tracked: PEffects; n: PNode): bool =
  # XXX prove the soundness of this effect system rule
  result = n.kind == nkSym and n.sym.kind == skParam and
    tracked.owner == n.sym.owner
  #if result and sfPolymorphic notin n.sym.flags:
  #  echo tracked.config $ n.info, " different here!"
  if strictEffects in tracked.c.features:
    result = result and sfEffectsDelayed in n.sym.flags

proc isNoEffectList(n: PNode): bool {.inline.} =
  assert n.kind == nkEffectList
  n.len == 0 or (n[tagEffects] == nil and n[exceptionEffects] == nil and n[forbiddenEffects] == nil)

proc isTrival(caller: PNode): bool {.inline.} =
  result = caller.kind == nkSym and caller.sym.magic in {mEqProc, mIsNil, mMove, mWasMoved, mSwap}

proc trackOperandForIndirectCall(tracked: PEffects, n: PNode, formals: PType; argIndex: int; caller: PNode) =
  let a = skipConvCastAndClosure(n)
  let op = a.typ
  let param = if formals != nil and argIndex < formals.len and formals.n != nil: formals.n[argIndex].sym else: nil
  # assume indirect calls are taken here:
  if op != nil and op.kind == tyProc and n.skipConv.kind != nkNilLit and
      not isTrival(caller) and
      ((param != nil and sfEffectsDelayed in param.flags) or strictEffects notin tracked.c.features):

    internalAssert tracked.config, op.n[0].kind == nkEffectList
    var effectList = op.n[0]
    var s = n.skipConv
    if s.kind == nkCast and s[1].typ.kind == tyProc:
      s = s[1]
    if s.kind == nkSym and s.sym.kind in routineKinds and isNoEffectList(effectList):
      propagateEffects(tracked, n, s.sym)
    elif isNoEffectList(effectList):
      if isForwardedProc(n):
        # we have no explicit effects but it's a forward declaration and so it's
        # stated there are no additional effects, so simply propagate them:
        propagateEffects(tracked, n, n.sym)
      elif not isOwnedProcVar(tracked, a):
        # we have no explicit effects so assume the worst:
        assumeTheWorst(tracked, n, op)
      # assume GcUnsafe unless in its type; 'forward' does not matter:
      if notGcSafe(op) and not isOwnedProcVar(tracked, a):
        if tracked.config.hasWarn(warnGcUnsafe): warnAboutGcUnsafe(n, tracked.config)
        markGcUnsafe(tracked, a)
      elif tfNoSideEffect notin op.flags and not isOwnedProcVar(tracked, a):
        markSideEffect(tracked, a, n.info)
    else:
      mergeRaises(tracked, effectList[exceptionEffects], n)
      mergeTags(tracked, effectList[tagEffects], n)
      if notGcSafe(op):
        if tracked.config.hasWarn(warnGcUnsafe): warnAboutGcUnsafe(n, tracked.config)
        markGcUnsafe(tracked, a)
      elif tfNoSideEffect notin op.flags:
        markSideEffect(tracked, a, n.info)
  let paramType = if formals != nil and argIndex < formals.len: formals[argIndex] else: nil
  if paramType != nil and paramType.kind in {tyVar}:
    invalidateFacts(tracked.guards, n)
    if n.kind == nkSym and isLocalVar(tracked, n.sym):
      makeVolatile(tracked, n.sym)
  if paramType != nil and paramType.kind == tyProc and tfGcSafe in paramType.flags:
    let argtype = skipTypes(a.typ, abstractInst)
    # XXX figure out why this can be a non tyProc here. See httpclient.nim for an
    # example that triggers it.
    if argtype.kind == tyProc and notGcSafe(argtype) and not tracked.inEnforcedGcSafe:
      localError(tracked.config, n.info, $n & " is not GC safe")
  notNilCheck(tracked, n, paramType)

proc breaksBlock(n: PNode): bool =
  # semantic check doesn't allow statements after raise, break, return or
  # call to noreturn proc, so it is safe to check just the last statements
  var it = n
  while it.kind in {nkStmtList, nkStmtListExpr} and it.len > 0:
    it = it.lastSon

  result = it.kind in {nkBreakStmt, nkReturnStmt, nkRaiseStmt} or
    it.kind in nkCallKinds and it[0].kind == nkSym and sfNoReturn in it[0].sym.flags

proc trackCase(tracked: PEffects, n: PNode) =
  track(tracked, n[0])
  inc tracked.inIfStmt
  let oldState = tracked.init.len
  let oldFacts = tracked.guards.s.len
  let stringCase = n[0].typ != nil and skipTypes(n[0].typ,
        abstractVarRange-{tyTypeDesc}).kind in {tyFloat..tyFloat128, tyString, tyCstring}
  let interesting = not stringCase and interestingCaseExpr(n[0]) and
        tracked.config.hasWarn(warnProveField)
  var inter: TIntersection = @[]
  var toCover = 0
  for i in 1..<n.len:
    let branch = n[i]
    setLen(tracked.init, oldState)
    if interesting:
      setLen(tracked.guards.s, oldFacts)
      addCaseBranchFacts(tracked.guards, n, i)
    for i in 0..<branch.len:
      track(tracked, branch[i])
    if not breaksBlock(branch.lastSon): inc toCover
    for i in oldState..<tracked.init.len:
      addToIntersection(inter, tracked.init[i])

  setLen(tracked.init, oldState)
  if not stringCase or lastSon(n).kind == nkElse:
    for id, count in items(inter):
      if count >= toCover: tracked.init.add id
    # else we can't merge
  setLen(tracked.guards.s, oldFacts)
  dec tracked.inIfStmt

proc trackIf(tracked: PEffects, n: PNode) =
  track(tracked, n[0][0])
  inc tracked.inIfStmt
  let oldFacts = tracked.guards.s.len
  addFact(tracked.guards, n[0][0])
  let oldState = tracked.init.len

  var inter: TIntersection = @[]
  var toCover = 0
  track(tracked, n[0][1])
  if not breaksBlock(n[0][1]): inc toCover
  for i in oldState..<tracked.init.len:
    addToIntersection(inter, tracked.init[i])

  for i in 1..<n.len:
    let branch = n[i]
    setLen(tracked.guards.s, oldFacts)
    for j in 0..i-1:
      addFactNeg(tracked.guards, n[j][0])
    if branch.len > 1:
      addFact(tracked.guards, branch[0])
    setLen(tracked.init, oldState)
    for i in 0..<branch.len:
      track(tracked, branch[i])
    if not breaksBlock(branch.lastSon): inc toCover
    for i in oldState..<tracked.init.len:
      addToIntersection(inter, tracked.init[i])
  setLen(tracked.init, oldState)
  if lastSon(n).len == 1:
    for id, count in items(inter):
      if count >= toCover: tracked.init.add id
    # else we can't merge as it is not exhaustive
  setLen(tracked.guards.s, oldFacts)
  dec tracked.inIfStmt

proc trackBlock(tracked: PEffects, n: PNode) =
  if n.kind in {nkStmtList, nkStmtListExpr}:
    var oldState = -1
    for i in 0..<n.len:
      if hasSubnodeWith(n[i], nkBreakStmt):
        # block:
        #   x = def
        #   if ...: ... break # some nested break
        #   y = def
        # --> 'y' not defined after block!
        if oldState < 0: oldState = tracked.init.len
      track(tracked, n[i])
    if oldState > 0: setLen(tracked.init, oldState)
  else:
    track(tracked, n)

proc cstringCheck(tracked: PEffects; n: PNode) =
  if n[0].typ.kind == tyCstring and (let a = skipConv(n[1]);
      a.typ.kind == tyString and a.kind notin {nkStrLit..nkTripleStrLit}):
    message(tracked.config, n.info, warnUnsafeCode, renderTree(n))

proc patchResult(c: PEffects; n: PNode) =
  if n.kind == nkSym and n.sym.kind == skResult:
    let fn = c.owner
    if fn != nil and fn.kind in routineKinds and fn.ast != nil and resultPos < fn.ast.len:
      n.sym = fn.ast[resultPos].sym
    else:
      localError(c.config, n.info, "routine has no return type, but .requires contains 'result'")
  else:
    for i in 0..<safeLen(n):
      patchResult(c, n[i])

proc checkLe(c: PEffects; a, b: PNode) =
  case proveLe(c.guards, a, b)
  of impUnknown:
    #for g in c.guards.s:
    #  if g != nil: echo "I Know ", g
    message(c.config, a.info, warnStaticIndexCheck,
      "cannot prove: " & $a & " <= " & $b)
  of impYes:
    discard
  of impNo:
    message(c.config, a.info, warnStaticIndexCheck,
      "can prove: " & $a & " > " & $b)

proc checkBounds(c: PEffects; arr, idx: PNode) =
  checkLe(c, lowBound(c.config, arr), idx)
  checkLe(c, idx, highBound(c.config, arr, c.guards.g.operators))

proc checkRange(c: PEffects; value: PNode; typ: PType) =
  let t = typ.skipTypes(abstractInst - {tyRange})
  if t.kind == tyRange:
    let lowBound = copyTree(t.n[0])
    lowBound.info = value.info
    let highBound = copyTree(t.n[1])
    highBound.info = value.info
    checkLe(c, lowBound, value)
    checkLe(c, value, highBound)

#[
proc passedToEffectsDelayedParam(tracked: PEffects; n: PNode) =
  let t = n.typ.skipTypes(abstractInst)
  if t.kind == tyProc:
    if n.kind == nkSym and tracked.owner == n.sym.owner and sfEffectsDelayed in n.sym.flags:
      discard "the arg is itself a delayed parameter, so do nothing"
    else:
      var effectList = t.n[0]
      if effectList.len == effectListLen:
        mergeRaises(tracked, effectList[exceptionEffects], n)
        mergeTags(tracked, effectList[tagEffects], n)
      if not importedFromC(n):
        if notGcSafe(t):
          if tracked.config.hasWarn(warnGcUnsafe): warnAboutGcUnsafe(n, tracked.config)
          markGcUnsafe(tracked, n)
        if tfNoSideEffect notin t.flags:
          markSideEffect(tracked, n, n.info)
]#

proc checkForSink(tracked: PEffects; n: PNode) =
  if tracked.inIfStmt == 0:
    checkForSink(tracked.config, tracked.c.idgen, tracked.owner, n)

proc trackCall(tracked: PEffects; n: PNode) =
  template gcsafeAndSideeffectCheck() =
    if notGcSafe(op) and not importedFromC(a):
      # and it's not a recursive call:
      if not (a.kind == nkSym and a.sym == tracked.owner):
        if tracked.config.hasWarn(warnGcUnsafe): warnAboutGcUnsafe(n, tracked.config)
        markGcUnsafe(tracked, a)
    if tfNoSideEffect notin op.flags and not importedFromC(a):
      # and it's not a recursive call:
      if not (a.kind == nkSym and a.sym == tracked.owner):
        markSideEffect(tracked, a, n.info)

  # p's effects are ours too:
  var a = n[0]
  #if canRaise(a):
  #  echo "this can raise ", tracked.config $ n.info
  let op = a.typ
  if n.typ != nil:
    if tracked.owner.kind != skMacro and n.typ.skipTypes(abstractVar).kind != tyOpenArray:
      createTypeBoundOps(tracked, n.typ, n.info)
  if getConstExpr(tracked.ownerModule, n, tracked.c.idgen, tracked.graph) == nil:
    if a.kind == nkCast and a[1].typ.kind == tyProc:
      a = a[1]
    # XXX: in rare situations, templates and macros will reach here after
    # calling getAst(templateOrMacro()). Currently, templates and macros
    # are indistinguishable from normal procs (both have tyProc type) and
    # we can detect them only by checking for attached nkEffectList.
    if op != nil and op.kind == tyProc and op.n[0].kind == nkEffectList:
      if a.kind == nkSym:
        if a.sym == tracked.owner: tracked.isRecursive = true
        # even for recursive calls we need to check the lock levels (!):
        mergeLockLevels(tracked, n, a.sym.getLockLevel)
        if sfSideEffect in a.sym.flags: markSideEffect(tracked, a, n.info)
      else:
        mergeLockLevels(tracked, n, op.lockLevel)
      var effectList = op.n[0]
      if a.kind == nkSym and a.sym.kind == skMethod:
        propagateEffects(tracked, n, a.sym)
      elif isNoEffectList(effectList):
        if isForwardedProc(a):
          propagateEffects(tracked, n, a.sym)
        elif isIndirectCall(tracked, a):
          assumeTheWorst(tracked, n, op)
          gcsafeAndSideeffectCheck()
        else:
          if strictEffects in tracked.c.features and a.kind == nkSym and
              a.sym.kind in routineKinds:
            propagateEffects(tracked, n, a.sym)
      else:
        mergeRaises(tracked, effectList[exceptionEffects], n)
        mergeTags(tracked, effectList[tagEffects], n)
        gcsafeAndSideeffectCheck()
    if a.kind != nkSym or a.sym.magic notin {mNBindSym, mFinished, mExpandToAst, mQuoteAst}:
      for i in 1..<n.len:
        trackOperandForIndirectCall(tracked, n[i], op, i, a)
    if a.kind == nkSym and a.sym.magic in {mNew, mNewFinalize, mNewSeq}:
      # may not look like an assignment, but it is:
      let arg = n[1]
      initVarViaNew(tracked, arg)
      if arg.typ.len != 0 and {tfRequiresInit} * arg.typ.lastSon.flags != {}:
        if a.sym.magic == mNewSeq and n[2].kind in {nkCharLit..nkUInt64Lit} and
            n[2].intVal == 0:
          # var s: seq[notnil];  newSeq(s, 0)  is a special case!
          discard
        else:
          message(tracked.config, arg.info, warnProveInit, $arg)

      # check required for 'nim check':
      if n[1].typ.len > 0:
        createTypeBoundOps(tracked, n[1].typ.lastSon, n.info)
        createTypeBoundOps(tracked, n[1].typ, n.info)
        # new(x, finalizer): Problem: how to move finalizer into 'createTypeBoundOps'?

    elif a.kind == nkSym and a.sym.magic in {mArrGet, mArrPut} and
        optStaticBoundsCheck in tracked.currOptions:
      checkBounds(tracked, n[1], n[2])

    if a.kind != nkSym or a.sym.magic notin {mRunnableExamples, mNBindSym, mExpandToAst, mQuoteAst}:
      for i in 0..<n.safeLen:
        track(tracked, n[i])

  if a.kind == nkSym and a.sym.name.s.len > 0 and a.sym.name.s[0] == '=' and
        tracked.owner.kind != skMacro:
    var opKind = find(AttachedOpToStr, a.sym.name.s.normalize)
    if a.sym.name.s == "=": opKind = attachedAsgn.int
    if opKind != -1:
      # rebind type bounds operations after createTypeBoundOps call
      let t = n[1].typ.skipTypes({tyAlias, tyVar})
      if a.sym != getAttachedOp(tracked.graph, t, TTypeAttachedOp(opKind)):
        createTypeBoundOps(tracked, t, n.info)
        let op = getAttachedOp(tracked.graph, t, TTypeAttachedOp(opKind))
        if op != nil:
          n[0].sym = op

  if op != nil and op.kind == tyProc:
    for i in 1..<min(n.safeLen, op.len):
      case op[i].kind
      of tySink:
        createTypeBoundOps(tracked,  op[i][0], n.info)
        checkForSink(tracked, n[i])
      of tyVar:
        tracked.hasDangerousAssign = true
      #of tyOut:
      # consider this case: p(out x, x); we want to remark that 'x' is not
      # initialized until after the call. Since we do this after we analysed the
      # call, this is fine.
      # initVar(tracked, n[i].skipAddr, false)
      else: discard

type
  PragmaBlockContext = object
    oldLocked: int
    oldLockLevel: TLockLevel
    enforcedGcSafety, enforceNoSideEffects: bool
    oldExc, oldTags, oldForbids: int
    exc, tags, forbids: PNode

proc createBlockContext(tracked: PEffects): PragmaBlockContext =
  var oldForbidsLen = 0
  if tracked.forbids != nil: oldForbidsLen = tracked.forbids.len
  result = PragmaBlockContext(oldLocked: tracked.locked.len,
    oldLockLevel: tracked.currLockLevel,
    enforcedGcSafety: false, enforceNoSideEffects: false,
    oldExc: tracked.exc.len, oldTags: tracked.tags.len,
    oldForbids: oldForbidsLen)

proc applyBlockContext(tracked: PEffects, bc: PragmaBlockContext) =
  if bc.enforcedGcSafety: tracked.inEnforcedGcSafe = true
  if bc.enforceNoSideEffects: tracked.inEnforcedNoSideEffects = true

proc unapplyBlockContext(tracked: PEffects; bc: PragmaBlockContext) =
  if bc.enforcedGcSafety: tracked.inEnforcedGcSafe = false
  if bc.enforceNoSideEffects: tracked.inEnforcedNoSideEffects = false
  setLen(tracked.locked, bc.oldLocked)
  tracked.currLockLevel = bc.oldLockLevel
  if bc.exc != nil:
    # beware that 'raises: []' is very different from not saying
    # anything about 'raises' in the 'cast' at all. Same applies for 'tags'.
    setLen(tracked.exc.sons, bc.oldExc)
    for e in bc.exc:
      addRaiseEffect(tracked, e, e)
  if bc.tags != nil:
    setLen(tracked.tags.sons, bc.oldTags)
    for t in bc.tags:
      addTag(tracked, t, t)
  if bc.forbids != nil:
    setLen(tracked.forbids.sons, bc.oldForbids)
    for t in bc.forbids:
      addNotTag(tracked, t, t)

proc castBlock(tracked: PEffects, pragma: PNode, bc: var PragmaBlockContext) =
  case whichPragma(pragma)
  of wGcSafe:
    bc.enforcedGcSafety = true
  of wNoSideEffect:
    bc.enforceNoSideEffects = true
  of wTags:
    let n = pragma[1]
    if n.kind in {nkCurly, nkBracket}:
      bc.tags = n
    else:
      bc.tags = newNodeI(nkArgList, pragma.info)
      bc.tags.add n
  of wForbids:
    let n = pragma[1]
    if n.kind in {nkCurly, nkBracket}:
      bc.forbids = n
    else:
      bc.forbids = newNodeI(nkArgList, pragma.info)
      bc.forbids.add n
  of wRaises:
    let n = pragma[1]
    if n.kind in {nkCurly, nkBracket}:
      bc.exc = n
    else:
      bc.exc = newNodeI(nkArgList, pragma.info)
      bc.exc.add n
  of wUncheckedAssign:
    discard "handled in sempass1"
  else:
    localError(tracked.config, pragma.info,
        "invalid pragma block: " & $pragma)

proc trackInnerProc(tracked: PEffects, n: PNode) =
  case n.kind
  of nkSym:
    let s = n.sym
    if s.kind == skParam and s.owner == tracked.owner:
      tracked.escapingParams.incl s.id
  of nkNone..pred(nkSym), succ(nkSym)..nkNilLit:
    discard
  of nkProcDef, nkConverterDef, nkMethodDef, nkIteratorDef, nkLambda, nkFuncDef, nkDo:
    if n[0].kind == nkSym and n[0].sym.ast != nil:
      trackInnerProc(tracked, getBody(tracked.graph, n[0].sym))
  of nkTypeSection, nkMacroDef, nkTemplateDef, nkError,
     nkConstSection, nkConstDef, nkIncludeStmt, nkImportStmt,
     nkExportStmt, nkPragma, nkCommentStmt, nkBreakState,
     nkTypeOfExpr, nkMixinStmt, nkBindStmt:
    discard
  else:
    for ch in n: trackInnerProc(tracked, ch)

proc allowCStringConv(n: PNode): bool =
  case n.kind
  of nkStrLit..nkTripleStrLit: result = true
  of nkSym: result = n.sym.kind in {skConst, skParam}
  of nkAddr: result = isCharArrayPtr(n.typ, true)
  of nkCallKinds:
    result = isCharArrayPtr(n.typ, n[0].kind == nkSym and n[0].sym.magic == mAddr)
  else: result = isCharArrayPtr(n.typ, false)

proc track(tracked: PEffects, n: PNode) =
  case n.kind
  of nkSym:
    useVar(tracked, n)
    if n.sym.typ != nil and tfHasAsgn in n.sym.typ.flags:
      tracked.owner.flags.incl sfInjectDestructors
      # bug #15038: ensure consistency
      if not hasDestructor(n.typ) and sameType(n.typ, n.sym.typ): n.typ = n.sym.typ
  of nkHiddenAddr, nkAddr:
    if n[0].kind == nkSym and isLocalVar(tracked, n[0].sym):
      useVarNoInitCheck(tracked, n[0], n[0].sym)
    else:
      track(tracked, n[0])
  of nkRaiseStmt:
    if n[0].kind != nkEmpty:
      n[0].info = n.info
      #throws(tracked.exc, n[0])
      addRaiseEffect(tracked, n[0], n)
      for i in 0..<n.safeLen:
        track(tracked, n[i])
      createTypeBoundOps(tracked, n[0].typ, n.info)
    else:
      # A `raise` with no arguments means we're going to re-raise the exception
      # being handled or, if outside of an `except` block, a `ReraiseDefect`.
      # Here we add a `Exception` tag in order to cover both the cases.
      addRaiseEffect(tracked, createRaise(tracked.graph, n), nil)
  of nkCallKinds:
    trackCall(tracked, n)
  of nkDotExpr:
    guardDotAccess(tracked, n)
    for i in 0..<n.len: track(tracked, n[i])
  of nkCheckedFieldExpr:
    track(tracked, n[0])
    if tracked.config.hasWarn(warnProveField):
      checkFieldAccess(tracked.guards, n, tracked.config)
  of nkTryStmt: trackTryStmt(tracked, n)
  of nkPragma: trackPragmaStmt(tracked, n)
  of nkAsgn, nkFastAsgn:
    track(tracked, n[1])
    initVar(tracked, n[0], volatileCheck=true)
    invalidateFacts(tracked.guards, n[0])
    inc tracked.leftPartOfAsgn
    track(tracked, n[0])
    dec tracked.leftPartOfAsgn
    addAsgnFact(tracked.guards, n[0], n[1])
    notNilCheck(tracked, n[1], n[0].typ)
    when false: cstringCheck(tracked, n)
    if tracked.owner.kind != skMacro and n[0].typ.kind notin {tyOpenArray, tyVarargs}:
      createTypeBoundOps(tracked, n[0].typ, n.info)
    if n[0].kind != nkSym or not isLocalVar(tracked, n[0].sym):
      checkForSink(tracked, n[1])
      if not tracked.hasDangerousAssign and n[0].kind != nkSym:
        tracked.hasDangerousAssign = true
  of nkVarSection, nkLetSection:
    for child in n:
      let last = lastSon(child)
      if last.kind != nkEmpty: track(tracked, last)
      if tracked.owner.kind != skMacro:
        if child.kind == nkVarTuple:
          createTypeBoundOps(tracked, child[^1].typ, child.info)
          for i in 0..<child.len-2:
            createTypeBoundOps(tracked, child[i].typ, child.info)
        else:
          createTypeBoundOps(tracked, child[0].typ, child.info)
      if child.kind == nkIdentDefs:
        for i in 0..<child.len-2:
          varDecl(tracked, child[i])
          if last.kind != nkEmpty:
            initVar(tracked, child[i], volatileCheck=false)
            addAsgnFact(tracked.guards, child[i], last)
            notNilCheck(tracked, last, child[i].typ)
      elif child.kind == nkVarTuple:
        for i in 0..<child.len-1:
          if child[i].kind == nkEmpty or
            child[i].kind == nkSym and child[i].sym.name.s == "_":
            continue
          varDecl(tracked, child[i])
          if last.kind != nkEmpty:
            initVar(tracked, child[i], volatileCheck=false)
          if last.kind in {nkPar, nkTupleConstr}:
            addAsgnFact(tracked.guards, child[i], last[i])
            notNilCheck(tracked, last[i], child[i].typ)
      # since 'var (a, b): T = ()' is not even allowed, there is always type
      # inference for (a, b) and thus no nil checking is necessary.
  of nkConstSection:
    for child in n:
      let last = lastSon(child)
      track(tracked, last)
  of nkCaseStmt: trackCase(tracked, n)
  of nkWhen, nkIfStmt, nkIfExpr: trackIf(tracked, n)
  of nkBlockStmt, nkBlockExpr: trackBlock(tracked, n[1])
  of nkWhileStmt:
    # 'while true' loop?
    inc tracked.currentBlock
    if isTrue(n[0]):
      trackBlock(tracked, n[1])
    else:
      # loop may never execute:
      let oldState = tracked.init.len
      let oldFacts = tracked.guards.s.len
      addFact(tracked.guards, n[0])
      track(tracked, n[0])
      track(tracked, n[1])
      setLen(tracked.init, oldState)
      setLen(tracked.guards.s, oldFacts)
    dec tracked.currentBlock
  of nkForStmt, nkParForStmt:
    # we are very conservative here and assume the loop is never executed:
    inc tracked.currentBlock
    let oldState = tracked.init.len

    let oldFacts = tracked.guards.s.len
    let iterCall = n[n.len-2]
    if optStaticBoundsCheck in tracked.currOptions and iterCall.kind in nkCallKinds:
      let op = iterCall[0]
      if op.kind == nkSym and fromSystem(op.sym):
        let iterVar = n[0]
        case op.sym.name.s
        of "..", "countup", "countdown":
          let lower = iterCall[1]
          let upper = iterCall[2]
          # for i in 0..n   means  0 <= i and i <= n. Countdown is
          # the same since only the iteration direction changes.
          addFactLe(tracked.guards, lower, iterVar)
          addFactLe(tracked.guards, iterVar, upper)
        of "..<":
          let lower = iterCall[1]
          let upper = iterCall[2]
          addFactLe(tracked.guards, lower, iterVar)
          addFactLt(tracked.guards, iterVar, upper)
        else: discard

    for i in 0..<n.len-2:
      let it = n[i]
      track(tracked, it)
      if tracked.owner.kind != skMacro:
        if it.kind == nkVarTuple:
          for x in it:
            createTypeBoundOps(tracked, x.typ, x.info)
        else:
          createTypeBoundOps(tracked, it.typ, it.info)
    let loopBody = n[^1]
    if tracked.owner.kind != skMacro and iterCall.safeLen > 1:
      # XXX this is a bit hacky:
      if iterCall[1].typ != nil and iterCall[1].typ.skipTypes(abstractVar).kind notin {tyVarargs, tyOpenArray}:
        createTypeBoundOps(tracked, iterCall[1].typ, iterCall[1].info)
    track(tracked, iterCall)
    track(tracked, loopBody)
    setLen(tracked.init, oldState)
    setLen(tracked.guards.s, oldFacts)
    dec tracked.currentBlock

  of nkObjConstr:
    when false: track(tracked, n[0])
    let oldFacts = tracked.guards.s.len
    for i in 1..<n.len:
      let x = n[i]
      track(tracked, x)
      if x[0].kind == nkSym and sfDiscriminant in x[0].sym.flags:
        addDiscriminantFact(tracked.guards, x)
      if tracked.owner.kind != skMacro:
        createTypeBoundOps(tracked, x[1].typ, n.info)

      if x.kind == nkExprColonExpr:
        if x[0].kind == nkSym:
          notNilCheck(tracked, x[1], x[0].sym.typ)
        checkForSink(tracked, x[1])
      else:
        checkForSink(tracked, x)
    setLen(tracked.guards.s, oldFacts)
    if tracked.owner.kind != skMacro:
      # XXX n.typ can be nil in runnableExamples, we need to do something about it.
      if n.typ != nil and n.typ.skipTypes(abstractInst).kind == tyRef:
        createTypeBoundOps(tracked, n.typ.lastSon, n.info)
      createTypeBoundOps(tracked, n.typ, n.info)
  of nkTupleConstr:
    for i in 0..<n.len:
      track(tracked, n[i])
      if tracked.owner.kind != skMacro:
        if n[i].kind == nkExprColonExpr:
          createTypeBoundOps(tracked, n[i][0].typ, n.info)
        else:
          createTypeBoundOps(tracked, n[i].typ, n.info)
      checkForSink(tracked, n[i])
  of nkPragmaBlock:
    let pragmaList = n[0]
    var bc = createBlockContext(tracked)
    for i in 0..<pragmaList.len:
      let pragma = whichPragma(pragmaList[i])
      case pragma
      of wLocks:
        lockLocations(tracked, pragmaList[i])
      of wGcSafe:
        bc.enforcedGcSafety = true
      of wNoSideEffect:
        bc.enforceNoSideEffects = true
      of wCast:
        castBlock(tracked, pragmaList[i][1], bc)
      else:
        discard
    applyBlockContext(tracked, bc)
    track(tracked, n.lastSon)
    unapplyBlockContext(tracked, bc)

  of nkProcDef, nkConverterDef, nkMethodDef, nkIteratorDef, nkLambda, nkFuncDef, nkDo:
    if n[0].kind == nkSym and n[0].sym.ast != nil:
      trackInnerProc(tracked, getBody(tracked.graph, n[0].sym))
  of nkTypeSection, nkMacroDef, nkTemplateDef:
    discard
  of nkCast:
    if n.len == 2:
      track(tracked, n[1])
      if tracked.owner.kind != skMacro:
        createTypeBoundOps(tracked, n.typ, n.info)
  of nkHiddenStdConv, nkHiddenSubConv, nkConv:
    if n.kind in {nkHiddenStdConv, nkHiddenSubConv} and
        n.typ.skipTypes(abstractInst).kind == tyCstring and
        not allowCStringConv(n[1]):
      message(tracked.config, n.info, warnCstringConv,
        "implicit conversion to 'cstring' from a non-const location: $1; this will become a compile time error in the future" %
          $n[1])

    let t = n.typ.skipTypes(abstractInst)
    if t.kind == tyEnum:
      if tfEnumHasHoles in t.flags:
        message(tracked.config, n.info, warnHoleEnumConv, "conversion to enum with holes is unsafe: $1" % $n)
      else:
        message(tracked.config, n.info, warnAnyEnumConv, "enum conversion: $1" % $n)

    if n.len == 2:
      track(tracked, n[1])
      if tracked.owner.kind != skMacro:
        createTypeBoundOps(tracked, n.typ, n.info)
        # This is a hacky solution in order to fix bug #13110. Hopefully
        # a better solution will come up eventually.
        if n[1].typ.kind != tyString:
          createTypeBoundOps(tracked, n[1].typ, n[1].info)
      if optStaticBoundsCheck in tracked.currOptions:
        checkRange(tracked, n[1], n.typ)
  of nkObjUpConv, nkObjDownConv, nkChckRange, nkChckRangeF, nkChckRange64:
    if n.len == 1:
      track(tracked, n[0])
      if tracked.owner.kind != skMacro:
        createTypeBoundOps(tracked, n.typ, n.info)
        createTypeBoundOps(tracked, n[0].typ, n[0].info)
      if optStaticBoundsCheck in tracked.currOptions:
        checkRange(tracked, n[0], n.typ)
  of nkBracket:
    for i in 0..<n.safeLen:
      track(tracked, n[i])
      checkForSink(tracked, n[i])
    if tracked.owner.kind != skMacro:
      createTypeBoundOps(tracked, n.typ, n.info)
  of nkBracketExpr:
    if optStaticBoundsCheck in tracked.currOptions and n.len == 2:
      if n[0].typ != nil and skipTypes(n[0].typ, abstractVar).kind != tyTuple:
        checkBounds(tracked, n[0], n[1])
    track(tracked, n[0])
    dec tracked.leftPartOfAsgn
    for i in 1 ..< n.len: track(tracked, n[i])
    inc tracked.leftPartOfAsgn
  of nkError:
    localError(tracked.config, n.info, errorToString(tracked.config, n))
  else:
    for i in 0..<n.safeLen: track(tracked, n[i])

proc subtypeRelation(g: ModuleGraph; spec, real: PNode): bool =
  if spec.typ.kind == tyOr:
    for t in spec.typ.sons:
      if safeInheritanceDiff(g.excType(real), t) <= 0:
        return true
  else:
    return safeInheritanceDiff(g.excType(real), spec.typ) <= 0

proc checkRaisesSpec(g: ModuleGraph; emitWarnings: bool; spec, real: PNode, msg: string, hints: bool;
                     effectPredicate: proc (g: ModuleGraph; a, b: PNode): bool {.nimcall.};
                     hintsArg: PNode = nil; isForbids: bool = false) =
  # check that any real exception is listed in 'spec'; mark those as used;
  # report any unused exception
  var used = initIntSet()
  for r in items(real):
    block search:
      for s in 0..<spec.len:
        if effectPredicate(g, spec[s], r):
          if isForbids: break
          used.incl(s)
          break search
        if isForbids:
          break search
      # XXX call graph analysis would be nice here!
      pushInfoContext(g.config, spec.info)
      var rr = if r.kind == nkRaiseStmt: r[0] else: r
      while rr.kind in {nkStmtList, nkStmtListExpr} and rr.len > 0: rr = rr.lastSon
      message(g.config, r.info, if emitWarnings: warnEffect else: errGenerated,
              renderTree(rr) & " " & msg & typeToString(r.typ))
      popInfoContext(g.config)
  # hint about unnecessarily listed exception types:
  if hints:
    for s in 0..<spec.len:
      if not used.contains(s):
        message(g.config, spec[s].info, hintXCannotRaiseY,
                "'$1' cannot raise '$2'" % [renderTree(hintsArg), renderTree(spec[s])])

proc checkMethodEffects*(g: ModuleGraph; disp, branch: PSym) =
  ## checks for consistent effects for multi methods.
  let actual = branch.typ.n[0]
  if actual.len != effectListLen: return

  let p = disp.ast[pragmasPos]
  let raisesSpec = effectSpec(p, wRaises)
  if not isNil(raisesSpec):
    checkRaisesSpec(g, false, raisesSpec, actual[exceptionEffects],
      "can raise an unlisted exception: ", hints=off, subtypeRelation)
  let tagsSpec = effectSpec(p, wTags)
  if not isNil(tagsSpec):
    checkRaisesSpec(g, false, tagsSpec, actual[tagEffects],
      "can have an unlisted effect: ", hints=off, subtypeRelation)
  let forbidsSpec = effectSpec(p, wForbids)
  if not isNil(forbidsSpec):
    checkRaisesSpec(g, false, forbidsSpec, actual[tagEffects],
      "has an illegal effect: ", hints=off, subtypeRelation, isForbids=true)
  if sfThread in disp.flags and notGcSafe(branch.typ):
    localError(g.config, branch.info, "base method is GC-safe, but '$1' is not" %
                                branch.name.s)
  when defined(drnim):
    if not g.compatibleProps(g, disp.typ, branch.typ):
      localError(g.config, branch.info, "for method '" & branch.name.s &
        "' the `.requires` or `.ensures` properties are incompatible.")

  if branch.typ.lockLevel > disp.typ.lockLevel:
    when true:
      message(g.config, branch.info, warnLockLevel,
        "base method has lock level $1, but dispatcher has $2" %
          [$branch.typ.lockLevel, $disp.typ.lockLevel])
    else:
      # XXX make this an error after bigbreak has been released:
      localError(g.config, branch.info,
        "base method has lock level $1, but dispatcher has $2" %
          [$branch.typ.lockLevel, $disp.typ.lockLevel])

proc setEffectsForProcType*(g: ModuleGraph; t: PType, n: PNode; s: PSym = nil) =
  var effects = t.n[0]
  if t.kind != tyProc or effects.kind != nkEffectList: return
  if n.kind != nkEmpty:
    internalAssert g.config, effects.len == 0
    newSeq(effects.sons, effectListLen)
    let raisesSpec = effectSpec(n, wRaises)
    if not isNil(raisesSpec):
      effects[exceptionEffects] = raisesSpec
    elif s != nil and (s.magic != mNone or {sfImportc, sfExportc} * s.flags == {sfImportc}):
      effects[exceptionEffects] = newNodeI(nkArgList, effects.info)

    let tagsSpec = effectSpec(n, wTags)
    if not isNil(tagsSpec):
      effects[tagEffects] = tagsSpec
    elif s != nil and (s.magic != mNone or {sfImportc, sfExportc} * s.flags == {sfImportc}):
      effects[tagEffects] = newNodeI(nkArgList, effects.info)

    let forbidsSpec = effectSpec(n, wForbids)
    if not isNil(forbidsSpec):
      effects[forbiddenEffects] = forbidsSpec
    elif s != nil and (s.magic != mNone or {sfImportc, sfExportc} * s.flags == {sfImportc}):
      effects[forbiddenEffects] = newNodeI(nkArgList, effects.info)

    let requiresSpec = propSpec(n, wRequires)
    if not isNil(requiresSpec):
      effects[requiresEffects] = requiresSpec
    let ensuresSpec = propSpec(n, wEnsures)
    if not isNil(ensuresSpec):
      effects[ensuresEffects] = ensuresSpec

    effects[pragmasEffects] = n
  if s != nil and s.magic != mNone:
    if s.magic != mEcho:
      t.flags.incl tfNoSideEffect

proc rawInitEffects(g: ModuleGraph; effects: PNode) =
  newSeq(effects.sons, effectListLen)
  effects[exceptionEffects] = newNodeI(nkArgList, effects.info)
  effects[tagEffects] = newNodeI(nkArgList, effects.info)
  effects[forbiddenEffects] = newNodeI(nkArgList, effects.info)
  effects[requiresEffects] = g.emptyNode
  effects[ensuresEffects] = g.emptyNode
  effects[pragmasEffects] = g.emptyNode

proc initEffects(g: ModuleGraph; effects: PNode; s: PSym; t: var TEffects; c: PContext) =
  rawInitEffects(g, effects)

  t.exc = effects[exceptionEffects]
  t.tags = effects[tagEffects]
  t.forbids = effects[forbiddenEffects]
  t.owner = s
  t.ownerModule = s.getModule
  t.init = @[]
  t.guards.s = @[]
  t.guards.g = g
  when defined(drnim):
    t.currOptions = g.config.options + s.options - {optStaticBoundsCheck}
  else:
    t.currOptions = g.config.options + s.options
  t.guards.beSmart = optStaticBoundsCheck in t.currOptions
  t.locked = @[]
  t.graph = g
  t.config = g.config
  t.c = c
  t.currentBlock = 1

proc hasRealBody(s: PSym): bool =
  ## also handles importc procs with runnableExamples, which requires `=`,
  ## which is not a real implementation, refs #14314
  result = {sfForward, sfImportc} * s.flags == {}

proc trackProc*(c: PContext; s: PSym, body: PNode) =
  let g = c.graph
  var effects = s.typ.n[0]
  if effects.kind != nkEffectList: return
  # effects already computed?
  if not s.hasRealBody: return
  let emitWarnings = tfEffectSystemWorkaround in s.typ.flags
  if effects.len == effectListLen and not emitWarnings: return

  var inferredEffects = newNodeI(nkEffectList, s.info)

  var t: TEffects
  initEffects(g, inferredEffects, s, t, c)
  rawInitEffects g, effects

  if not isEmptyType(s.typ[0]) and
     s.kind in {skProc, skFunc, skConverter, skMethod}:
    var res = s.ast[resultPos].sym # get result symbol
    t.scopes[res.id] = t.currentBlock

  track(t, body)

  if s.kind != skMacro:
    let params = s.typ.n
    for i in 1..<params.len:
      let param = params[i].sym
      let typ = param.typ
      if isSinkTypeForParam(typ) or
          (t.config.selectedGC in {gcArc, gcOrc} and
            (isClosure(typ.skipTypes(abstractInst)) or param.id in t.escapingParams)):
        createTypeBoundOps(t, typ, param.info)
      when false:
        if typ.kind == tyOut and param.id notin t.init:
          message(g.config, param.info, warnProveInit, param.name.s)

  if not isEmptyType(s.typ[0]) and
     (s.typ[0].requiresInit or s.typ[0].skipTypes(abstractInst).kind == tyVar) and
     s.kind in {skProc, skFunc, skConverter, skMethod}:
    var res = s.ast[resultPos].sym # get result symbol
    if res.id notin t.init:
      message(g.config, body.info, warnProveInit, "result")
  let p = s.ast[pragmasPos]
  let raisesSpec = effectSpec(p, wRaises)
  if not isNil(raisesSpec):
    checkRaisesSpec(g, false, raisesSpec, t.exc, "can raise an unlisted exception: ",
                    hints=on, subtypeRelation, hintsArg=s.ast[0])
    # after the check, use the formal spec:
    effects[exceptionEffects] = raisesSpec
  else:
    effects[exceptionEffects] = t.exc

  let tagsSpec = effectSpec(p, wTags)
  if not isNil(tagsSpec):
    checkRaisesSpec(g, false, tagsSpec, t.tags, "can have an unlisted effect: ",
                    hints=off, subtypeRelation)
    # after the check, use the formal spec:
    effects[tagEffects] = tagsSpec
  else:
    effects[tagEffects] = t.tags

  let forbidsSpec = effectSpec(p, wForbids)
  if not isNil(forbidsSpec):
    checkRaisesSpec(g, false, forbidsSpec, t.tags, "has an illegal effect: ",
                    hints=off, subtypeRelation, isForbids=true)
    # after the check, use the formal spec:
    effects[forbiddenEffects] = forbidsSpec
  else:
    effects[forbiddenEffects] = t.forbids

  let requiresSpec = propSpec(p, wRequires)
  if not isNil(requiresSpec):
    effects[requiresEffects] = requiresSpec
  let ensuresSpec = propSpec(p, wEnsures)
  if not isNil(ensuresSpec):
    patchResult(t, ensuresSpec)
    effects[ensuresEffects] = ensuresSpec

  var mutationInfo = MutationInfo()
  var hasMutationSideEffect = false
  if {strictFuncs, views} * c.features != {}:
    var goals: set[Goal] = {}
    if strictFuncs in c.features: goals.incl constParameters
    if views in c.features: goals.incl borrowChecking
    var partitions = computeGraphPartitions(s, body, g, goals)
    if not t.hasSideEffect and t.hasDangerousAssign:
      t.hasSideEffect = varpartitions.hasSideEffect(partitions, mutationInfo)
      hasMutationSideEffect = t.hasSideEffect
    if views in c.features:
      checkBorrowedLocations(partitions, body, g.config)

  if sfThread in s.flags and t.gcUnsafe:
    if optThreads in g.config.globalOptions and optThreadAnalysis in g.config.globalOptions:
      #localError(s.info, "'$1' is not GC-safe" % s.name.s)
      listGcUnsafety(s, onlyWarning=false, g.config)
    else:
      listGcUnsafety(s, onlyWarning=true, g.config)
      #localError(s.info, warnGcUnsafe2, s.name.s)
  if sfNoSideEffect in s.flags and t.hasSideEffect:
    when false:
      listGcUnsafety(s, onlyWarning=false, g.config)
    else:
      if hasMutationSideEffect:
        localError(g.config, s.info, "'$1' can have side effects$2" % [s.name.s, g.config $ mutationInfo])
      elif c.compilesContextId == 0: # don't render extended diagnostic messages in `system.compiles` context
        var msg = ""
        listSideEffects(msg, s, g.config, t.c)
        message(g.config, s.info, errGenerated, msg)
      else:
        localError(g.config, s.info, "") # simple error for `system.compiles` context
  if not t.gcUnsafe:
    s.typ.flags.incl tfGcSafe
  if not t.hasSideEffect and sfSideEffect notin s.flags:
    s.typ.flags.incl tfNoSideEffect
  if s.typ.lockLevel == UnspecifiedLockLevel:
    s.typ.lockLevel = t.maxLockLevel
  elif t.maxLockLevel > s.typ.lockLevel:
    #localError(s.info,
    message(g.config, s.info, warnLockLevel,
      "declared lock level is $1, but real lock level is $2" %
        [$s.typ.lockLevel, $t.maxLockLevel])
  when defined(drnim):
    if c.graph.strongSemCheck != nil: c.graph.strongSemCheck(c.graph, s, body)
  when defined(useDfa):
    if s.name.s == "testp":
      dataflowAnalysis(s, body)

      when false: trackWrites(s, body)
  if strictNotNil in c.features and s.kind == skProc:
    checkNil(s, body, g.config, c.idgen)

proc trackStmt*(c: PContext; module: PSym; n: PNode, isTopLevel: bool) =
  if n.kind in {nkPragma, nkMacroDef, nkTemplateDef, nkProcDef, nkFuncDef,
                nkTypeSection, nkConverterDef, nkMethodDef, nkIteratorDef}:
    return
  let g = c.graph
  var effects = newNodeI(nkEffectList, n.info)
  var t: TEffects
  initEffects(g, effects, module, t, c)
  t.isTopLevel = isTopLevel
  track(t, n)
  when defined(drnim):
    if c.graph.strongSemCheck != nil: c.graph.strongSemCheck(c.graph, module, n)<|MERGE_RESOLUTION|>--- conflicted
+++ resolved
@@ -67,11 +67,7 @@
     exc: PNode  # stack of exceptions
     tags: PNode # list of tags
     forbids: PNode # list of tags
-<<<<<<< HEAD
-    bottom, inTryStmt, inExceptOrFinallyStmt, leftPartOfAsgn, currentBlock: int
-=======
-    bottom, inTryStmt, inExceptOrFinallyStmt, leftPartOfAsgn, inIfStmt: int
->>>>>>> fdc6b0fb
+    bottom, inTryStmt, inExceptOrFinallyStmt, leftPartOfAsgn, inIfStmt, currentBlock: int
     owner: PSym
     ownerModule: PSym
     init: seq[int] # list of initialized variables
