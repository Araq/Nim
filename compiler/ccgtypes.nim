--- conflicted
+++ resolved
@@ -880,7 +880,7 @@
     discard cgsym(m, "nimTypeRoot")
     addf(m.s[cfsTypeInit3], "$1.nextType = nimTypeRoot; nimTypeRoot=&$1;$n",
          [name])
-  addf(m.s[cfsVars], "TNimType $1;$n", [name])
+  addf(m.s[cfsVars], "TNimType $1; /* $2 */$n",
 
 proc genTypeInfoAux(m: BModule, typ, origType: PType, name: Rope) =
   var base: Rope
@@ -935,7 +935,7 @@
     addf(m.s[cfsTypeInit3], "$1.kind = 3;$n" &
         "$1.offset = offsetof($2, $3);$n" & "$1.typ = $4;$n" &
         "$1.name = $5;$n" & "$1.sons = &$6[0];$n" &
-        "$1.len = $7;$n", [expr, getTypeDesc(m, origType), field.loc.r,
+        "$1.len = $7;$n", [expr, getTypeDesc(m, typ), field.loc.r,
                            genTypeInfo(m, field.typ),
                            makeCString(field.name.s),
                            tmp, rope(L)])
@@ -970,7 +970,7 @@
         internalError(n.info, "genObjectFields")
       addf(m.s[cfsTypeInit3], "$1.kind = 1;$n" &
           "$1.offset = offsetof($2, $3);$n" & "$1.typ = $4;$n" &
-          "$1.name = $5;$n", [expr, getTypeDesc(m, origType),
+          "$1.name = $5;$n", [expr, getTypeDesc(m, typ),
           field.loc.r, genTypeInfo(m, field.typ), makeCString(field.name.s)])
   else: internalError(n.info, "genObjectFields")
 
@@ -978,13 +978,8 @@
   if typ.kind == tyObject: genTypeInfoAux(m, typ, origType, name)
   else: genTypeInfoAuxBase(m, typ, origType, name, rope("0"))
   var tmp = getNimNode(m)
-<<<<<<< HEAD
   if not isImportedType(typ):
-    genObjectFields(m, typ, typ.n, tmp)
-=======
-  if not isImportedCppType(typ):
     genObjectFields(m, typ, origType, typ.n, tmp)
->>>>>>> a336bf23
   addf(m.s[cfsTypeInit3], "$1.node = &$2;$n", [name, tmp])
   var t = typ.sons[0]
   while t != nil:
@@ -1115,7 +1110,7 @@
     # reference the type info as extern here
     discard cgsym(m, "TNimType")
     discard cgsym(m, "TNimNode")
-    addf(m.s[cfsVars], "extern TNimType $1;$n", [result])
+    addf(m.s[cfsVars], "extern TNimType $1; /* $2 */$n",
     return "(&".rope & result & ")".rope
 
   m.g.typeInfoMarker[sig] = result
