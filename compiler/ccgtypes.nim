--- conflicted
+++ resolved
@@ -1612,14 +1612,7 @@
 
   result = prefixTI.rope & result & ")".rope
 
-<<<<<<< HEAD
-proc genTypeInfo*(config: ConfigRef, m: BModule, t: PType; info: TLineInfo): Rope =
-=======
-proc genTypeSection(m: BModule; n: PNode) =
-  discard
-
 proc genTypeInfo*(config: ConfigRef, m: BModule; t: PType; info: TLineInfo): Rope =
->>>>>>> 0f226c0e
   if optTinyRtti in config.globalOptions:
     result = genTypeInfoV2(m, t, info)
   else:
