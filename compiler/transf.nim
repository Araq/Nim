#
#
#           The Nim Compiler
#        (c) Copyright 2015 Andreas Rumpf
#
#    See the file "copying.txt", included in this
#    distribution, for details about the copyright.
#

# This module implements the transformator. It transforms the syntax tree
# to ease the work of the code generators. Does some transformations:
#
# * inlines iterators
# * inlines constants
# * performs constant folding
# * converts "continue" to "break"; disambiguates "break"
# * introduces method dispatchers
# * performs lambda lifting for closure support
# * transforms 'defer' into a 'try finally' statement

import
  intsets, strutils, options, ast, astalgo, trees, treetab, msgs, os, lookups,
  idents, renderer, types, passes, semfold, magicsys, cgmeth, rodread,
<<<<<<< HEAD
  lambdalifting, sempass2, lowerings, destroyer, liftlocals, closureiters
=======
  lambdalifting, sempass2, lowerings, lookups, destroyer, liftlocals,
  modulegraphs
>>>>>>> 02f01470

type
  PTransNode* = distinct PNode

  PTransCon = ref TTransCon
  TTransCon{.final.} = object # part of TContext; stackable
    mapping: TIdNodeTable     # mapping from symbols to nodes
    owner: PSym               # current owner
    forStmt: PNode            # current for stmt
    forLoopBody: PTransNode   # transformed for loop body
    yieldStmts: int           # we count the number of yield statements,
                              # because we need to introduce new variables
                              # if we encounter the 2nd yield statement
    next: PTransCon           # for stacking

  TTransfContext = object of passes.TPassContext
    module: PSym
    transCon: PTransCon      # top of a TransCon stack
    inlining: int            # > 0 if we are in inlining context (copy vars)
    nestedProcs: int         # > 0 if we are in a nested proc
    contSyms, breakSyms: seq[PSym]  # to transform 'continue' and 'break'
    deferDetected, tooEarly, needsDestroyPass: bool
    graph: ModuleGraph
  PTransf = ref TTransfContext

proc newTransNode(a: PNode): PTransNode {.inline.} =
  result = PTransNode(shallowCopy(a))

proc newTransNode(kind: TNodeKind, info: TLineInfo,
                  sons: int): PTransNode {.inline.} =
  var x = newNodeI(kind, info)
  newSeq(x.sons, sons)
  result = x.PTransNode

proc newTransNode(kind: TNodeKind, n: PNode,
                  sons: int): PTransNode {.inline.} =
  var x = newNodeIT(kind, n.info, n.typ)
  newSeq(x.sons, sons)
  x.typ = n.typ
  result = x.PTransNode

proc `[]=`(a: PTransNode, i: int, x: PTransNode) {.inline.} =
  var n = PNode(a)
  n.sons[i] = PNode(x)

proc `[]`(a: PTransNode, i: int): PTransNode {.inline.} =
  var n = PNode(a)
  result = n.sons[i].PTransNode

proc add(a, b: PTransNode) {.inline.} = addSon(PNode(a), PNode(b))
proc len(a: PTransNode): int {.inline.} = result = sonsLen(a.PNode)

proc newTransCon(owner: PSym): PTransCon =
  assert owner != nil
  new(result)
  initIdNodeTable(result.mapping)
  result.owner = owner

proc pushTransCon(c: PTransf, t: PTransCon) =
  t.next = c.transCon
  c.transCon = t

proc popTransCon(c: PTransf) =
  if (c.transCon == nil): internalError(c.graph.config, "popTransCon")
  c.transCon = c.transCon.next

proc getCurrOwner(c: PTransf): PSym =
  if c.transCon != nil: result = c.transCon.owner
  else: result = c.module

proc newTemp(c: PTransf, typ: PType, info: TLineInfo): PNode =
  let r = newSym(skTemp, getIdent(genPrefix), getCurrOwner(c), info)
  r.typ = typ #skipTypes(typ, {tyGenericInst, tyAlias, tySink})
  incl(r.flags, sfFromGeneric)
  let owner = getCurrOwner(c)
  if owner.isIterator and not c.tooEarly:
    result = freshVarForClosureIter(c.graph, r, owner)
  else:
    result = newSymNode(r)

proc transform(c: PTransf, n: PNode): PTransNode

proc transformSons(c: PTransf, n: PNode): PTransNode =
  result = newTransNode(n)
  for i in countup(0, sonsLen(n)-1):
    result[i] = transform(c, n.sons[i])

proc newAsgnStmt(c: PTransf, le: PNode, ri: PTransNode): PTransNode =
  result = newTransNode(nkFastAsgn, PNode(ri).info, 2)
  result[0] = PTransNode(le)
  result[1] = ri

proc transformSymAux(c: PTransf, n: PNode): PNode =
  let s = n.sym
  if s.typ != nil and s.typ.callConv == ccClosure:
    if s.kind == skIterator:
      if c.tooEarly: return n
      else: return liftIterSym(c.graph, n, getCurrOwner(c))
    elif s.kind in {skProc, skFunc, skConverter, skMethod} and not c.tooEarly:
      # top level .closure procs are still somewhat supported for 'Nake':
      return makeClosure(c.graph, s, nil, n.info)
  #elif n.sym.kind in {skVar, skLet} and n.sym.typ.callConv == ccClosure:
  #  echo n.info, " come heer for ", c.tooEarly
  #  if not c.tooEarly:
  var b: PNode
  var tc = c.transCon
  if sfBorrow in s.flags and s.kind in routineKinds:
    # simply exchange the symbol:
    b = s.getBody
    if b.kind != nkSym: internalError(c.graph.config, n.info, "wrong AST for borrowed symbol")
    b = newSymNode(b.sym, n.info)
  else:
    b = n
  while tc != nil:
    result = idNodeTableGet(tc.mapping, b.sym)
    if result != nil:
      # this slightly convoluted way ensures the line info stays correct:
      if result.kind == nkSym:
        result = copyNode(result)
        result.info = n.info
      return
    tc = tc.next
  result = b

proc transformSym(c: PTransf, n: PNode): PTransNode =
  result = PTransNode(transformSymAux(c, n))

proc freshVar(c: PTransf; v: PSym): PNode =
  let owner = getCurrOwner(c)
  if owner.isIterator and not c.tooEarly:
    result = freshVarForClosureIter(c.graph, v, owner)
  else:
    var newVar = copySym(v)
    incl(newVar.flags, sfFromGeneric)
    newVar.owner = owner
    result = newSymNode(newVar)

proc transformVarSection(c: PTransf, v: PNode): PTransNode =
  result = newTransNode(v)
  for i in countup(0, sonsLen(v)-1):
    var it = v.sons[i]
    if it.kind == nkCommentStmt:
      result[i] = PTransNode(it)
    elif it.kind == nkIdentDefs:
      if it.sons[0].kind == nkSym:
        internalAssert(c.graph.config, it.len == 3)
        let x = freshVar(c, it.sons[0].sym)
        idNodeTablePut(c.transCon.mapping, it.sons[0].sym, x)
        var defs = newTransNode(nkIdentDefs, it.info, 3)
        if importantComments(c.graph.config):
          # keep documentation information:
          PNode(defs).comment = it.comment
        defs[0] = x.PTransNode
        defs[1] = it.sons[1].PTransNode
        defs[2] = transform(c, it.sons[2])
        if x.kind == nkSym: x.sym.ast = defs[2].PNode
        result[i] = defs
      else:
        # has been transformed into 'param.x' for closure iterators, so just
        # transform it:
        result[i] = transform(c, it)
    else:
      if it.kind != nkVarTuple:
        internalError(c.graph.config, it.info, "transformVarSection: not nkVarTuple")
      var L = sonsLen(it)
      var defs = newTransNode(it.kind, it.info, L)
      for j in countup(0, L-3):
        let x = freshVar(c, it.sons[j].sym)
        idNodeTablePut(c.transCon.mapping, it.sons[j].sym, x)
        defs[j] = x.PTransNode
      assert(it.sons[L-2].kind == nkEmpty)
      defs[L-2] = ast.emptyNode.PTransNode
      defs[L-1] = transform(c, it.sons[L-1])
      result[i] = defs

proc transformConstSection(c: PTransf, v: PNode): PTransNode =
  result = newTransNode(v)
  for i in countup(0, sonsLen(v)-1):
    var it = v.sons[i]
    if it.kind == nkCommentStmt:
      result[i] = PTransNode(it)
    else:
      if it.kind != nkConstDef: internalError(c.graph.config, it.info, "transformConstSection")
      if it.sons[0].kind != nkSym:
        internalError(c.graph.config, it.info, "transformConstSection")

      result[i] = PTransNode(it)

proc hasContinue(n: PNode): bool =
  case n.kind
  of nkEmpty..nkNilLit, nkForStmt, nkParForStmt, nkWhileStmt: discard
  of nkContinueStmt: result = true
  else:
    for i in countup(0, sonsLen(n) - 1):
      if hasContinue(n.sons[i]): return true

proc newLabel(c: PTransf, n: PNode): PSym =
  result = newSym(skLabel, nil, getCurrOwner(c), n.info)
  result.name = getIdent(genPrefix & $result.id)

proc freshLabels(c: PTransf, n: PNode; symMap: var TIdTable) =
  if n.kind in {nkBlockStmt, nkBlockExpr}:
    if n.sons[0].kind == nkSym:
      let x = newLabel(c, n[0])
      idTablePut(symMap, n[0].sym, x)
      n.sons[0].sym = x
  if n.kind == nkSym and n.sym.kind == skLabel:
    let x = PSym(idTableGet(symMap, n.sym))
    if x != nil: n.sym = x
  else:
    for i in 0 ..< safeLen(n): freshLabels(c, n.sons[i], symMap)

proc transformBlock(c: PTransf, n: PNode): PTransNode =
  var labl: PSym
  if n.sons[0].kind != nkEmpty:
    # already named block? -> Push symbol on the stack:
    labl = n.sons[0].sym
  else:
    labl = newLabel(c, n)
  c.breakSyms.add(labl)
  result = transformSons(c, n)
  discard c.breakSyms.pop
  result[0] = newSymNode(labl).PTransNode

proc transformLoopBody(c: PTransf, n: PNode): PTransNode =
  # What if it contains "continue" and "break"? "break" needs
  # an explicit label too, but not the same!

  # We fix this here by making every 'break' belong to its enclosing loop
  # and changing all breaks that belong to a 'block' by annotating it with
  # a label (if it hasn't one already).
  if hasContinue(n):
    let labl = newLabel(c, n)
    c.contSyms.add(labl)

    result = newTransNode(nkBlockStmt, n.info, 2)
    result[0] = newSymNode(labl).PTransNode
    result[1] = transform(c, n)
    discard c.contSyms.pop()
  else:
    result = transform(c, n)

proc transformWhile(c: PTransf; n: PNode): PTransNode =
  if c.inlining > 0:
    result = transformSons(c, n)
  else:
    let labl = newLabel(c, n)
    c.breakSyms.add(labl)
    result = newTransNode(nkBlockStmt, n.info, 2)
    result[0] = newSymNode(labl).PTransNode

    var body = newTransNode(n)
    for i in 0..n.len-2:
      body[i] = transform(c, n.sons[i])
    body[n.len-1] = transformLoopBody(c, n.sons[n.len-1])
    result[1] = body
    discard c.breakSyms.pop

proc transformBreak(c: PTransf, n: PNode): PTransNode =
  if n.sons[0].kind != nkEmpty or c.inlining > 0:
    result = n.PTransNode
    when false:
      let lablCopy = idNodeTableGet(c.transCon.mapping, n.sons[0].sym)
      if lablCopy.isNil:
        result = n.PTransNode
      else:
        result = newTransNode(n.kind, n.info, 1)
        result[0] = lablCopy.PTransNode
  elif c.breakSyms.len > 0:
    # this check can fail for 'nim check'
    let labl = c.breakSyms[c.breakSyms.high]
    result = transformSons(c, n)
    result[0] = newSymNode(labl).PTransNode
  else:
    result = n.PTransNode

proc unpackTuple(c: PTransf, n: PNode, father: PTransNode) =
  # XXX: BUG: what if `n` is an expression with side-effects?
  for i in countup(0, sonsLen(c.transCon.forStmt) - 3):
    add(father, newAsgnStmt(c, c.transCon.forStmt.sons[i],
        transform(c, newTupleAccess(c.graph, n, i))))

proc introduceNewLocalVars(c: PTransf, n: PNode): PTransNode =
  case n.kind
  of nkSym:
    result = transformSym(c, n)
  of nkEmpty..pred(nkSym), succ(nkSym)..nkNilLit:
    # nothing to be done for leaves:
    result = PTransNode(n)
  of nkVarSection, nkLetSection:
    result = transformVarSection(c, n)
  of nkClosure:
    # it can happen that for-loop-inlining produced a fresh
    # set of variables, including some computed environment
    # (bug #2604). We need to patch this environment here too:
    let a = n[1]
    if a.kind == nkSym:
      n.sons[1] = transformSymAux(c, a)
    return PTransNode(n)
  else:
    result = newTransNode(n)
    for i in countup(0, sonsLen(n)-1):
      result[i] = introduceNewLocalVars(c, n.sons[i])

proc transformYield(c: PTransf, n: PNode): PTransNode =
  result = newTransNode(nkStmtList, n.info, 0)
  var e = n.sons[0]
  # c.transCon.forStmt.len == 3 means that there is one for loop variable
  # and thus no tuple unpacking:
  if e.typ.isNil: return result # can happen in nimsuggest for unknown reasons
  if skipTypes(e.typ, {tyGenericInst, tyAlias, tySink}).kind == tyTuple and
      c.transCon.forStmt.len != 3:
    e = skipConv(e)
    if e.kind in {nkPar, nkTupleConstr}:
      for i in countup(0, sonsLen(e) - 1):
        var v = e.sons[i]
        if v.kind == nkExprColonExpr: v = v.sons[1]
        add(result, newAsgnStmt(c, c.transCon.forStmt.sons[i],
                                transform(c, v)))
    else:
      unpackTuple(c, e, result)
  else:
    var x = transform(c, e)
    add(result, newAsgnStmt(c, c.transCon.forStmt.sons[0], x))

  inc(c.transCon.yieldStmts)
  if c.transCon.yieldStmts <= 1:
    # common case
    add(result, c.transCon.forLoopBody)
  else:
    # we need to introduce new local variables:
    add(result, introduceNewLocalVars(c, c.transCon.forLoopBody.PNode))

proc transformAddrDeref(c: PTransf, n: PNode, a, b: TNodeKind): PTransNode =
  result = transformSons(c, n)
  if c.graph.config.cmd == cmdCompileToCpp or sfCompileToCpp in c.module.flags: return
  var n = result.PNode
  case n.sons[0].kind
  of nkObjUpConv, nkObjDownConv, nkChckRange, nkChckRangeF, nkChckRange64:
    var m = n.sons[0].sons[0]
    if m.kind == a or m.kind == b:
      # addr ( nkConv ( deref ( x ) ) ) --> nkConv(x)
      n.sons[0].sons[0] = m.sons[0]
      result = PTransNode(n.sons[0])
      if n.typ.skipTypes(abstractVar).kind != tyOpenArray:
        PNode(result).typ = n.typ
  of nkHiddenStdConv, nkHiddenSubConv, nkConv:
    var m = n.sons[0].sons[1]
    if m.kind == a or m.kind == b:
      # addr ( nkConv ( deref ( x ) ) ) --> nkConv(x)
      n.sons[0].sons[1] = m.sons[0]
      result = PTransNode(n.sons[0])
      if n.typ.skipTypes(abstractVar).kind != tyOpenArray:
        PNode(result).typ = n.typ
  else:
    if n.sons[0].kind == a or n.sons[0].kind == b:
      # addr ( deref ( x )) --> x
      result = PTransNode(n.sons[0].sons[0])
      if n.typ.skipTypes(abstractVar).kind != tyOpenArray:
        PNode(result).typ = n.typ

proc generateThunk(c: PTransf; prc: PNode, dest: PType): PNode =
  ## Converts 'prc' into '(thunk, nil)' so that it's compatible with
  ## a closure.

  # we cannot generate a proper thunk here for GC-safety reasons
  # (see internal documentation):
  if c.graph.config.cmd == cmdCompileToJS: return prc
  result = newNodeIT(nkClosure, prc.info, dest)
  var conv = newNodeIT(nkHiddenSubConv, prc.info, dest)
  conv.add(emptyNode)
  conv.add(prc)
  if prc.kind == nkClosure:
    internalError(c.graph.config, prc.info, "closure to closure created")
  result.add(conv)
  result.add(newNodeIT(nkNilLit, prc.info, getSysType(c.graph, prc.info, tyNil)))

proc transformConv(c: PTransf, n: PNode): PTransNode =
  # numeric types need range checks:
  var dest = skipTypes(n.typ, abstractVarRange)
  var source = skipTypes(n.sons[1].typ, abstractVarRange)
  case dest.kind
  of tyInt..tyInt64, tyEnum, tyChar, tyBool, tyUInt8..tyUInt32:
    # we don't include uint and uint64 here as these are no ordinal types ;-)
    if not isOrdinalType(source):
      # float -> int conversions. ugh.
      result = transformSons(c, n)
    elif firstOrd(n.typ) <= firstOrd(n.sons[1].typ) and
        lastOrd(n.sons[1].typ) <= lastOrd(n.typ):
      # BUGFIX: simply leave n as it is; we need a nkConv node,
      # but no range check:
      result = transformSons(c, n)
    else:
      # generate a range check:
      if dest.kind == tyInt64 or source.kind == tyInt64:
        result = newTransNode(nkChckRange64, n, 3)
      else:
        result = newTransNode(nkChckRange, n, 3)
      dest = skipTypes(n.typ, abstractVar)
      result[0] = transform(c, n.sons[1])
      result[1] = newIntTypeNode(nkIntLit, firstOrd(dest), dest).PTransNode
      result[2] = newIntTypeNode(nkIntLit, lastOrd(dest), dest).PTransNode
  of tyFloat..tyFloat128:
    # XXX int64 -> float conversion?
    if skipTypes(n.typ, abstractVar).kind == tyRange:
      result = newTransNode(nkChckRangeF, n, 3)
      dest = skipTypes(n.typ, abstractVar)
      result[0] = transform(c, n.sons[1])
      result[1] = copyTree(dest.n.sons[0]).PTransNode
      result[2] = copyTree(dest.n.sons[1]).PTransNode
    else:
      result = transformSons(c, n)
  of tyOpenArray, tyVarargs:
    result = transform(c, n.sons[1])
    PNode(result).typ = takeType(n.typ, n.sons[1].typ)
    #echo n.info, " came here and produced ", typeToString(PNode(result).typ),
    #   " from ", typeToString(n.typ), " and ", typeToString(n.sons[1].typ)
  of tyCString:
    if source.kind == tyString:
      result = newTransNode(nkStringToCString, n, 1)
      result[0] = transform(c, n.sons[1])
    else:
      result = transformSons(c, n)
  of tyString:
    if source.kind == tyCString:
      result = newTransNode(nkCStringToString, n, 1)
      result[0] = transform(c, n.sons[1])
    else:
      result = transformSons(c, n)
  of tyRef, tyPtr:
    dest = skipTypes(dest, abstractPtrs)
    source = skipTypes(source, abstractPtrs)
    if source.kind == tyObject:
      var diff = inheritanceDiff(dest, source)
      if diff < 0:
        result = newTransNode(nkObjUpConv, n, 1)
        result[0] = transform(c, n.sons[1])
      elif diff > 0 and diff != high(int):
        result = newTransNode(nkObjDownConv, n, 1)
        result[0] = transform(c, n.sons[1])
      else:
        result = transform(c, n.sons[1])
    else:
      result = transformSons(c, n)
  of tyObject:
    var diff = inheritanceDiff(dest, source)
    if diff < 0:
      result = newTransNode(nkObjUpConv, n, 1)
      result[0] = transform(c, n.sons[1])
    elif diff > 0 and diff != high(int):
      result = newTransNode(nkObjDownConv, n, 1)
      result[0] = transform(c, n.sons[1])
    else:
      result = transform(c, n.sons[1])
  of tyGenericParam, tyOrdinal:
    result = transform(c, n.sons[1])
    # happens sometimes for generated assignments, etc.
  of tyProc:
    result = transformSons(c, n)
    if dest.callConv == ccClosure and source.callConv == ccDefault:
      result = generateThunk(c, result[1].PNode, dest).PTransNode
  else:
    result = transformSons(c, n)

type
  TPutArgInto = enum
    paDirectMapping, paFastAsgn, paVarAsgn, paComplexOpenarray

proc putArgInto(arg: PNode, formal: PType): TPutArgInto =
  # This analyses how to treat the mapping "formal <-> arg" in an
  # inline context.
  if skipTypes(formal, abstractInst).kind in {tyOpenArray, tyVarargs}:
    if arg.kind == nkStmtListExpr:
      return paComplexOpenarray
    return paDirectMapping    # XXX really correct?
                              # what if ``arg`` has side-effects?
  case arg.kind
  of nkEmpty..nkNilLit:
    result = paDirectMapping
  of nkPar, nkTupleConstr, nkCurly, nkBracket:
    result = paFastAsgn
    for i in countup(0, sonsLen(arg) - 1):
      if putArgInto(arg.sons[i], formal) != paDirectMapping: return
    result = paDirectMapping
  else:
    if skipTypes(formal, abstractInst).kind in {tyVar, tyLent}: result = paVarAsgn
    else: result = paFastAsgn

proc findWrongOwners(c: PTransf, n: PNode) =
  if n.kind == nkVarSection:
    let x = n.sons[0].sons[0]
    if x.kind == nkSym and x.sym.owner != getCurrOwner(c):
      internalError(c.graph.config, x.info, "bah " & x.sym.name.s & " " &
        x.sym.owner.name.s & " " & getCurrOwner(c).name.s)
  else:
    for i in 0 ..< safeLen(n): findWrongOwners(c, n.sons[i])

proc transformFor(c: PTransf, n: PNode): PTransNode =
  # generate access statements for the parameters (unless they are constant)
  # put mapping from formal parameters to actual parameters
  if n.kind != nkForStmt: internalError(c.graph.config, n.info, "transformFor")

  var length = sonsLen(n)
  var call = n.sons[length - 2]

  let labl = newLabel(c, n)
  result = newTransNode(nkBlockStmt, n.info, 2)
  result[0] = newSymNode(labl).PTransNode
  if call.typ.isNil:
    # see bug #3051
    result[1] = newNode(nkEmpty).PTransNode
    return result
  c.breakSyms.add(labl)
  if call.kind notin nkCallKinds or call.sons[0].kind != nkSym or
      call.sons[0].typ.callConv == ccClosure:
    n.sons[length-1] = transformLoopBody(c, n.sons[length-1]).PNode
    if not c.tooEarly:
      n.sons[length-2] = transform(c, n.sons[length-2]).PNode
      result[1] = lambdalifting.liftForLoop(c.graph, n, getCurrOwner(c)).PTransNode
    else:
      result[1] = newNode(nkEmpty).PTransNode
    discard c.breakSyms.pop
    return result

  #echo "transforming: ", renderTree(n)
  var stmtList = newTransNode(nkStmtList, n.info, 0)
  result[1] = stmtList

  var loopBody = transformLoopBody(c, n.sons[length-1])

  discard c.breakSyms.pop

  var v = newNodeI(nkVarSection, n.info)
  for i in countup(0, length - 3):
    addVar(v, copyTree(n.sons[i])) # declare new vars
  add(stmtList, v.PTransNode)

  # Bugfix: inlined locals belong to the invoking routine, not to the invoked
  # iterator!
  let iter = call.sons[0].sym
  var newC = newTransCon(getCurrOwner(c))
  newC.forStmt = n
  newC.forLoopBody = loopBody
  # this can fail for 'nimsuggest' and 'check':
  if iter.kind != skIterator: return result
  # generate access statements for the parameters (unless they are constant)
  pushTransCon(c, newC)
  for i in countup(1, sonsLen(call) - 1):
    var arg = transform(c, call.sons[i]).PNode
    let ff = skipTypes(iter.typ, abstractInst)
    # can happen for 'nim check':
    if i >= ff.n.len: return result
    var formal = ff.n.sons[i].sym
    case putArgInto(arg, formal.typ)
    of paDirectMapping:
      idNodeTablePut(newC.mapping, formal, arg)
    of paFastAsgn:
      # generate a temporary and produce an assignment statement:
      var temp = newTemp(c, formal.typ, formal.info)
      addVar(v, temp)
      add(stmtList, newAsgnStmt(c, temp, arg.PTransNode))
      idNodeTablePut(newC.mapping, formal, temp)
    of paVarAsgn:
      assert(skipTypes(formal.typ, abstractInst).kind == tyVar)
      idNodeTablePut(newC.mapping, formal, arg)
      # XXX BUG still not correct if the arg has a side effect!
    of paComplexOpenarray:
      let typ = newType(tySequence, formal.owner)
      addSonSkipIntLit(typ, formal.typ.sons[0])
      var temp = newTemp(c, typ, formal.info)
      addVar(v, temp)
      add(stmtList, newAsgnStmt(c, temp, arg.PTransNode))
      idNodeTablePut(newC.mapping, formal, temp)

  var body = iter.getBody.copyTree
  pushInfoContext(n.info)
  # XXX optimize this somehow. But the check "c.inlining" is not correct:
  var symMap: TIdTable
  initIdTable symMap
  freshLabels(c, body, symMap)

  inc(c.inlining)
  add(stmtList, transform(c, body))
  #findWrongOwners(c, stmtList.pnode)
  dec(c.inlining)
  popInfoContext()
  popTransCon(c)
  # echo "transformed: ", stmtList.PNode.renderTree

proc transformCase(c: PTransf, n: PNode): PTransNode =
  # removes `elif` branches of a case stmt
  # adds ``else: nil`` if needed for the code generator
  result = newTransNode(nkCaseStmt, n, 0)
  var ifs = PTransNode(nil)
  for i in 0 .. sonsLen(n)-1:
    var it = n.sons[i]
    var e = transform(c, it)
    case it.kind
    of nkElifBranch:
      if ifs.PNode == nil:
        ifs = newTransNode(nkIfStmt, it.info, 0)
      ifs.add(e)
    of nkElse:
      if ifs.PNode == nil: result.add(e)
      else: ifs.add(e)
    else:
      result.add(e)
  if ifs.PNode != nil:
    var elseBranch = newTransNode(nkElse, n.info, 1)
    elseBranch[0] = ifs
    result.add(elseBranch)
  elif result.PNode.lastSon.kind != nkElse and not (
      skipTypes(n.sons[0].typ, abstractVarRange).kind in
        {tyInt..tyInt64, tyChar, tyEnum, tyUInt..tyUInt32}):
    # fix a stupid code gen bug by normalizing:
    var elseBranch = newTransNode(nkElse, n.info, 1)
    elseBranch[0] = newTransNode(nkNilLit, n.info, 0)
    add(result, elseBranch)

proc transformArrayAccess(c: PTransf, n: PNode): PTransNode =
  # XXX this is really bad; transf should use a proper AST visitor
  if n.sons[0].kind == nkSym and n.sons[0].sym.kind == skType:
    result = n.PTransNode
  else:
    result = newTransNode(n)
    for i in 0 ..< n.len:
      result[i] = transform(c, skipConv(n.sons[i]))

proc getMergeOp(n: PNode): PSym =
  case n.kind
  of nkCall, nkHiddenCallConv, nkCommand, nkInfix, nkPrefix, nkPostfix,
     nkCallStrLit:
    if n.sons[0].kind == nkSym and n.sons[0].sym.magic == mConStrStr:
      result = n.sons[0].sym
  else: discard

proc flattenTreeAux(d, a: PNode, op: PSym) =
  let op2 = getMergeOp(a)
  if op2 != nil and
      (op2.id == op.id or op.magic != mNone and op2.magic == op.magic):
    for i in countup(1, sonsLen(a)-1): flattenTreeAux(d, a.sons[i], op)
  else:
    addSon(d, copyTree(a))

proc flattenTree(root: PNode): PNode =
  let op = getMergeOp(root)
  if op != nil:
    result = copyNode(root)
    addSon(result, copyTree(root.sons[0]))
    flattenTreeAux(result, root, op)
  else:
    result = root

proc transformCall(c: PTransf, n: PNode): PTransNode =
  var n = flattenTree(n)
  let op = getMergeOp(n)
  let magic = getMagic(n)
  if op != nil and op.magic != mNone and n.len >= 3:
    result = newTransNode(nkCall, n, 0)
    add(result, transform(c, n.sons[0]))
    var j = 1
    while j < sonsLen(n):
      var a = transform(c, n.sons[j]).PNode
      inc(j)
      if isConstExpr(a):
        while (j < sonsLen(n)):
          let b = transform(c, n.sons[j]).PNode
          if not isConstExpr(b): break
          a = evalOp(op.magic, n, a, b, nil, c.graph)
          inc(j)
      add(result, a.PTransNode)
    if len(result) == 2: result = result[1]
  elif magic in {mNBindSym, mTypeOf, mRunnableExamples}:
    # for bindSym(myconst) we MUST NOT perform constant folding:
    result = n.PTransNode
  elif magic == mProcCall:
    # but do not change to its dispatcher:
    result = transformSons(c, n[1])
  else:
    let s = transformSons(c, n).PNode
    # bugfix: check after 'transformSons' if it's still a method call:
    # use the dispatcher for the call:
    if s.sons[0].kind == nkSym and s.sons[0].sym.kind == skMethod:
      when false:
        let t = lastSon(s.sons[0].sym.ast)
        if t.kind != nkSym or sfDispatcher notin t.sym.flags:
          methodDef(s.sons[0].sym, false)
      result = methodCall(s, c.graph.config).PTransNode
    else:
      result = s.PTransNode

proc transformExceptBranch(c: PTransf, n: PNode): PTransNode =
  result = transformSons(c, n)
  if n[0].isInfixAs() and not isImportedException(n[0][1].typ, c.graph.config):
    let excTypeNode = n[0][1]
    let actions = newTransNode(nkStmtListExpr, n[1], 2)
    # Generating `let exc = (excType)(getCurrentException())`
    # -> getCurrentException()
    let excCall = PTransNode(callCodegenProc(c.graph, "getCurrentException", ast.emptyNode))
    # -> (excType)
    let convNode = newTransNode(nkHiddenSubConv, n[1].info, 2)
    convNode[0] = PTransNode(ast.emptyNode)
    convNode[1] = excCall
    PNode(convNode).typ = excTypeNode.typ.toRef()
    # -> let exc = ...
    let identDefs = newTransNode(nkIdentDefs, n[1].info, 3)
    identDefs[0] = PTransNode(n[0][2])
    identDefs[1] = PTransNode(ast.emptyNode)
    identDefs[2] = convNode

    let letSection = newTransNode(nkLetSection, n[1].info, 1)
    letSection[0] = identDefs
    # Place the let statement and body of the 'except' branch into new stmtList.
    actions[0] = letSection
    actions[1] = transformSons(c, n[1])
    # Overwrite 'except' branch body with our stmtList.
    result[1] = actions

    # Replace the `Exception as foobar` with just `Exception`.
    result[0] = result[0][1]

proc dontInlineConstant(orig, cnst: PNode): bool {.inline.} =
  # symbols that expand to a complex constant (array, etc.) should not be
  # inlined, unless it's the empty array:
  result = orig.kind == nkSym and cnst.kind in {nkCurly, nkPar, nkTupleConstr, nkBracket} and
      cnst.len != 0

proc commonOptimizations*(g: ModuleGraph; c: PSym, n: PNode): PNode =
  result = n
  for i in 0 ..< n.safeLen:
    result.sons[i] = commonOptimizations(g, c, n.sons[i])
  var op = getMergeOp(n)
  if (op != nil) and (op.magic != mNone) and (sonsLen(n) >= 3):
    result = newNodeIT(nkCall, n.info, n.typ)
    add(result, n.sons[0])
    var args = newNode(nkArgList)
    flattenTreeAux(args, n, op)
    var j = 0
    while j < sonsLen(args):
      var a = args.sons[j]
      inc(j)
      if isConstExpr(a):
        while j < sonsLen(args):
          let b = args.sons[j]
          if not isConstExpr(b): break
          a = evalOp(op.magic, result, a, b, nil, g)
          inc(j)
      add(result, a)
    if len(result) == 2: result = result[1]
  else:
    var cnst = getConstExpr(c, n, g)
    # we inline constants if they are not complex constants:
    if cnst != nil and not dontInlineConstant(n, cnst):
      result = cnst
    else:
      result = n

proc transform(c: PTransf, n: PNode): PTransNode =
  when false:
    var oldDeferAnchor: PNode
    if n.kind in {nkElifBranch, nkOfBranch, nkExceptBranch, nkElifExpr,
                  nkElseExpr, nkElse, nkForStmt, nkWhileStmt, nkFinally,
                  nkBlockStmt, nkBlockExpr}:
      oldDeferAnchor = c.deferAnchor
      c.deferAnchor = n
  if n.typ != nil and tfHasAsgn in n.typ.flags:
    c.needsDestroyPass = true
  case n.kind
  of nkSym:
    result = transformSym(c, n)
  of nkEmpty..pred(nkSym), succ(nkSym)..nkNilLit, nkComesFrom:
    # nothing to be done for leaves:
    result = PTransNode(n)
  of nkBracketExpr: result = transformArrayAccess(c, n)
  of procDefs:
    var s = n.sons[namePos].sym
    if n.typ != nil and s.typ.callConv == ccClosure:
      result = transformSym(c, n.sons[namePos])
      # use the same node as before if still a symbol:
      if result.PNode.kind == nkSym: result = PTransNode(n)
    else:
      result = PTransNode(n)
  of nkMacroDef:
    # XXX no proper closure support yet:
    when false:
      if n.sons[genericParamsPos].kind == nkEmpty:
        var s = n.sons[namePos].sym
        n.sons[bodyPos] = PNode(transform(c, s.getBody))
        if n.kind == nkMethodDef: methodDef(s, false)
    result = PTransNode(n)
  of nkForStmt:
    result = transformFor(c, n)
  of nkParForStmt:
    result = transformSons(c, n)
  of nkCaseStmt:
    result = transformCase(c, n)
  of nkWhileStmt: result = transformWhile(c, n)
  of nkBlockStmt, nkBlockExpr:
    result = transformBlock(c, n)
  of nkDefer:
    c.deferDetected = true
    result = transformSons(c, n)
    when false:
      let deferPart = newNodeI(nkFinally, n.info)
      deferPart.add n.sons[0]
      let tryStmt = newNodeI(nkTryStmt, n.info)
      if c.deferAnchor.isNil:
        tryStmt.add c.root
        c.root = tryStmt
        result = PTransNode(tryStmt)
      else:
        # modify the corresponding *action*, don't rely on nkStmtList:
        let L = c.deferAnchor.len-1
        tryStmt.add c.deferAnchor.sons[L]
        c.deferAnchor.sons[L] = tryStmt
        result = newTransNode(nkCommentStmt, n.info, 0)
      tryStmt.addSon(deferPart)
      # disable the original 'defer' statement:
      n.kind = nkEmpty
  of nkContinueStmt:
    result = PTransNode(newNodeI(nkBreakStmt, n.info))
    var labl = c.contSyms[c.contSyms.high]
    add(result, PTransNode(newSymNode(labl)))
  of nkBreakStmt: result = transformBreak(c, n)
  of nkCallKinds:
    result = transformCall(c, n)
  of nkAddr, nkHiddenAddr:
    result = transformAddrDeref(c, n, nkDerefExpr, nkHiddenDeref)
  of nkDerefExpr, nkHiddenDeref:
    result = transformAddrDeref(c, n, nkAddr, nkHiddenAddr)
  of nkHiddenStdConv, nkHiddenSubConv, nkConv:
    result = transformConv(c, n)
  of nkDiscardStmt:
    result = PTransNode(n)
    if n.sons[0].kind != nkEmpty:
      result = transformSons(c, n)
      if isConstExpr(PNode(result).sons[0]):
        # ensure that e.g. discard "some comment" gets optimized away
        # completely:
        result = PTransNode(newNode(nkCommentStmt))
  of nkCommentStmt, nkTemplateDef:
    return n.PTransNode
  of nkConstSection:
    # do not replace ``const c = 3`` with ``const 3 = 3``
    return transformConstSection(c, n)
  of nkTypeSection, nkTypeOfExpr:
    # no need to transform type sections:
    return PTransNode(n)
  of nkVarSection, nkLetSection:
    if c.inlining > 0:
      # we need to copy the variables for multiple yield statements:
      result = transformVarSection(c, n)
    else:
      result = transformSons(c, n)
  of nkYieldStmt:
    if c.inlining > 0:
      result = transformYield(c, n)
    else:
      result = transformSons(c, n)
  of nkIdentDefs, nkConstDef:
    when true:
      result = transformSons(c, n)
    else:
      result = n.PTransNode
      let L = n.len-1
      result[L] = transform(c, n.sons[L])
    # XXX comment handling really sucks:
    if importantComments(c.graph.config):
      PNode(result).comment = n.comment
  of nkClosure:
    # it can happen that for-loop-inlining produced a fresh
    # set of variables, including some computed environment
    # (bug #2604). We need to patch this environment here too:
    let a = n[1]
    if a.kind == nkSym:
      n.sons[1] = transformSymAux(c, a)
    return PTransNode(n)
  of nkExceptBranch:
    result = transformExceptBranch(c, n)
  else:
    result = transformSons(c, n)
  when false:
    if oldDeferAnchor != nil: c.deferAnchor = oldDeferAnchor

  var cnst = getConstExpr(c.module, PNode(result), c.graph)
  # we inline constants if they are not complex constants:
  if cnst != nil and not dontInlineConstant(n, cnst):
    result = PTransNode(cnst) # do not miss an optimization

proc processTransf(c: PTransf, n: PNode, owner: PSym): PNode =
  # Note: For interactive mode we cannot call 'passes.skipCodegen' and skip
  # this step! We have to rely that the semantic pass transforms too errornous
  # nodes into an empty node.
  if c.rd != nil or nfTransf in n.flags: return n
  pushTransCon(c, newTransCon(owner))
  result = PNode(transform(c, n))
  popTransCon(c)
  incl(result.flags, nfTransf)

proc openTransf(g: ModuleGraph; module: PSym, filename: string): PTransf =
  new(result)
  result.contSyms = @[]
  result.breakSyms = @[]
  result.module = module
  result.graph = g

proc flattenStmts(n: PNode) =
  var goOn = true
  while goOn:
    goOn = false
    var i = 0
    while i < n.len:
      let it = n[i]
      if it.kind in {nkStmtList, nkStmtListExpr}:
        n.sons[i..i] = it.sons[0..<it.len]
        goOn = true
      inc i

proc liftDeferAux(n: PNode) =
  if n.kind in {nkStmtList, nkStmtListExpr}:
    flattenStmts(n)
    var goOn = true
    while goOn:
      goOn = false
      let last = n.len-1
      for i in 0..last:
        if n.sons[i].kind == nkDefer:
          let deferPart = newNodeI(nkFinally, n.sons[i].info)
          deferPart.add n.sons[i].sons[0]
          var tryStmt = newNodeI(nkTryStmt, n.sons[i].info)
          var body = newNodeI(n.kind, n.sons[i].info)
          if i < last:
            body.sons = n.sons[(i+1)..last]
          tryStmt.addSon(body)
          tryStmt.addSon(deferPart)
          n.sons[i] = tryStmt
          n.sons.setLen(i+1)
          n.typ = n.sons[i].typ
          goOn = true
          break
  for i in 0..n.safeLen-1:
    liftDeferAux(n.sons[i])

template liftDefer(c, root) =
  if c.deferDetected:
    liftDeferAux(root)

<<<<<<< HEAD
proc transformBody*(module: PSym, features: set[Feature], n: PNode, prc: PSym): PNode =
  result = n
  if nfTransf notin n.flags and prc.kind notin {skTemplate}:
    var c = openTransf(module, "")
    result = liftLambdas(features, prc, result, c.tooEarly)
    result = processTransf(c, result, prc)
    liftDefer(c, result)

    when useEffectSystem: trackProc(prc, result)
    result = liftLocalsIfRequested(prc, result)
    if c.needsDestroyPass: #and newDestructors:
      result = injectDestructorCalls(prc, result)

    if prc.isIterator and oldIterTransf notin features:
      result = transformClosureIterator(prc, result)

=======
proc transformBody*(g: ModuleGraph; module: PSym, n: PNode, prc: PSym): PNode =
  if nfTransf in n.flags or prc.kind in {skTemplate}:
    result = n
  else:
    var c = openTransf(g, module, "")
    result = liftLambdas(g, prc, n, c.tooEarly)
    #result = n
    result = processTransf(c, result, prc)
    liftDefer(c, result)
    #result = liftLambdas(prc, result)
    when useEffectSystem: trackProc(g, prc, result)
    result = liftLocalsIfRequested(prc, result, g.config)
    if c.needsDestroyPass: #and newDestructors:
      result = injectDestructorCalls(g, prc, result)
>>>>>>> 02f01470
    incl(result.flags, nfTransf)
      #if prc.name.s == "testbody":
    #  echo renderTree(result)

proc transformStmt*(g: ModuleGraph; module: PSym, n: PNode): PNode =
  if nfTransf in n.flags:
    result = n
  else:
    var c = openTransf(g, module, "")
    result = processTransf(c, n, module)
    liftDefer(c, result)
    #result = liftLambdasForTopLevel(module, result)
    when useEffectSystem: trackTopLevelStmt(g, module, result)
    #if n.info ?? "temp.nim":
    #  echo renderTree(result, {renderIds})
    if c.needsDestroyPass:
      result = injectDestructorCalls(g, module, result)
    incl(result.flags, nfTransf)

proc transformExpr*(g: ModuleGraph; module: PSym, n: PNode): PNode =
  if nfTransf in n.flags:
    result = n
  else:
    var c = openTransf(g, module, "")
    result = processTransf(c, n, module)
    liftDefer(c, result)
    if c.needsDestroyPass:
      result = injectDestructorCalls(g, module, result)
    incl(result.flags, nfTransf)<|MERGE_RESOLUTION|>--- conflicted
+++ resolved
@@ -19,14 +19,10 @@
 # * transforms 'defer' into a 'try finally' statement
 
 import
-  intsets, strutils, options, ast, astalgo, trees, treetab, msgs, os, lookups,
+  intsets, strutils, options, ast, astalgo, trees, treetab, msgs, lookups,
   idents, renderer, types, passes, semfold, magicsys, cgmeth, rodread,
-<<<<<<< HEAD
-  lambdalifting, sempass2, lowerings, destroyer, liftlocals, closureiters
-=======
-  lambdalifting, sempass2, lowerings, lookups, destroyer, liftlocals,
+  lambdalifting, sempass2, lowerings, destroyer, liftlocals, closureiters,
   modulegraphs
->>>>>>> 02f01470
 
 type
   PTransNode* = distinct PNode
@@ -974,24 +970,6 @@
   if c.deferDetected:
     liftDeferAux(root)
 
-<<<<<<< HEAD
-proc transformBody*(module: PSym, features: set[Feature], n: PNode, prc: PSym): PNode =
-  result = n
-  if nfTransf notin n.flags and prc.kind notin {skTemplate}:
-    var c = openTransf(module, "")
-    result = liftLambdas(features, prc, result, c.tooEarly)
-    result = processTransf(c, result, prc)
-    liftDefer(c, result)
-
-    when useEffectSystem: trackProc(prc, result)
-    result = liftLocalsIfRequested(prc, result)
-    if c.needsDestroyPass: #and newDestructors:
-      result = injectDestructorCalls(prc, result)
-
-    if prc.isIterator and oldIterTransf notin features:
-      result = transformClosureIterator(prc, result)
-
-=======
 proc transformBody*(g: ModuleGraph; module: PSym, n: PNode, prc: PSym): PNode =
   if nfTransf in n.flags or prc.kind in {skTemplate}:
     result = n
@@ -1006,7 +984,10 @@
     result = liftLocalsIfRequested(prc, result, g.config)
     if c.needsDestroyPass: #and newDestructors:
       result = injectDestructorCalls(g, prc, result)
->>>>>>> 02f01470
+
+    if prc.isIterator and oldIterTransf notin g.config.features:
+      result = g.transformClosureIterator(prc, result)
+
     incl(result.flags, nfTransf)
       #if prc.name.s == "testbody":
     #  echo renderTree(result)
