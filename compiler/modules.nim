#
#
#           The Nim Compiler
#        (c) Copyright 2015 Andreas Rumpf
#
#    See the file "copying.txt", included in this
#    distribution, for details about the copyright.
#

## Implements the module handling, including the caching of modules.

import
  ast, astalgo, magicsys, msgs, options, idents, lexer, passes, syntaxes,
  llstream, modulegraphs, lineinfos, pathutils, tables

import std/[os, strutils, hashes]

proc resetSystemArtifacts*(g: ModuleGraph) =
  magicsys.resetSysTypes(g)

template getModuleIdent(graph: ModuleGraph, filename: AbsoluteFile): PIdent =
  getIdent(graph.cache, splitFile(filename).name)

template packageId(): untyped {.dirty.} = ItemId(module: PackageModuleId, item: int32(fileIdx))

proc getPackage(graph: ModuleGraph; fileIdx: FileIndex): PSym =
  ## returns package symbol (skPackage) for yet to be defined module for fileIdx
  let filename = AbsoluteFile toFullPath(graph.config, fileIdx)
  let name = getModuleIdent(graph, filename)
  let info = newLineInfo(fileIdx, 1, 1)
  let
    pck = getPackageName(graph.config, filename.string)
    pck2 = if pck.len > 0: pck else: "unknown"
    pack = getIdent(graph.cache, pck2)
  result = strTableGet(graph.packageSyms, pack)
  if result == nil:
    result = newSym(skPackage, getIdent(graph.cache, pck2), packageId(),
                    nil, info)
  else:
    let existing = getExport(graph, result, name)
    if existing != nil and existing.info.fileIndex != info.fileIndex:
<<<<<<< HEAD
      when false:
        # we used to produce an error:
        localError(graph.config, info,
          "module names need to be unique per Nimble package; module clashes with " &
            toFullPath(graph.config, existing.info.fileIndex))
      else:
        # but starting with version 0.20 we now produce a fake Nimble package instead
        # to resolve the conflicts:
        let pck3 = fakePackageName(graph.config, filename)
        # this makes the new `packSym`'s owner be the original `packSym`
        packSym = newSym(skPackage, getIdent(graph.cache, pck3), packageId(), packSym, info)
        initStrTable(packSym.tab)
        graph.packageSyms.strTableAdd(packSym)
  result = packSym

proc partialInitModule(result: PSym; graph: ModuleGraph; fileIdx: FileIndex; filename: AbsoluteFile) =
  let packSym = getPackage(graph, fileIdx)
  result.owner = packSym
  result.position = int fileIdx

  graph.registerModule(result)

  initStrTable(result.tab)
  when false:
    strTableAdd(result.tab, result) # a module knows itself
    # This is now implemented via
    #   c.moduleScope.addSym(module) # a module knows itself
    # in sem.nim, around line 527
  strTableAdd(packSym.tab, result)
=======
      # produce a fake Nimble package to resolve conflicts
      let pck3 = fakePackageName(graph.config, filename)
      # this makes the new package's owner be the original package
      result = newSym(skPackage, getIdent(graph.cache, pck3), packageId(),
                      result, info)
  initExports(graph, result)
  strTableAdd(graph.packageSyms, result)

type
  SubType = enum                ## tokens we use for rodfile pathsubs
    stCache = "nimcache"
    #stConfig = "config"        # i don't want to pass a config directory
    stNimbleDir = "nimbledir"
    stNimblePath = "nimblepath"
    stProjectDir = "projectdir"
    stProjectPath = "projectpath"
    stLib = "lib"
    stNim = "nim"
    stHome = "home"

iterator pathSubsFor(config: ConfigRef; sub: SubType): AbsoluteDir =
  ## a convenience to work around the compiler's broken pathSubs
  let pattern = "$" & $sub
  if sub notin {stNimbleDir, stNimblePath}:
    # if we don't need to handle a nimbledir or nimblepath, it's one and done
    yield config.pathSubs(pattern, "").toAbsoluteDir
  else:
    for path in config.nimbleSubs(pattern):
      yield path.toAbsoluteDir

iterator pathSubstitutions*(config: ConfigRef; path: AbsoluteFile): string =
  ## compute the possible path substitions, including the original path
  for sub in SubType.items:
    for attempt in pathSubsFor(config, sub):
      if not attempt.isEmpty and not isRootDir($attempt):
        if startsWith($path, $attempt):
          # it's okay if paths that we yield here don't end in a DirSep
          yield replace($path, $attempt, "$" & $sub)
  # finally, yield the original path
  yield $path

proc moduleId(config: ConfigRef; fn: AbsoluteFile): int32 =
  ## compute stable module identifier by pathsub'ing filename
  for path in pathSubstitutions(config, fn):
    return int32(hash(path) and int32.high)
  internalError(config, "unable to determine module id")
>>>>>>> 5eca3c2e

proc newModule(graph: ModuleGraph; fileIdx: FileIndex): PSym =
  let filename = AbsoluteFile toFullPath(graph.config, fileIdx)
  let moduleId = moduleId(graph.config, filename)
  # We cannot call ``newSym`` here, because we have to circumvent the ID
  # mechanism, which we do in order to assign each module a persistent ID.
  result = PSym(kind: skModule, name: getModuleIdent(graph, filename),
                itemId: ItemId(module: moduleId, item: 0'i32),
                position: int fileIdx, info: newLineInfo(fileIdx, 1, 1))
  if not isNimIdentifier(result.name.s):
    rawMessage(graph.config, errGenerated, "invalid module name: " & result.name.s)

  # due to the addition of exports, we setup the module's iface before
  # we determine which package to assign as the owner
  registerModule(graph, result)

  # XXX: this should arguably move into the module registration
  result.owner = getPackage(graph, FileIndex result.position)
  addExport(graph, result.owner, result)     # add module to package exports

proc compileModule*(graph: ModuleGraph; fileIdx: FileIndex; flags: TSymFlags): PSym =
  var flags = flags
  if fileIdx == graph.config.projectMainIdx2: flags.incl sfMainModule
  result = graph.getModule(fileIdx)

  template processModuleAux =
    var s: PLLStream
    if sfMainModule in flags:
      if graph.config.projectIsStdin: s = stdin.llStreamOpen
      elif graph.config.projectIsCmd: s = llStreamOpen(graph.config.cmdInput)
    discard processModule(graph, result, idGeneratorFromModule(result), s)

  if result == nil:
    let filename = AbsoluteFile toFullPath(graph.config, fileIdx)
    result = newModule(graph, fileIdx)
    result.flags.incl flags
    processModuleAux()
  elif graph.isDirty(result):
    result.flags.excl sfDirty
    clearExports(graph, result)
    result.ast = nil
    processModuleAux()
    graph.markClientsDirty(fileIdx)

proc importModule*(graph: ModuleGraph; s: PSym, fileIdx: FileIndex): PSym =
  # this is called by the semantic checking phase
  assert graph.config != nil
  result = compileModule(graph, fileIdx, {})
  graph.addDep(s, fileIdx)
  # keep track of import relationships
  if graph.config.hcrOn:
    graph.importDeps.mgetOrPut(FileIndex(s.position), @[]).add(fileIdx)
  #if sfSystemModule in result.flags:
  #  localError(result.info, errAttemptToRedefine, result.name.s)
  # restore the notes for outer module:
  graph.config.notes =
    if s.getnimblePkgId == graph.config.mainPackageId or isDefined(graph.config, "booting"): graph.config.mainPackageNotes
    else: graph.config.foreignPackageNotes

proc includeModule*(graph: ModuleGraph; s: PSym, fileIdx: FileIndex): PNode =
  result = syntaxes.parseFile(fileIdx, graph.cache, graph.config)
  graph.addDep(s, fileIdx)
  graph.addIncludeDep(s.position.FileIndex, fileIdx)

proc connectCallbacks*(graph: ModuleGraph) =
  graph.includeFileCallback = includeModule
  graph.importModuleCallback = importModule

proc compileSystemModule*(graph: ModuleGraph) =
  if graph.systemModule == nil:
    connectCallbacks(graph)
    graph.config.m.systemFileIdx = fileInfoIdx(graph.config,
        graph.config.libpath / RelativeFile"system.nim")
    discard graph.compileModule(graph.config.m.systemFileIdx, {sfSystemModule})

proc wantMainModule*(conf: ConfigRef) =
  if conf.projectFull.isEmpty:
    fatal(conf, newLineInfo(conf, AbsoluteFile(commandLineDesc), 1, 1), errGenerated,
        "command expects a filename")
  conf.projectMainIdx = fileInfoIdx(conf, addFileExt(conf.projectFull, NimExt))

proc compileProject*(graph: ModuleGraph; projectFileIdx = InvalidFileIdx) =
  connectCallbacks(graph)
  let conf = graph.config
  wantMainModule(conf)
  let systemFileIdx = fileInfoIdx(conf, conf.libpath / RelativeFile"system.nim")
  let projectFile = if projectFileIdx == InvalidFileIdx: conf.projectMainIdx else: projectFileIdx
  conf.projectMainIdx2 = projectFile

  let packSym = getPackage(graph, projectFile)
  graph.config.mainPackageId = packSym.getnimblePkgId
  graph.importStack.add projectFile

  if projectFile == systemFileIdx:
    discard graph.compileModule(projectFile, {sfMainModule, sfSystemModule})
  else:
    graph.compileSystemModule()
    discard graph.compileModule(projectFile, {sfMainModule})

template makeModule*(graph: ModuleGraph; filename: AbsoluteFile): PSym =
  newModule(graph, fileInfoIdx(graph.config, filename))

template makeModule*(graph: ModuleGraph; filename: string): PSym =
  makeModule(graph, AbsoluteFile filename)

template makeStdinModule*(graph: ModuleGraph): PSym =
  makeModule(graph, AbsoluteFile"stdin")<|MERGE_RESOLUTION|>--- conflicted
+++ resolved
@@ -39,37 +39,6 @@
   else:
     let existing = getExport(graph, result, name)
     if existing != nil and existing.info.fileIndex != info.fileIndex:
-<<<<<<< HEAD
-      when false:
-        # we used to produce an error:
-        localError(graph.config, info,
-          "module names need to be unique per Nimble package; module clashes with " &
-            toFullPath(graph.config, existing.info.fileIndex))
-      else:
-        # but starting with version 0.20 we now produce a fake Nimble package instead
-        # to resolve the conflicts:
-        let pck3 = fakePackageName(graph.config, filename)
-        # this makes the new `packSym`'s owner be the original `packSym`
-        packSym = newSym(skPackage, getIdent(graph.cache, pck3), packageId(), packSym, info)
-        initStrTable(packSym.tab)
-        graph.packageSyms.strTableAdd(packSym)
-  result = packSym
-
-proc partialInitModule(result: PSym; graph: ModuleGraph; fileIdx: FileIndex; filename: AbsoluteFile) =
-  let packSym = getPackage(graph, fileIdx)
-  result.owner = packSym
-  result.position = int fileIdx
-
-  graph.registerModule(result)
-
-  initStrTable(result.tab)
-  when false:
-    strTableAdd(result.tab, result) # a module knows itself
-    # This is now implemented via
-    #   c.moduleScope.addSym(module) # a module knows itself
-    # in sem.nim, around line 527
-  strTableAdd(packSym.tab, result)
-=======
       # produce a fake Nimble package to resolve conflicts
       let pck3 = fakePackageName(graph.config, filename)
       # this makes the new package's owner be the original package
@@ -116,7 +85,6 @@
   for path in pathSubstitutions(config, fn):
     return int32(hash(path) and int32.high)
   internalError(config, "unable to determine module id")
->>>>>>> 5eca3c2e
 
 proc newModule(graph: ModuleGraph; fileIdx: FileIndex): PSym =
   let filename = AbsoluteFile toFullPath(graph.config, fileIdx)
