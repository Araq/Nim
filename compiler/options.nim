#
#
#           The Nim Compiler
#        (c) Copyright 2015 Andreas Rumpf
#
#    See the file "copying.txt", included in this
#    distribution, for details about the copyright.
#

import
  lineinfos, platform,
  prefixmatches, pathutils, nimpaths

import std/[tables, os, strutils, strtabs, sets]
from std/terminal import isatty
from std/times import utc, fromUnix, local, getTime, format, DateTime
from std/private/globs import nativeToUnixPath

when defined(nimPreviewSlimSystem):
  import std/[syncio, assertions]


const
  hasTinyCBackend* = defined(tinyc)
  useEffectSystem* = true
  useWriteTracking* = false
  hasFFI* = defined(nimHasLibFFI)
  copyrightYear* = "2025"

  nimEnableCovariance* = defined(nimEnableCovariance)

type                          # please make sure we have under 32 options
                              # (improves code efficiency a lot!)
  TOption* = enum             # **keep binary compatible**
    optNone, optObjCheck, optFieldCheck, optRangeCheck, optBoundsCheck,
    optOverflowCheck, optRefCheck,
    optNaNCheck, optInfCheck, optStaticBoundsCheck, optStyleCheck,
    optAssert, optLineDir, optWarns, optHints,
    optOptimizeSpeed, optOptimizeSize,
    optStackTrace, # stack tracing support
    optStackTraceMsgs, # enable custom runtime msgs via `setFrameMsg`
    optLineTrace,             # line tracing support (includes stack tracing)
    optByRef,                 # use pass by ref for objects
                              # (for interfacing with C)
    optProfiler,              # profiler turned on
    optImplicitStatic,        # optimization: implicit at compile time
                              # evaluation
    optTrMacros,              # en/disable pattern matching
    optMemTracker,
    optSinkInference          # 'sink T' inference
    optCursorInference
    optImportHidden
    optQuirky

  TOptions* = set[TOption]
  TGlobalOption* = enum
    gloptNone, optForceFullMake,
    optWasNimscript,          # redundant with `cmdNimscript`, could be removed
    optListCmd, optCompileOnly, optNoLinking,
    optCDebug,                # turn on debugging information
    optGenDynLib,             # generate a dynamic library
    optGenStaticLib,          # generate a static library
    optGenGuiApp,             # generate a GUI application
    optGenScript,             # generate a script file to compile the *.c files
    optGenCDeps,              # generate a list of *.c files to be read by CMake
    optGenMapping,            # generate a mapping file
    optRun,                   # run the compiled project
    optUseNimcache,           # save artifacts (including binary) in $nimcache
    optStyleHint,             # check that the names adhere to NEP-1
    optStyleError,            # enforce that the names adhere to NEP-1
    optStyleUsages,           # only enforce consistent **usages** of the symbol
    optSkipSystemConfigFile,  # skip the system's cfg/nims config file
    optSkipProjConfigFile,    # skip the project's cfg/nims config file
    optSkipUserConfigFile,    # skip the users's cfg/nims config file
    optSkipParentConfigFiles, # skip parent dir's cfg/nims config files
    optNoMain,                # do not generate a "main" proc
    optUseColors,             # use colors for hints, warnings, and errors
    optThreads,               # support for multi-threading
    optStdout,                # output to stdout
    optThreadAnalysis,        # thread analysis pass
    optTlsEmulation,          # thread var emulation turned on
    optGenIndex               # generate index file for documentation;
    optGenIndexOnly           # generate only index file for documentation
    optNoImportdoc            # disable loading external documentation files
    optEmbedOrigSrc           # embed the original source in the generated code
                              # also: generate header file
    optIdeDebug               # idetools: debug mode
    optIdeTerse               # idetools: use terse descriptions
    optIdeExceptionInlayHints
    optExcessiveStackTrace    # fully qualified module filenames
    optShowAllMismatches      # show all overloading resolution candidates
    optWholeProject           # for 'doc': output any dependency
    optDocInternal            # generate documentation for non-exported symbols
    optMixedMode              # true if some module triggered C++ codegen
    optDeclaredLocs           # show declaration locations in messages
    optNoNimblePath
    optHotCodeReloading
    optDynlibOverrideAll
    optSeqDestructors         # active if the implementation uses the new
                              # string/seq implementation based on destructors
    optTinyRtti               # active if we use the new "tiny RTTI"
                              # implementation
    optOwnedRefs              # active if the Nim compiler knows about 'owned'.
    optMultiMethods
    optBenchmarkVM            # Enables cpuTime() in the VM
    optProduceAsm             # produce assembler code
    optPanics                 # turn panics (sysFatal) into a process termination
    optSourcemap
    optProfileVM              # enable VM profiler
    optEnableDeepCopy         # ORC specific: enable 'deepcopy' for all types.
    optShowNonExportedFields  # for documentation: show fields that are not exported
    optJsBigInt64             # use bigints for 64-bit integers in JS

  TGlobalOptions* = set[TGlobalOption]

const
  harmlessOptions* = {optForceFullMake, optNoLinking, optRun, optUseColors, optStdout}
  genSubDir* = RelativeDir"nimcache"
  NimExt* = "nim"
  RodExt* = "rod"
  HtmlExt* = "html"
  JsonExt* = "json"
  TagsExt* = "tags"
  TexExt* = "tex"
  IniExt* = "ini"
  DefaultConfig* = RelativeFile"nim.cfg"
  DefaultConfigNims* = RelativeFile"config.nims"
  DocConfig* = RelativeFile"nimdoc.cfg"
  DocTexConfig* = RelativeFile"nimdoc.tex.cfg"
  htmldocsDir* = htmldocsDirname.RelativeDir
  docRootDefault* = "@default" # using `@` instead of `$` to avoid shell quoting complications
  oKeepVariableNames* = true
  spellSuggestSecretSauce* = -1

type
  TBackend* = enum
    backendInvalid = "" # for parseEnum
    backendC = "c"
    backendCpp = "cpp"
    backendJs = "js"
    backendObjc = "objc"
    # backendNimscript = "nimscript" # this could actually work
    # backendLlvm = "llvm" # probably not well supported; was cmdCompileToLLVM

  Command* = enum  ## Nim's commands
    cmdNone # not yet processed command
    cmdUnknown # command unmapped
    cmdCompileToC, cmdCompileToCpp, cmdCompileToOC, cmdCompileToJS,
    cmdCrun # compile and run in nimache
    cmdTcc # run the project via TCC backend
    cmdCheck # semantic checking for whole project
    cmdM     # only compile a single
    cmdParse # parse a single file (for debugging)
    cmdRod # .rod to some text representation (for debugging)
    cmdIdeTools # ide tools (e.g. nimsuggest)
    cmdNimscript # evaluate nimscript
    cmdDoc0
    cmdDoc      # convert .nim doc comments to HTML
    cmdDoc2tex  # convert .nim doc comments to LaTeX
    cmdRst2html # convert a reStructuredText file to HTML
    cmdRst2tex # convert a reStructuredText file to TeX
    cmdMd2html # convert a Markdown file to HTML
    cmdMd2tex # convert a Markdown file to TeX
    cmdJsondoc0
    cmdJsondoc
    cmdCtags
    cmdBuildindex
    cmdGendepend
    cmdDump
    cmdInteractive # start interactive session
    cmdNop
    cmdJsonscript # compile a .json build file
    # old unused: cmdInterpret, cmdDef: def feature (find definition for IDEs)

const
  cmdBackends* = {cmdCompileToC, cmdCompileToCpp, cmdCompileToOC,
                  cmdCompileToJS, cmdCrun}
  cmdDocLike* = {cmdDoc0, cmdDoc, cmdDoc2tex, cmdJsondoc0, cmdJsondoc,
                 cmdCtags, cmdBuildindex}

type
  TStringSeq* = seq[string]
  TGCMode* = enum             # the selected GC
    gcUnselected = "unselected"
    gcNone = "none"
    gcBoehm = "boehm"
    gcRegions = "regions"
    gcArc = "arc"
    gcOrc = "orc"
    gcAtomicArc = "atomicArc"
    gcMarkAndSweep = "markAndSweep"
    gcHooks = "hooks"
    gcRefc = "refc"
    gcGo = "go"
    # gcRefc and the GCs that follow it use a write barrier,
    # as far as usesWriteBarrier() is concerned

  IdeCmd* = enum
    ideNone, ideSug, ideCon, ideDef, ideUse, ideDus, ideChk, ideChkFile, ideMod,
    ideHighlight, ideOutline, ideKnown, ideMsg, ideProject, ideGlobalSymbols,
    ideRecompile, ideChanged, ideType, ideDeclaration, ideExpand, ideInlayHints

  Feature* = enum  ## experimental features; DO NOT RENAME THESE!
    dotOperators,
    callOperator,
    parallel,
    destructor,
    notnil,
    dynamicBindSym,
    forLoopMacros, # not experimental anymore; remains here for backwards compatibility
    caseStmtMacros, # ditto
    codeReordering,
    compiletimeFFI,
      ## This requires building nim with `-d:nimHasLibFFI`
      ## which itself requires `koch installdeps libffi`, see #10150
      ## Note: this feature can't be localized with {.push.}
    vmopsDanger,
    strictFuncs,
    views,
    strictNotNil,
    overloadableEnums, # deadcode
    strictEffects,
    unicodeOperators, # deadcode
    flexibleOptionalParams,
    strictDefs, # deadcode
    strictCaseObjects,
    inferGenericTypes,
    openSym, # remove nfDisabledOpenSym when this is default
    # alternative to above:
    genericsOpenSym
    vtables
    typeBoundOps

  LegacyFeature* = enum
    allowSemcheckedAstModification,
      ## Allows to modify a NimNode where the type has already been
      ## flagged with nfSem. If you actually do this, it will cause
      ## bugs.
    checkUnsignedConversions
      ## Historically and especially in version 1.0.0 of the language
      ## conversions to unsigned numbers were checked. In 1.0.4 they
      ## are not anymore.
    laxEffects
      ## Lax effects system prior to Nim 2.0.
    verboseTypeMismatch
    emitGenerics
      ## generics are emitted in the module that contains them.
      ## Useful for libraries that rely on local passC
    jsNoLambdaLifting
      ## Old transformation for closures in JS backend
<<<<<<< HEAD
    noStrictDefs
      ## disable "strictdefs"
    noAsmSemSymbol
      ## disable type checking for backticked symbols in the `asm/emit` statements
=======
>>>>>>> 7e8a6507

  SymbolFilesOption* = enum
    disabledSf, writeOnlySf, readOnlySf, v2Sf, stressTest

  TSystemCC* = enum
    ccNone, ccGcc, ccNintendoSwitch, ccLLVM_Gcc, ccCLang, ccBcc, ccVcc,
    ccTcc, ccEnv, ccIcl, ccIcc, ccClangCl, ccHipcc, ccNvcc

  ExceptionSystem* = enum
    excNone,   # no exception system selected yet
    excSetjmp, # setjmp based exception handling
    excCpp,    # use C++'s native exception handling
    excGoto,   # exception handling based on goto (should become the new default for C)
    excQuirky  # quirky exception handling

  CfileFlag* {.pure.} = enum
    Cached,    ## no need to recompile this time
    External   ## file was introduced via .compile pragma

  Cfile* = object
    nimname*: string
    cname*, obj*: AbsoluteFile
    flags*: set[CfileFlag]
    customArgs*: string
  CfileList* = seq[Cfile]

  Suggest* = ref object
    section*: IdeCmd
    qualifiedPath*: seq[string]
    name*: ptr string         # not used beyond sorting purposes; name is also
                              # part of 'qualifiedPath'
    filePath*: string
    line*: int                   # Starts at 1
    column*: int                 # Starts at 0
    doc*: string           # Not escaped (yet)
    forth*: string               # type
    quality*: range[0..100]   # matching quality
    isGlobal*: bool # is a global variable
    contextFits*: bool # type/non-type context matches
    prefix*: PrefixMatch
    symkind*: byte
    scope*, localUsages*, globalUsages*: int # more usages is better
    tokenLen*: int
    version*: int
    endLine*: uint16
    endCol*: int
    inlayHintInfo*: SuggestInlayHint

  Suggestions* = seq[Suggest]

  SuggestInlayHintKind* = enum
    sihkType = "Type",
    sihkParameter = "Parameter"
    sihkException = "Exception"

  SuggestInlayHint* = ref object
    kind*: SuggestInlayHintKind
    line*: int                   # Starts at 1
    column*: int                 # Starts at 0
    label*: string
    paddingLeft*: bool
    paddingRight*: bool
    allowInsert*: bool
    tooltip*: string

  ProfileInfo* = object
    time*: float
    count*: int

  ProfileData* = ref object
    data*: TableRef[TLineInfo, ProfileInfo]

  StdOrrKind* = enum
    stdOrrStdout
    stdOrrStderr

  FilenameOption* = enum
    foAbs # absolute path, e.g.: /pathto/bar/foo.nim
    foRelProject # relative to project path, e.g.: ../foo.nim
    foCanonical # canonical module name
    foLegacyRelProj # legacy, shortest of (foAbs, foRelProject)
    foName # lastPathPart, e.g.: foo.nim
    foStacktrace # if optExcessiveStackTrace: foAbs else: foName

  ConfigRef* {.acyclic.} = ref object ## every global configuration
                          ## fields marked with '*' are subject to
                          ## the incremental compilation mechanisms
                          ## (+) means "part of the dependency"
    backend*: TBackend # set via `nim x` or `nim --backend:x`
    target*: Target       # (+)
    linesCompiled*: int   # all lines that have been compiled
    options*: TOptions    # (+)
    globalOptions*: TGlobalOptions # (+)
    macrosToExpand*: StringTableRef
    arcToExpand*: StringTableRef
    m*: MsgConfig
    filenameOption*: FilenameOption # how to render paths in compiler messages
    unitSep*: string
    evalTemplateCounter*: int
    evalMacroCounter*: int
    exitcode*: int8
    cmd*: Command  # raw command parsed as enum
    cmdInput*: string  # input command
    projectIsCmd*: bool # whether we're compiling from a command input
    implicitCmd*: bool # whether some flag triggered an implicit `command`
    selectedGC*: TGCMode       # the selected GC (+)
    exc*: ExceptionSystem
    hintProcessingDots*: bool # true for dots, false for filenames
    verbosity*: int            # how verbose the compiler is
    numberOfProcessors*: int   # number of processors
    lastCmdTime*: float        # when caas is enabled, we measure each command
    symbolFiles*: SymbolFilesOption
    spellSuggestMax*: int # max number of spelling suggestions for typos

    cppDefines*: HashSet[string] # (*)
    headerFile*: string
    nimbasePattern*: string # pattern to find nimbase.h
    features*: set[Feature]
    legacyFeatures*: set[LegacyFeature]
    arguments*: string ## the arguments to be passed to the program that
                       ## should be run
    ideCmd*: IdeCmd
    cCompiler*: TSystemCC # the used compiler
    modifiedyNotes*: TNoteKinds # notes that have been set/unset from either cmdline/configs
    cmdlineNotes*: TNoteKinds # notes that have been set/unset from cmdline
    foreignPackageNotes*: TNoteKinds
    notes*: TNoteKinds # notes after resolving all logic(defaults, verbosity)/cmdline/configs
    warningAsErrors*: TNoteKinds
    mainPackageNotes*: TNoteKinds
    mainPackageId*: int
    errorCounter*: int
    hintCounter*: int
    warnCounter*: int
    errorMax*: int
    maxLoopIterationsVM*: int ## VM: max iterations of all loops
    maxCallDepthVM*: int ## VM: max call depth
    isVmTrace*: bool
    configVars*: StringTableRef
    symbols*: StringTableRef ## We need to use a StringTableRef here as defined
                             ## symbols are always guaranteed to be style
                             ## insensitive. Otherwise hell would break lose.
    packageCache*: StringTableRef
    nimblePaths*: seq[AbsoluteDir]
    searchPaths*: seq[AbsoluteDir]
    lazyPaths*: seq[AbsoluteDir]
    outFile*: RelativeFile
    outDir*: AbsoluteDir
    jsonBuildFile*: AbsoluteFile
    prefixDir*, libpath*, nimcacheDir*: AbsoluteDir
    dllOverrides*, moduleOverrides*, cfileSpecificOptions*: StringTableRef
    projectName*: string # holds a name like 'nim'
    projectPath*: AbsoluteDir # holds a path like /home/alice/projects/nim/compiler/
    projectFull*: AbsoluteFile # projectPath/projectName
    projectIsStdin*: bool # whether we're compiling from stdin
    lastMsgWasDot*: set[StdOrrKind] # the last compiler message was a single '.'
    projectMainIdx*: FileIndex # the canonical path id of the main module
    projectMainIdx2*: FileIndex # consider merging with projectMainIdx
    command*: string # the main command (e.g. cc, check, scan, etc)
    commandArgs*: seq[string] # any arguments after the main command
    commandLine*: string
    extraCmds*: seq[string] # for writeJsonBuildInstructions
    implicitImports*: seq[string] # modules that are to be implicitly imported
    implicitIncludes*: seq[string] # modules that are to be implicitly included
    docSeeSrcUrl*: string # if empty, no seeSrc will be generated. \
    # The string uses the formatting variables `path` and `line`.
    docRoot*: string ## see nim --fullhelp for --docRoot
    docCmd*: string ## see nim --fullhelp for --docCmd

    configFiles*: seq[AbsoluteFile]     # config files (cfg,nims)
    cIncludes*: seq[AbsoluteDir]  # directories to search for included files
    cLibs*: seq[AbsoluteDir]      # directories to search for lib files
    cLinkedLibs*: seq[string]     # libraries to link

    externalToLink*: seq[string]  # files to link in addition to the file
                                  # we compiled (*)
    linkOptionsCmd*: string
    compileOptionsCmd*: seq[string]
    linkOptions*: string          # (*)
    compileOptions*: string       # (*)
    cCompilerPath*: string
    toCompile*: CfileList         # (*)
    suggestionResultHook*: proc (result: Suggest) {.closure.}
    suggestVersion*: int
    suggestMaxResults*: int
    lastLineInfo*: TLineInfo
    writelnHook*: proc (output: string) {.closure, gcsafe.}
    structuredErrorHook*: proc (config: ConfigRef; info: TLineInfo; msg: string;
                                severity: Severity) {.closure, gcsafe.}
    cppCustomNamespace*: string
    nimMainPrefix*: string
    vmProfileData*: ProfileData

    expandProgress*: bool
    expandLevels*: int
    expandNodeResult*: string
    expandPosition*: TLineInfo

    currentConfigDir*: string # used for passPP only; absolute dir
    clientProcessId*: int



proc assignIfDefault*[T](result: var T, val: T, def = default(T)) =
  ## if `result` was already assigned to a value (that wasn't `def`), this is a noop.
  if result == def: result = val

template setErrorMaxHighMaybe*(conf: ConfigRef) =
  ## do not stop after first error (but honor --errorMax if provided)
  assignIfDefault(conf.errorMax, high(int))

proc setNoteDefaults*(conf: ConfigRef, note: TNoteKind, enabled = true) =
  template fun(op) =
    conf.notes.op note
    conf.mainPackageNotes.op note
    conf.foreignPackageNotes.op note
  if enabled: fun(incl) else: fun(excl)

proc setNote*(conf: ConfigRef, note: TNoteKind, enabled = true) =
  # see also `prepareConfigNotes` which sets notes
  if note notin conf.cmdlineNotes:
    if enabled: incl(conf.notes, note) else: excl(conf.notes, note)

proc hasHint*(conf: ConfigRef, note: TNoteKind): bool =
  # ternary states instead of binary states would simplify logic
  if optHints notin conf.options: false
  elif note in {hintConf, hintProcessing}:
    # could add here other special notes like hintSource
    # these notes apply globally.
    note in conf.mainPackageNotes
  else: note in conf.notes

proc hasWarn*(conf: ConfigRef, note: TNoteKind): bool {.inline.} =
  optWarns in conf.options and note in conf.notes

proc hcrOn*(conf: ConfigRef): bool = return optHotCodeReloading in conf.globalOptions

when false:
  template depConfigFields*(fn) {.dirty.} = # deadcode
    fn(target)
    fn(options)
    fn(globalOptions)
    fn(selectedGC)

const oldExperimentalFeatures* = {dotOperators, callOperator, parallel}

const
  ChecksOptions* = {optObjCheck, optFieldCheck, optRangeCheck,
    optOverflowCheck, optBoundsCheck, optAssert, optNaNCheck, optInfCheck,
    optStyleCheck}

  DefaultOptions* = {optObjCheck, optFieldCheck, optRangeCheck,
    optBoundsCheck, optOverflowCheck, optAssert, optWarns, optRefCheck,
    optHints, optStackTrace, optLineTrace, # consider adding `optStackTraceMsgs`
    optTrMacros, optStyleCheck, optCursorInference}
  DefaultGlobalOptions* = {optThreadAnalysis, optExcessiveStackTrace,
    optJsBigInt64}

proc getSrcTimestamp(): DateTime =
  try:
    result = utc(fromUnix(parseInt(getEnv("SOURCE_DATE_EPOCH",
                                          "not a number"))))
  except ValueError:
    # Environment variable malformed.
    # https://reproducible-builds.org/specs/source-date-epoch/: "If the
    # value is malformed, the build process SHOULD exit with a non-zero
    # error code", which this doesn't do. This uses local time, because
    # that maintains compatibility with existing usage.
    result = utc getTime()

proc getDateStr*(): string =
  result = format(getSrcTimestamp(), "yyyy-MM-dd")

proc getClockStr*(): string =
  result = format(getSrcTimestamp(), "HH:mm:ss")

template newPackageCache*(): untyped =
  newStringTable(when FileSystemCaseSensitive:
                   modeCaseInsensitive
                 else:
                   modeCaseSensitive)

proc newProfileData(): ProfileData =
  ProfileData(data: newTable[TLineInfo, ProfileInfo]())

const foreignPackageNotesDefault* = {
  hintProcessing, warnUnknownMagic, hintQuitCalled, hintExecuting, hintUser, warnUser}

proc isDefined*(conf: ConfigRef; symbol: string): bool

when defined(nimDebugUtils):
  # this allows inserting debugging utilties in all modules that import `options`
  # with a single switch, which is useful when debugging compiler.
  import debugutils
  export debugutils

proc initConfigRefCommon(conf: ConfigRef) =
  conf.selectedGC = gcUnselected
  conf.verbosity = 1
  conf.hintProcessingDots = true
  conf.options = DefaultOptions
  conf.globalOptions = DefaultGlobalOptions
  conf.filenameOption = foAbs
  conf.foreignPackageNotes = foreignPackageNotesDefault
  conf.notes = NotesVerbosity[1]
  conf.mainPackageNotes = NotesVerbosity[1]

proc newConfigRef*(): ConfigRef =
  result = ConfigRef(
    cCompiler: ccGcc,
    macrosToExpand: newStringTable(modeStyleInsensitive),
    arcToExpand: newStringTable(modeStyleInsensitive),
    m: initMsgConfig(),
    cppDefines: initHashSet[string](),
    headerFile: "", features: {}, legacyFeatures: {},
    configVars: newStringTable(modeStyleInsensitive),
    symbols: newStringTable(modeStyleInsensitive),
    packageCache: newPackageCache(),
    searchPaths: @[],
    lazyPaths: @[],
    outFile: RelativeFile"",
    outDir: AbsoluteDir"",
    prefixDir: AbsoluteDir"",
    libpath: AbsoluteDir"", nimcacheDir: AbsoluteDir"",
    dllOverrides: newStringTable(modeCaseInsensitive),
    moduleOverrides: newStringTable(modeStyleInsensitive),
    cfileSpecificOptions: newStringTable(modeCaseSensitive),
    projectName: "", # holds a name like 'nim'
    projectPath: AbsoluteDir"", # holds a path like /home/alice/projects/nim/compiler/
    projectFull: AbsoluteFile"", # projectPath/projectName
    projectIsStdin: false, # whether we're compiling from stdin
    projectMainIdx: FileIndex(0'i32), # the canonical path id of the main module
    command: "", # the main command (e.g. cc, check, scan, etc)
    commandArgs: @[], # any arguments after the main command
    commandLine: "",
    implicitImports: @[], # modules that are to be implicitly imported
    implicitIncludes: @[], # modules that are to be implicitly included
    docSeeSrcUrl: "",
    cIncludes: @[],   # directories to search for included files
    cLibs: @[],       # directories to search for lib files
    cLinkedLibs: @[],  # libraries to link
    backend: backendInvalid,
    externalToLink: @[],
    linkOptionsCmd: "",
    compileOptionsCmd: @[],
    linkOptions: "",
    compileOptions: "",
    ccompilerpath: "",
    toCompile: @[],
    arguments: "",
    suggestMaxResults: 10_000,
    maxLoopIterationsVM: 10_000_000,
    maxCallDepthVM: 2_000,
    vmProfileData: newProfileData(),
    spellSuggestMax: spellSuggestSecretSauce,
    currentConfigDir: ""
  )
  initConfigRefCommon(result)
  setTargetFromSystem(result.target)
  # enable colors by default on terminals
  if terminal.isatty(stderr):
    incl(result.globalOptions, optUseColors)
  when defined(nimDebugUtils):
    onNewConfigRef(result)

proc newPartialConfigRef*(): ConfigRef =
  ## create a new ConfigRef that is only good enough for error reporting.
  when defined(nimDebugUtils):
    result = getConfigRef()
  else:
    result = ConfigRef()
    initConfigRefCommon(result)

proc cppDefine*(c: ConfigRef; define: string) =
  c.cppDefines.incl define

proc isDefined*(conf: ConfigRef; symbol: string): bool =
  if conf.symbols.hasKey(symbol):
    result = true
  elif cmpIgnoreStyle(symbol, CPU[conf.target.targetCPU].name) == 0:
    result = true
  elif cmpIgnoreStyle(symbol, platform.OS[conf.target.targetOS].name) == 0:
    result = true
  else:
    case symbol.normalize
    of "x86": result = conf.target.targetCPU == cpuI386
    of "itanium": result = conf.target.targetCPU == cpuIa64
    of "x8664": result = conf.target.targetCPU == cpuAmd64
    of "posix", "unix":
      result = conf.target.targetOS in {osLinux, osMorphos, osSkyos, osIrix, osPalmos,
                            osQnx, osAtari, osAix,
                            osHaiku, osVxWorks, osSolaris, osNetbsd,
                            osFreebsd, osOpenbsd, osDragonfly, osMacosx, osIos,
                            osAndroid, osNintendoSwitch, osFreeRTOS, osCrossos, osZephyr, osNuttX}
    of "linux":
      result = conf.target.targetOS in {osLinux, osAndroid}
    of "bsd":
      result = conf.target.targetOS in {osNetbsd, osFreebsd, osOpenbsd, osDragonfly, osCrossos}
    of "freebsd":
      result = conf.target.targetOS in {osFreebsd, osCrossos}
    of "emulatedthreadvars":
      result = platform.OS[conf.target.targetOS].props.contains(ospLacksThreadVars)
    of "msdos": result = conf.target.targetOS == osDos
    of "mswindows", "win32": result = conf.target.targetOS == osWindows
    of "macintosh":
      result = conf.target.targetOS in {osMacos, osMacosx, osIos}
    of "osx", "macosx":
      result = conf.target.targetOS in {osMacosx, osIos}
    of "sunos": result = conf.target.targetOS == osSolaris
    of "nintendoswitch":
      result = conf.target.targetOS == osNintendoSwitch
    of "freertos", "lwip":
      result = conf.target.targetOS == osFreeRTOS
    of "zephyr":
      result = conf.target.targetOS == osZephyr
    of "nuttx":
      result = conf.target.targetOS == osNuttX
    of "littleendian": result = CPU[conf.target.targetCPU].endian == littleEndian
    of "bigendian": result = CPU[conf.target.targetCPU].endian == bigEndian
    of "cpu8": result = CPU[conf.target.targetCPU].bit == 8
    of "cpu16": result = CPU[conf.target.targetCPU].bit == 16
    of "cpu32": result = CPU[conf.target.targetCPU].bit == 32
    of "cpu64": result = CPU[conf.target.targetCPU].bit == 64
    of "nimrawsetjmp":
      result = conf.target.targetOS in {osSolaris, osNetbsd, osFreebsd, osOpenbsd,
                            osDragonfly, osMacosx}
    else: result = false

template quitOrRaise*(conf: ConfigRef, msg = "") =
  # xxx in future work, consider whether to also intercept `msgQuit` calls
  if conf.isDefined("nimDebug"):
    raiseAssert msg
  else:
    quit(msg) # quits with QuitFailure

proc importantComments*(conf: ConfigRef): bool {.inline.} = conf.cmd in cmdDocLike + {cmdIdeTools}
proc usesWriteBarrier*(conf: ConfigRef): bool {.inline.} = conf.selectedGC >= gcRefc

template compilationCachePresent*(conf: ConfigRef): untyped =
  false
#  conf.symbolFiles in {v2Sf, writeOnlySf}

template optPreserveOrigSource*(conf: ConfigRef): untyped =
  optEmbedOrigSrc in conf.globalOptions

proc mainCommandArg*(conf: ConfigRef): string =
  ## This is intended for commands like check or parse
  ## which will work on the main project file unless
  ## explicitly given a specific file argument
  if conf.commandArgs.len > 0:
    result = conf.commandArgs[0]
  else:
    result = conf.projectName

proc existsConfigVar*(conf: ConfigRef; key: string): bool =
  result = hasKey(conf.configVars, key)

proc getConfigVar*(conf: ConfigRef; key: string, default = ""): string =
  result = conf.configVars.getOrDefault(key, default)

proc setConfigVar*(conf: ConfigRef; key, val: string) =
  conf.configVars[key] = val

proc getOutFile*(conf: ConfigRef; filename: RelativeFile, ext: string): AbsoluteFile =
  # explains regression https://github.com/nim-lang/Nim/issues/6583#issuecomment-625711125
  # Yet another reason why "" should not mean ".";  `""/something` should raise
  # instead of implying "" == "." as it's bug prone.
  doAssert conf.outDir.string.len > 0
  result = conf.outDir / changeFileExt(filename, ext)

proc absOutFile*(conf: ConfigRef): AbsoluteFile =
  doAssert not conf.outDir.isEmpty
  doAssert not conf.outFile.isEmpty
  result = conf.outDir / conf.outFile
  when defined(posix):
    if dirExists(result.string): result.string.add ".out"

proc prepareToWriteOutput*(conf: ConfigRef): AbsoluteFile =
  ## Create the output directory and returns a full path to the output file
  result = conf.absOutFile
  createDir result.string.parentDir

proc getPrefixDir*(conf: ConfigRef): AbsoluteDir =
  ## Gets the prefix dir, usually the parent directory where the binary resides.
  ##
  ## This is overridden by some tools (namely nimsuggest) via the ``conf.prefixDir``
  ## field.
  ## This should resolve to root of nim sources, whether running nim from a local
  ##  clone or using installed nim, so that these exist: `result/doc/advopt.txt`
  ## and `result/lib/system.nim`
  if not conf.prefixDir.isEmpty: result = conf.prefixDir
  else:
    let binParent = AbsoluteDir splitPath(getAppDir()).head
    when defined(posix):
      if binParent == AbsoluteDir"/usr":
        result = AbsoluteDir"/usr/lib/nim"
      elif binParent == AbsoluteDir"/usr/local":
        result = AbsoluteDir"/usr/local/lib/nim"
      else:
        result = binParent
    else:
      result = binParent

proc setDefaultLibpath*(conf: ConfigRef) =
  # set default value (can be overwritten):
  if conf.libpath.isEmpty:
    # choose default libpath:
    var prefix = getPrefixDir(conf)
    conf.libpath = prefix / RelativeDir"lib"

    # Special rule to support other tools (nimble) which import the compiler
    # modules and make use of them.
    let realNimPath = findExe("nim")
    # Find out if $nim/../../lib/system.nim exists.
    let parentNimLibPath = realNimPath.parentDir.parentDir / "lib"
    if not fileExists(conf.libpath.string / "system.nim") and
        fileExists(parentNimLibPath / "system.nim"):
      conf.libpath = AbsoluteDir parentNimLibPath

proc canonicalizePath*(conf: ConfigRef; path: AbsoluteFile): AbsoluteFile =
  result = AbsoluteFile path.string.expandFilename

proc setFromProjectName*(conf: ConfigRef; projectName: string) =
  try:
    conf.projectFull = canonicalizePath(conf, AbsoluteFile projectName)
  except OSError:
    conf.projectFull = AbsoluteFile projectName
  let p = splitFile(conf.projectFull)
  let dir = if p.dir.isEmpty: AbsoluteDir getCurrentDir() else: p.dir
  try:
    conf.projectPath = AbsoluteDir canonicalizePath(conf, AbsoluteFile dir)
  except OSError:
    conf.projectPath = dir
  conf.projectName = p.name

proc removeTrailingDirSep*(path: string): string =
  if (path.len > 0) and (path[^1] == DirSep):
    result = substr(path, 0, path.len - 2)
  else:
    result = path

proc disableNimblePath*(conf: ConfigRef) =
  incl conf.globalOptions, optNoNimblePath
  conf.lazyPaths.setLen(0)
  conf.nimblePaths.setLen(0)

proc clearNimblePath*(conf: ConfigRef) =
  conf.lazyPaths.setLen(0)
  conf.nimblePaths.setLen(0)

include packagehandling

proc getOsCacheDir(): string =
  when defined(posix):
    result = getEnv("XDG_CACHE_HOME", getHomeDir() / ".cache") / "nim"
  else:
    result = getHomeDir() / genSubDir.string

proc getNimcacheDir*(conf: ConfigRef): AbsoluteDir =
  proc nimcacheSuffix(conf: ConfigRef): string =
    if conf.cmd == cmdCheck: "_check"
    elif isDefined(conf, "release") or isDefined(conf, "danger"): "_r"
    else: "_d"

  # XXX projectName should always be without a file extension!
  result =
    if not conf.nimcacheDir.isEmpty:
      conf.nimcacheDir
    elif conf.backend == backendJs:
      if conf.outDir.isEmpty:
        conf.projectPath / genSubDir
      else:
        conf.outDir / genSubDir
    else:
      AbsoluteDir(getOsCacheDir() / splitFile(conf.projectName).name &
        nimcacheSuffix(conf))

proc pathSubs*(conf: ConfigRef; p, config: string): string =
  let home = removeTrailingDirSep(os.getHomeDir())
  result = unixToNativePath(p % [
    "nim", getPrefixDir(conf).string,
    "lib", conf.libpath.string,
    "home", home,
    "config", config,
    "projectname", conf.projectName,
    "projectpath", conf.projectPath.string,
    "projectdir", conf.projectPath.string,
    "nimcache", getNimcacheDir(conf).string]).expandTilde

iterator nimbleSubs*(conf: ConfigRef; p: string): string =
  let pl = p.toLowerAscii
  if "$nimblepath" in pl or "$nimbledir" in pl:
    for i in countdown(conf.nimblePaths.len-1, 0):
      let nimblePath = removeTrailingDirSep(conf.nimblePaths[i].string)
      yield p % ["nimblepath", nimblePath, "nimbledir", nimblePath]
  else:
    yield p

proc toGeneratedFile*(conf: ConfigRef; path: AbsoluteFile,
                      ext: string): AbsoluteFile =
  ## converts "/home/a/mymodule.nim", "rod" to "/home/a/nimcache/mymodule.rod"
  result = getNimcacheDir(conf) / RelativeFile path.string.splitPath.tail.changeFileExt(ext)

proc completeGeneratedFilePath*(conf: ConfigRef; f: AbsoluteFile,
                                createSubDir: bool = true): AbsoluteFile =
  ## Return an absolute path of a generated intermediary file.
  ## Optionally creates the cache directory if `createSubDir` is `true`.
  let subdir = getNimcacheDir(conf)
  if createSubDir:
    try:
      createDir(subdir.string)
    except OSError:
      conf.quitOrRaise "cannot create directory: " & subdir.string
  result = subdir / RelativeFile f.string.splitPath.tail

proc rawFindFile(conf: ConfigRef; f: RelativeFile; suppressStdlib: bool): AbsoluteFile =
  for it in conf.searchPaths:
    if suppressStdlib and it.string.startsWith(conf.libpath.string):
      continue
    result = it / f
    if fileExists(result):
      return canonicalizePath(conf, result)
  result = AbsoluteFile""

proc rawFindFile2(conf: ConfigRef; f: RelativeFile): AbsoluteFile =
  for i, it in conf.lazyPaths:
    result = it / f
    if fileExists(result):
      # bring to front
      for j in countdown(i, 1):
        swap(conf.lazyPaths[j], conf.lazyPaths[j-1])

      return canonicalizePath(conf, result)
  result = AbsoluteFile""

template patchModule(conf: ConfigRef) {.dirty.} =
  if not result.isEmpty and conf.moduleOverrides.len > 0:
    let key = getPackageName(conf, result.string) & "_" & splitFile(result).name
    if conf.moduleOverrides.hasKey(key):
      let ov = conf.moduleOverrides[key]
      if ov.len > 0: result = AbsoluteFile(ov)

const stdlibDirs* = [
  "pure", "core", "arch",
  "pure/collections",
  "pure/concurrency",
  "pure/unidecode", "impure",
  "wrappers", "wrappers/linenoise",
  "windows", "posix", "js",
  "deprecated/pure"]

const
  pkgPrefix = "pkg/"
  stdPrefix* = "std/"

proc getRelativePathFromConfigPath*(conf: ConfigRef; f: AbsoluteFile, isTitle = false): RelativeFile =
  result = RelativeFile("")
  let f = $f
  if isTitle:
    for dir in stdlibDirs:
      let path = conf.libpath.string / dir / f.lastPathPart
      if path.cmpPaths(f) == 0:
        return RelativeFile(stdPrefix & f.splitFile.name)
  template search(paths) =
    for it in paths:
      let it = $it
      if f.isRelativeTo(it):
        return relativePath(f, it).RelativeFile
  search(conf.searchPaths)
  search(conf.lazyPaths)

proc findFile*(conf: ConfigRef; f: string; suppressStdlib = false): AbsoluteFile =
  if f.isAbsolute:
    result = if f.fileExists: AbsoluteFile(f) else: AbsoluteFile""
  else:
    result = rawFindFile(conf, RelativeFile f, suppressStdlib)
    if result.isEmpty:
      result = rawFindFile(conf, RelativeFile f.toLowerAscii, suppressStdlib)
      if result.isEmpty:
        result = rawFindFile2(conf, RelativeFile f)
        if result.isEmpty:
          result = rawFindFile2(conf, RelativeFile f.toLowerAscii)
  patchModule(conf)

proc findModule*(conf: ConfigRef; modulename, currentModule: string): AbsoluteFile =
  # returns path to module
  var m = addFileExt(modulename, NimExt)
  var hasRelativeDot = false
  if m.startsWith(pkgPrefix):
    result = findFile(conf, m.substr(pkgPrefix.len), suppressStdlib = true)
  else:
    if m.startsWith(stdPrefix):
      result = AbsoluteFile("")
      let stripped = m.substr(stdPrefix.len)
      for candidate in stdlibDirs:
        let path = (conf.libpath.string / candidate / stripped)
        if fileExists(path):
          result = AbsoluteFile path
          break
    else: # If prefixed with std/ why would we add the current module path!
      let currentPath = currentModule.splitFile.dir
      result = AbsoluteFile currentPath / m
      if m.startsWith('.') and not fileExists(result):
        result = AbsoluteFile ""
        hasRelativeDot = true

    if not fileExists(result) and not hasRelativeDot:
      result = findFile(conf, m)
  patchModule(conf)

proc findProjectNimFile*(conf: ConfigRef; pkg: string): string =
  const extensions = [".nims", ".cfg", ".nimcfg", ".nimble"]
  var
    candidates: seq[string] = @[]
    dir = pkg
    prev = dir
    nimblepkg = ""
  let pkgname = pkg.lastPathPart()
  while true:
    for k, f in os.walkDir(dir, relative = true):
      if k == pcFile and f != "config.nims":
        let (_, name, ext) = splitFile(f)
        if ext in extensions:
          let x = changeFileExt(dir / name, ".nim")
          if fileExists(x):
            candidates.add x
          if ext == ".nimble":
            if nimblepkg.len == 0:
              nimblepkg = name
              # Since nimble packages can have their source in a subfolder,
              # check the last folder we were in for a possible match.
              if dir != prev:
                let x = prev / x.extractFilename()
                if fileExists(x):
                  candidates.add x
            else:
              # If we found more than one nimble file, chances are that we
              # missed the real project file, or this is an invalid nimble
              # package. Either way, bailing is the better choice.
              return ""
    let pkgname = if nimblepkg.len > 0: nimblepkg else: pkgname
    for c in candidates:
      if pkgname in c.extractFilename(): return c
    if candidates.len > 0:
      return candidates[0]
    prev = dir
    dir = parentDir(dir)
    if dir == "": break
  return ""

proc canonicalImportAux*(conf: ConfigRef, file: AbsoluteFile): string =
  ##[
  Shows the canonical module import, e.g.:
  system, std/tables, fusion/pointers, system/assertions, std/private/asciitables
  ]##
  var ret = getRelativePathFromConfigPath(conf, file, isTitle = true)
  let dir = getNimbleFile(conf, $file).parentDir.AbsoluteDir
  if not dir.isEmpty:
    let relPath = relativeTo(file, dir)
    if not relPath.isEmpty and (ret.isEmpty or relPath.string.len < ret.string.len):
      ret = relPath
  if ret.isEmpty:
    ret = relativeTo(file, conf.projectPath)
  result = ret.string

proc canonicalImport*(conf: ConfigRef, file: AbsoluteFile): string =
  let ret = canonicalImportAux(conf, file)
  result = ret.nativeToUnixPath.changeFileExt("")

proc canonDynlibName(s: string): string =
  let start = if s.startsWith("lib"): 3 else: 0
  let ende = strutils.find(s, {'(', ')', '.'})
  if ende >= 0:
    result = s.substr(start, ende-1)
  else:
    result = s.substr(start)

proc inclDynlibOverride*(conf: ConfigRef; lib: string) =
  conf.dllOverrides[lib.canonDynlibName] = "true"

proc isDynlibOverride*(conf: ConfigRef; lib: string): bool =
  result = optDynlibOverrideAll in conf.globalOptions or
     conf.dllOverrides.hasKey(lib.canonDynlibName)

proc showNonExportedFields*(conf: ConfigRef) =
  incl(conf.globalOptions, optShowNonExportedFields)

proc expandDone*(conf: ConfigRef): bool =
  result = conf.ideCmd == ideExpand and conf.expandLevels == 0 and conf.expandProgress

proc parseIdeCmd*(s: string): IdeCmd =
  case s:
  of "sug": ideSug
  of "con": ideCon
  of "def": ideDef
  of "use": ideUse
  of "dus": ideDus
  of "chk": ideChk
  of "chkFile": ideChkFile
  of "mod": ideMod
  of "highlight": ideHighlight
  of "outline": ideOutline
  of "known": ideKnown
  of "msg": ideMsg
  of "project": ideProject
  of "globalSymbols": ideGlobalSymbols
  of "recompile": ideRecompile
  of "changed": ideChanged
  of "type": ideType
  else: ideNone

proc `$`*(c: IdeCmd): string =
  case c:
  of ideSug: "sug"
  of ideCon: "con"
  of ideDef: "def"
  of ideUse: "use"
  of ideDus: "dus"
  of ideChk: "chk"
  of ideChkFile: "chkFile"
  of ideMod: "mod"
  of ideNone: "none"
  of ideHighlight: "highlight"
  of ideOutline: "outline"
  of ideKnown: "known"
  of ideMsg: "msg"
  of ideProject: "project"
  of ideGlobalSymbols: "globalSymbols"
  of ideDeclaration: "declaration"
  of ideExpand: "expand"
  of ideRecompile: "recompile"
  of ideChanged: "changed"
  of ideType: "type"
  of ideInlayHints: "inlayHints"

proc floatInt64Align*(conf: ConfigRef): int16 =
  ## Returns either 4 or 8 depending on reasons.
  if conf != nil and conf.target.targetCPU == cpuI386:
    #on Linux/BSD i386, double are aligned to 4bytes (except with -malign-double)
    if conf.target.targetOS != osWindows:
      # on i386 for all known POSIX systems, 64bits ints are aligned
      # to 4bytes (except with -malign-double)
      return 4
  return 8<|MERGE_RESOLUTION|>--- conflicted
+++ resolved
@@ -248,13 +248,8 @@
       ## Useful for libraries that rely on local passC
     jsNoLambdaLifting
       ## Old transformation for closures in JS backend
-<<<<<<< HEAD
-    noStrictDefs
-      ## disable "strictdefs"
     noAsmSemSymbol
       ## disable type checking for backticked symbols in the `asm/emit` statements
-=======
->>>>>>> 7e8a6507
 
   SymbolFilesOption* = enum
     disabledSf, writeOnlySf, readOnlySf, v2Sf, stressTest
