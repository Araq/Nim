--- conflicted
+++ resolved
@@ -25,13 +25,8 @@
                               # (improves code efficiency a lot!)
   TOption* = enum             # **keep binary compatible**
     optNone, optObjCheck, optFieldCheck, optRangeCheck, optBoundsCheck,
-<<<<<<< HEAD
-    optOverflowCheck, optNilCheck,
-    optNaNCheck, optInfCheck, optStaticBoundsCheck,
-=======
     optOverflowCheck, optNilCheck, optRefCheck,
-    optNaNCheck, optInfCheck, optStyleCheck,
->>>>>>> 380a5055
+    optNaNCheck, optInfCheck, optStaticBoundsCheck, optStyleCheck,
     optAssert, optLineDir, optWarns, optHints,
     optOptimizeSpeed, optOptimizeSize, optStackTrace, # stack tracing support
     optLineTrace,             # line tracing support (includes stack tracing)
@@ -316,24 +311,15 @@
 
 const
   ChecksOptions* = {optObjCheck, optFieldCheck, optRangeCheck, optNilCheck,
-<<<<<<< HEAD
-    optOverflowCheck, optBoundsCheck, optAssert, optNaNCheck, optInfCheck}
-=======
     optOverflowCheck, optBoundsCheck, optAssert, optNaNCheck, optInfCheck,
-    optStyleCheck, optRefCheck}
->>>>>>> 380a5055
+    optStyleCheck}
 
   DefaultOptions* = {optObjCheck, optFieldCheck, optRangeCheck,
     optBoundsCheck, optOverflowCheck, optAssert, optWarns, optRefCheck,
     optHints, optStackTrace, optLineTrace,
-<<<<<<< HEAD
-    optTrMacros, optNilCheck}
-  DefaultGlobalOptions* = {optThreadAnalysis}
-=======
     optTrMacros, optNilCheck, optStyleCheck, optSinkInference}
   DefaultGlobalOptions* = {optThreadAnalysis,
     optExcessiveStackTrace, optListFullPaths}
->>>>>>> 380a5055
 
 proc getSrcTimestamp(): DateTime =
   try:
