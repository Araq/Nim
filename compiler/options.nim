--- conflicted
+++ resolved
@@ -116,12 +116,8 @@
   TStringSeq* = seq[string]
   TGCMode* = enum             # the selected GC
     gcUnselected, gcNone, gcBoehm, gcRegions, gcMarkAndSweep, gcDestructors,
-<<<<<<< HEAD
+    gcHooks,
     gcRefc, gcGo
-=======
-    gcHooks,
-    gcRefc, gcV2, gcGo
->>>>>>> 82e0765f
     # gcRefc and the GCs that follow it use a write barrier,
     # as far as usesWriteBarrier() is concerned
 
