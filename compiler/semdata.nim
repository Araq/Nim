#
#
#           The Nim Compiler
#        (c) Copyright 2017 Andreas Rumpf
#
#    See the file "copying.txt", included in this
#    distribution, for details about the copyright.
#

## This module contains the data structures for the semantic checking phase.

import tables

when defined(nimPreviewSlimSystem):
  import std/assertions

import
  intsets, options, ast, astalgo, msgs, idents, renderer,
  magicsys, vmdef, modulegraphs, lineinfos, sets, pathutils

import ic / ic

type
  TOptionEntry* = object      # entries to put on a stack for pragma parsing
    options*: TOptions
    defaultCC*: TCallingConvention
    dynlib*: PLib
    notes*: TNoteKinds
    features*: set[Feature]
    otherPragmas*: PNode      # every pragma can be pushed
    warningAsErrors*: TNoteKinds

  POptionEntry* = ref TOptionEntry
  PProcCon* = ref TProcCon
  TProcCon* {.acyclic.} = object # procedure context; also used for top-level
                                 # statements
    owner*: PSym              # the symbol this context belongs to
    resultSym*: PSym          # the result symbol (if we are in a proc)
    nestedLoopCounter*: int   # whether we are in a loop or not
    nestedBlockCounter*: int  # whether we are in a block or not
    breakInLoop*: bool        # whether we are in a loop without block
    next*: PProcCon           # used for stacking procedure contexts
    mappingExists*: bool
    mapping*: TIdTable
    caseContext*: seq[tuple[n: PNode, idx: int]]
    localBindStmts*: seq[PNode]

  TMatchedConcept* = object
    candidateType*: PType
    prev*: ptr TMatchedConcept
    depth*: int

  TInstantiationPair* = object
    genericSym*: PSym
    inst*: PInstantiation

  TExprFlag* = enum
    efLValue, efWantIterator, efWantIterable, efInTypeof,
    efNeedStatic,
      # Use this in contexts where a static value is mandatory
    efPreferStatic,
      # Use this in contexts where a static value could bring more
      # information, but it's not strictly mandatory. This may become
      # the default with implicit statics in the future.
    efPreferNilResult,
      # Use this if you want a certain result (e.g. static value),
      # but you don't want to trigger a hard error. For example,
      # you may be in position to supply a better error message
      # to the user.
    efWantStmt, efAllowStmt, efDetermineType, efExplain,
    efWantValue, efOperand, efNoSemCheck,
    efNoEvaluateGeneric, efInCall, efFromHlo, efNoSem2Check,
    efNoUndeclared, efIsDotCall, efCannotBeDotCall,
      # Use this if undeclared identifiers should not raise an error during
      # overload resolution.
    efNoDiagnostics,
<<<<<<< HEAD
    efTypeAllowed, # typeAllowed will be called after
    efNoError,
    efFromUnpack
=======
    efTypeAllowed # typeAllowed will be called after
    efWantNoDefaults
>>>>>>> 642136ec

  TExprFlags* = set[TExprFlag]

  ImportMode* = enum
    importAll, importSet, importExcept
  ImportedModule* = object
    m*: PSym
    case mode*: ImportMode
    of importAll: discard
    of importSet:
      imported*: IntSet          # of PIdent.id
    of importExcept:
      exceptSet*: IntSet         # of PIdent.id

  PContext* = ref TContext
  TContext* = object of TPassContext # a context represents the module
                                     # that is currently being compiled
    enforceVoidContext*: PType
      # for `if cond: stmt else: foo`, `foo` will be evaluated under
      # enforceVoidContext != nil
    voidType*: PType # for typeof(stmt)
    module*: PSym              # the module sym belonging to the context
    currentScope*: PScope      # current scope
    moduleScope*: PScope       # scope for modules
    imports*: seq[ImportedModule] # scope for all imported symbols
    topLevelScope*: PScope     # scope for all top-level symbols
    p*: PProcCon               # procedure context
    intTypeCache*: array[-5..32, PType] # cache some common integer types
                                        # to avoid type allocations
    nilTypeCache*: PType
    matchedConcept*: ptr TMatchedConcept # the current concept being matched
    friendModules*: seq[PSym]  # friend modules; may access private data;
                               # this is used so that generic instantiations
                               # can access private object fields
    instCounter*: int          # to prevent endless instantiations
    templInstCounter*: ref int # gives every template instantiation a unique id
    inGenericContext*: int     # > 0 if we are in a generic type
    inStaticContext*: int      # > 0 if we are inside a static: block
    inUnrolledContext*: int    # > 0 if we are unrolling a loop
    compilesContextId*: int    # > 0 if we are in a ``compiles`` magic
    compilesContextIdGenerator*: int
    inGenericInst*: int        # > 0 if we are instantiating a generic
    converters*: seq[PSym]
    patterns*: seq[PSym]       # sequence of pattern matchers
    optionStack*: seq[POptionEntry]
    symMapping*: TIdTable      # every gensym'ed symbol needs to be mapped
                               # to some new symbol in a generic instantiation
    libs*: seq[PLib]           # all libs used by this module
    semConstExpr*: proc (c: PContext, n: PNode; expectedType: PType = nil): PNode {.nimcall.} # for the pragmas
    semExpr*: proc (c: PContext, n: PNode, flags: TExprFlags = {}, expectedType: PType = nil): PNode {.nimcall.}
    semTryExpr*: proc (c: PContext, n: PNode, flags: TExprFlags = {}): PNode {.nimcall.}
    semTryConstExpr*: proc (c: PContext, n: PNode; expectedType: PType = nil): PNode {.nimcall.}
    computeRequiresInit*: proc (c: PContext, t: PType): bool {.nimcall.}
    hasUnresolvedArgs*: proc (c: PContext, n: PNode): bool

    semOperand*: proc (c: PContext, n: PNode, flags: TExprFlags = {}): PNode {.nimcall.}
    semConstBoolExpr*: proc (c: PContext, n: PNode): PNode {.nimcall.} # XXX bite the bullet
    semOverloadedCall*: proc (c: PContext, n, nOrig: PNode,
                              filter: TSymKinds, flags: TExprFlags): PNode {.nimcall.}
    semTypeNode*: proc(c: PContext, n: PNode, prev: PType): PType {.nimcall.}
    semInferredLambda*: proc(c: PContext, pt: TIdTable, n: PNode): PNode
    semGenerateInstance*: proc (c: PContext, fn: PSym, pt: TIdTable,
                                info: TLineInfo): PSym
    includedFiles*: IntSet    # used to detect recursive include files
    pureEnumFields*: TStrTable   # pure enum fields that can be used unambiguously
    userPragmas*: TStrTable
    evalContext*: PEvalContext
    unknownIdents*: IntSet     # ids of all unknown identifiers to prevent
                               # naming it multiple times
    generics*: seq[TInstantiationPair] # pending list of instantiated generics to compile
    topStmts*: int # counts the number of encountered top level statements
    lastGenericIdx*: int      # used for the generics stack
    hloLoopDetector*: int     # used to prevent endless loops in the HLO
    inParallelStmt*: int
    instTypeBoundOp*: proc (c: PContext; dc: PSym; t: PType; info: TLineInfo;
                            op: TTypeAttachedOp; col: int): PSym {.nimcall.}
    cache*: IdentCache
    graph*: ModuleGraph
    signatures*: TStrTable
    recursiveDep*: string
    suggestionsMade*: bool
    isAmbiguous*: bool # little hack
    features*: set[Feature]
    inTypeContext*, inConceptDecl*: int
    unusedImports*: seq[(PSym, TLineInfo)]
    exportIndirections*: HashSet[(int, int)] # (module.id, symbol.id)
    importModuleMap*: Table[int, int] # (module.id, module.id)
    lastTLineInfo*: TLineInfo
    sideEffects*: Table[int, seq[(TLineInfo, PSym)]] # symbol.id index
    inUncheckedAssignSection*: int

template config*(c: PContext): ConfigRef = c.graph.config

proc getIntLitType*(c: PContext; literal: PNode): PType =
  # we cache some common integer literal types for performance:
  let value = literal.intVal
  if value >= low(c.intTypeCache) and value <= high(c.intTypeCache):
    result = c.intTypeCache[value.int]
    if result == nil:
      let ti = getSysType(c.graph, literal.info, tyInt)
      result = copyType(ti, nextTypeId(c.idgen), ti.owner)
      result.n = literal
      c.intTypeCache[value.int] = result
  else:
    let ti = getSysType(c.graph, literal.info, tyInt)
    result = copyType(ti, nextTypeId(c.idgen), ti.owner)
    result.n = literal

proc setIntLitType*(c: PContext; result: PNode) =
  let i = result.intVal
  case c.config.target.intSize
  of 8: result.typ = getIntLitType(c, result)
  of 4:
    if i >= low(int32) and i <= high(int32):
      result.typ = getIntLitType(c, result)
    else:
      result.typ = getSysType(c.graph, result.info, tyInt64)
  of 2:
    if i >= low(int16) and i <= high(int16):
      result.typ = getIntLitType(c, result)
    elif i >= low(int32) and i <= high(int32):
      result.typ = getSysType(c.graph, result.info, tyInt32)
    else:
      result.typ = getSysType(c.graph, result.info, tyInt64)
  of 1:
    # 8 bit CPUs are insane ...
    if i >= low(int8) and i <= high(int8):
      result.typ = getIntLitType(c, result)
    elif i >= low(int16) and i <= high(int16):
      result.typ = getSysType(c.graph, result.info, tyInt16)
    elif i >= low(int32) and i <= high(int32):
      result.typ = getSysType(c.graph, result.info, tyInt32)
    else:
      result.typ = getSysType(c.graph, result.info, tyInt64)
  else:
    internalError(c.config, result.info, "invalid int size")

proc makeInstPair*(s: PSym, inst: PInstantiation): TInstantiationPair =
  result.genericSym = s
  result.inst = inst

proc filename*(c: PContext): string =
  # the module's filename
  return toFilename(c.config, FileIndex c.module.position)

proc scopeDepth*(c: PContext): int {.inline.} =
  result = if c.currentScope != nil: c.currentScope.depthLevel
           else: 0

proc getCurrOwner*(c: PContext): PSym =
  # owner stack (used for initializing the
  # owner field of syms)
  # the documentation comment always gets
  # assigned to the current owner
  result = c.graph.owners[^1]

proc pushOwner*(c: PContext; owner: PSym) =
  c.graph.owners.add(owner)

proc popOwner*(c: PContext) =
  if c.graph.owners.len > 0: setLen(c.graph.owners, c.graph.owners.len - 1)
  else: internalError(c.config, "popOwner")

proc lastOptionEntry*(c: PContext): POptionEntry =
  result = c.optionStack[^1]

proc popProcCon*(c: PContext) {.inline.} = c.p = c.p.next

proc put*(p: PProcCon; key, val: PSym) =
  if not p.mappingExists:
    initIdTable(p.mapping)
    p.mappingExists = true
  #echo "put into table ", key.info
  p.mapping.idTablePut(key, val)

proc get*(p: PProcCon; key: PSym): PSym =
  if not p.mappingExists: return nil
  result = PSym(p.mapping.idTableGet(key))

proc getGenSym*(c: PContext; s: PSym): PSym =
  if sfGenSym notin s.flags: return s
  var it = c.p
  while it != nil:
    result = get(it, s)
    if result != nil:
      #echo "got from table ", result.name.s, " ", result.info
      return result
    it = it.next
  result = s

proc considerGenSyms*(c: PContext; n: PNode) =
  if n == nil:
    discard "can happen for nkFormalParams/nkArgList"
  elif n.kind == nkSym:
    let s = getGenSym(c, n.sym)
    if n.sym != s:
      n.sym = s
  else:
    for i in 0..<n.safeLen:
      considerGenSyms(c, n[i])

proc newOptionEntry*(conf: ConfigRef): POptionEntry =
  new(result)
  result.options = conf.options
  result.defaultCC = ccNimCall
  result.dynlib = nil
  result.notes = conf.notes
  result.warningAsErrors = conf.warningAsErrors

proc pushOptionEntry*(c: PContext): POptionEntry =
  new(result)
  var prev = c.optionStack[^1]
  result.options = c.config.options
  result.defaultCC = prev.defaultCC
  result.dynlib = prev.dynlib
  result.notes = c.config.notes
  result.warningAsErrors = c.config.warningAsErrors
  result.features = c.features
  c.optionStack.add(result)

proc popOptionEntry*(c: PContext) =
  c.config.options = c.optionStack[^1].options
  c.config.notes = c.optionStack[^1].notes
  c.config.warningAsErrors = c.optionStack[^1].warningAsErrors
  c.features = c.optionStack[^1].features
  c.optionStack.setLen(c.optionStack.len - 1)

proc newContext*(graph: ModuleGraph; module: PSym): PContext =
  new(result)
  result.optionStack = @[newOptionEntry(graph.config)]
  result.libs = @[]
  result.module = module
  result.friendModules = @[module]
  result.converters = @[]
  result.patterns = @[]
  result.includedFiles = initIntSet()
  initStrTable(result.pureEnumFields)
  initStrTable(result.userPragmas)
  result.generics = @[]
  result.unknownIdents = initIntSet()
  result.cache = graph.cache
  result.graph = graph
  initStrTable(result.signatures)
  result.features = graph.config.features
  if graph.config.symbolFiles != disabledSf:
    let id = module.position
    assert graph.packed[id].status in {undefined, outdated}
    graph.packed[id].status = storing
    graph.packed[id].module = module
    initEncoder graph, module

template packedRepr*(c): untyped = c.graph.packed[c.module.position].fromDisk
template encoder*(c): untyped = c.graph.encoders[c.module.position]

proc addIncludeFileDep*(c: PContext; f: FileIndex) =
  if c.config.symbolFiles != disabledSf:
    addIncludeFileDep(c.encoder, c.packedRepr, f)

proc addImportFileDep*(c: PContext; f: FileIndex) =
  if c.config.symbolFiles != disabledSf:
    addImportFileDep(c.encoder, c.packedRepr, f)

proc addPragmaComputation*(c: PContext; n: PNode) =
  if c.config.symbolFiles != disabledSf:
    addPragmaComputation(c.encoder, c.packedRepr, n)

proc inclSym(sq: var seq[PSym], s: PSym): bool =
  for i in 0..<sq.len:
    if sq[i].id == s.id: return false
  sq.add s
  result = true

proc addConverter*(c: PContext, conv: LazySym) =
  assert conv.sym != nil
  if inclSym(c.converters, conv.sym):
    add(c.graph.ifaces[c.module.position].converters, conv)

proc addConverterDef*(c: PContext, conv: LazySym) =
  addConverter(c, conv)
  if c.config.symbolFiles != disabledSf:
    addConverter(c.encoder, c.packedRepr, conv.sym)

proc addPureEnum*(c: PContext, e: LazySym) =
  assert e.sym != nil
  add(c.graph.ifaces[c.module.position].pureEnums, e)
  if c.config.symbolFiles != disabledSf:
    addPureEnum(c.encoder, c.packedRepr, e.sym)

proc addPattern*(c: PContext, p: LazySym) =
  assert p.sym != nil
  if inclSym(c.patterns, p.sym):
    add(c.graph.ifaces[c.module.position].patterns, p)
  if c.config.symbolFiles != disabledSf:
    addTrmacro(c.encoder, c.packedRepr, p.sym)

proc exportSym*(c: PContext; s: PSym) =
  strTableAdds(c.graph, c.module, s)
  if c.config.symbolFiles != disabledSf:
    addExported(c.encoder, c.packedRepr, s)

proc reexportSym*(c: PContext; s: PSym) =
  strTableAdds(c.graph, c.module, s)
  if c.config.symbolFiles != disabledSf:
    addReexport(c.encoder, c.packedRepr, s)

proc newLib*(kind: TLibKind): PLib =
  new(result)
  result.kind = kind          #initObjectSet(result.syms)

proc addToLib*(lib: PLib, sym: PSym) =
  #if sym.annex != nil and not isGenericRoutine(sym):
  #  LocalError(sym.info, errInvalidPragma)
  sym.annex = lib

proc newTypeS*(kind: TTypeKind, c: PContext): PType =
  result = newType(kind, nextTypeId(c.idgen), getCurrOwner(c))

proc makePtrType*(owner: PSym, baseType: PType; idgen: IdGenerator): PType =
  result = newType(tyPtr, nextTypeId(idgen), owner)
  addSonSkipIntLit(result, baseType, idgen)

proc makePtrType*(c: PContext, baseType: PType): PType =
  makePtrType(getCurrOwner(c), baseType, c.idgen)

proc makeTypeWithModifier*(c: PContext,
                           modifier: TTypeKind,
                           baseType: PType): PType =
  assert modifier in {tyVar, tyLent, tyPtr, tyRef, tyStatic, tyTypeDesc}

  if modifier in {tyVar, tyLent, tyTypeDesc} and baseType.kind == modifier:
    result = baseType
  else:
    result = newTypeS(modifier, c)
    addSonSkipIntLit(result, baseType, c.idgen)

proc makeVarType*(c: PContext, baseType: PType; kind = tyVar): PType =
  if baseType.kind == kind:
    result = baseType
  else:
    result = newTypeS(kind, c)
    addSonSkipIntLit(result, baseType, c.idgen)

proc makeVarType*(owner: PSym, baseType: PType; idgen: IdGenerator; kind = tyVar): PType =
  if baseType.kind == kind:
    result = baseType
  else:
    result = newType(kind, nextTypeId(idgen), owner)
    addSonSkipIntLit(result, baseType, idgen)

proc makeTypeSymNode*(c: PContext, typ: PType, info: TLineInfo): PNode =
  let typedesc = newTypeS(tyTypeDesc, c)
  incl typedesc.flags, tfCheckedForDestructor
  internalAssert(c.config, typ != nil)
  typedesc.addSonSkipIntLit(typ, c.idgen)
  let sym = newSym(skType, c.cache.idAnon, nextSymId(c.idgen), getCurrOwner(c), info,
                   c.config.options).linkTo(typedesc)
  result = newSymNode(sym, info)

proc makeTypeFromExpr*(c: PContext, n: PNode): PType =
  result = newTypeS(tyFromExpr, c)
  assert n != nil
  result.n = n

proc newTypeWithSons*(owner: PSym, kind: TTypeKind, sons: seq[PType];
                      idgen: IdGenerator): PType =
  result = newType(kind, nextTypeId(idgen), owner)
  result.sons = sons

proc newTypeWithSons*(c: PContext, kind: TTypeKind,
                      sons: seq[PType]): PType =
  result = newType(kind, nextTypeId(c.idgen), getCurrOwner(c))
  result.sons = sons

proc makeStaticExpr*(c: PContext, n: PNode): PNode =
  result = newNodeI(nkStaticExpr, n.info)
  result.sons = @[n]
  result.typ = if n.typ != nil and n.typ.kind == tyStatic: n.typ
               else: newTypeWithSons(c, tyStatic, @[n.typ])

proc makeAndType*(c: PContext, t1, t2: PType): PType =
  result = newTypeS(tyAnd, c)
  result.sons = @[t1, t2]
  propagateToOwner(result, t1)
  propagateToOwner(result, t2)
  result.flags.incl((t1.flags + t2.flags) * {tfHasStatic})
  result.flags.incl tfHasMeta

proc makeOrType*(c: PContext, t1, t2: PType): PType =
  result = newTypeS(tyOr, c)
  if t1.kind != tyOr and t2.kind != tyOr:
    result.sons = @[t1, t2]
  else:
    template addOr(t1) =
      if t1.kind == tyOr:
        for x in t1.sons: result.rawAddSon x
      else:
        result.rawAddSon t1
    addOr(t1)
    addOr(t2)
  propagateToOwner(result, t1)
  propagateToOwner(result, t2)
  result.flags.incl((t1.flags + t2.flags) * {tfHasStatic})
  result.flags.incl tfHasMeta

proc makeNotType*(c: PContext, t1: PType): PType =
  result = newTypeS(tyNot, c)
  result.sons = @[t1]
  propagateToOwner(result, t1)
  result.flags.incl(t1.flags * {tfHasStatic})
  result.flags.incl tfHasMeta

proc nMinusOne(c: PContext; n: PNode): PNode =
  result = newTreeI(nkCall, n.info, newSymNode(getSysMagic(c.graph, n.info, "pred", mPred)), n)

# Remember to fix the procs below this one when you make changes!
proc makeRangeWithStaticExpr*(c: PContext, n: PNode): PType =
  let intType = getSysType(c.graph, n.info, tyInt)
  result = newTypeS(tyRange, c)
  result.sons = @[intType]
  if n.typ != nil and n.typ.n == nil:
    result.flags.incl tfUnresolved
  result.n = newTreeI(nkRange, n.info, newIntTypeNode(0, intType),
    makeStaticExpr(c, nMinusOne(c, n)))

template rangeHasUnresolvedStatic*(t: PType): bool =
  tfUnresolved in t.flags

proc errorType*(c: PContext): PType =
  ## creates a type representing an error state
  result = newTypeS(tyError, c)
  result.flags.incl tfCheckedForDestructor

proc errorNode*(c: PContext, n: PNode): PNode =
  result = newNodeI(nkEmpty, n.info)
  result.typ = errorType(c)

# These mimic localError
template localErrorNode*(c: PContext, n: PNode, info: TLineInfo, msg: TMsgKind, arg: string): PNode =
  liMessage(c.config, info, msg, arg, doNothing, instLoc())
  errorNode(c, n)

template localErrorNode*(c: PContext, n: PNode, info: TLineInfo, arg: string): PNode =
  liMessage(c.config, info, errGenerated, arg, doNothing, instLoc())
  errorNode(c, n)

template localErrorNode*(c: PContext, n: PNode, msg: TMsgKind, arg: string): PNode =
  let n2 = n
  liMessage(c.config, n2.info, msg, arg, doNothing, instLoc())
  errorNode(c, n2)

template localErrorNode*(c: PContext, n: PNode, arg: string): PNode =
  let n2 = n
  liMessage(c.config, n2.info, errGenerated, arg, doNothing, instLoc())
  errorNode(c, n2)

proc fillTypeS*(dest: PType, kind: TTypeKind, c: PContext) =
  dest.kind = kind
  dest.owner = getCurrOwner(c)
  dest.size = - 1

proc makeRangeType*(c: PContext; first, last: BiggestInt;
                    info: TLineInfo; intType: PType = nil): PType =
  let intType = if intType != nil: intType else: getSysType(c.graph, info, tyInt)
  var n = newNodeI(nkRange, info)
  n.add newIntTypeNode(first, intType)
  n.add newIntTypeNode(last, intType)
  result = newTypeS(tyRange, c)
  result.n = n
  addSonSkipIntLit(result, intType, c.idgen) # basetype of range

proc markIndirect*(c: PContext, s: PSym) {.inline.} =
  if s.kind in {skProc, skFunc, skConverter, skMethod, skIterator}:
    incl(s.flags, sfAddrTaken)
    # XXX add to 'c' for global analysis

proc illFormedAst*(n: PNode; conf: ConfigRef) =
  globalError(conf, n.info, errIllFormedAstX, renderTree(n, {renderNoComments}))

proc illFormedAstLocal*(n: PNode; conf: ConfigRef) =
  localError(conf, n.info, errIllFormedAstX, renderTree(n, {renderNoComments}))

proc checkSonsLen*(n: PNode, length: int; conf: ConfigRef) =
  if n.len != length: illFormedAst(n, conf)

proc checkMinSonsLen*(n: PNode, length: int; conf: ConfigRef) =
  if n.len < length: illFormedAst(n, conf)

proc isTopLevel*(c: PContext): bool {.inline.} =
  result = c.currentScope.depthLevel <= 2

proc isTopLevelInsideDeclaration*(c: PContext, sym: PSym): bool {.inline.} =
  # for routeKinds the scope isn't closed yet:
  c.currentScope.depthLevel <= 2 + ord(sym.kind in routineKinds)

proc pushCaseContext*(c: PContext, caseNode: PNode) =
  c.p.caseContext.add((caseNode, 0))

proc popCaseContext*(c: PContext) =
  discard pop(c.p.caseContext)

proc setCaseContextIdx*(c: PContext, idx: int) =
  c.p.caseContext[^1].idx = idx

template addExport*(c: PContext; s: PSym) =
  ## convenience to export a symbol from the current module
  addExport(c.graph, c.module, s)

proc storeRodNode*(c: PContext, n: PNode) =
  if c.config.symbolFiles != disabledSf:
    toPackedNodeTopLevel(n, c.encoder, c.packedRepr)

proc addToGenericProcCache*(c: PContext; s: PSym; inst: PInstantiation) =
  c.graph.procInstCache.mgetOrPut(s.itemId, @[]).add LazyInstantiation(module: c.module.position, inst: inst)
  if c.config.symbolFiles != disabledSf:
    storeInstantiation(c.encoder, c.packedRepr, s, inst)

proc addToGenericCache*(c: PContext; s: PSym; inst: PType) =
  c.graph.typeInstCache.mgetOrPut(s.itemId, @[]).add LazyType(typ: inst)
  if c.config.symbolFiles != disabledSf:
    storeTypeInst(c.encoder, c.packedRepr, s, inst)

proc sealRodFile*(c: PContext) =
  if c.config.symbolFiles != disabledSf:
    if c.graph.vm != nil:
      for (m, n) in PCtx(c.graph.vm).vmstateDiff:
        if m == c.module:
          addPragmaComputation(c, n)
    c.idgen.sealed = true # no further additions are allowed

proc rememberExpansion*(c: PContext; info: TLineInfo; expandedSym: PSym) =
  ## Templates and macros are very special in Nim; these have
  ## inlining semantics so after semantic checking they leave no trace
  ## in the sem'checked AST. This is very bad for IDE-like tooling
  ## ("find all usages of this template" would not work). We need special
  ## logic to remember macro/template expansions. This is done here and
  ## delegated to the "rod" file mechanism.
  if c.config.symbolFiles != disabledSf:
    storeExpansion(c.encoder, c.packedRepr, info, expandedSym)<|MERGE_RESOLUTION|>--- conflicted
+++ resolved
@@ -74,14 +74,10 @@
       # Use this if undeclared identifiers should not raise an error during
       # overload resolution.
     efNoDiagnostics,
-<<<<<<< HEAD
     efTypeAllowed, # typeAllowed will be called after
+    efWantNoDefaults,
     efNoError,
     efFromUnpack
-=======
-    efTypeAllowed # typeAllowed will be called after
-    efWantNoDefaults
->>>>>>> 642136ec
 
   TExprFlags* = set[TExprFlag]
 
