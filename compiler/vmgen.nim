#
#
#           The Nim Compiler
#        (c) Copyright 2015 Andreas Rumpf
#
#    See the file "copying.txt", included in this
#    distribution, for details about the copyright.
#

## This module implements the code generator for the VM.

# Important things to remember:
# - The VM does not distinguish between definitions ('var x = y') and
#   assignments ('x = y'). For simple data types that fit into a register
#   this doesn't matter. However it matters for strings and other complex
#   types that use the 'node' field; the reason is that slots are
#   re-used in a register based VM. Example:
#
# .. code-block:: nim
#   let s = a & b  # no matter what, create fresh node
#   s = a & b  # no matter what, keep the node
#
# Also *stores* into non-temporary memory need to perform deep copies:
# a.b = x.y
# We used to generate opcAsgn for the *load* of 'x.y' but this is clearly
# wrong! We need to produce opcAsgn (the copy) for the *store*. This also
# solves the opcLdConst vs opcAsgnConst issue. Of course whether we need
# this copy depends on the involved types.

import
<<<<<<< HEAD
  strutils, ast, astalgo, types, msgs, renderer, vmdef, int128,
  trees, intsets, magicsys, options, lowerings, lineinfos, transf
import platform
from os import splitFile
=======
  strutils, ast, types, msgs, renderer, vmdef,
  intsets, magicsys, options, lowerings, lineinfos, transf
>>>>>>> 6d8913ee

const
  debugEchoCode* = defined(nimVMDebug)

when debugEchoCode:
  import asciitables
when hasFFI:
  import evalffi

type
  TGenFlag = enum
    gfNode # Affects how variables are loaded - always loads as rkNode
    gfNodeAddr # Affects how variables are loaded - always loads as rkNodeAddr
  TGenFlags = set[TGenFlag]

proc debugInfo(c: PCtx; info: TLineInfo): string =
  result = toFileLineCol(c.config, info)

proc codeListing(c: PCtx, result: var string, start=0; last = -1) =
  ## for debugging purposes
  # first iteration: compute all necessary labels:
  var jumpTargets = initIntSet()
  let last = if last < 0: c.code.len-1 else: min(last, c.code.len-1)
  for i in start..last:
    let x = c.code[i]
    if x.opcode in relativeJumps:
      jumpTargets.incl(i+x.regBx-wordExcess)

  template toStr(opc: TOpcode): string = ($opc).substr(3)

  result.add "code listing:\n"
  var i = start
  while i <= last:
    if i in jumpTargets: result.addf("L$1:\n", i)
    let x = c.code[i]

    result.add($i)
    let opc = opcode(x)
    if opc in {opcIndCall, opcIndCallAsgn}:
      result.addf("\t$#\tr$#, r$#, nargs:$#", opc.toStr, x.regA,
                  x.regB, x.regC)
    elif opc in {opcConv, opcCast}:
      let y = c.code[i+1]
      let z = c.code[i+2]
      result.addf("\t$#\tr$#, r$#, $#, $#", opc.toStr, x.regA, x.regB,
        c.types[y.regBx-wordExcess].typeToString,
        c.types[z.regBx-wordExcess].typeToString)
      inc i, 2
    elif opc < firstABxInstr:
      result.addf("\t$#\tr$#, r$#, r$#", opc.toStr, x.regA,
                  x.regB, x.regC)
    elif opc in relativeJumps + {opcTry}:
      result.addf("\t$#\tr$#, L$#", opc.toStr, x.regA,
                  i+x.regBx-wordExcess)
    elif opc in {opcExcept}:
      let idx = x.regBx-wordExcess
      result.addf("\t$#\t$#, $#", opc.toStr, x.regA, $idx)
    elif opc in {opcLdConst, opcAsgnConst}:
      let idx = x.regBx-wordExcess
      result.addf("\t$#\tr$#, $# ($#)", opc.toStr, x.regA,
        c.constants[idx].renderTree, $idx)
    elif opc in {opcMarshalLoad, opcMarshalStore}:
      let y = c.code[i+1]
      result.addf("\t$#\tr$#, r$#, $#", opc.toStr, x.regA, x.regB,
        c.types[y.regBx-wordExcess].typeToString)
      inc i
    else:
      result.addf("\t$#\tr$#, $#", opc.toStr, x.regA, x.regBx-wordExcess)
    result.add("\t#")
    result.add(debugInfo(c, c.debug[i]))
    result.add("\n")
    inc i
  when debugEchoCode:
    result = result.alignTable

proc echoCode*(c: PCtx; start=0; last = -1) {.deprecated.} =
  var buf = ""
  codeListing(c, buf, start, last)
  echo buf

proc gABC(ctx: PCtx; n: PNode; opc: TOpcode; a, b, c: TRegister = 0) =
  ## Takes the registers `b` and `c`, applies the operation `opc` to them, and
  ## stores the result into register `a`
  ## The node is needed for debug information
  assert opc.ord < 255
  let ins = (opc.uint32 or (a.uint32 shl 8'u32) or
                           (b.uint32 shl 16'u32) or
                           (c.uint32 shl 24'u32)).TInstr
  when false:
    if ctx.code.len == 43:
      writeStackTrace()
      echo "generating ", opc
  ctx.code.add(ins)
  ctx.debug.add(n.info)

proc gABI(c: PCtx; n: PNode; opc: TOpcode; a, b: TRegister; imm: BiggestInt) =
  # Takes the `b` register and the immediate `imm`, appies the operation `opc`,
  # and stores the output value into `a`.
  # `imm` is signed and must be within [-128, 127]
  if imm >= -128 and imm <= 127:
    let ins = (opc.uint32 or (a.uint32 shl 8'u32) or
                             (b.uint32 shl 16'u32) or
                             (imm+byteExcess).uint32 shl 24'u32).TInstr
    c.code.add(ins)
    c.debug.add(n.info)
  else:
    localError(c.config, n.info,
      "VM: immediate value does not fit into an int8")

proc gABx(c: PCtx; n: PNode; opc: TOpcode; a: TRegister = 0; bx: int) =
  # Applies `opc` to `bx` and stores it into register `a`
  # `bx` must be signed and in the range [-32768, 32767]
  when false:
    if c.code.len == 43:
      writeStackTrace()
      echo "generating ", opc

  if bx >= -32768 and bx <= 32767:
    let ins = (opc.uint32 or a.uint32 shl 8'u32 or
              (bx+wordExcess).uint32 shl 16'u32).TInstr
    c.code.add(ins)
    c.debug.add(n.info)
  else:
    localError(c.config, n.info,
      "VM: immediate value does not fit into an int16")

proc xjmp(c: PCtx; n: PNode; opc: TOpcode; a: TRegister = 0): TPosition =
  #assert opc in {opcJmp, opcFJmp, opcTJmp}
  result = TPosition(c.code.len)
  gABx(c, n, opc, a, 0)

proc genLabel(c: PCtx): TPosition =
  result = TPosition(c.code.len)
  #c.jumpTargets.incl(c.code.len)

proc jmpBack(c: PCtx, n: PNode, p = TPosition(0)) =
  let dist = p.int - c.code.len
  internalAssert(c.config, -0x7fff < dist and dist < 0x7fff)
  gABx(c, n, opcJmpBack, 0, dist)

proc patch(c: PCtx, p: TPosition) =
  # patch with current index
  let p = p.int
  let diff = c.code.len - p
  #c.jumpTargets.incl(c.code.len)
  internalAssert(c.config, -0x7fff < diff and diff < 0x7fff)
  let oldInstr = c.code[p]
  # opcode and regA stay the same:
  c.code[p] = ((oldInstr.uint32 and 0xffff'u32).uint32 or
               uint32(diff+wordExcess) shl 16'u32).TInstr

proc getSlotKind(t: PType): TSlotKind =
  case t.skipTypes(abstractRange-{tyTypeDesc}).kind
  of tyBool, tyChar, tyEnum, tyOrdinal, tyInt..tyInt64, tyUInt..tyUInt64:
    slotTempInt
  of tyString, tyCString:
    slotTempStr
  of tyFloat..tyFloat128:
    slotTempFloat
  else:
    slotTempComplex

const
  HighRegisterPressure = 40

proc bestEffort(c: PCtx): TLineInfo =
  if c.prc != nil and c.prc.sym != nil:
    c.prc.sym.info
  else:
    c.module.info

proc getTemp(cc: PCtx; tt: PType): TRegister =
  let typ = tt.skipTypesOrNil({tyStatic})
  let c = cc.prc
  # we prefer the same slot kind here for efficiency. Unfortunately for
  # discardable return types we may not know the desired type. This can happen
  # for e.g. mNAdd[Multiple]:
  let k = if typ.isNil: slotTempComplex else: typ.getSlotKind
  for i in 0 .. c.maxSlots-1:
    if c.slots[i].kind == k and not c.slots[i].inUse:
      c.slots[i].inUse = true
      return TRegister(i)

  # if register pressure is high, we re-use more aggressively:
  if c.maxSlots >= HighRegisterPressure and false:
    for i in 0 .. c.maxSlots-1:
      if not c.slots[i].inUse:
        c.slots[i] = (inUse: true, kind: k)
        return TRegister(i)
  if c.maxSlots >= high(TRegister):
    globalError(cc.config, cc.bestEffort, "VM problem: too many registers required")
  result = TRegister(c.maxSlots)
  c.slots[c.maxSlots] = (inUse: true, kind: k)
  inc c.maxSlots

proc freeTemp(c: PCtx; r: TRegister) =
  let c = c.prc
  if c.slots[r].kind in {slotSomeTemp..slotTempComplex}:
    # this seems to cause https://github.com/nim-lang/Nim/issues/10647
    c.slots[r].inUse = false

proc getTempRange(cc: PCtx; n: int; kind: TSlotKind): TRegister =
  # if register pressure is high, we re-use more aggressively:
  let c = cc.prc
  if c.maxSlots >= HighRegisterPressure or c.maxSlots+n >= high(TRegister):
    for i in 0 .. c.maxSlots-n:
      if not c.slots[i].inUse:
        block search:
          for j in i+1 .. i+n-1:
            if c.slots[j].inUse: break search
          result = TRegister(i)
          for k in result .. result+n-1: c.slots[k] = (inUse: true, kind: kind)
          return
  if c.maxSlots+n >= high(TRegister):
    globalError(cc.config, cc.bestEffort, "VM problem: too many registers required")
  result = TRegister(c.maxSlots)
  inc c.maxSlots, n
  for k in result .. result+n-1: c.slots[k] = (inUse: true, kind: kind)

proc freeTempRange(c: PCtx; start: TRegister, n: int) =
  for i in start .. start+n-1: c.freeTemp(TRegister(i))

template withTemp(tmp, typ, body: untyped) {.dirty.} =
  var tmp = getTemp(c, typ)
  body
  c.freeTemp(tmp)

proc popBlock(c: PCtx; oldLen: int) =
  for f in c.prc.blocks[oldLen].fixups:
    c.patch(f)
  c.prc.blocks.setLen(oldLen)

template withBlock(labl: PSym; body: untyped) {.dirty.} =
  var oldLen {.gensym.} = c.prc.blocks.len
  c.prc.blocks.add TBlock(label: labl, fixups: @[])
  body
  popBlock(c, oldLen)

proc gen(c: PCtx; n: PNode; dest: var TDest; flags: TGenFlags = {})
proc gen(c: PCtx; n: PNode; dest: TRegister; flags: TGenFlags = {}) =
  var d: TDest = dest
  gen(c, n, d, flags)
  #internalAssert c.config, d == dest # issue #7407

proc gen(c: PCtx; n: PNode; flags: TGenFlags = {}) =
  var tmp: TDest = -1
  gen(c, n, tmp, flags)
  #if n.typ.isEmptyType: InternalAssert tmp < 0

proc genx(c: PCtx; n: PNode; flags: TGenFlags = {}): TRegister =
  var tmp: TDest = -1
  gen(c, n, tmp, flags)
  #internalAssert c.config, tmp >= 0 # 'nim check' does not like this internalAssert.
  if tmp >= 0:
    result = TRegister(tmp)

proc clearDest(c: PCtx; n: PNode; dest: var TDest) {.inline.} =
  # stmt is different from 'void' in meta programming contexts.
  # So we only set dest to -1 if 'void':
  if dest >= 0 and (n.typ.isNil or n.typ.kind == tyVoid):
    c.freeTemp(dest)
    dest = -1

proc isNotOpr(n: PNode): bool =
  n.kind in nkCallKinds and n.sons[0].kind == nkSym and
    n.sons[0].sym.magic == mNot

proc isTrue(n: PNode): bool =
  n.kind == nkSym and n.sym.kind == skEnumField and n.sym.position != 0 or
    n.kind == nkIntLit and n.intVal != 0

proc genWhile(c: PCtx; n: PNode) =
  # lab1:
  #   cond, tmp
  #   fjmp tmp, lab2
  #   body
  #   jmp lab1
  # lab2:
  let lab1 = c.genLabel
  withBlock(nil):
    if isTrue(n.sons[0]):
      c.gen(n.sons[1])
      c.jmpBack(n, lab1)
    elif isNotOpr(n.sons[0]):
      var tmp = c.genx(n.sons[0].sons[1])
      let lab2 = c.xjmp(n, opcTJmp, tmp)
      c.freeTemp(tmp)
      c.gen(n.sons[1])
      c.jmpBack(n, lab1)
      c.patch(lab2)
    else:
      var tmp = c.genx(n.sons[0])
      let lab2 = c.xjmp(n, opcFJmp, tmp)
      c.freeTemp(tmp)
      c.gen(n.sons[1])
      c.jmpBack(n, lab1)
      c.patch(lab2)

proc genBlock(c: PCtx; n: PNode; dest: var TDest) =
  let oldRegisterCount = c.prc.maxSlots
  withBlock(n.sons[0].sym):
    c.gen(n.sons[1], dest)

  for i in oldRegisterCount ..< c.prc.maxSlots:
    if c.prc.slots[i].kind in {slotFixedVar, slotFixedLet}:
      c.prc.slots[i] = (inUse: false, kind: slotEmpty)

  c.clearDest(n, dest)

proc genBreak(c: PCtx; n: PNode) =
  let lab1 = c.xjmp(n, opcJmp)
  if n.sons[0].kind == nkSym:
    #echo cast[int](n.sons[0].sym)
    for i in countdown(c.prc.blocks.len-1, 0):
      if c.prc.blocks[i].label == n.sons[0].sym:
        c.prc.blocks[i].fixups.add lab1
        return
    globalError(c.config, n.info, "VM problem: cannot find 'break' target")
  else:
    c.prc.blocks[c.prc.blocks.high].fixups.add lab1

proc genIf(c: PCtx, n: PNode; dest: var TDest) =
  #  if (!expr1) goto lab1;
  #    thenPart
  #    goto LEnd
  #  lab1:
  #  if (!expr2) goto lab2;
  #    thenPart2
  #    goto LEnd
  #  lab2:
  #    elsePart
  #  Lend:
  if dest < 0 and not isEmptyType(n.typ): dest = getTemp(c, n.typ)
  var endings: seq[TPosition] = @[]
  for i in 0 ..< len(n):
    var it = n.sons[i]
    if it.len == 2:
      withTemp(tmp, it.sons[0].typ):
        var elsePos: TPosition
        if isNotOpr(it.sons[0]):
          c.gen(it.sons[0].sons[1], tmp)
          elsePos = c.xjmp(it.sons[0].sons[1], opcTJmp, tmp) # if true
        else:
          c.gen(it.sons[0], tmp)
          elsePos = c.xjmp(it.sons[0], opcFJmp, tmp) # if false
      c.clearDest(n, dest)
      c.gen(it.sons[1], dest) # then part
      if i < sonsLen(n)-1:
        endings.add(c.xjmp(it.sons[1], opcJmp, 0))
      c.patch(elsePos)
    else:
      c.clearDest(n, dest)
      c.gen(it.sons[0], dest)
  for endPos in endings: c.patch(endPos)
  c.clearDest(n, dest)

proc isTemp(c: PCtx; dest: TDest): bool =
  result = dest >= 0 and c.prc.slots[dest].kind >= slotTempUnknown

proc genAndOr(c: PCtx; n: PNode; opc: TOpcode; dest: var TDest) =
  #   asgn dest, a
  #   tjmp|fjmp lab1
  #   asgn dest, b
  # lab1:
  let copyBack = dest < 0 or not isTemp(c, dest)
  let tmp = if copyBack:
              getTemp(c, n.typ)
            else:
              TRegister dest
  c.gen(n.sons[1], tmp)
  let lab1 = c.xjmp(n, opc, tmp)
  c.gen(n.sons[2], tmp)
  c.patch(lab1)
  if dest < 0:
    dest = tmp
  elif copyBack:
    c.gABC(n, opcAsgnInt, dest, tmp)
    freeTemp(c, tmp)

proc canonValue*(n: PNode): PNode =
  result = n

proc rawGenLiteral(c: PCtx; n: PNode): int =
  result = c.constants.len
  #assert(n.kind != nkCall)
  n.flags.incl nfAllConst
  c.constants.add n.canonValue
  internalAssert c.config, result < 0x7fff

proc sameConstant*(a, b: PNode): bool =
  result = false
  if a == b:
    result = true
  elif a != nil and b != nil and a.kind == b.kind:
    case a.kind
    of nkSym: result = a.sym == b.sym
    of nkIdent: result = a.ident.id == b.ident.id
    of nkCharLit..nkUInt64Lit: result = a.intVal == b.intVal
    of nkFloatLit..nkFloat64Lit: result = a.floatVal == b.floatVal
    of nkStrLit..nkTripleStrLit: result = a.strVal == b.strVal
    of nkType, nkNilLit: result = a.typ == b.typ
    of nkEmpty: result = true
    else:
      if sonsLen(a) == sonsLen(b):
        for i in 0 ..< sonsLen(a):
          if not sameConstant(a.sons[i], b.sons[i]): return
        result = true

proc genLiteral(c: PCtx; n: PNode): int =
  # types do not matter here:
  for i in 0 ..< c.constants.len:
    if sameConstant(c.constants[i], n): return i
  result = rawGenLiteral(c, n)

proc unused(c: PCtx; n: PNode; x: TDest) {.inline.} =
  if x >= 0:
    #debug(n)
    globalError(c.config, n.info, "not unused")

proc genCase(c: PCtx; n: PNode; dest: var TDest) =
  #  if (!expr1) goto lab1;
  #    thenPart
  #    goto LEnd
  #  lab1:
  #  if (!expr2) goto lab2;
  #    thenPart2
  #    goto LEnd
  #  lab2:
  #    elsePart
  #  Lend:
  if not isEmptyType(n.typ):
    if dest < 0: dest = getTemp(c, n.typ)
  else:
    unused(c, n, dest)
  var endings: seq[TPosition] = @[]
  withTemp(tmp, n.sons[0].typ):
    c.gen(n.sons[0], tmp)
    # branch tmp, codeIdx
    # fjmp   elseLabel
    for i in 1 ..< n.len:
      let it = n.sons[i]
      if it.len == 1:
        # else stmt:
        c.gen(it.sons[0], dest)
      else:
        let b = rawGenLiteral(c, it)
        c.gABx(it, opcBranch, tmp, b)
        let elsePos = c.xjmp(it.lastSon, opcFJmp, tmp)
        c.gen(it.lastSon, dest)
        if i < sonsLen(n)-1:
          endings.add(c.xjmp(it.lastSon, opcJmp, 0))
        c.patch(elsePos)
      c.clearDest(n, dest)
  for endPos in endings: c.patch(endPos)

proc genType(c: PCtx; typ: PType): int =
  for i, t in c.types:
    if sameType(t, typ): return i
  result = c.types.len
  c.types.add(typ)
  internalAssert(c.config, result <= 0x7fff)

proc genTry(c: PCtx; n: PNode; dest: var TDest) =
  if dest < 0 and not isEmptyType(n.typ): dest = getTemp(c, n.typ)
  var endings: seq[TPosition] = @[]
  let ehPos = c.xjmp(n, opcTry, 0)
  c.gen(n.sons[0], dest)
  c.clearDest(n, dest)
  # Add a jump past the exception handling code
  let jumpToFinally = c.xjmp(n, opcJmp, 0)
  # This signals where the body ends and where the exception handling begins
  c.patch(ehPos)
  for i in 1 ..< n.len:
    let it = n.sons[i]
    if it.kind != nkFinally:
      var blen = len(it)
      # first opcExcept contains the end label of the 'except' block:
      let endExcept = c.xjmp(it, opcExcept, 0)
      for j in 0 .. blen - 2:
        assert(it.sons[j].kind == nkType)
        let typ = it.sons[j].typ.skipTypes(abstractPtrs-{tyTypeDesc})
        c.gABx(it, opcExcept, 0, c.genType(typ))
      if blen == 1:
        # general except section:
        c.gABx(it, opcExcept, 0, 0)
      c.gen(it.lastSon, dest)
      c.clearDest(n, dest)
      if i < sonsLen(n):
        endings.add(c.xjmp(it, opcJmp, 0))
      c.patch(endExcept)
  let fin = lastSon(n)
  # we always generate an 'opcFinally' as that pops the safepoint
  # from the stack if no exception is raised in the body.
  c.patch(jumpToFinally)
  c.gABx(fin, opcFinally, 0, 0)
  for endPos in endings: c.patch(endPos)
  if fin.kind == nkFinally:
    c.gen(fin.sons[0])
    c.clearDest(n, dest)
  c.gABx(fin, opcFinallyEnd, 0, 0)

proc genRaise(c: PCtx; n: PNode) =
  let dest = genx(c, n.sons[0])
  c.gABC(n, opcRaise, dest)
  c.freeTemp(dest)

proc genReturn(c: PCtx; n: PNode) =
  if n.sons[0].kind != nkEmpty:
    gen(c, n.sons[0])
  c.gABC(n, opcRet)


proc genLit(c: PCtx; n: PNode; dest: var TDest) =
  # opcLdConst is now always valid. We produce the necessary copy in the
  # assignments now:
  #var opc = opcLdConst
  if dest < 0: dest = c.getTemp(n.typ)
  #elif c.prc.slots[dest].kind == slotFixedVar: opc = opcAsgnConst
  let lit = genLiteral(c, n)
  c.gABx(n, opcLdConst, dest, lit)

proc genCall(c: PCtx; n: PNode; dest: var TDest) =
  # it can happen that due to inlining we have a 'n' that should be
  # treated as a constant (see issue #537).
  #if n.typ != nil and n.typ.sym != nil and n.typ.sym.magic == mPNimrodNode:
  #  genLit(c, n, dest)
  #  return
  # bug #10901: do not produce code for wrong call expressions:
  if n.len == 0 or n[0].typ.isNil: return
  if dest < 0 and not isEmptyType(n.typ): dest = getTemp(c, n.typ)
  let x = c.getTempRange(n.len, slotTempUnknown)
  # varargs need 'opcSetType' for the FFI support:
  let fntyp = skipTypes(n.sons[0].typ, abstractInst)
  for i in 0..<n.len:
    #if i > 0 and i < sonsLen(fntyp):
    #  let paramType = fntyp.n.sons[i]
    #  if paramType.typ.isCompileTimeOnly: continue
    var r: TRegister = x+i
    c.gen(n.sons[i], r)
    if i >= fntyp.len:
      internalAssert c.config, tfVarargs in fntyp.flags
      c.gABx(n, opcSetType, r, c.genType(n.sons[i].typ))
  if dest < 0:
    c.gABC(n, opcIndCall, 0, x, n.len)
  else:
    c.gABC(n, opcIndCallAsgn, dest, x, n.len)
  c.freeTempRange(x, n.len)

template isGlobal(s: PSym): bool = sfGlobal in s.flags and s.kind != skForVar
proc isGlobal(n: PNode): bool = n.kind == nkSym and isGlobal(n.sym)

proc needsAsgnPatch(n: PNode): bool =
  n.kind in {nkBracketExpr, nkDotExpr, nkCheckedFieldExpr,
             nkDerefExpr, nkHiddenDeref} or (n.kind == nkSym and n.sym.isGlobal)

proc genField(c: PCtx; n: PNode): TRegister =
  if n.kind != nkSym or n.sym.kind != skField:
    globalError(c.config, n.info, "no field symbol")
  let s = n.sym
  if s.position > high(result):
    globalError(c.config, n.info,
        "too large offset! cannot generate code for: " & s.name.s)
  result = s.position

proc genIndex(c: PCtx; n: PNode; arr: PType): TRegister =
  if arr.skipTypes(abstractInst).kind == tyArray and (let x = firstOrd(c.config, arr);
      x != Zero):
    let tmp = c.genx(n)
    # freeing the temporary here means we can produce:  regA = regA - Imm
    c.freeTemp(tmp)
    result = c.getTemp(n.typ)
    c.gABI(n, opcSubImmInt, result, tmp, toInt(x))
  else:
    result = c.genx(n)

proc genCheckedObjAccessAux(c: PCtx; n: PNode; dest: var TDest; flags: TGenFlags)

proc genAsgnPatch(c: PCtx; le: PNode, value: TRegister) =
  case le.kind
  of nkBracketExpr:
    let dest = c.genx(le.sons[0], {gfNode})
    let idx = c.genIndex(le.sons[1], le.sons[0].typ)
    c.gABC(le, opcWrArr, dest, idx, value)
    c.freeTemp(dest)
    c.freeTemp(idx)
  of nkCheckedFieldExpr:
    var objR: TDest = -1
    genCheckedObjAccessAux(c, le, objR, {gfNode})
    let idx = genField(c, le[0].sons[1])
    c.gABC(le[0], opcWrObj, objR, idx, value)
    c.freeTemp(objR)
  of nkDotExpr:
    let dest = c.genx(le.sons[0], {gfNode})
    let idx = genField(c, le.sons[1])
    c.gABC(le, opcWrObj, dest, idx, value)
    c.freeTemp(dest)
  of nkDerefExpr, nkHiddenDeref:
    let dest = c.genx(le.sons[0], {gfNode})
    c.gABC(le, opcWrDeref, dest, 0, value)
    c.freeTemp(dest)
  of nkSym:
    if le.sym.isGlobal:
      let dest = c.genx(le, {gfNodeAddr})
      c.gABC(le, opcWrDeref, dest, 0, value)
      c.freeTemp(dest)
  else:
    discard

proc genNew(c: PCtx; n: PNode) =
  let dest = if needsAsgnPatch(n.sons[1]): c.getTemp(n.sons[1].typ)
             else: c.genx(n.sons[1])
  # we use the ref's base type here as the VM conflates 'ref object'
  # and 'object' since internally we already have a pointer.
  c.gABx(n, opcNew, dest,
         c.genType(n.sons[1].typ.skipTypes(abstractVar-{tyTypeDesc}).sons[0]))
  c.genAsgnPatch(n.sons[1], dest)
  c.freeTemp(dest)

proc genNewSeq(c: PCtx; n: PNode) =
  let t = n.sons[1].typ
  let dest = if needsAsgnPatch(n.sons[1]): c.getTemp(t)
             else: c.genx(n.sons[1])
  let tmp = c.genx(n.sons[2])
  c.gABx(n, opcNewSeq, dest, c.genType(t.skipTypes(
                                                  abstractVar-{tyTypeDesc})))
  c.gABx(n, opcNewSeq, tmp, 0)
  c.freeTemp(tmp)
  c.genAsgnPatch(n.sons[1], dest)
  c.freeTemp(dest)

proc genNewSeqOfCap(c: PCtx; n: PNode; dest: var TDest) =
  let t = n.typ
  let tmp = c.getTemp(n.sons[1].typ)
  c.gABx(n, opcLdNull, dest, c.genType(t))
  c.gABx(n, opcLdImmInt, tmp, 0)
  c.gABx(n, opcNewSeq, dest, c.genType(t.skipTypes(
                                                  abstractVar-{tyTypeDesc})))
  c.gABx(n, opcNewSeq, tmp, 0)
  c.freeTemp(tmp)

proc genUnaryABC(c: PCtx; n: PNode; dest: var TDest; opc: TOpcode) =
  let tmp = c.genx(n.sons[1])
  if dest < 0: dest = c.getTemp(n.typ)
  c.gABC(n, opc, dest, tmp)
  c.freeTemp(tmp)

proc genUnaryABI(c: PCtx; n: PNode; dest: var TDest; opc: TOpcode; imm: BiggestInt=0) =
  let tmp = c.genx(n.sons[1])
  if dest < 0: dest = c.getTemp(n.typ)
  c.gABI(n, opc, dest, tmp, imm)
  c.freeTemp(tmp)

proc genBinaryABC(c: PCtx; n: PNode; dest: var TDest; opc: TOpcode) =
  let
    tmp = c.genx(n.sons[1])
    tmp2 = c.genx(n.sons[2])
  if dest < 0: dest = c.getTemp(n.typ)
  c.gABC(n, opc, dest, tmp, tmp2)
  c.freeTemp(tmp)
  c.freeTemp(tmp2)

proc genBinaryABCD(c: PCtx; n: PNode; dest: var TDest; opc: TOpcode) =
  let
    tmp = c.genx(n.sons[1])
    tmp2 = c.genx(n.sons[2])
    tmp3 = c.genx(n.sons[3])
  if dest < 0: dest = c.getTemp(n.typ)
  c.gABC(n, opc, dest, tmp, tmp2)
  c.gABC(n, opc, tmp3)
  c.freeTemp(tmp)
  c.freeTemp(tmp2)
  c.freeTemp(tmp3)

proc genNarrow(c: PCtx; n: PNode; dest: TDest) =
  let t = skipTypes(n.typ, abstractVar-{tyTypeDesc})
  # uint is uint64 in the VM, we we only need to mask the result for
  # other unsigned types:
  if t.kind in {tyUInt8..tyUInt32} or (t.kind == tyUInt and t.size < 8):
    c.gABC(n, opcNarrowU, dest, TRegister(t.size*8))
  elif t.kind in {tyInt8..tyInt32} or (t.kind == tyInt and t.size < 8):
    c.gABC(n, opcNarrowS, dest, TRegister(t.size*8))

proc genNarrowU(c: PCtx; n: PNode; dest: TDest) =
  let t = skipTypes(n.typ, abstractVar-{tyTypeDesc})
  # uint is uint64 in the VM, we we only need to mask the result for
  # other unsigned types:
  if t.kind in {tyUInt8..tyUInt32, tyInt8..tyInt32} or
    (t.kind in {tyUInt, tyInt} and t.size < 8):
    c.gABC(n, opcNarrowU, dest, TRegister(t.size*8))

proc genBinaryABCnarrow(c: PCtx; n: PNode; dest: var TDest; opc: TOpcode) =
  genBinaryABC(c, n, dest, opc)
  genNarrow(c, n, dest)

proc genBinaryABCnarrowU(c: PCtx; n: PNode; dest: var TDest; opc: TOpcode) =
  genBinaryABC(c, n, dest, opc)
  genNarrowU(c, n, dest)

proc genSetType(c: PCtx; n: PNode; dest: TRegister) =
  let t = skipTypes(n.typ, abstractInst-{tyTypeDesc})
  if t.kind == tySet:
    c.gABx(n, opcSetType, dest, c.genType(t))

proc genBinarySet(c: PCtx; n: PNode; dest: var TDest; opc: TOpcode) =
  let
    tmp = c.genx(n.sons[1])
    tmp2 = c.genx(n.sons[2])
  if dest < 0: dest = c.getTemp(n.typ)
  c.genSetType(n.sons[1], tmp)
  c.genSetType(n.sons[2], tmp2)
  c.gABC(n, opc, dest, tmp, tmp2)
  c.freeTemp(tmp)
  c.freeTemp(tmp2)

proc genBinaryStmt(c: PCtx; n: PNode; opc: TOpcode) =
  let
    dest = c.genx(n.sons[1])
    tmp = c.genx(n.sons[2])
  c.gABC(n, opc, dest, tmp, 0)
  c.freeTemp(tmp)

proc genBinaryStmtVar(c: PCtx; n: PNode; opc: TOpcode) =
  var x = n.sons[1]
  if x.kind in {nkAddr, nkHiddenAddr}: x = x.sons[0]
  let
    dest = c.genx(x)
    tmp = c.genx(n.sons[2])
  c.gABC(n, opc, dest, tmp, 0)
  #c.genAsgnPatch(n.sons[1], dest)
  c.freeTemp(tmp)

proc genUnaryStmt(c: PCtx; n: PNode; opc: TOpcode) =
  let tmp = c.genx(n.sons[1])
  c.gABC(n, opc, tmp, 0, 0)
  c.freeTemp(tmp)

proc genVarargsABC(c: PCtx; n: PNode; dest: var TDest; opc: TOpcode) =
  if dest < 0: dest = getTemp(c, n.typ)
  var x = c.getTempRange(n.len-1, slotTempStr)
  for i in 1..n.len-1:
    var r: TRegister = x+i-1
    c.gen(n.sons[i], r)
  c.gABC(n, opc, dest, x, n.len-1)
  c.freeTempRange(x, n.len)

proc isInt8Lit(n: PNode): bool =
  if n.kind in {nkCharLit..nkUInt64Lit}:
    result = n.intVal >= low(int8) and n.intVal <= high(int8)

proc isInt16Lit(n: PNode): bool =
  if n.kind in {nkCharLit..nkUInt64Lit}:
    result = n.intVal >= low(int16) and n.intVal <= high(int16)

proc genAddSubInt(c: PCtx; n: PNode; dest: var TDest; opc: TOpcode) =
  if n.sons[2].isInt8Lit:
    let tmp = c.genx(n.sons[1])
    if dest < 0: dest = c.getTemp(n.typ)
    c.gABI(n, succ(opc), dest, tmp, n.sons[2].intVal)
    c.freeTemp(tmp)
  else:
    genBinaryABC(c, n, dest, opc)
  c.genNarrow(n, dest)

proc genConv(c: PCtx; n, arg: PNode; dest: var TDest; opc=opcConv) =
  if n.typ.kind == arg.typ.kind and arg.typ.kind == tyProc:
    # don't do anything for lambda lifting conversions:
    gen(c, arg, dest)
    return
  let tmp = c.genx(arg)
  if dest < 0: dest = c.getTemp(n.typ)
  c.gABC(n, opc, dest, tmp)
  c.gABx(n, opc, 0, genType(c, n.typ.skipTypes({tyStatic})))
  c.gABx(n, opc, 0, genType(c, arg.typ.skipTypes({tyStatic})))
  c.freeTemp(tmp)

proc genCard(c: PCtx; n: PNode; dest: var TDest) =
  let tmp = c.genx(n.sons[1])
  if dest < 0: dest = c.getTemp(n.typ)
  c.genSetType(n.sons[1], tmp)
  c.gABC(n, opcCard, dest, tmp)
  c.freeTemp(tmp)

proc genCastIntFloat(c: PCtx; n: PNode; dest: var TDest) =
  const allowedIntegers = {tyInt..tyInt64, tyUInt..tyUInt64, tyChar}
  var signedIntegers = {tyInt..tyInt64}
  var unsignedIntegers = {tyUInt..tyUInt64, tyChar}
  let src = n.sons[1].typ.skipTypes(abstractRange)#.kind
  let dst = n.sons[0].typ.skipTypes(abstractRange)#.kind
  let srcSize = getSize(c.config, src)
  let dstSize = getSize(c.config, dst)
  if src.kind in allowedIntegers and dst.kind in allowedIntegers:
    let tmp = c.genx(n.sons[1])
    if dest < 0: dest = c.getTemp(n[0].typ)
    c.gABC(n, opcAsgnInt, dest, tmp)
    if dstSize != sizeof(BiggestInt): # don't do anything on biggest int types
      if dst.kind in signedIntegers: # we need to do sign extensions
        if dstSize <= srcSize:
          # Sign extension can be omitted when the size increases.
          c.gABC(n, opcSignExtend, dest, TRegister(dstSize*8))
      elif dst.kind in unsignedIntegers:
        if src.kind in signedIntegers or dstSize < srcSize:
          # Cast from signed to unsigned always needs narrowing. Cast
          # from unsigned to unsigned only needs narrowing when target
          # is smaller than source.
          c.gABC(n, opcNarrowU, dest, TRegister(dstSize*8))
    c.freeTemp(tmp)
  elif srcSize == dstSize and src.kind in allowedIntegers and
                           dst.kind in {tyFloat, tyFloat32, tyFloat64}:
    let tmp = c.genx(n[1])
    if dest < 0: dest = c.getTemp(n[0].typ)
    if dst.kind == tyFloat32:
      c.gABC(n, opcAsgnFloat32FromInt, dest, tmp)
    else:
      c.gABC(n, opcAsgnFloat64FromInt, dest, tmp)
    c.freeTemp(tmp)

  elif srcSize == dstSize and src.kind in {tyFloat, tyFloat32, tyFloat64} and
                           dst.kind in allowedIntegers:
    let tmp = c.genx(n[1])
    if dest < 0: dest = c.getTemp(n[0].typ)
    if src.kind == tyFloat32:
      c.gABC(n, opcAsgnIntFromFloat32, dest, tmp)
    else:
      c.gABC(n, opcAsgnIntFromFloat64, dest, tmp)
    c.freeTemp(tmp)

  else:
    globalError(c.config, n.info, "VM is only allowed to 'cast' between integers and/or floats of same size")

proc genVoidABC(c: PCtx, n: PNode, dest: TDest, opcode: TOpcode) =
  unused(c, n, dest)
  var
    tmp1 = c.genx(n[1])
    tmp2 = c.genx(n[2])
    tmp3 = c.genx(n[3])
  c.gABC(n, opcode, tmp1, tmp2, tmp3)
  c.freeTemp(tmp1)
  c.freeTemp(tmp2)
  c.freeTemp(tmp3)

proc genBindSym(c: PCtx; n: PNode; dest: var TDest) =
  # nah, cannot use c.config.features because sempass context
  # can have local experimental switch
  # if dynamicBindSym notin c.config.features:
  if n.len == 2: # hmm, reliable?
    # bindSym with static input
    if n[1].kind in {nkClosedSymChoice, nkOpenSymChoice, nkSym}:
      let idx = c.genLiteral(n[1])
      if dest < 0: dest = c.getTemp(n.typ)
      c.gABx(n, opcNBindSym, dest, idx)
    else:
      localError(c.config, n.info, "invalid bindSym usage")
  else:
    # experimental bindSym
    if dest < 0: dest = c.getTemp(n.typ)
    let x = c.getTempRange(n.len, slotTempUnknown)

    # callee symbol
    var tmp0 = TDest(x)
    c.genLit(n.sons[0], tmp0)

    # original parameters
    for i in 1..<n.len-2:
      var r = TRegister(x+i)
      c.gen(n.sons[i], r)

    # info node
    var tmp1 = TDest(x+n.len-2)
    c.genLit(n.sons[^2], tmp1)

    # payload idx
    var tmp2 = TDest(x+n.len-1)
    c.genLit(n.sons[^1], tmp2)

    c.gABC(n, opcNDynBindSym, dest, x, n.len)
    c.freeTempRange(x, n.len)

proc fitsRegister*(t: PType): bool =
  assert t != nil
  t.skipTypes(abstractInst-{tyTypeDesc}).kind in {
    tyRange, tyEnum, tyBool, tyInt..tyUInt64, tyChar}

proc ldNullOpcode(t: PType): TOpcode =
  assert t != nil
  if fitsRegister(t): opcLdNullReg else: opcLdNull

proc whichAsgnOpc(n: PNode): TOpcode =
  case n.typ.skipTypes(abstractRange+{tyOwned}-{tyTypeDesc}).kind
  of tyBool, tyChar, tyEnum, tyOrdinal, tyInt..tyInt64, tyUInt..tyUInt64:
    opcAsgnInt
  of tyString, tyCString:
    opcAsgnStr
  of tyFloat..tyFloat128:
    opcAsgnFloat
  of tyRef, tyNil, tyVar, tyLent, tyPtr:
    opcAsgnRef
  else:
    opcAsgnComplex

proc whichAsgnOpc(n: PNode; opc: TOpcode): TOpcode = opc

proc genMagic(c: PCtx; n: PNode; dest: var TDest; m: TMagic) =
  case m
  of mAnd: c.genAndOr(n, opcFJmp, dest)
  of mOr:  c.genAndOr(n, opcTJmp, dest)
  of mUnaryLt:
    let tmp = c.genx(n.sons[1])
    if dest < 0: dest = c.getTemp(n.typ)
    c.gABI(n, opcSubImmInt, dest, tmp, 1)
    c.freeTemp(tmp)
  of mPred, mSubI:
    c.genAddSubInt(n, dest, opcSubInt)
  of mSucc, mAddI:
    c.genAddSubInt(n, dest, opcAddInt)
  of mInc, mDec:
    unused(c, n, dest)
    let opc = if m == mInc: opcAddInt else: opcSubInt
    let d = c.genx(n.sons[1])
    if n.sons[2].isInt8Lit:
      c.gABI(n, succ(opc), d, d, n.sons[2].intVal)
    else:
      let tmp = c.genx(n.sons[2])
      c.gABC(n, opc, d, d, tmp)
      c.freeTemp(tmp)
    c.genNarrow(n.sons[1], d)
    c.genAsgnPatch(n.sons[1], d)
    c.freeTemp(d)
  of mOrd, mChr, mArrToSeq, mUnown: c.gen(n.sons[1], dest)
  of mNew, mNewFinalize:
    unused(c, n, dest)
    c.genNew(n)
  of mNewSeq:
    unused(c, n, dest)
    c.genNewSeq(n)
  of mNewSeqOfCap: c.genNewSeqOfCap(n, dest)
  of mNewString:
    genUnaryABC(c, n, dest, opcNewStr)
    # XXX buggy
  of mNewStringOfCap:
    # we ignore the 'cap' argument and translate it as 'newString(0)'.
    # eval n.sons[1] for possible side effects:
    c.freeTemp(c.genx(n.sons[1]))
    var tmp = c.getTemp(n.sons[1].typ)
    c.gABx(n, opcLdImmInt, tmp, 0)
    if dest < 0: dest = c.getTemp(n.typ)
    c.gABC(n, opcNewStr, dest, tmp)
    c.freeTemp(tmp)
    # XXX buggy
  of mLengthOpenArray, mLengthArray, mLengthSeq, mXLenSeq:
    genUnaryABI(c, n, dest, opcLenSeq)
  of mLengthStr, mXLenStr:
    genUnaryABI(c, n, dest, opcLenStr)
  of mIncl, mExcl:
    unused(c, n, dest)
    var d = c.genx(n.sons[1])
    var tmp = c.genx(n.sons[2])
    c.genSetType(n.sons[1], d)
    c.gABC(n, if m == mIncl: opcIncl else: opcExcl, d, tmp)
    c.freeTemp(d)
    c.freeTemp(tmp)
  of mCard: genCard(c, n, dest)
  of mMulI: genBinaryABCnarrow(c, n, dest, opcMulInt)
  of mDivI: genBinaryABCnarrow(c, n, dest, opcDivInt)
  of mModI: genBinaryABCnarrow(c, n, dest, opcModInt)
  of mAddF64: genBinaryABC(c, n, dest, opcAddFloat)
  of mSubF64: genBinaryABC(c, n, dest, opcSubFloat)
  of mMulF64: genBinaryABC(c, n, dest, opcMulFloat)
  of mDivF64: genBinaryABC(c, n, dest, opcDivFloat)
  of mShrI:
    # the idea here is to narrow type if needed before executing right shift
    # inlined modified: genNarrowU(c, n, dest)
    let t = skipTypes(n.typ, abstractVar-{tyTypeDesc})
    # uint is uint64 in the VM, we we only need to mask the result for
    # other unsigned types:
    let tmp = c.genx(n.sons[1])
    if t.kind in {tyUInt8..tyUInt32, tyInt8..tyInt32}:
      c.gABC(n, opcNarrowU, tmp, TRegister(t.size*8))

    # inlined modified: genBinaryABC(c, n, dest, opcShrInt)
    let tmp2 = c.genx(n.sons[2])
    if dest < 0: dest = c.getTemp(n.typ)
    c.gABC(n, opcShrInt, dest, tmp, tmp2)
    c.freeTemp(tmp)
    c.freeTemp(tmp2)

  of mShlI:
    genBinaryABC(c, n, dest, opcShlInt)
    # genNarrowU modified
    let t = skipTypes(n.typ, abstractVar-{tyTypeDesc})
    if t.kind in {tyUInt8..tyUInt32} or (t.kind == tyUInt and t.size < 8):
      c.gABC(n, opcNarrowU, dest, TRegister(t.size*8))
    elif t.kind in {tyInt8..tyInt32} or (t.kind == tyInt and t.size < 8):
      c.gABC(n, opcSignExtend, dest, TRegister(t.size*8))
  of mAshrI: genBinaryABC(c, n, dest, opcAshrInt)
  of mBitandI: genBinaryABC(c, n, dest, opcBitandInt)
  of mBitorI: genBinaryABC(c, n, dest, opcBitorInt)
  of mBitxorI: genBinaryABC(c, n, dest, opcBitxorInt)
  of mAddU: genBinaryABCnarrowU(c, n, dest, opcAddu)
  of mSubU: genBinaryABCnarrowU(c, n, dest, opcSubu)
  of mMulU: genBinaryABCnarrowU(c, n, dest, opcMulu)
  of mDivU: genBinaryABCnarrowU(c, n, dest, opcDivu)
  of mModU: genBinaryABCnarrowU(c, n, dest, opcModu)
  of mEqI, mEqB, mEqEnum, mEqCh:
    genBinaryABC(c, n, dest, opcEqInt)
  of mLeI, mLeEnum, mLeCh, mLeB:
    genBinaryABC(c, n, dest, opcLeInt)
  of mLtI, mLtEnum, mLtCh, mLtB:
    genBinaryABC(c, n, dest, opcLtInt)
  of mEqF64: genBinaryABC(c, n, dest, opcEqFloat)
  of mLeF64: genBinaryABC(c, n, dest, opcLeFloat)
  of mLtF64: genBinaryABC(c, n, dest, opcLtFloat)
  of mLePtr, mLeU, mLeU64: genBinaryABC(c, n, dest, opcLeu)
  of mLtPtr, mLtU, mLtU64: genBinaryABC(c, n, dest, opcLtu)
  of mEqProc, mEqRef, mEqUntracedRef:
    genBinaryABC(c, n, dest, opcEqRef)
  of mXor: genBinaryABC(c, n, dest, opcXor)
  of mNot: genUnaryABC(c, n, dest, opcNot)
  of mUnaryMinusI, mUnaryMinusI64:
    genUnaryABC(c, n, dest, opcUnaryMinusInt)
    genNarrow(c, n, dest)
  of mUnaryMinusF64: genUnaryABC(c, n, dest, opcUnaryMinusFloat)
  of mUnaryPlusI, mUnaryPlusF64: gen(c, n.sons[1], dest)
  of mBitnotI:
    genUnaryABC(c, n, dest, opcBitnotInt)
    #genNarrowU modified, do not narrow signed types
    let t = skipTypes(n.typ, abstractVar-{tyTypeDesc})
    if t.kind in {tyUInt8..tyUInt32} or (t.kind == tyUInt and t.size < 8):
      c.gABC(n, opcNarrowU, dest, TRegister(t.size*8))
  of mToFloat, mToBiggestFloat, mToInt,
     mToBiggestInt, mCharToStr, mBoolToStr, mIntToStr, mInt64ToStr,
     mFloatToStr, mCStrToStr, mStrToStr, mEnumToStr:
    genConv(c, n, n.sons[1], dest)
  of mEqStr, mEqCString: genBinaryABC(c, n, dest, opcEqStr)
  of mLeStr: genBinaryABC(c, n, dest, opcLeStr)
  of mLtStr: genBinaryABC(c, n, dest, opcLtStr)
  of mEqSet: genBinarySet(c, n, dest, opcEqSet)
  of mLeSet: genBinarySet(c, n, dest, opcLeSet)
  of mLtSet: genBinarySet(c, n, dest, opcLtSet)
  of mMulSet: genBinarySet(c, n, dest, opcMulSet)
  of mPlusSet: genBinarySet(c, n, dest, opcPlusSet)
  of mMinusSet: genBinarySet(c, n, dest, opcMinusSet)
  of mSymDiffSet: genBinarySet(c, n, dest, opcSymdiffSet)
  of mConStrStr: genVarargsABC(c, n, dest, opcConcatStr)
  of mInSet: genBinarySet(c, n, dest, opcContainsSet)
  of mRepr: genUnaryABC(c, n, dest, opcRepr)
  of mExit:
    unused(c, n, dest)
    var tmp = c.genx(n.sons[1])
    c.gABC(n, opcQuit, tmp)
    c.freeTemp(tmp)
  of mSetLengthStr, mSetLengthSeq:
    unused(c, n, dest)
    var d = c.genx(n.sons[1])
    var tmp = c.genx(n.sons[2])
    c.gABC(n, if m == mSetLengthStr: opcSetLenStr else: opcSetLenSeq, d, tmp)
    c.genAsgnPatch(n.sons[1], d)
    c.freeTemp(tmp)
  of mSwap:
    unused(c, n, dest)
    c.gen(lowerSwap(c.graph, n, if c.prc == nil: c.module else: c.prc.sym))
  of mIsNil: genUnaryABC(c, n, dest, opcIsNil)
  of mCopyStr:
    if dest < 0: dest = c.getTemp(n.typ)
    var
      tmp1 = c.genx(n.sons[1])
      tmp2 = c.genx(n.sons[2])
      tmp3 = c.getTemp(n.sons[2].typ)
    c.gABC(n, opcLenStr, tmp3, tmp1)
    c.gABC(n, opcSubStr, dest, tmp1, tmp2)
    c.gABC(n, opcSubStr, tmp3)
    c.freeTemp(tmp1)
    c.freeTemp(tmp2)
    c.freeTemp(tmp3)
  of mCopyStrLast:
    if dest < 0: dest = c.getTemp(n.typ)
    var
      tmp1 = c.genx(n.sons[1])
      tmp2 = c.genx(n.sons[2])
      tmp3 = c.genx(n.sons[3])
    c.gABC(n, opcSubStr, dest, tmp1, tmp2)
    c.gABC(n, opcSubStr, tmp3)
    c.freeTemp(tmp1)
    c.freeTemp(tmp2)
    c.freeTemp(tmp3)
  of mParseBiggestFloat:
    if dest < 0: dest = c.getTemp(n.typ)
    var d2: TRegister
    # skip 'nkHiddenAddr':
    let d2AsNode = n.sons[2].sons[0]
    if needsAsgnPatch(d2AsNode):
      d2 = c.getTemp(getSysType(c.graph, n.info, tyFloat))
    else:
      d2 = c.genx(d2AsNode)
    var
      tmp1 = c.genx(n.sons[1])
      tmp3 = c.genx(n.sons[3])
    c.gABC(n, opcParseFloat, dest, tmp1, d2)
    c.gABC(n, opcParseFloat, tmp3)
    c.freeTemp(tmp1)
    c.freeTemp(tmp3)
    c.genAsgnPatch(d2AsNode, d2)
    c.freeTemp(d2)
  of mReset:
    unused(c, n, dest)
    var d = c.genx(n.sons[1])
    # XXX use ldNullOpcode() here?
    c.gABx(n, opcLdNull, d, c.genType(n.sons[1].typ))
    c.gABx(n, opcNodeToReg, d, d)
    c.genAsgnPatch(n.sons[1], d)
  of mDefault:
    if dest < 0: dest = c.getTemp(n.typ)
    c.gABx(n, ldNullOpcode(n.typ), dest, c.genType(n.typ))
  of mOf, mIs:
    if dest < 0: dest = c.getTemp(n.typ)
    var tmp = c.genx(n.sons[1])
    var idx = c.getTemp(getSysType(c.graph, n.info, tyInt))
    var typ = n.sons[2].typ
    if m == mOf: typ = typ.skipTypes(abstractPtrs)
    c.gABx(n, opcLdImmInt, idx, c.genType(typ))
    c.gABC(n, if m == mOf: opcOf else: opcIs, dest, tmp, idx)
    c.freeTemp(tmp)
    c.freeTemp(idx)
  of mHigh:
    if dest < 0: dest = c.getTemp(n.typ)
    let tmp = c.genx(n.sons[1])
    case n.sons[1].typ.skipTypes(abstractVar-{tyTypeDesc}).kind:
    of tyString, tyCString:
      c.gABI(n, opcLenStr, dest, tmp, 1)
    else:
      c.gABI(n, opcLenSeq, dest, tmp, 1)
    c.freeTemp(tmp)
  of mEcho:
    unused(c, n, dest)
    let n = n[1].skipConv
    if n.kind == nkBracket:
      # can happen for nim check, see bug #9609
      let x = c.getTempRange(n.len, slotTempUnknown)
      for i in 0..<n.len:
        var r: TRegister = x+i
        c.gen(n.sons[i], r)
      c.gABC(n, opcEcho, x, n.len)
      c.freeTempRange(x, n.len)
  of mAppendStrCh:
    unused(c, n, dest)
    genBinaryStmtVar(c, n, opcAddStrCh)
  of mAppendStrStr:
    unused(c, n, dest)
    genBinaryStmtVar(c, n, opcAddStrStr)
  of mAppendSeqElem:
    unused(c, n, dest)
    genBinaryStmtVar(c, n, opcAddSeqElem)
  of mParseExprToAst:
    genUnaryABC(c, n, dest, opcParseExprToAst)
  of mParseStmtToAst:
    genUnaryABC(c, n, dest, opcParseStmtToAst)
  of mTypeTrait:
    let tmp = c.genx(n.sons[1])
    if dest < 0: dest = c.getTemp(n.typ)
    c.gABx(n, opcSetType, tmp, c.genType(n.sons[1].typ))
    c.gABC(n, opcTypeTrait, dest, tmp)
    c.freeTemp(tmp)
  of mSlurp: genUnaryABC(c, n, dest, opcSlurp)
  of mStaticExec: genBinaryABCD(c, n, dest, opcGorge)
  of mNLen: genUnaryABI(c, n, dest, opcLenSeq, nimNodeFlag)
  of mGetImpl: genUnaryABC(c, n, dest, opcGetImpl)
  of mGetImplTransf: genUnaryABC(c, n, dest, opcGetImplTransf)
  of mSymOwner: genUnaryABC(c, n, dest, opcSymOwner)
  of mSymIsInstantiationOf: genBinaryABC(c, n, dest, opcSymIsInstantiationOf)
  of mNChild: genBinaryABC(c, n, dest, opcNChild)
  of mNSetChild: genVoidABC(c, n, dest, opcNSetChild)
  of mNDel: genVoidABC(c, n, dest, opcNDel)
  of mNAdd: genBinaryABC(c, n, dest, opcNAdd)
  of mNAddMultiple: genBinaryABC(c, n, dest, opcNAddMultiple)
  of mNKind: genUnaryABC(c, n, dest, opcNKind)
  of mNSymKind: genUnaryABC(c, n, dest, opcNSymKind)

  of mNccValue: genUnaryABC(c, n, dest, opcNccValue)
  of mNccInc: genBinaryABC(c, n, dest, opcNccInc)
  of mNcsAdd: genBinaryABC(c, n, dest, opcNcsAdd)
  of mNcsIncl: genBinaryABC(c, n, dest, opcNcsIncl)
  of mNcsLen: genUnaryABC(c, n, dest, opcNcsLen)
  of mNcsAt: genBinaryABC(c, n, dest, opcNcsAt)
  of mNctPut: genVoidABC(c, n, dest, opcNctPut)
  of mNctLen: genUnaryABC(c, n, dest, opcNctLen)
  of mNctGet: genBinaryABC(c, n, dest, opcNctGet)
  of mNctHasNext: genBinaryABC(c, n, dest, opcNctHasNext)
  of mNctNext: genBinaryABC(c, n, dest, opcNctNext)

  of mNIntVal: genUnaryABC(c, n, dest, opcNIntVal)
  of mNFloatVal: genUnaryABC(c, n, dest, opcNFloatVal)
  of mNSymbol: genUnaryABC(c, n, dest, opcNSymbol)
  of mNIdent: genUnaryABC(c, n, dest, opcNIdent)
  of mNGetType:
    let tmp = c.genx(n.sons[1])
    if dest < 0: dest = c.getTemp(n.typ)
    let rc = case n[0].sym.name.s:
      of "getType": 0
      of "typeKind": 1
      of "getTypeInst": 2
      else: 3  # "getTypeImpl"
    c.gABC(n, opcNGetType, dest, tmp, rc)
    c.freeTemp(tmp)
    #genUnaryABC(c, n, dest, opcNGetType)
  of mNSizeOf:
    let imm = case n[0].sym.name.s:
      of "getSize": 0
      of "getAlign": 1
      else: 2 # "getOffset"
    c.genUnaryABI(n, dest, opcNGetSize, imm)
  of mNStrVal: genUnaryABC(c, n, dest, opcNStrVal)
  of mNSigHash: genUnaryABC(c, n , dest, opcNSigHash)
  of mNSetIntVal:
    unused(c, n, dest)
    genBinaryStmt(c, n, opcNSetIntVal)
  of mNSetFloatVal:
    unused(c, n, dest)
    genBinaryStmt(c, n, opcNSetFloatVal)
  of mNSetSymbol:
    unused(c, n, dest)
    genBinaryStmt(c, n, opcNSetSymbol)
  of mNSetIdent:
    unused(c, n, dest)
    genBinaryStmt(c, n, opcNSetIdent)
  of mNSetType:
    unused(c, n, dest)
    genBinaryStmt(c, n, opcNSetType)
  of mNSetStrVal:
    unused(c, n, dest)
    genBinaryStmt(c, n, opcNSetStrVal)
  of mNNewNimNode: genBinaryABC(c, n, dest, opcNNewNimNode)
  of mNCopyNimNode: genUnaryABC(c, n, dest, opcNCopyNimNode)
  of mNCopyNimTree: genUnaryABC(c, n, dest, opcNCopyNimTree)
  of mNBindSym: genBindSym(c, n, dest)
  of mStrToIdent: genUnaryABC(c, n, dest, opcStrToIdent)
  of mEqIdent: genBinaryABC(c, n, dest, opcEqIdent)
  of mEqNimrodNode: genBinaryABC(c, n, dest, opcEqNimNode)
  of mSameNodeType: genBinaryABC(c, n, dest, opcSameNodeType)
  of mNLineInfo:
    case n[0].sym.name.s
    of "getFile": genUnaryABI(c, n, dest, opcNGetLineInfo, 0)
    of "getLine": genUnaryABI(c, n, dest, opcNGetLineInfo, 1)
    of "getColumn": genUnaryABI(c, n, dest, opcNGetLineInfo, 2)
    of "copyLineInfo":
      internalAssert c.config, n.len == 3
      unused(c, n, dest)
      genBinaryStmt(c, n, opcNSetLineInfo)
    else: internalAssert c.config, false
  of mNHint:
    unused(c, n, dest)
    genBinaryStmt(c, n, opcNHint)
  of mNWarning:
    unused(c, n, dest)
    genBinaryStmt(c, n, opcNWarning)
  of mNError:
    if n.len <= 1:
      # query error condition:
      c.gABC(n, opcQueryErrorFlag, dest)
    else:
      # setter
      unused(c, n, dest)
      genBinaryStmt(c, n, opcNError)
  of mNCallSite:
    if dest < 0: dest = c.getTemp(n.typ)
    c.gABC(n, opcCallSite, dest)
  of mNGenSym: genBinaryABC(c, n, dest, opcGenSym)
  of mMinI, mMaxI, mAbsF64, mMinF64, mMaxF64, mAbsI, mDotDot:
    c.genCall(n, dest)
  of mExpandToAst:
    if n.len != 2:
      globalError(c.config, n.info, "expandToAst requires 1 argument")
    let arg = n.sons[1]
    if arg.kind in nkCallKinds:
      #if arg[0].kind != nkSym or arg[0].sym.kind notin {skTemplate, skMacro}:
      #      "ExpandToAst: expanded symbol is no macro or template"
      if dest < 0: dest = c.getTemp(n.typ)
      c.genCall(arg, dest)
      # do not call clearDest(n, dest) here as getAst has a meta-type as such
      # produces a value
    else:
      globalError(c.config, n.info, "expandToAst requires a call expression")
  of mSizeOf:
    globalError(c.config, n.info, "cannot evaluate 'sizeof' because its type is not defined completely")
  of mAlignOf:
    globalError(c.config, n.info, "cannot evaluate 'alignof' because its type is not defined completely")
  of mOffsetOf:
    globalError(c.config, n.info, "cannot evaluate 'offsetof' because its type is not defined completely")
  of mRunnableExamples:
    discard "just ignore any call to runnableExamples"
  of mDestroy: discard "ignore calls to the default destructor"
  of mMove:
    let arg = n[1]
    let a = c.genx(arg)
    assert dest >= 0
    if dest < 0: dest = c.getTemp(arg.typ)
    gABC(c, arg, whichAsgnOpc(arg), dest, a, 1)
    # XXX use ldNullOpcode() here?
    c.gABx(n, opcLdNull, a, c.genType(arg.typ))
    c.gABx(n, opcNodeToReg, a, a)
    c.genAsgnPatch(arg, a)
    c.freeTemp(a)
  else:
    # mGCref, mGCunref,
    globalError(c.config, n.info, "cannot generate code for: " & $m)

proc genMarshalLoad(c: PCtx, n: PNode, dest: var TDest) =
  ## Signature: proc to*[T](data: string): T
  if dest < 0: dest = c.getTemp(n.typ)
  var tmp = c.genx(n.sons[1])
  c.gABC(n, opcMarshalLoad, dest, tmp)
  c.gABx(n, opcMarshalLoad, 0, c.genType(n.typ))
  c.freeTemp(tmp)

proc genMarshalStore(c: PCtx, n: PNode, dest: var TDest) =
  ## Signature: proc `$$`*[T](x: T): string
  if dest < 0: dest = c.getTemp(n.typ)
  var tmp = c.genx(n.sons[1])
  c.gABC(n, opcMarshalStore, dest, tmp)
  c.gABx(n, opcMarshalStore, 0, c.genType(n.sons[1].typ))
  c.freeTemp(tmp)

const
  atomicTypes = {tyBool, tyChar,
    tyUntyped, tyTyped, tyTypeDesc, tyStatic,
    tyEnum,
    tyOrdinal,
    tyRange,
    tyProc,
    tyPointer, tyOpenArray,
    tyString, tyCString,
    tyInt, tyInt8, tyInt16, tyInt32, tyInt64,
    tyFloat, tyFloat32, tyFloat64, tyFloat128,
    tyUInt, tyUInt8, tyUInt16, tyUInt32, tyUInt64}

proc unneededIndirection(n: PNode): bool =
  n.typ.skipTypes(abstractInstOwned-{tyTypeDesc}).kind == tyRef

proc canElimAddr(n: PNode): PNode =
  case n.sons[0].kind
  of nkObjUpConv, nkObjDownConv, nkChckRange, nkChckRangeF, nkChckRange64:
    var m = n.sons[0].sons[0]
    if m.kind in {nkDerefExpr, nkHiddenDeref}:
      # addr ( nkConv ( deref ( x ) ) ) --> nkConv(x)
      result = copyNode(n.sons[0])
      result.add m.sons[0]
  of nkHiddenStdConv, nkHiddenSubConv, nkConv:
    var m = n.sons[0].sons[1]
    if m.kind in {nkDerefExpr, nkHiddenDeref}:
      # addr ( nkConv ( deref ( x ) ) ) --> nkConv(x)
      result = copyNode(n.sons[0])
      result.add m.sons[0]
  else:
    if n.sons[0].kind in {nkDerefExpr, nkHiddenDeref}:
      # addr ( deref ( x )) --> x
      result = n.sons[0].sons[0]

proc genAddr(c: PCtx, n: PNode, dest: var TDest, flags: TGenFlags) =
  if (let m = canElimAddr(n); m != nil):
    gen(c, m, dest, flags)
    return

  let af = if n[0].kind in {nkBracketExpr, nkDotExpr, nkCheckedFieldExpr}: {gfNode}
           else: {gfNodeAddr}
  let newflags = flags-{gfNode, gfNodeAddr}+af

  if isGlobal(n.sons[0]):
    gen(c, n.sons[0], dest, flags+af)
  else:
    let tmp = c.genx(n.sons[0], newflags)
    if dest < 0: dest = c.getTemp(n.typ)
    if c.prc.slots[tmp].kind >= slotTempUnknown:
      gABC(c, n, opcAddrNode, dest, tmp)
      # hack ahead; in order to fix bug #1781 we mark the temporary as
      # permanent, so that it's not used for anything else:
      c.prc.slots[tmp].kind = slotTempPerm
      # XXX this is still a hack
      #message(n.info, warnUser, "suspicious opcode used")
    else:
      gABC(c, n, opcAddrReg, dest, tmp)
    c.freeTemp(tmp)

proc genDeref(c: PCtx, n: PNode, dest: var TDest, flags: TGenFlags) =
  if unneededIndirection(n.sons[0]):
    gen(c, n.sons[0], dest, flags)
    if {gfNodeAddr, gfNode} * flags == {} and fitsRegister(n.typ):
      c.gABC(n, opcNodeToReg, dest, dest)
  else:
    let tmp = c.genx(n.sons[0], flags)
    if dest < 0: dest = c.getTemp(n.typ)
    gABC(c, n, opcLdDeref, dest, tmp)
    assert n.typ != nil
    if {gfNodeAddr, gfNode} * flags == {} and fitsRegister(n.typ):
      c.gABC(n, opcNodeToReg, dest, dest)

proc genAsgn(c: PCtx; dest: TDest; ri: PNode; requiresCopy: bool) =
  let tmp = c.genx(ri)
  assert dest >= 0
  gABC(c, ri, whichAsgnOpc(ri), dest, tmp, 1-ord(requiresCopy))
  c.freeTemp(tmp)

proc setSlot(c: PCtx; v: PSym) =
  # XXX generate type initialization here?
  if v.position == 0:
    if c.prc.maxSlots == 0: c.prc.maxSlots = 1
    if c.prc.maxSlots >= high(TRegister):
      globalError(c.config, v.info, "cannot generate code; too many registers required")
    v.position = c.prc.maxSlots
    c.prc.slots[v.position] = (inUse: true,
        kind: if v.kind == skLet: slotFixedLet else: slotFixedVar)
    inc c.prc.maxSlots

proc cannotEval(c: PCtx; n: PNode) {.noinline.} =
  globalError(c.config, n.info, "cannot evaluate at compile time: " &
    n.renderTree)

proc isOwnedBy(a, b: PSym): bool =
  var a = a.owner
  while a != nil and a.kind != skModule:
    if a == b: return true
    a = a.owner

proc getOwner(c: PCtx): PSym =
  result = c.prc.sym
  if result.isNil: result = c.module

proc checkCanEval(c: PCtx; n: PNode) =
  # we need to ensure that we don't evaluate 'x' here:
  # proc foo() = var x ...
  let s = n.sym
  if {sfCompileTime, sfGlobal} <= s.flags: return
  if s.kind in {skVar, skTemp, skLet, skParam, skResult} and
      not s.isOwnedBy(c.prc.sym) and s.owner != c.module and c.mode != emRepl:
    cannotEval(c, n)
  elif s.kind in {skProc, skFunc, skConverter, skMethod,
                  skIterator} and sfForward in s.flags:
    cannotEval(c, n)

template needsAdditionalCopy(n): untyped =
  not c.isTemp(dest) and not fitsRegister(n.typ)

proc genAdditionalCopy(c: PCtx; n: PNode; opc: TOpcode;
                       dest, idx, value: TRegister) =
  var cc = c.getTemp(n.typ)
  c.gABC(n, whichAsgnOpc(n), cc, value, 0)
  c.gABC(n, opc, dest, idx, cc)
  c.freeTemp(cc)

proc preventFalseAlias(c: PCtx; n: PNode; opc: TOpcode;
                       dest, idx, value: TRegister) =
  # opcLdObj et al really means "load address". We sometimes have to create a
  # copy in order to not introduce false aliasing:
  # mylocal = a.b  # needs a copy of the data!
  assert n.typ != nil
  if needsAdditionalCopy(n):
    genAdditionalCopy(c, n, opc, dest, idx, value)
  else:
    c.gABC(n, opc, dest, idx, value)

proc genAsgn(c: PCtx; le, ri: PNode; requiresCopy: bool) =
  case le.kind
  of nkBracketExpr:
    let dest = c.genx(le.sons[0], {gfNode})
    let idx = c.genIndex(le.sons[1], le.sons[0].typ)
    let tmp = c.genx(ri)
    if le.sons[0].typ.skipTypes(abstractVarRange-{tyTypeDesc}).kind in {
        tyString, tyCString}:
      c.preventFalseAlias(le, opcWrStrIdx, dest, idx, tmp)
    else:
      c.preventFalseAlias(le, opcWrArr, dest, idx, tmp)
    c.freeTemp(tmp)
  of nkCheckedFieldExpr:
    var objR: TDest = -1
    genCheckedObjAccessAux(c, le, objR, {gfNode})
    let idx = genField(c, le[0].sons[1])
    let tmp = c.genx(ri)
    c.preventFalseAlias(le[0], opcWrObj, objR, idx, tmp)
    c.freeTemp(tmp)
    c.freeTemp(objR)
  of nkDotExpr:
    let dest = c.genx(le.sons[0], {gfNode})
    let idx = genField(c, le.sons[1])
    let tmp = c.genx(ri)
    c.preventFalseAlias(le, opcWrObj, dest, idx, tmp)
    c.freeTemp(tmp)
  of nkDerefExpr, nkHiddenDeref:
    let dest = c.genx(le.sons[0], {gfNode})
    let tmp = c.genx(ri)
    c.preventFalseAlias(le, opcWrDeref, dest, 0, tmp)
    c.freeTemp(tmp)
  of nkSym:
    let s = le.sym
    checkCanEval(c, le)
    if s.isGlobal:
      withTemp(tmp, le.typ):
        c.gen(le, tmp, {gfNodeAddr})
        let val = c.genx(ri)
        c.preventFalseAlias(le, opcWrDeref, tmp, 0, val)
        c.freeTemp(val)
    else:
      if s.kind == skForVar: c.setSlot s
      internalAssert c.config, s.position > 0 or (s.position == 0 and
                                        s.kind in {skParam,skResult})
      var dest: TRegister = s.position + ord(s.kind == skParam)
      assert le.typ != nil
      if needsAdditionalCopy(le) and s.kind in {skResult, skVar, skParam}:
        var cc = c.getTemp(le.typ)
        gen(c, ri, cc)
        c.gABC(le, whichAsgnOpc(le), dest, cc, 1)
        c.freeTemp(cc)
      else:
        gen(c, ri, dest)
  else:
    let dest = c.genx(le, {gfNodeAddr})
    genAsgn(c, dest, ri, requiresCopy)

proc genTypeLit(c: PCtx; t: PType; dest: var TDest) =
  var n = newNode(nkType)
  n.typ = t
  genLit(c, n, dest)

proc importcCond*(s: PSym): bool {.inline.} =
  ## return true to importc `s`, false to execute its body instead (refs #8405)
  if sfImportc in s.flags:
    if s.kind in routineKinds:
      return s.ast.sons[bodyPos].kind == nkEmpty

proc importcSym(c: PCtx; info: TLineInfo; s: PSym) =
  when hasFFI:
    if compiletimeFFI in c.config.features:
      c.globals.add(importcSymbol(c.config, s))
      s.position = c.globals.len
    else:
      localError(c.config, info,
        "VM is not allowed to 'importc' without --experimental:compiletimeFFI")
  else:
    localError(c.config, info,
               "cannot 'importc' variable at compile time; " & s.name.s)

proc getNullValue*(typ: PType, info: TLineInfo; conf: ConfigRef): PNode

proc genGlobalInit(c: PCtx; n: PNode; s: PSym) =
  c.globals.add(getNullValue(s.typ, n.info, c.config))
  s.position = c.globals.len
  # This is rather hard to support, due to the laziness of the VM code
  # generator. See tests/compile/tmacro2 for why this is necessary:
  #   var decls{.compileTime.}: seq[NimNode] = @[]
  let dest = c.getTemp(s.typ)
  c.gABx(n, opcLdGlobal, dest, s.position)
  if s.astdef != nil:
    let tmp = c.genx(s.astdef)
    c.genAdditionalCopy(n, opcWrDeref, dest, 0, tmp)
    c.freeTemp(dest)
    c.freeTemp(tmp)

proc genRdVar(c: PCtx; n: PNode; dest: var TDest; flags: TGenFlags) =
  # gfNodeAddr and gfNode are mutually exclusive
  assert card(flags * {gfNodeAddr, gfNode}) < 2
  let s = n.sym
  if s.isGlobal:
    if sfCompileTime in s.flags or c.mode == emRepl:
      discard
    elif s.position == 0:
      cannotEval(c, n)
    if s.position == 0:
      if importcCond(s): c.importcSym(n.info, s)
      else: genGlobalInit(c, n, s)
    if dest < 0: dest = c.getTemp(n.typ)
    assert s.typ != nil
    if gfNodeAddr in flags:
      c.gABx(n, opcLdGlobalAddr, dest, s.position)
    elif fitsRegister(s.typ) and gfNode notin flags:
      var cc = c.getTemp(n.typ)
      c.gABx(n, opcLdGlobal, cc, s.position)
      c.gABC(n, opcNodeToReg, dest, cc)
      c.freeTemp(cc)
    else:
      c.gABx(n, opcLdGlobal, dest, s.position)
  else:
    if s.kind == skForVar and c.mode == emRepl: c.setSlot(s)
    if s.position > 0 or (s.position == 0 and
                          s.kind in {skParam,skResult}):
      if dest < 0:
        dest = s.position + ord(s.kind == skParam)
        internalAssert(c.config, c.prc.slots[dest].kind < slotSomeTemp)
      else:
        # we need to generate an assignment:
        genAsgn(c, dest, n, c.prc.slots[dest].kind >= slotSomeTemp)
    else:
      # see tests/t99bott for an example that triggers it:
      cannotEval(c, n)

template needsRegLoad(): untyped =
  {gfNode, gfNodeAddr} * flags == {} and
    fitsRegister(n.typ.skipTypes({tyVar, tyLent, tyStatic}))

proc genArrAccess2(c: PCtx; n: PNode; dest: var TDest; opc: TOpcode;
                   flags: TGenFlags) =
  let a = c.genx(n.sons[0], flags)
  let b = c.genIndex(n.sons[1], n.sons[0].typ)
  if dest < 0: dest = c.getTemp(n.typ)
  if needsRegLoad():
    var cc = c.getTemp(n.typ)
    c.gABC(n, opc, cc, a, b)
    c.gABC(n, opcNodeToReg, dest, cc)
    c.freeTemp(cc)
  else:
    #message(n.info, warnUser, "argh")
    #echo "FLAGS ", flags, " ", fitsRegister(n.typ), " ", typeToString(n.typ)
    c.gABC(n, opc, dest, a, b)
  c.freeTemp(a)
  c.freeTemp(b)

proc genObjAccess(c: PCtx; n: PNode; dest: var TDest; flags: TGenFlags) =
  let a = c.genx(n.sons[0], flags)
  let b = genField(c, n.sons[1])
  if dest < 0: dest = c.getTemp(n.typ)
  if needsRegLoad():
    var cc = c.getTemp(n.typ)
    c.gABC(n, opcLdObj, cc, a, b)
    c.gABC(n, opcNodeToReg, dest, cc)
    c.freeTemp(cc)
  else:
    c.gABC(n, opcLdObj, dest, a, b)
  c.freeTemp(a)

proc genCheckedObjAccessAux(c: PCtx; n: PNode; dest: var TDest; flags: TGenFlags) =
  internalAssert c.config, n.kind == nkCheckedFieldExpr
  # nkDotExpr to access the requested field
  let accessExpr = n[0]
  # nkCall to check if the discriminant is valid
  var checkExpr = n[1]

  let negCheck = checkExpr[0].sym.magic == mNot
  if negCheck:
    checkExpr = checkExpr[^1]

  # Discriminant symbol
  let disc = checkExpr[2]
  internalAssert c.config, disc.sym.kind == skField

  # Load the object in `dest`
  c.gen(accessExpr[0], dest, flags)
  # Load the discriminant
  var discVal = c.getTemp(disc.typ)
  c.gABC(n, opcLdObj, discVal, dest, genField(c, disc))
  # Check if its value is contained in the supplied set
  let setLit = c.genx(checkExpr[1])
  var rs = c.getTemp(getSysType(c.graph, n.info, tyBool))
  c.gABC(n, opcContainsSet, rs, setLit, discVal)
  c.freeTemp(setLit)
  # If the check fails let the user know
  let lab1 = c.xjmp(n, if negCheck: opcFJmp else: opcTJmp, rs)
  c.freeTemp(rs)
  # Not ideal but will do for the moment
  c.gABC(n, opcQuit)
  c.patch(lab1)

proc genCheckedObjAccess(c: PCtx; n: PNode; dest: var TDest; flags: TGenFlags) =
  var objR: TDest = -1
  genCheckedObjAccessAux(c, n, objR, flags)

  let accessExpr = n[0]
  # Field symbol
  var field = accessExpr[1]
  internalAssert c.config, field.sym.kind == skField

  # Load the content now
  if dest < 0: dest = c.getTemp(n.typ)
  let fieldPos = genField(c, field)
  if needsRegLoad():
    var cc = c.getTemp(accessExpr.typ)
    c.gABC(n, opcLdObj, cc, objR, fieldPos)
    c.gABC(n, opcNodeToReg, dest, cc)
    c.freeTemp(cc)
  else:
    c.gABC(n, opcLdObj, dest, objR, fieldPos)

  c.freeTemp(objR)

proc genArrAccess(c: PCtx; n: PNode; dest: var TDest; flags: TGenFlags) =
  let arrayType = n.sons[0].typ.skipTypes(abstractVarRange-{tyTypeDesc}).kind
  if arrayType in {tyString, tyCString}:
    genArrAccess2(c, n, dest, opcLdStrIdx, {})
  elif arrayType == tyTypeDesc:
    c.genTypeLit(n.typ, dest)
  else:
    genArrAccess2(c, n, dest, opcLdArr, flags)

proc getNullValueAux(t: PType; obj: PNode, result: PNode; conf: ConfigRef; currPosition: var int) =
  if t != nil and t.len > 0 and t.sons[0] != nil:
    let b = skipTypes(t.sons[0], skipPtrs)
    getNullValueAux(b, b.n, result, conf, currPosition)
  case obj.kind
  of nkRecList:
    for i in 0 ..< sonsLen(obj): getNullValueAux(nil, obj.sons[i], result, conf, currPosition)
  of nkRecCase:
    getNullValueAux(nil, obj.sons[0], result, conf, currPosition)
    for i in 1 ..< sonsLen(obj):
      getNullValueAux(nil, lastSon(obj.sons[i]), result, conf, currPosition)
  of nkSym:
    let field = newNodeI(nkExprColonExpr, result.info)
    field.add(obj)
    field.add(getNullValue(obj.sym.typ, result.info, conf))
    addSon(result, field)
    doAssert obj.sym.position == currPosition
    inc currPosition
  else: globalError(conf, result.info, "cannot create null element for: " & $obj)

proc getNullValue(typ: PType, info: TLineInfo; conf: ConfigRef): PNode =
  var t = skipTypes(typ, abstractRange+{tyStatic, tyOwned}-{tyTypeDesc})
  case t.kind
  of tyBool, tyEnum, tyChar, tyInt..tyInt64:
    result = newNodeIT(nkIntLit, info, t)
  of tyUInt..tyUInt64:
    result = newNodeIT(nkUIntLit, info, t)
  of tyFloat..tyFloat128:
    result = newNodeIT(nkFloatLit, info, t)
  of tyCString, tyString:
    result = newNodeIT(nkStrLit, info, t)
    result.strVal = ""
  of tyVar, tyLent, tyPointer, tyPtr, tyUntyped,
     tyTyped, tyTypeDesc, tyRef, tyNil:
    result = newNodeIT(nkNilLit, info, t)
  of tyProc:
    if t.callConv != ccClosure:
      result = newNodeIT(nkNilLit, info, t)
    else:
      result = newNodeIT(nkTupleConstr, info, t)
      result.add(newNodeIT(nkNilLit, info, t))
      result.add(newNodeIT(nkNilLit, info, t))
  of tyObject:
    result = newNodeIT(nkObjConstr, info, t)
    result.add(newNodeIT(nkEmpty, info, t))
    # initialize inherited fields, and all in the correct order:
    var currPosition = 0
    getNullValueAux(t, t.n, result, conf, currPosition)
  of tyArray:
    result = newNodeIT(nkBracket, info, t)
    for i in 0 ..< toInt(lengthOrd(conf, t)):
      addSon(result, getNullValue(elemType(t), info, conf))
  of tyTuple:
    result = newNodeIT(nkTupleConstr, info, t)
    for i in 0 ..< sonsLen(t):
      addSon(result, getNullValue(t.sons[i], info, conf))
  of tySet:
    result = newNodeIT(nkCurly, info, t)
  of tyOpt:
    result = newNodeIT(nkNilLit, info, t)
  of tySequence:
    result = newNodeIT(nkBracket, info, t)
  else:
    globalError(conf, info, "cannot create null element for: " & $t.kind)
    result = newNodeI(nkEmpty, info)

proc genVarSection(c: PCtx; n: PNode) =
  for a in n:
    if a.kind == nkCommentStmt: continue
    #assert(a.sons[0].kind == nkSym) can happen for transformed vars
    if a.kind == nkVarTuple:
      for i in 0 .. a.len-3:
        if a[i].kind == nkSym:
          if not a[i].sym.isGlobal: setSlot(c, a[i].sym)
          checkCanEval(c, a[i])
      c.gen(lowerTupleUnpacking(c.graph, a, c.getOwner))
    elif a.sons[0].kind == nkSym:
      let s = a.sons[0].sym
      checkCanEval(c, a.sons[0])
      if s.isGlobal:
        if s.position == 0:
          if importcCond(s): c.importcSym(a.info, s)
          else:
            let sa = getNullValue(s.typ, a.info, c.config)
            #if s.ast.isNil: getNullValue(s.typ, a.info)
            #else: canonValue(s.ast)
            assert sa.kind != nkCall
            c.globals.add(sa)
            s.position = c.globals.len
        if a.sons[2].kind != nkEmpty:
          let tmp = c.genx(a.sons[0], {gfNodeAddr})
          let val = c.genx(a.sons[2])
          c.genAdditionalCopy(a.sons[2], opcWrDeref, tmp, 0, val)
          c.freeTemp(val)
          c.freeTemp(tmp)
      else:
        setSlot(c, s)
        if a.sons[2].kind == nkEmpty:
          c.gABx(a, ldNullOpcode(s.typ), s.position, c.genType(s.typ))
        else:
          assert s.typ != nil
          if not fitsRegister(s.typ):
            c.gABx(a, ldNullOpcode(s.typ), s.position, c.genType(s.typ))
          let le = a.sons[0]
          assert le.typ != nil
          if not fitsRegister(le.typ) and s.kind in {skResult, skVar, skParam}:
            var cc = c.getTemp(le.typ)
            gen(c, a.sons[2], cc)
            c.gABC(le, whichAsgnOpc(le), s.position.TRegister, cc, 1)
            c.freeTemp(cc)
          else:
            gen(c, a.sons[2], s.position.TRegister)
    else:
      # assign to a.sons[0]; happens for closures
      if a.sons[2].kind == nkEmpty:
        let tmp = genx(c, a.sons[0])
        c.gABx(a, ldNullOpcode(a[0].typ), tmp, c.genType(a.sons[0].typ))
        c.freeTemp(tmp)
      else:
        genAsgn(c, a.sons[0], a.sons[2], true)

proc genArrayConstr(c: PCtx, n: PNode, dest: var TDest) =
  if dest < 0: dest = c.getTemp(n.typ)
  c.gABx(n, opcLdNull, dest, c.genType(n.typ))

  let intType = getSysType(c.graph, n.info, tyInt)
  let seqType = n.typ.skipTypes(abstractVar-{tyTypeDesc})
  if seqType.kind == tySequence:
    var tmp = c.getTemp(intType)
    c.gABx(n, opcLdImmInt, tmp, n.len)
    c.gABx(n, opcNewSeq, dest, c.genType(seqType))
    c.gABx(n, opcNewSeq, tmp, 0)
    c.freeTemp(tmp)

  if n.len > 0:
    var tmp = getTemp(c, intType)
    c.gABx(n, opcLdNullReg, tmp, c.genType(intType))
    for x in n:
      let a = c.genx(x)
      c.preventFalseAlias(n, whichAsgnOpc(x, opcWrArr), dest, tmp, a)
      c.gABI(n, opcAddImmInt, tmp, tmp, 1)
      c.freeTemp(a)
    c.freeTemp(tmp)

proc genSetConstr(c: PCtx, n: PNode, dest: var TDest) =
  if dest < 0: dest = c.getTemp(n.typ)
  c.gABx(n, opcLdNull, dest, c.genType(n.typ))
  for x in n:
    if x.kind == nkRange:
      let a = c.genx(x.sons[0])
      let b = c.genx(x.sons[1])
      c.gABC(n, opcInclRange, dest, a, b)
      c.freeTemp(b)
      c.freeTemp(a)
    else:
      let a = c.genx(x)
      c.gABC(n, opcIncl, dest, a)
      c.freeTemp(a)

proc genObjConstr(c: PCtx, n: PNode, dest: var TDest) =
  if dest < 0: dest = c.getTemp(n.typ)
  let t = n.typ.skipTypes(abstractRange+{tyOwned}-{tyTypeDesc})
  if t.kind == tyRef:
    c.gABx(n, opcNew, dest, c.genType(t.sons[0]))
  else:
    c.gABx(n, opcLdNull, dest, c.genType(n.typ))
  for i in 1..<n.len:
    let it = n.sons[i]
    if it.kind == nkExprColonExpr and it.sons[0].kind == nkSym:
      let idx = genField(c, it.sons[0])
      let tmp = c.genx(it.sons[1])
      c.preventFalseAlias(it.sons[1], whichAsgnOpc(it.sons[1], opcWrObj),
                          dest, idx, tmp)
      c.freeTemp(tmp)
    else:
      globalError(c.config, n.info, "invalid object constructor")

proc genTupleConstr(c: PCtx, n: PNode, dest: var TDest) =
  if dest < 0: dest = c.getTemp(n.typ)
  c.gABx(n, opcLdNull, dest, c.genType(n.typ))
  # XXX x = (x.old, 22)  produces wrong code ... stupid self assignments
  for i in 0..<n.len:
    let it = n.sons[i]
    if it.kind == nkExprColonExpr:
      let idx = genField(c, it.sons[0])
      let tmp = c.genx(it.sons[1])
      c.preventFalseAlias(it.sons[1], whichAsgnOpc(it.sons[1], opcWrObj),
                          dest, idx, tmp)
      c.freeTemp(tmp)
    else:
      let tmp = c.genx(it)
      c.preventFalseAlias(it, whichAsgnOpc(it, opcWrObj), dest, i.TRegister, tmp)
      c.freeTemp(tmp)

proc genProc*(c: PCtx; s: PSym): int

proc matches(s: PSym; x: string): bool =
  let y = x.split('.')
  var s = s
  var L = y.len-1
  while L >= 0:
    if s == nil or (y[L].cmpIgnoreStyle(s.name.s) != 0 and y[L] != "*"):
      return false
    s = s.owner
    dec L
  result = true

proc matches(s: PSym; y: varargs[string]): bool =
  var s = s
  var L = y.len-1
  while L >= 0:
    if s == nil or (y[L].cmpIgnoreStyle(s.name.s) != 0 and y[L] != "*"):
      return false
    s = if sfFromGeneric in s.flags: s.owner.owner else: s.owner
    dec L
  result = true

proc procIsCallback(c: PCtx; s: PSym): bool =
  if s.offset < -1: return true
  var i = -2
  for key, value in items(c.callbacks):
    if s.matches(key):
      doAssert s.offset == -1
      s.offset = i
      return true
    dec i

proc gen(c: PCtx; n: PNode; dest: var TDest; flags: TGenFlags = {}) =
  case n.kind
  of nkSym:
    let s = n.sym
    checkCanEval(c, n)
    case s.kind
    of skVar, skForVar, skTemp, skLet, skParam, skResult:
      genRdVar(c, n, dest, flags)
    of skProc, skFunc, skConverter, skMacro, skTemplate, skMethod, skIterator:
      # 'skTemplate' is only allowed for 'getAst' support:
      if procIsCallback(c, s): discard
      elif importcCond(s): c.importcSym(n.info, s)
      genLit(c, n, dest)
    of skConst:
      let constVal = if s.ast != nil: s.ast else: s.typ.n
      gen(c, constVal, dest)
    of skEnumField:
      # we never reach this case - as of the time of this comment,
      # skEnumField is folded to an int in semfold.nim, but this code
      # remains for robustness
      if dest < 0: dest = c.getTemp(n.typ)
      if s.position >= low(int16) and s.position <= high(int16):
        c.gABx(n, opcLdImmInt, dest, s.position)
      else:
        var lit = genLiteral(c, newIntNode(nkIntLit, s.position))
        c.gABx(n, opcLdConst, dest, lit)
    of skType:
      genTypeLit(c, s.typ, dest)
    of skGenericParam:
      if c.prc.sym != nil and c.prc.sym.kind == skMacro:
        genRdVar(c, n, dest, flags)
      else:
        globalError(c.config, n.info, "cannot generate code for: " & s.name.s)
    else:
      globalError(c.config, n.info, "cannot generate code for: " & s.name.s)
  of nkCallKinds:
    if n.sons[0].kind == nkSym:
      let s = n.sons[0].sym
      if s.magic != mNone:
        genMagic(c, n, dest, s.magic)
      elif s.kind == skMethod:
        localError(c.config, n.info, "cannot call method " & s.name.s &
          " at compile time")
      elif matches(s, "stdlib", "marshal", "to"):
        # XXX marshal load&store should not be opcodes, but use the
        # general callback mechanisms.
        genMarshalLoad(c, n, dest)
      elif matches(s, "stdlib", "marshal", "$$"):
        genMarshalStore(c, n, dest)
      else:
        genCall(c, n, dest)
        clearDest(c, n, dest)
    else:
      genCall(c, n, dest)
      clearDest(c, n, dest)
  of nkCharLit..nkInt64Lit:
    if isInt16Lit(n):
      if dest < 0: dest = c.getTemp(n.typ)
      c.gABx(n, opcLdImmInt, dest, n.intVal.int)
    else:
      genLit(c, n, dest)
  of nkUIntLit..pred(nkNilLit): genLit(c, n, dest)
  of nkNilLit:
    if not n.typ.isEmptyType: genLit(c, getNullValue(n.typ, n.info, c.config), dest)
    else: unused(c, n, dest)
  of nkAsgn, nkFastAsgn:
    unused(c, n, dest)
    genAsgn(c, n.sons[0], n.sons[1], n.kind == nkAsgn)
  of nkDotExpr: genObjAccess(c, n, dest, flags)
  of nkCheckedFieldExpr: genCheckedObjAccess(c, n, dest, flags)
  of nkBracketExpr: genArrAccess(c, n, dest, flags)
  of nkDerefExpr, nkHiddenDeref: genDeref(c, n, dest, flags)
  of nkAddr, nkHiddenAddr: genAddr(c, n, dest, flags)
  of nkIfStmt, nkIfExpr: genIf(c, n, dest)
  of nkWhenStmt:
    # This is "when nimvm" node. Chose the first branch.
    gen(c, n.sons[0].sons[1], dest)
  of nkCaseStmt: genCase(c, n, dest)
  of nkWhileStmt:
    unused(c, n, dest)
    genWhile(c, n)
  of nkBlockExpr, nkBlockStmt: genBlock(c, n, dest)
  of nkReturnStmt:
    unused(c, n, dest)
    genReturn(c, n)
  of nkRaiseStmt:
    genRaise(c, n)
  of nkBreakStmt:
    unused(c, n, dest)
    genBreak(c, n)
  of nkTryStmt, nkHiddenTryStmt: genTry(c, n, dest)
  of nkStmtList:
    #unused(c, n, dest)
    # XXX Fix this bug properly, lexim triggers it
    for x in n: gen(c, x)
  of nkStmtListExpr:
    let L = n.len-1
    for i in 0 ..< L: gen(c, n.sons[i])
    gen(c, n.sons[L], dest, flags)
  of nkPragmaBlock:
    gen(c, n.lastSon, dest, flags)
  of nkDiscardStmt:
    unused(c, n, dest)
    gen(c, n.sons[0])
  of nkHiddenStdConv, nkHiddenSubConv, nkConv:
    genConv(c, n, n.sons[1], dest)
  of nkObjDownConv:
    genConv(c, n, n.sons[0], dest)
  of nkObjUpConv:
    genConv(c, n, n.sons[0], dest)
  of nkVarSection, nkLetSection:
    unused(c, n, dest)
    genVarSection(c, n)
  of declarativeDefs, nkMacroDef:
    unused(c, n, dest)
  of nkLambdaKinds:
    #let s = n.sons[namePos].sym
    #discard genProc(c, s)
    genLit(c, newSymNode(n.sons[namePos].sym), dest)
  of nkChckRangeF, nkChckRange64, nkChckRange:
    let
      tmp0 = c.genx(n.sons[0])
      tmp1 = c.genx(n.sons[1])
      tmp2 = c.genx(n.sons[2])
    c.gABC(n, opcRangeChck, tmp0, tmp1, tmp2)
    c.freeTemp(tmp1)
    c.freeTemp(tmp2)
    if dest >= 0:
      gABC(c, n, whichAsgnOpc(n), dest, tmp0, 1)
      c.freeTemp(tmp0)
    else:
      dest = tmp0
  of nkEmpty, nkCommentStmt, nkTypeSection, nkConstSection, nkPragma,
     nkTemplateDef, nkIncludeStmt, nkImportStmt, nkFromStmt, nkExportStmt:
    unused(c, n, dest)
  of nkStringToCString, nkCStringToString:
    gen(c, n.sons[0], dest)
  of nkBracket: genArrayConstr(c, n, dest)
  of nkCurly: genSetConstr(c, n, dest)
  of nkObjConstr: genObjConstr(c, n, dest)
  of nkPar, nkClosure, nkTupleConstr: genTupleConstr(c, n, dest)
  of nkCast:
    if allowCast in c.features:
      genConv(c, n, n.sons[1], dest, opcCast)
    else:
      genCastIntFloat(c, n, dest)
  of nkTypeOfExpr:
    genTypeLit(c, n.typ, dest)
  of nkComesFrom:
    discard "XXX to implement for better stack traces"
  else:
    globalError(c.config, n.info, "cannot generate VM code for " & $n)

proc removeLastEof(c: PCtx) =
  let last = c.code.len-1
  if last >= 0 and c.code[last].opcode == opcEof:
    # overwrite last EOF:
    assert c.code.len == c.debug.len
    c.code.setLen(last)
    c.debug.setLen(last)

proc genStmt*(c: PCtx; n: PNode): int =
  c.removeLastEof
  result = c.code.len
  var d: TDest = -1
  c.gen(n, d)
  c.gABC(n, opcEof)
  if d >= 0:
    globalError(c.config, n.info, "VM problem: dest register is set")

proc genExpr*(c: PCtx; n: PNode, requiresValue = true): int =
  c.removeLastEof
  result = c.code.len
  var d: TDest = -1
  c.gen(n, d)
  if d < 0:
    if requiresValue:
      globalError(c.config, n.info, "VM problem: dest register is not set")
    d = 0
  c.gABC(n, opcEof, d)

  #echo renderTree(n)
  #c.echoCode(result)

proc genParams(c: PCtx; params: PNode) =
  # res.sym.position is already 0
  c.prc.slots[0] = (inUse: true, kind: slotFixedVar)
  for i in 1..<params.len:
    c.prc.slots[i] = (inUse: true, kind: slotFixedLet)
  c.prc.maxSlots = max(params.len, 1)

proc finalJumpTarget(c: PCtx; pc, diff: int) =
  internalAssert(c.config, -0x7fff < diff and diff < 0x7fff)
  let oldInstr = c.code[pc]
  # opcode and regA stay the same:
  c.code[pc] = ((oldInstr.uint32 and 0xffff'u32).uint32 or
                uint32(diff+wordExcess) shl 16'u32).TInstr

proc genGenericParams(c: PCtx; gp: PNode) =
  var base = c.prc.maxSlots
  for i in 0..<gp.len:
    var param = gp.sons[i].sym
    param.position = base + i # XXX: fix this earlier; make it consistent with templates
    c.prc.slots[base + i] = (inUse: true, kind: slotFixedLet)
  c.prc.maxSlots = base + gp.len

proc optimizeJumps(c: PCtx; start: int) =
  const maxIterations = 10
  for i in start ..< c.code.len:
    let opc = c.code[i].opcode
    case opc
    of opcTJmp, opcFJmp:
      var reg = c.code[i].regA
      var d = i + c.code[i].jmpDiff
      for iters in countdown(maxIterations, 0):
        case c.code[d].opcode
        of opcJmp, opcJmpBack:
          d = d + c.code[d].jmpDiff
        of opcTJmp, opcFJmp:
          if c.code[d].regA != reg: break
          # tjmp x, 23
          # ...
          # tjmp x, 12
          # -- we know 'x' is true, and so can jump to 12+13:
          if c.code[d].opcode == opc:
            d = d + c.code[d].jmpDiff
          else:
            # tjmp x, 23
            # fjmp x, 22
            # We know 'x' is true so skip to the next instruction:
            d = d + 1
        else: break
      if d != i + c.code[i].jmpDiff:
        c.finalJumpTarget(i, d - i)
    of opcJmp, opcJmpBack:
      var d = i + c.code[i].jmpDiff
      var iters = maxIterations
      while c.code[d].opcode == opcJmp and iters > 0:
        d = d + c.code[d].jmpDiff
        dec iters
      if c.code[d].opcode == opcRet:
        # optimize 'jmp to ret' to 'ret' here
        c.code[i] = c.code[d]
      elif d != i + c.code[i].jmpDiff:
        c.finalJumpTarget(i, d - i)
    else: discard

proc genProc(c: PCtx; s: PSym): int =
  var x = s.ast.sons[miscPos]
  if x.kind == nkEmpty or x[0].kind == nkEmpty:
    #if s.name.s == "outterMacro" or s.name.s == "innerProc":
    #  echo "GENERATING CODE FOR ", s.name.s
    let last = c.code.len-1
    var eofInstr: TInstr
    if last >= 0 and c.code[last].opcode == opcEof:
      eofInstr = c.code[last]
      c.code.setLen(last)
      c.debug.setLen(last)
    #c.removeLastEof
    result = c.code.len+1 # skip the jump instruction
    if x.kind == nkEmpty:
      x = newTree(nkBracket, newIntNode(nkIntLit, result), x)
    else:
      x.sons[0] = newIntNode(nkIntLit, result)
    s.ast.sons[miscPos] = x
    # thanks to the jmp we can add top level statements easily and also nest
    # procs easily:
    let body = transformBody(c.graph, s, cache = not isCompileTimeProc(s),
                             noDestructors = true)
    let procStart = c.xjmp(body, opcJmp, 0)
    var p = PProc(blocks: @[], sym: s)
    let oldPrc = c.prc
    c.prc = p
    # iterate over the parameters and allocate space for them:
    genParams(c, s.typ.n)

    # allocate additional space for any generically bound parameters
    if s.kind == skMacro and s.ast[genericParamsPos].kind != nkEmpty:
      genGenericParams(c, s.ast[genericParamsPos])

    if tfCapturesEnv in s.typ.flags:
      #let env = s.ast.sons[paramsPos].lastSon.sym
      #assert env.position == 2
      c.prc.slots[c.prc.maxSlots] = (inUse: true, kind: slotFixedLet)
      inc c.prc.maxSlots
    gen(c, body)
    # generate final 'return' statement:
    c.gABC(body, opcRet)
    c.patch(procStart)
    c.gABC(body, opcEof, eofInstr.regA)
    c.optimizeJumps(result)
    s.offset = c.prc.maxSlots
    #if s.name.s == "main":
    #  echo renderTree(body)
    #  c.echoCode(result)
    c.prc = oldPrc
  else:
    c.prc.maxSlots = s.offset
    result = x[0].intVal.int<|MERGE_RESOLUTION|>--- conflicted
+++ resolved
@@ -28,15 +28,8 @@
 # this copy depends on the involved types.
 
 import
-<<<<<<< HEAD
-  strutils, ast, astalgo, types, msgs, renderer, vmdef, int128,
-  trees, intsets, magicsys, options, lowerings, lineinfos, transf
-import platform
-from os import splitFile
-=======
   strutils, ast, types, msgs, renderer, vmdef,
   intsets, magicsys, options, lowerings, lineinfos, transf
->>>>>>> 6d8913ee
 
 const
   debugEchoCode* = defined(nimVMDebug)
