--- conflicted
+++ resolved
@@ -1073,11 +1073,6 @@
     c.gABC(n, if m == mOf: opcOf else: opcIs, dest, tmp, idx)
     c.freeTemp(tmp)
     c.freeTemp(idx)
-<<<<<<< HEAD
-=======
-  of mSizeOf:
-    globalError(c.config, n.info, "cannot run in the VM: " & renderTree(n))
->>>>>>> 8d2953e8
   of mHigh:
     if dest < 0: dest = c.getTemp(n.typ)
     let tmp = c.genx(n.sons[1])
