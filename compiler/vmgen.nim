--- conflicted
+++ resolved
@@ -1015,19 +1015,13 @@
   of mMulF64: genBinaryABC(c, n, dest, opcMulFloat)
   of mDivF64: genBinaryABC(c, n, dest, opcDivFloat)
   of mShrI:
-<<<<<<< HEAD
     # the idea here is to narrow type if needed before executing right shift
     # inlined modified: genNarrowU(c, n, dest)
     let typ = skipTypes(n.typ, abstractVar-{tyTypeDesc})
     # uint is uint64 in the VM, we we only need to mask the result for
     # other unsigned types:
     let tmp1 = c.genx(n.sons[1])
-=======
-    # modified: genBinaryABC(c, n, dest, opcShrInt)
-    # narrowU is applied to the left operandthe idea here is to narrow the left operand
-    let tmp = c.genx(n.sons[1])
-    c.genNarrowU(n, tmp)
->>>>>>> 84c956d9
+    c.genNarrowU(n, tmp1)
     let tmp2 = c.genx(n.sons[2])
     if dest < 0: dest = c.getTemp(n.typ)
     if typ.kind in {tyUInt8..tyUInt32, tyInt8..tyInt32}:
