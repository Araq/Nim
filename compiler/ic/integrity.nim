--- conflicted
+++ resolved
@@ -1,160 +1,3 @@
-<<<<<<< HEAD
-#
-#
-#           The Nim Compiler
-#        (c) Copyright 2021 Andreas Rumpf
-#
-#    See the file "copying.txt", included in this
-#    distribution, for details about the copyright.
-#
-
-## Integrity checking for a set of .rod files.
-## The set must cover a complete Nim project.
-
-import sets
-
-when defined(nimPreviewSlimSystem):
-  import std/assertions
-
-import ".." / [ast, modulegraphs]
-import packed_ast, bitabs, ic
-
-type
-  CheckedContext = object
-    g: ModuleGraph
-    thisModule: int32
-    checkedSyms: HashSet[ItemId]
-    checkedTypes: HashSet[ItemId]
-
-proc checkType(c: var CheckedContext; typeId: PackedItemId)
-proc checkForeignSym(c: var CheckedContext; symId: PackedItemId)
-proc checkNode(c: var CheckedContext; tree: PackedTree; n: NodePos)
-
-proc checkTypeObj(c: var CheckedContext; typ: PackedType) =
-  for child in typ.types:
-    checkType(c, child)
-  if typ.n != emptyNodeId:
-    checkNode(c, c.g.packed[c.thisModule].fromDisk.bodies, NodePos typ.n)
-  if typ.sym != nilItemId:
-    checkForeignSym(c, typ.sym)
-  if typ.owner != nilItemId:
-    checkForeignSym(c, typ.owner)
-  checkType(c, typ.typeInst)
-
-proc checkType(c: var CheckedContext; typeId: PackedItemId) =
-  if typeId == nilItemId: return
-  let itemId = translateId(typeId, c.g.packed, c.thisModule, c.g.config)
-  if not c.checkedTypes.containsOrIncl(itemId):
-    let oldThisModule = c.thisModule
-    c.thisModule = itemId.module
-    checkTypeObj c, c.g.packed[itemId.module].fromDisk.types[itemId.item]
-    c.thisModule = oldThisModule
-
-proc checkSym(c: var CheckedContext; s: PackedSym) =
-  if s.name != LitId(0):
-    assert c.g.packed[c.thisModule].fromDisk.strings.hasLitId s.name
-  checkType c, s.typ
-  if s.ast != emptyNodeId:
-    checkNode(c, c.g.packed[c.thisModule].fromDisk.bodies, NodePos s.ast)
-  if s.owner != nilItemId:
-    checkForeignSym(c, s.owner)
-
-proc checkLocalSym(c: var CheckedContext; item: int32) =
-  let itemId = ItemId(module: c.thisModule, item: item)
-  if not c.checkedSyms.containsOrIncl(itemId):
-    checkSym c, c.g.packed[c.thisModule].fromDisk.syms[item]
-
-proc checkForeignSym(c: var CheckedContext; symId: PackedItemId) =
-  let itemId = translateId(symId, c.g.packed, c.thisModule, c.g.config)
-  if not c.checkedSyms.containsOrIncl(itemId):
-    let oldThisModule = c.thisModule
-    c.thisModule = itemId.module
-    checkSym c, c.g.packed[itemId.module].fromDisk.syms[itemId.item]
-    c.thisModule = oldThisModule
-
-proc checkNode(c: var CheckedContext; tree: PackedTree; n: NodePos) =
-  if tree[n.int].typeId != nilItemId:
-    checkType(c, tree[n.int].typeId)
-  case n.kind
-  of nkEmpty, nkNilLit, nkType, nkNilRodNode:
-    discard
-  of nkIdent:
-    assert c.g.packed[c.thisModule].fromDisk.strings.hasLitId n.litId
-  of nkSym:
-    checkLocalSym(c, tree.nodes[n.int].operand)
-  of directIntLit:
-    discard
-  of externIntLit, nkFloatLit..nkFloat128Lit:
-    assert c.g.packed[c.thisModule].fromDisk.numbers.hasLitId n.litId
-  of nkStrLit..nkTripleStrLit:
-    assert c.g.packed[c.thisModule].fromDisk.strings.hasLitId n.litId
-  of nkModuleRef:
-    let (n1, n2) = sons2(tree, n)
-    assert n1.kind == nkInt32Lit
-    assert n2.kind == nkInt32Lit
-    checkForeignSym(c, PackedItemId(module: n1.litId, item: tree.nodes[n2.int].operand))
-  else:
-    for n0 in sonsReadonly(tree, n):
-      checkNode(c, tree, n0)
-
-proc checkTree(c: var CheckedContext; t: PackedTree) =
-  for p in allNodes(t): checkNode(c, t, p)
-
-proc checkLocalSymIds(c: var CheckedContext; m: PackedModule; symIds: seq[int32]) =
-  for symId in symIds:
-    assert symId >= 0 and symId < m.syms.len, $symId & " " & $m.syms.len
-
-proc checkModule(c: var CheckedContext; m: PackedModule) =
-  # We check that:
-  # - Every symbol references existing types and symbols.
-  # - Every tree node references existing types and symbols.
-  for i in 0..high(m.syms):
-    checkLocalSym c, int32(i)
-
-  checkTree c, m.toReplay
-  checkTree c, m.topLevel
-
-  for e in m.exports:
-    assert e[1] >= 0 and e[1] < m.syms.len
-    assert e[0] == m.syms[e[1]].name
-
-  for e in m.compilerProcs:
-    assert e[1] >= 0 and e[1] < m.syms.len
-    assert e[0] == m.syms[e[1]].name
-
-  checkLocalSymIds c, m, m.converters
-  checkLocalSymIds c, m, m.methods
-  checkLocalSymIds c, m, m.trmacros
-  checkLocalSymIds c, m, m.pureEnums
-  #[
-    To do: Check all these fields:
-
-    reexports*: seq[(LitId, PackedItemId)]
-    macroUsages*: seq[(PackedItemId, PackedLineInfo)]
-
-    typeInstCache*: seq[(PackedItemId, PackedItemId)]
-    procInstCache*: seq[PackedInstantiation]
-    attachedOps*: seq[(TTypeAttachedOp, PackedItemId, PackedItemId)]
-    methodsPerGenericType*: seq[(PackedItemId, int, PackedItemId)]
-    enumToStringProcs*: seq[(PackedItemId, PackedItemId)]
-    methodsPerType*: seq[(PackedItemId, PackedItemId)]
-    dispatchers*: seq[PackedItemId]
-  ]#
-
-proc checkIntegrity*(g: ModuleGraph) =
-  var c = CheckedContext(g: g)
-  for i in 0..high(g.packed):
-    # case statement here to enforce exhaustive checks.
-    case g.packed[i].status
-    of undefined:
-      discard "nothing to do"
-    of loading:
-      assert false, "cannot check integrity: Module still loading"
-    of stored, storing, outdated, loaded:
-      c.thisModule = int32 i
-      checkModule(c, g.packed[i].fromDisk)
-
-=======
 #
 #
 #           The Nim Compiler
@@ -291,8 +134,10 @@
     typeInstCache*: seq[(PackedItemId, PackedItemId)]
     procInstCache*: seq[PackedInstantiation]
     attachedOps*: seq[(TTypeAttachedOp, PackedItemId, PackedItemId)]
-    methodsPerType*: seq[(PackedItemId, int, PackedItemId)]
+    methodsPerGenericType*: seq[(PackedItemId, int, PackedItemId)]
     enumToStringProcs*: seq[(PackedItemId, PackedItemId)]
+    methodsPerType*: seq[(PackedItemId, PackedItemId)]
+    dispatchers*: seq[PackedItemId]
   ]#
 
 proc checkIntegrity*(g: ModuleGraph) =
@@ -306,5 +151,4 @@
       assert false, "cannot check integrity: Module still loading"
     of stored, storing, outdated, loaded:
       c.thisModule = int32 i
-      checkModule(c, g.packed[i].fromDisk)
->>>>>>> 52784f32
+      checkModule(c, g.packed[i].fromDisk)