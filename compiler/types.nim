#
#
#           The Nim Compiler
#        (c) Copyright 2013 Andreas Rumpf
#
#    See the file "copying.txt", included in this
#    distribution, for details about the copyright.
#

# this module contains routines for accessing and iterating over types

import
  intsets, ast, astalgo, trees, msgs, strutils, platform, renderer, options,
  lineinfos, int128

type
  TPreferedDesc* = enum
    preferName, # default
    preferDesc, # probably should become what preferResolved is
    preferExported,
    preferModuleInfo, # fully qualified
    preferGenericArg,
    preferTypeName,
    preferResolved, # fully resolved symbols
    preferMixed, # show symbol + resolved symbols if it differs, eg: seq[cint{int32}, float]

proc typeToString*(typ: PType; prefer: TPreferedDesc = preferName): string
template `$`*(typ: PType): string = typeToString(typ)

proc base*(t: PType): PType =
  result = t[0]

# ------------------- type iterator: ----------------------------------------
type
  TTypeIter* = proc (t: PType, closure: RootRef): bool {.nimcall.} # true if iteration should stop
  TTypeMutator* = proc (t: PType, closure: RootRef): PType {.nimcall.} # copy t and mutate it
  TTypePredicate* = proc (t: PType): bool {.nimcall.}

proc iterOverType*(t: PType, iter: TTypeIter, closure: RootRef): bool
  # Returns result of `iter`.
proc mutateType*(t: PType, iter: TTypeMutator, closure: RootRef): PType
  # Returns result of `iter`.

type
  TParamsEquality* = enum     # they are equal, but their
                              # identifiers or their return
                              # type differ (i.e. they cannot be
                              # overloaded)
                              # this used to provide better error messages
    paramsNotEqual,           # parameters are not equal
    paramsEqual,              # parameters are equal
    paramsIncompatible

proc equalParams*(a, b: PNode): TParamsEquality
  # returns whether the parameter lists of the procs a, b are exactly the same

const
  # TODO: Remove tyTypeDesc from each abstractX and (where necessary)
  # replace with typedescX
  abstractPtrs* = {tyVar, tyPtr, tyRef, tyGenericInst, tyDistinct, tyOrdinal,
                   tyTypeDesc, tyAlias, tyInferred, tySink, tyLent, tyOwned}
  abstractVar* = {tyVar, tyGenericInst, tyDistinct, tyOrdinal, tyTypeDesc,
                  tyAlias, tyInferred, tySink, tyLent, tyOwned}
  abstractRange* = {tyGenericInst, tyRange, tyDistinct, tyOrdinal, tyTypeDesc,
                    tyAlias, tyInferred, tySink, tyOwned}
  abstractVarRange* = {tyGenericInst, tyRange, tyVar, tyDistinct, tyOrdinal,
                       tyTypeDesc, tyAlias, tyInferred, tySink, tyOwned}
  abstractInst* = {tyGenericInst, tyDistinct, tyOrdinal, tyTypeDesc, tyAlias,
                   tyInferred, tySink, tyOwned}
  abstractInstOwned* = abstractInst + {tyOwned}
  skipPtrs* = {tyVar, tyPtr, tyRef, tyGenericInst, tyTypeDesc, tyAlias,
               tyInferred, tySink, tyLent, tyOwned}
  # typedescX is used if we're sure tyTypeDesc should be included (or skipped)
  typedescPtrs* = abstractPtrs + {tyTypeDesc}
  typedescInst* = abstractInst + {tyTypeDesc, tyOwned}

proc invalidGenericInst*(f: PType): bool =
  result = f.kind == tyGenericInst and lastSon(f) == nil

proc isPureObject*(typ: PType): bool =
  var t = typ
  while t.kind == tyObject and t[0] != nil:
    t = t[0].skipTypes(skipPtrs)
  result = t.sym != nil and sfPure in t.sym.flags

proc isUnsigned*(t: PType): bool =
  t.skipTypes(abstractInst).kind in {tyChar, tyUInt..tyUInt64}

proc getOrdValue*(n: PNode; onError = high(Int128)): Int128 =
  case n.kind
  of nkCharLit, nkUIntLit..nkUInt64Lit:
    # XXX: enable this assert
    #assert n.typ == nil or isUnsigned(n.typ), $n.typ
    toInt128(cast[uint64](n.intVal))
  of nkIntLit..nkInt64Lit:
    # XXX: enable this assert
    #assert n.typ == nil or not isUnsigned(n.typ), $n.typ.kind
    toInt128(n.intVal)
  of nkNilLit:
    int128.Zero
  of nkHiddenStdConv: getOrdValue(n[1], onError)
  else:
    # XXX: The idea behind the introduction of int128 was to finally
    # have all calculations numerically far away from any
    # overflows. This command just introduces such overflows and
    # should therefore really be revisited.
    onError

proc getFloatValue*(n: PNode): BiggestFloat =
  case n.kind
  of nkFloatLiterals: n.floatVal
  of nkHiddenStdConv: getFloatValue(n[1])
  else: NaN

proc isIntLit*(t: PType): bool {.inline.} =
  result = t.kind == tyInt and t.n != nil and t.n.kind == nkIntLit

proc isFloatLit*(t: PType): bool {.inline.} =
  result = t.kind == tyFloat and t.n != nil and t.n.kind == nkFloatLit

proc getProcHeader*(conf: ConfigRef; sym: PSym; prefer: TPreferedDesc = preferName; getDeclarationPath = true): string =
  assert sym != nil
  # consider using `skipGenericOwner` to avoid fun2.fun2 when fun2 is generic
  result = sym.owner.name.s & '.' & sym.name.s
  if sym.kind in routineKinds:
    result.add '('
    var n = sym.typ.n
    for i in 1..<n.len:
      let p = n[i]
      if p.kind == nkSym:
        result.add(p.sym.name.s)
        result.add(": ")
        result.add(typeToString(p.sym.typ, prefer))
        if i != n.len-1: result.add(", ")
      else:
        result.add renderTree(p)
    result.add(')')
    if n[0].typ != nil:
      result.add(": " & typeToString(n[0].typ, prefer))
  if getDeclarationPath:
    result.add " [declared in "
    result.add(conf$sym.info)
    result.add "]"

proc elemType*(t: PType): PType =
  assert(t != nil)
  case t.kind
  of tyGenericInst, tyDistinct, tyAlias, tySink: result = elemType(lastSon(t))
  of tyArray: result = t[1]
  of tyError: result = t
  else: result = t.lastSon
  assert(result != nil)

proc enumHasHoles*(t: PType): bool =
  var b = t.skipTypes({tyRange, tyGenericInst, tyAlias, tySink})
  result = b.kind == tyEnum and tfEnumHasHoles in b.flags

proc isOrdinalType*(t: PType, allowEnumWithHoles: bool = false): bool =
  assert(t != nil)
  const
    baseKinds = {tyChar,tyInt..tyInt64,tyUInt..tyUInt64,tyBool,tyEnum}
    parentKinds = {tyRange, tyOrdinal, tyGenericInst, tyAlias, tySink, tyDistinct}
  result = (t.kind in baseKinds and (not t.enumHasHoles or allowEnumWithHoles)) or
    (t.kind in parentKinds and isOrdinalType(t.lastSon, allowEnumWithHoles))

proc iterOverTypeAux(marker: var IntSet, t: PType, iter: TTypeIter,
                     closure: RootRef): bool
proc iterOverNode(marker: var IntSet, n: PNode, iter: TTypeIter,
                  closure: RootRef): bool =
  if n != nil:
    case n.kind
    of nkNone..nkNilLit:
      # a leaf
      result = iterOverTypeAux(marker, n.typ, iter, closure)
    else:
      for i in 0..<n.len:
        result = iterOverNode(marker, n[i], iter, closure)
        if result: return

proc iterOverTypeAux(marker: var IntSet, t: PType, iter: TTypeIter,
                     closure: RootRef): bool =
  result = false
  if t == nil: return
  result = iter(t, closure)
  if result: return
  if not containsOrIncl(marker, t.id):
    case t.kind
    of tyGenericInst, tyGenericBody, tyAlias, tySink, tyInferred:
      result = iterOverTypeAux(marker, lastSon(t), iter, closure)
    else:
      for i in 0..<t.len:
        result = iterOverTypeAux(marker, t[i], iter, closure)
        if result: return
      if t.n != nil and t.kind != tyProc: result = iterOverNode(marker, t.n, iter, closure)

proc iterOverType(t: PType, iter: TTypeIter, closure: RootRef): bool =
  var marker = initIntSet()
  result = iterOverTypeAux(marker, t, iter, closure)

proc searchTypeForAux(t: PType, predicate: TTypePredicate,
                      marker: var IntSet): bool

proc searchTypeNodeForAux(n: PNode, p: TTypePredicate,
                          marker: var IntSet): bool =
  result = false
  case n.kind
  of nkRecList:
    for i in 0..<n.len:
      result = searchTypeNodeForAux(n[i], p, marker)
      if result: return
  of nkRecCase:
    assert(n[0].kind == nkSym)
    result = searchTypeNodeForAux(n[0], p, marker)
    if result: return
    for i in 1..<n.len:
      case n[i].kind
      of nkOfBranch, nkElse:
        result = searchTypeNodeForAux(lastSon(n[i]), p, marker)
        if result: return
      else: discard
  of nkSym:
    result = searchTypeForAux(n.sym.typ, p, marker)
  else: discard

proc searchTypeForAux(t: PType, predicate: TTypePredicate,
                      marker: var IntSet): bool =
  # iterates over VALUE types!
  result = false
  if t == nil: return
  if containsOrIncl(marker, t.id): return
  result = predicate(t)
  if result: return
  case t.kind
  of tyObject:
    if t[0] != nil:
      result = searchTypeForAux(t[0].skipTypes(skipPtrs), predicate, marker)
    if not result: result = searchTypeNodeForAux(t.n, predicate, marker)
  of tyGenericInst, tyDistinct, tyAlias, tySink:
    result = searchTypeForAux(lastSon(t), predicate, marker)
  of tyArray, tySet, tyTuple:
    for i in 0..<t.len:
      result = searchTypeForAux(t[i], predicate, marker)
      if result: return
  else:
    discard

proc searchTypeFor(t: PType, predicate: TTypePredicate): bool =
  var marker = initIntSet()
  result = searchTypeForAux(t, predicate, marker)

proc isObjectPredicate(t: PType): bool =
  result = t.kind == tyObject

proc containsObject*(t: PType): bool =
  result = searchTypeFor(t, isObjectPredicate)

proc isObjectWithTypeFieldPredicate(t: PType): bool =
  result = t.kind == tyObject and t[0] == nil and
      not (t.sym != nil and {sfPure, sfInfixCall} * t.sym.flags != {}) and
      tfFinal notin t.flags

type
  TTypeFieldResult* = enum
    frNone,                   # type has no object type field
    frHeader,                 # type has an object type field only in the header
    frEmbedded                # type has an object type field somewhere embedded

proc analyseObjectWithTypeFieldAux(t: PType,
                                   marker: var IntSet): TTypeFieldResult =
  var res: TTypeFieldResult
  result = frNone
  if t == nil: return
  case t.kind
  of tyObject:
    if t.n != nil:
      if searchTypeNodeForAux(t.n, isObjectWithTypeFieldPredicate, marker):
        return frEmbedded
    for i in 0..<t.len:
      var x = t[i]
      if x != nil: x = x.skipTypes(skipPtrs)
      res = analyseObjectWithTypeFieldAux(x, marker)
      if res == frEmbedded:
        return frEmbedded
      if res == frHeader: result = frHeader
    if result == frNone:
      if isObjectWithTypeFieldPredicate(t): result = frHeader
  of tyGenericInst, tyDistinct, tyAlias, tySink:
    result = analyseObjectWithTypeFieldAux(lastSon(t), marker)
  of tyArray, tyTuple:
    for i in 0..<t.len:
      res = analyseObjectWithTypeFieldAux(t[i], marker)
      if res != frNone:
        return frEmbedded
  else:
    discard

proc analyseObjectWithTypeField*(t: PType): TTypeFieldResult =
  # this does a complex analysis whether a call to ``objectInit`` needs to be
  # made or initializing of the type field suffices or if there is no type field
  # at all in this type.
  var marker = initIntSet()
  result = analyseObjectWithTypeFieldAux(t, marker)

proc isGCRef(t: PType): bool =
  result = t.kind in GcTypeKinds or
    (t.kind == tyProc and t.callConv == ccClosure)
  if result and t.kind in {tyString, tySequence} and tfHasAsgn in t.flags:
    result = false

proc containsGarbageCollectedRef*(typ: PType): bool =
  # returns true if typ contains a reference, sequence or string (all the
  # things that are garbage-collected)
  result = searchTypeFor(typ, isGCRef)

proc isTyRef(t: PType): bool =
  result = t.kind == tyRef or (t.kind == tyProc and t.callConv == ccClosure)

proc containsTyRef*(typ: PType): bool =
  # returns true if typ contains a 'ref'
  result = searchTypeFor(typ, isTyRef)

proc isHiddenPointer(t: PType): bool =
  result = t.kind in {tyString, tySequence}

proc containsHiddenPointer*(typ: PType): bool =
  # returns true if typ contains a string, table or sequence (all the things
  # that need to be copied deeply)
  result = searchTypeFor(typ, isHiddenPointer)

proc canFormAcycleAux(marker: var IntSet, typ: PType, startId: int): bool
proc canFormAcycleNode(marker: var IntSet, n: PNode, startId: int): bool =
  result = false
  if n != nil:
    result = canFormAcycleAux(marker, n.typ, startId)
    if not result:
      case n.kind
      of nkNone..nkNilLit:
        discard
      else:
        for i in 0..<n.len:
          result = canFormAcycleNode(marker, n[i], startId)
          if result: return

proc canFormAcycleAux(marker: var IntSet, typ: PType, startId: int): bool =
  result = false
  if typ == nil: return
  if tfAcyclic in typ.flags: return
  var t = skipTypes(typ, abstractInst+{tyOwned}-{tyTypeDesc})
  if tfAcyclic in t.flags: return
  case t.kind
  of tyTuple, tyObject, tyRef, tySequence, tyArray, tyOpenArray, tyVarargs:
    if not containsOrIncl(marker, t.id):
      for i in 0..<t.len:
        result = canFormAcycleAux(marker, t[i], startId)
        if result: return
      if t.n != nil: result = canFormAcycleNode(marker, t.n, startId)
    else:
      result = t.id == startId
    # Inheritance can introduce cyclic types, however this is not relevant
    # as the type that is passed to 'new' is statically known!
    # er but we use it also for the write barrier ...
    if t.kind == tyObject and tfFinal notin t.flags:
      # damn inheritance may introduce cycles:
      result = true
  of tyProc: result = typ.callConv == ccClosure
  else: discard

proc isFinal*(t: PType): bool =
  let t = t.skipTypes(abstractInst)
  result = t.kind != tyObject or tfFinal in t.flags or isPureObject(t)

proc canFormAcycle*(typ: PType): bool =
  var marker = initIntSet()
  result = canFormAcycleAux(marker, typ, typ.id)

proc mutateTypeAux(marker: var IntSet, t: PType, iter: TTypeMutator,
                   closure: RootRef): PType
proc mutateNode(marker: var IntSet, n: PNode, iter: TTypeMutator,
                closure: RootRef): PNode =
  result = nil
  if n != nil:
    result = copyNode(n)
    result.typ = mutateTypeAux(marker, n.typ, iter, closure)
    case n.kind
    of nkNone..nkNilLit:
      # a leaf
      discard
    else:
      for i in 0..<n.len:
        result.add mutateNode(marker, n[i], iter, closure)

proc mutateTypeAux(marker: var IntSet, t: PType, iter: TTypeMutator,
                   closure: RootRef): PType =
  result = nil
  if t == nil: return
  result = iter(t, closure)
  if not containsOrIncl(marker, t.id):
    for i in 0..<t.len:
      result[i] = mutateTypeAux(marker, result[i], iter, closure)
    if t.n != nil: result.n = mutateNode(marker, t.n, iter, closure)
  assert(result != nil)

proc mutateType(t: PType, iter: TTypeMutator, closure: RootRef): PType =
  var marker = initIntSet()
  result = mutateTypeAux(marker, t, iter, closure)

proc valueToString(a: PNode): string =
  case a.kind
  of nkCharLit..nkUInt64Lit: result = $a.intVal
  of nkFloatLit..nkFloat128Lit: result = $a.floatVal
  of nkStrLit..nkTripleStrLit: result = a.strVal
  else: result = "<invalid value>"

proc rangeToStr(n: PNode): string =
  assert(n.kind == nkRange)
  result = valueToString(n[0]) & ".." & valueToString(n[1])

const
  typeToStr: array[TTypeKind, string] = ["None", "bool", "char", "empty",
    "Alias", "typeof(nil)", "untyped", "typed", "typeDesc",
    "GenericInvocation", "GenericBody", "GenericInst", "GenericParam",
    "distinct $1", "enum", "ordinal[$1]", "array[$1, $2]", "object", "tuple",
    "set[$1]", "range[$1]", "ptr ", "ref ", "var ", "seq[$1]", "proc",
    "pointer", "OpenArray[$1]", "string", "cstring", "Forward",
    "int", "int8", "int16", "int32", "int64",
    "float", "float32", "float64", "float128",
    "uint", "uint8", "uint16", "uint32", "uint64",
    "owned", "sink",
    "lent ", "varargs[$1]", "UncheckedArray[$1]", "Error Type",
    "BuiltInTypeClass", "UserTypeClass",
    "UserTypeClassInst", "CompositeTypeClass", "inferred",
    "and", "or", "not", "any", "static", "TypeFromExpr", "FieldAccessor",
    "void"]

const preferToResolveSymbols = {preferName, preferTypeName, preferModuleInfo,
  preferGenericArg, preferResolved, preferMixed}

template bindConcreteTypeToUserTypeClass*(tc, concrete: PType) =
  tc.add concrete
  tc.flags.incl tfResolved

# TODO: It would be a good idea to kill the special state of a resolved
# concept by switching to tyAlias within the instantiated procs.
# Currently, tyAlias is always skipped with lastSon, which means that
# we can store information about the matched concept in another position.
# Then builtInFieldAccess can be modified to properly read the derived
# consts and types stored within the concept.
template isResolvedUserTypeClass*(t: PType): bool =
  tfResolved in t.flags

proc addTypeFlags(name: var string, typ: PType) {.inline.} =
  if tfNotNil in typ.flags: name.add(" not nil")

proc typeToString(typ: PType, prefer: TPreferedDesc = preferName): string =
  let preferToplevel = prefer
  proc getPrefer(prefer: TPreferedDesc): TPreferedDesc =
    if preferToplevel in {preferResolved, preferMixed}:
      preferToplevel # sticky option
    else:
      prefer

  proc typeToString(typ: PType, prefer: TPreferedDesc = preferName): string =
    let prefer = getPrefer(prefer)
    let t = typ
    result = ""
    if t == nil: return
    if prefer in preferToResolveSymbols and t.sym != nil and
         sfAnon notin t.sym.flags and t.kind != tySequence:
      if t.kind == tyInt and isIntLit(t):
        result = t.sym.name.s & " literal(" & $t.n.intVal & ")"
      elif t.kind == tyAlias and t[0].kind != tyAlias:
        result = typeToString(t[0])
      elif prefer in {preferResolved, preferMixed}:
        case t.kind
        of IntegralTypes + {tyFloat..tyFloat128} + {tyString, tyCString}:
          result = typeToStr[t.kind]
        of tyGenericBody:
          result = typeToString(t.lastSon)
        of tyCompositeTypeClass:
          # avoids showing `A[any]` in `proc fun(a: A)` with `A = object[T]`
          result = typeToString(t.lastSon.lastSon)
        else:
          result = t.sym.name.s
        if prefer == preferMixed and result != t.sym.name.s:
          result = t.sym.name.s & "{" & result & "}"
      elif prefer in {preferName, preferTypeName} or t.sym.owner.isNil:
        # note: should probably be: {preferName, preferTypeName, preferGenericArg}
        result = t.sym.name.s
        if t.kind == tyGenericParam and t.len > 0:
          result.add ": "
          var first = true
          for son in t.sons:
            if not first: result.add " or "
            result.add son.typeToString
            first = false
      else:
        result = t.sym.owner.name.s & '.' & t.sym.name.s
      result.addTypeFlags(t)
      return
    case t.kind
    of tyInt:
      if not isIntLit(t) or prefer == preferExported:
        result = typeToStr[t.kind]
      else:
        if prefer == preferGenericArg:
          result = $t.n.intVal
        else:
          result = "int literal(" & $t.n.intVal & ")"
    of tyGenericInst, tyGenericInvocation:
      result = typeToString(t[0]) & '['
      for i in 1..<t.len-ord(t.kind != tyGenericInvocation):
        if i > 1: result.add(", ")
        result.add(typeToString(t[i], preferGenericArg))
      result.add(']')
    of tyGenericBody:
      result = typeToString(t.lastSon) & '['
      for i in 0..<t.len-1:
        if i > 0: result.add(", ")
        result.add(typeToString(t[i], preferTypeName))
      result.add(']')
    of tyTypeDesc:
      if t[0].kind == tyNone: result = "typedesc"
      else: result = "type " & typeToString(t[0])
    of tyStatic:
      if prefer == preferGenericArg and t.n != nil:
        result = t.n.renderTree
      else:
        result = "static[" & (if t.len > 0: typeToString(t[0]) else: "") & "]"
        if t.n != nil: result.add "(" & renderTree(t.n) & ")"
    of tyUserTypeClass:
      if t.sym != nil and t.sym.owner != nil:
        if t.isResolvedUserTypeClass: return typeToString(t.lastSon)
        return t.sym.owner.name.s
      else:
        result = "<invalid tyUserTypeClass>"
    of tyBuiltInTypeClass:
      result = case t.base.kind:
        of tyVar: "var"
        of tyRef: "ref"
        of tyPtr: "ptr"
        of tySequence: "seq"
        of tyArray: "array"
        of tySet: "set"
        of tyRange: "range"
        of tyDistinct: "distinct"
        of tyProc: "proc"
        of tyObject: "object"
        of tyTuple: "tuple"
        of tyOpenArray: "openArray"
        else: typeToStr[t.base.kind]
    of tyInferred:
      let concrete = t.previouslyInferred
      if concrete != nil: result = typeToString(concrete)
      else: result = "inferred[" & typeToString(t.base) & "]"
    of tyUserTypeClassInst:
      let body = t.base
      result = body.sym.name.s & "["
      for i in 1..<t.len - 1:
        if i > 1: result.add(", ")
        result.add(typeToString(t[i]))
      result.add "]"
    of tyAnd:
      for i, son in t.sons:
        result.add(typeToString(son))
        if i < t.sons.high:
          result.add(" and ")
    of tyOr:
      for i, son in t.sons:
        result.add(typeToString(son))
        if i < t.sons.high:
          result.add(" or ")
    of tyNot:
      result = "not " & typeToString(t[0])
    of tyUntyped:
      #internalAssert t.len == 0
      result = "untyped"
    of tyFromExpr:
      if t.n == nil:
        result = "unknown"
      else:
        result = "type(" & renderTree(t.n) & ")"
    of tyArray:
      if t[0].kind == tyRange:
        result = "array[" & rangeToStr(t[0].n) & ", " &
            typeToString(t[1]) & ']'
      else:
        result = "array[" & typeToString(t[0]) & ", " &
            typeToString(t[1]) & ']'
    of tyUncheckedArray:
      result = "UncheckedArray[" & typeToString(t[0]) & ']'
    of tySequence:
      result = "seq[" & typeToString(t[0]) & ']'
    of tyOpt:
      result = "opt[" & typeToString(t[0]) & ']'
    of tyOrdinal:
      result = "ordinal[" & typeToString(t[0]) & ']'
    of tySet:
      result = "set[" & typeToString(t[0]) & ']'
    of tyOpenArray:
      result = "openArray[" & typeToString(t[0]) & ']'
    of tyDistinct:
      result = "distinct " & typeToString(t[0],
        if prefer == preferModuleInfo: preferModuleInfo else: preferTypeName)
    of tyTuple:
      # we iterate over t.sons here, because t.n may be nil
      if t.n != nil:
        result = "tuple["
        assert(t.n.len == t.len)
        for i in 0..<t.n.len:
          assert(t.n[i].kind == nkSym)
          result.add(t.n[i].sym.name.s & ": " & typeToString(t[i]))
          if i < t.n.len - 1: result.add(", ")
        result.add(']')
      elif t.len == 0:
        result = "tuple[]"
      else:
        if prefer == preferTypeName: result = "("
        else: result = "tuple of ("
        for i in 0..<t.len:
          result.add(typeToString(t[i]))
          if i < t.len - 1: result.add(", ")
        result.add(')')
    of tyPtr, tyRef, tyVar, tyLent:
      result = typeToStr[t.kind]
      if t.len >= 2:
        setLen(result, result.len-1)
        result.add '['
        for i in 0..<t.len:
          result.add(typeToString(t[i]))
          if i < t.len - 1: result.add(", ")
        result.add ']'
      else:
        result.add typeToString(t[0])
    of tyRange:
      result = "range "
      if t.n != nil and t.n.kind == nkRange:
        result.add rangeToStr(t.n)
      if prefer != preferExported:
        result.add("(" & typeToString(t[0]) & ")")
    of tyProc:
      result = if tfIterator in t.flags: "iterator "
               elif t.owner != nil:
                 case t.owner.kind
                 of skTemplate: "template "
                 of skMacro: "macro "
                 of skConverter: "converter "
                 else: "proc "
              else:
                "proc "
      if tfUnresolved in t.flags: result.add "[*missing parameters*]"
      result.add "("
      for i in 1..<t.len:
        if t.n != nil and i < t.n.len and t.n[i].kind == nkSym:
          result.add(t.n[i].sym.name.s)
          result.add(": ")
        result.add(typeToString(t[i]))
        if i < t.len - 1: result.add(", ")
      result.add(')')
      if t.len > 0 and t[0] != nil: result.add(": " & typeToString(t[0]))
      var prag = if t.callConv == ccDefault: "" else: CallingConvToStr[t.callConv]
      if tfNoSideEffect in t.flags:
        addSep(prag)
        prag.add("noSideEffect")
      if tfThread in t.flags:
        addSep(prag)
        prag.add("gcsafe")
      if t.lockLevel.ord != UnspecifiedLockLevel.ord:
        addSep(prag)
        prag.add("locks: " & $t.lockLevel)
      if prag.len != 0: result.add("{." & prag & ".}")
    of tyVarargs:
      result = typeToStr[t.kind] % typeToString(t[0])
    of tySink:
      result = "sink " & typeToString(t[0])
    of tyOwned:
      result = "owned " & typeToString(t[0])
    else:
      result = typeToStr[t.kind]
    result.addTypeFlags(t)
  result = typeToString(typ, prefer)

proc firstOrd*(conf: ConfigRef; t: PType): Int128 =
  case t.kind
  of tyBool, tyChar, tySequence, tyOpenArray, tyString, tyVarargs, tyProxy:
    result = Zero
  of tySet, tyVar: result = firstOrd(conf, t[0])
  of tyArray: result = firstOrd(conf, t[0])
  of tyRange:
    assert(t.n != nil)        # range directly given:
    assert(t.n.kind == nkRange)
    result = getOrdValue(t.n[0])
  of tyInt:
    if conf != nil and conf.target.intSize == 4:
      result = toInt128(-2147483648)
    else:
      result = toInt128(0x8000000000000000'i64)
  of tyInt8: result =  toInt128(-128)
  of tyInt16: result = toInt128(-32768)
  of tyInt32: result = toInt128(-2147483648)
  of tyInt64: result = toInt128(0x8000000000000000'i64)
  of tyUInt..tyUInt64: result = Zero
  of tyEnum:
    # if basetype <> nil then return firstOrd of basetype
    if t.len > 0 and t[0] != nil:
      result = firstOrd(conf, t[0])
    else:
      assert(t.n[0].kind == nkSym)
      result = toInt128(t.n[0].sym.position)
  of tyGenericInst, tyDistinct, tyTypeDesc, tyAlias, tySink,
     tyStatic, tyInferred, tyUserTypeClasses:
    result = firstOrd(conf, lastSon(t))
  of tyOrdinal:
    if t.len > 0: result = firstOrd(conf, lastSon(t))
    else: internalError(conf, "invalid kind for firstOrd(" & $t.kind & ')')
<<<<<<< HEAD
  of tyUncheckedArray, tyCString:
    result = 0
=======
  of tyUncheckedArray:
    result = Zero
>>>>>>> 380a5055
  else:
    internalError(conf, "invalid kind for firstOrd(" & $t.kind & ')')
    result = Zero

proc firstFloat*(t: PType): BiggestFloat =
  case t.kind
  of tyFloat..tyFloat128: -Inf
  of tyRange:
    assert(t.n != nil)        # range directly given:
    assert(t.n.kind == nkRange)
    getFloatValue(t.n[0])
  of tyVar: firstFloat(t[0])
  of tyGenericInst, tyDistinct, tyTypeDesc, tyAlias, tySink,
     tyStatic, tyInferred, tyUserTypeClasses:
    firstFloat(lastSon(t))
  else:
    internalError(newPartialConfigRef(), "invalid kind for firstFloat(" & $t.kind & ')')
    NaN

proc lastOrd*(conf: ConfigRef; t: PType): Int128 =
  case t.kind
  of tyBool: result = toInt128(1'u)
  of tyChar: result = toInt128(255'u)
  of tySet, tyVar: result = lastOrd(conf, t[0])
  of tyArray: result = lastOrd(conf, t[0])
  of tyRange:
    assert(t.n != nil)        # range directly given:
    assert(t.n.kind == nkRange)
    result = getOrdValue(t.n[1])
  of tyInt:
    if conf != nil and conf.target.intSize == 4: result = toInt128(0x7FFFFFFF)
    else: result = toInt128(0x7FFFFFFFFFFFFFFF'u64)
  of tyInt8: result = toInt128(0x0000007F)
  of tyInt16: result = toInt128(0x00007FFF)
  of tyInt32: result = toInt128(0x7FFFFFFF)
  of tyInt64: result = toInt128(0x7FFFFFFFFFFFFFFF'u64)
  of tyUInt:
    if conf != nil and conf.target.intSize == 4:
      result = toInt128(0xFFFFFFFF)
    else:
      result = toInt128(0xFFFFFFFFFFFFFFFF'u64)
  of tyUInt8: result = toInt128(0xFF)
  of tyUInt16: result = toInt128(0xFFFF)
  of tyUInt32: result = toInt128(0xFFFFFFFF)
  of tyUInt64:
    result = toInt128(0xFFFFFFFFFFFFFFFF'u64)
  of tyEnum:
    assert(t.n[^1].kind == nkSym)
    result = toInt128(t.n[^1].sym.position)
  of tyGenericInst, tyDistinct, tyTypeDesc, tyAlias, tySink,
     tyStatic, tyInferred, tyUserTypeClasses:
    result = lastOrd(conf, lastSon(t))
  of tyProxy: result = Zero
  of tyOrdinal:
    if t.len > 0: result = lastOrd(conf, lastSon(t))
    else: internalError(conf, "invalid kind for lastOrd(" & $t.kind & ')')
  of tyUncheckedArray:
    result = Zero
  else:
    internalError(conf, "invalid kind for lastOrd(" & $t.kind & ')')
    result = Zero

proc lastFloat*(t: PType): BiggestFloat =
  case t.kind
  of tyFloat..tyFloat128: Inf
  of tyVar: lastFloat(t[0])
  of tyRange:
    assert(t.n != nil)        # range directly given:
    assert(t.n.kind == nkRange)
    getFloatValue(t.n[1])
  of tyGenericInst, tyDistinct, tyTypeDesc, tyAlias, tySink,
     tyStatic, tyInferred, tyUserTypeClasses:
    lastFloat(lastSon(t))
  else:
    internalError(newPartialConfigRef(), "invalid kind for lastFloat(" & $t.kind & ')')
    NaN

proc floatRangeCheck*(x: BiggestFloat, t: PType): bool =
  case t.kind
  # This needs to be special cased since NaN is never
  # part of firstFloat(t)..lastFloat(t)
  of tyFloat..tyFloat128:
    true
  of tyRange:
    x in firstFloat(t)..lastFloat(t)
  of tyVar:
    floatRangeCheck(x, t[0])
  of tyGenericInst, tyDistinct, tyTypeDesc, tyAlias, tySink,
     tyStatic, tyInferred, tyUserTypeClasses:
    floatRangeCheck(x, lastSon(t))
  else:
    internalError(newPartialConfigRef(), "invalid kind for floatRangeCheck:" & $t.kind)
    false

proc lengthOrd*(conf: ConfigRef; t: PType): Int128 =
  if t.skipTypes(tyUserTypeClasses).kind == tyDistinct:
    result = lengthOrd(conf, t[0])
  else:
    let last = lastOrd(conf, t)
    let first = firstOrd(conf, t)
    result = last - first + One

# -------------- type equality -----------------------------------------------

type
  TDistinctCompare* = enum ## how distinct types are to be compared
    dcEq,                  ## a and b should be the same type
    dcEqIgnoreDistinct,    ## compare symmetrically: (distinct a) == b, a == b
                           ## or a == (distinct b)
    dcEqOrDistinctOf       ## a equals b or a is distinct of b

  TTypeCmpFlag* = enum
    IgnoreTupleFields      ## NOTE: Only set this flag for backends!
    IgnoreCC
    ExactTypeDescValues
    ExactGenericParams
    ExactConstraints
    ExactGcSafety
    AllowCommonBase

  TTypeCmpFlags* = set[TTypeCmpFlag]

  TSameTypeClosure = object
    cmp: TDistinctCompare
    recCheck: int
    flags: TTypeCmpFlags
    s: seq[tuple[a,b: int]] # seq for a set as it's hopefully faster
                            # (few elements expected)

proc initSameTypeClosure: TSameTypeClosure =
  # we do the initialization lazily for performance (avoids memory allocations)
  discard

proc containsOrIncl(c: var TSameTypeClosure, a, b: PType): bool =
  result = c.s.len > 0 and c.s.contains((a.id, b.id))
  if not result:
    when not defined(nimNoNilSeqs):
      if isNil(c.s): c.s = @[]
    c.s.add((a.id, b.id))

proc sameTypeAux(x, y: PType, c: var TSameTypeClosure): bool
proc sameTypeOrNilAux(a, b: PType, c: var TSameTypeClosure): bool =
  if a == b:
    result = true
  else:
    if a == nil or b == nil: result = false
    else: result = sameTypeAux(a, b, c)

proc sameType*(a, b: PType, flags: TTypeCmpFlags = {}): bool =
  var c = initSameTypeClosure()
  c.flags = flags
  result = sameTypeAux(a, b, c)

proc sameTypeOrNil*(a, b: PType, flags: TTypeCmpFlags = {}): bool =
  if a == b:
    result = true
  else:
    if a == nil or b == nil: result = false
    else: result = sameType(a, b, flags)

proc equalParam(a, b: PSym): TParamsEquality =
  if sameTypeOrNil(a.typ, b.typ, {ExactTypeDescValues}) and
      exprStructuralEquivalent(a.constraint, b.constraint):
    if a.ast == b.ast:
      result = paramsEqual
    elif a.ast != nil and b.ast != nil:
      if exprStructuralEquivalent(a.ast, b.ast): result = paramsEqual
      else: result = paramsIncompatible
    elif a.ast != nil:
      result = paramsEqual
    elif b.ast != nil:
      result = paramsIncompatible
  else:
    result = paramsNotEqual

proc sameConstraints(a, b: PNode): bool =
  if isNil(a) and isNil(b): return true
  if a.len != b.len: return false
  for i in 1..<a.len:
    if not exprStructuralEquivalent(a[i].sym.constraint,
                                    b[i].sym.constraint):
      return false
  return true

proc equalParams(a, b: PNode): TParamsEquality =
  result = paramsEqual
  if a.len != b.len:
    result = paramsNotEqual
  else:
    for i in 1..<a.len:
      var m = a[i].sym
      var n = b[i].sym
      assert((m.kind == skParam) and (n.kind == skParam))
      case equalParam(m, n)
      of paramsNotEqual:
        return paramsNotEqual
      of paramsEqual:
        discard
      of paramsIncompatible:
        result = paramsIncompatible
      if (m.name.id != n.name.id):
        # BUGFIX
        return paramsNotEqual # paramsIncompatible;
      # continue traversal! If not equal, we can return immediately; else
      # it stays incompatible
    if not sameTypeOrNil(a.typ, b.typ, {ExactTypeDescValues}):
      if (a.typ == nil) or (b.typ == nil):
        result = paramsNotEqual # one proc has a result, the other not is OK
      else:
        result = paramsIncompatible # overloading by different
                                    # result types does not work

proc sameTuple(a, b: PType, c: var TSameTypeClosure): bool =
  # two tuples are equivalent iff the names, types and positions are the same;
  # however, both types may not have any field names (t.n may be nil) which
  # complicates the matter a bit.
  if a.len == b.len:
    result = true
    for i in 0..<a.len:
      var x = a[i]
      var y = b[i]
      if IgnoreTupleFields in c.flags:
        x = skipTypes(x, {tyRange, tyGenericInst, tyAlias})
        y = skipTypes(y, {tyRange, tyGenericInst, tyAlias})

      result = sameTypeAux(x, y, c)
      if not result: return
    if a.n != nil and b.n != nil and IgnoreTupleFields notin c.flags:
      for i in 0..<a.n.len:
        # check field names:
        if a.n[i].kind == nkSym and b.n[i].kind == nkSym:
          var x = a.n[i].sym
          var y = b.n[i].sym
          result = x.name.id == y.name.id
          if not result: break
        else:
          return false
    elif a.n != b.n and (a.n == nil or b.n == nil) and IgnoreTupleFields notin c.flags:
      result = false

template ifFastObjectTypeCheckFailed(a, b: PType, body: untyped) =
  if tfFromGeneric notin a.flags + b.flags:
    # fast case: id comparison suffices:
    result = a.id == b.id
  else:
    # expensive structural equality test; however due to the way generic and
    # objects work, if one of the types does **not** contain tfFromGeneric,
    # they cannot be equal. The check ``a.sym.id == b.sym.id`` checks
    # for the same origin and is essential because we don't want "pure"
    # structural type equivalence:
    #
    # type
    #   TA[T] = object
    #   TB[T] = object
    # --> TA[int] != TB[int]
    if tfFromGeneric in a.flags * b.flags and a.sym.id == b.sym.id:
      # ok, we need the expensive structural check
      body

proc sameObjectTypes*(a, b: PType): bool =
  # specialized for efficiency (sigmatch uses it)
  ifFastObjectTypeCheckFailed(a, b):
    var c = initSameTypeClosure()
    result = sameTypeAux(a, b, c)

proc sameDistinctTypes*(a, b: PType): bool {.inline.} =
  result = sameObjectTypes(a, b)

proc sameEnumTypes*(a, b: PType): bool {.inline.} =
  result = a.id == b.id

proc sameObjectTree(a, b: PNode, c: var TSameTypeClosure): bool =
  if a == b:
    result = true
  elif a != nil and b != nil and a.kind == b.kind:
    var x = a.typ
    var y = b.typ
    if IgnoreTupleFields in c.flags:
      if x != nil: x = skipTypes(x, {tyRange, tyGenericInst, tyAlias})
      if y != nil: y = skipTypes(y, {tyRange, tyGenericInst, tyAlias})
    if sameTypeOrNilAux(x, y, c):
      case a.kind
      of nkSym:
        # same symbol as string is enough:
        result = a.sym.name.id == b.sym.name.id
      of nkIdent: result = a.ident.id == b.ident.id
      of nkCharLit..nkInt64Lit: result = a.intVal == b.intVal
      of nkFloatLit..nkFloat64Lit: result = a.floatVal == b.floatVal
      of nkStrLit..nkTripleStrLit: result = a.strVal == b.strVal
      of nkEmpty, nkNilLit, nkType: result = true
      else:
        if a.len == b.len:
          for i in 0..<a.len:
            if not sameObjectTree(a[i], b[i], c): return
          result = true

proc sameObjectStructures(a, b: PType, c: var TSameTypeClosure): bool =
  # check base types:
  if a.len != b.len: return
  for i in 0..<a.len:
    if not sameTypeOrNilAux(a[i], b[i], c): return
  if not sameObjectTree(a.n, b.n, c): return
  result = true

proc sameChildrenAux(a, b: PType, c: var TSameTypeClosure): bool =
  if a.len != b.len: return false
  result = true
  for i in 0..<a.len:
    result = sameTypeOrNilAux(a[i], b[i], c)
    if not result: return

proc isGenericAlias*(t: PType): bool =
  return t.kind == tyGenericInst and t.lastSon.kind == tyGenericInst

proc skipGenericAlias*(t: PType): PType =
  return if t.isGenericAlias: t.lastSon else: t

proc sameFlags*(a, b: PType): bool {.inline.} =
  result = eqTypeFlags*a.flags == eqTypeFlags*b.flags

proc sameTypeAux(x, y: PType, c: var TSameTypeClosure): bool =
  template cycleCheck() =
    # believe it or not, the direct check for ``containsOrIncl(c, a, b)``
    # increases bootstrapping time from 2.4s to 3.3s on my laptop! So we cheat
    # again: Since the recursion check is only to not get caught in an endless
    # recursion, we use a counter and only if it's value is over some
    # threshold we perform the expensive exact cycle check:
    if c.recCheck < 3:
      inc c.recCheck
    else:
      if containsOrIncl(c, a, b): return true

  if x == y: return true
  var a = skipTypes(x, {tyGenericInst, tyAlias})
  var b = skipTypes(y, {tyGenericInst, tyAlias})
  assert(a != nil)
  assert(b != nil)
  if a.kind != b.kind:
    case c.cmp
    of dcEq: return false
    of dcEqIgnoreDistinct:
      while a.kind == tyDistinct: a = a[0]
      while b.kind == tyDistinct: b = b[0]
      if a.kind != b.kind: return false
    of dcEqOrDistinctOf:
      while a.kind == tyDistinct: a = a[0]
      if a.kind != b.kind: return false

  # this is required by tunique_type but makes no sense really:
  if x.kind == tyGenericInst and IgnoreTupleFields notin c.flags:
    let
      lhs = x.skipGenericAlias
      rhs = y.skipGenericAlias
    if rhs.kind != tyGenericInst or lhs.base != rhs.base:
      return false
    for i in 1..<lhs.len - 1:
      let ff = rhs[i]
      let aa = lhs[i]
      if not sameTypeAux(ff, aa, c): return false
    return true

  case a.kind
  of tyEmpty, tyChar, tyBool, tyNil, tyPointer, tyString, tyCString,
     tyInt..tyUInt64, tyTyped, tyUntyped, tyVoid:
    result = sameFlags(a, b)
  of tyStatic, tyFromExpr:
    result = exprStructuralEquivalent(a.n, b.n) and sameFlags(a, b)
    if result and a.len == b.len and a.len == 1:
      cycleCheck()
      result = sameTypeAux(a[0], b[0], c)
  of tyObject:
    ifFastObjectTypeCheckFailed(a, b):
      cycleCheck()
      result = sameObjectStructures(a, b, c) and sameFlags(a, b)
  of tyDistinct:
    cycleCheck()
    if c.cmp == dcEq:
      if sameFlags(a, b):
        ifFastObjectTypeCheckFailed(a, b):
          result = sameTypeAux(a[0], b[0], c)
    else:
      result = sameTypeAux(a[0], b[0], c) and sameFlags(a, b)
  of tyEnum, tyForward:
    # XXX generic enums do not make much sense, but require structural checking
    result = a.id == b.id and sameFlags(a, b)
  of tyError:
    result = b.kind == tyError
  of tyTuple:
    cycleCheck()
    result = sameTuple(a, b, c) and sameFlags(a, b)
  of tyTypeDesc:
    if c.cmp == dcEqIgnoreDistinct: result = false
    elif ExactTypeDescValues in c.flags:
      cycleCheck()
      result = sameChildrenAux(x, y, c) and sameFlags(a, b)
    else:
      result = sameFlags(a, b)
  of tyGenericParam:
    result = sameChildrenAux(a, b, c) and sameFlags(a, b)
    if result and {ExactGenericParams, ExactTypeDescValues} * c.flags != {}:
      result = a.sym.position == b.sym.position
  of tyBuiltInTypeClass:
    assert a.len == 1
    assert a[0].len == 0
    assert b.len == 1
    assert b[0].len == 0
    result = a[0].kind == b[0].kind
  of tyGenericInvocation, tyGenericBody, tySequence, tyOpenArray, tySet, tyRef,
     tyPtr, tyVar, tyLent, tySink, tyUncheckedArray, tyArray, tyProc, tyVarargs,
     tyOrdinal, tyCompositeTypeClass, tyUserTypeClass, tyUserTypeClassInst,
     tyAnd, tyOr, tyNot, tyAnything, tyOpt, tyOwned:
    cycleCheck()
    if a.kind == tyUserTypeClass and a.n != nil: return a.n == b.n
    result = sameChildrenAux(a, b, c)
    if result:
      if IgnoreTupleFields in c.flags:
        result = a.flags * {tfVarIsPtr} == b.flags * {tfVarIsPtr}
      else:
        result = sameFlags(a, b)
    if result and ExactGcSafety in c.flags:
      result = a.flags * {tfThread} == b.flags * {tfThread}
    if result and a.kind == tyProc:
      result = ((IgnoreCC in c.flags) or a.callConv == b.callConv) and
               ((ExactConstraints notin c.flags) or sameConstraints(a.n, b.n))
  of tyRange:
    cycleCheck()
    result = sameTypeOrNilAux(a[0], b[0], c) and
        sameValue(a.n[0], b.n[0]) and
        sameValue(a.n[1], b.n[1])
  of tyGenericInst, tyAlias, tyInferred:
    cycleCheck()
    result = sameTypeAux(a.lastSon, b.lastSon, c)
  of tyNone: result = false

proc sameBackendType*(x, y: PType): bool =
  var c = initSameTypeClosure()
  c.flags.incl IgnoreTupleFields
  c.cmp = dcEqIgnoreDistinct
  result = sameTypeAux(x, y, c)

proc compareTypes*(x, y: PType,
                   cmp: TDistinctCompare = dcEq,
                   flags: TTypeCmpFlags = {}): bool =
  ## compares two type for equality (modulo type distinction)
  var c = initSameTypeClosure()
  c.cmp = cmp
  c.flags = flags
  if x == y: result = true
  elif x.isNil or y.isNil: result = false
  else: result = sameTypeAux(x, y, c)

proc inheritanceDiff*(a, b: PType): int =
  # | returns: 0 iff `a` == `b`
  # | returns: -x iff `a` is the x'th direct superclass of `b`
  # | returns: +x iff `a` is the x'th direct subclass of `b`
  # | returns: `maxint` iff `a` and `b` are not compatible at all
  if a == b or a.kind == tyError or b.kind == tyError: return 0
  assert a.kind in {tyObject} + skipPtrs
  assert b.kind in {tyObject} + skipPtrs
  var x = a
  result = 0
  while x != nil:
    x = skipTypes(x, skipPtrs)
    if sameObjectTypes(x, b): return
    x = x[0]
    dec(result)
  var y = b
  result = 0
  while y != nil:
    y = skipTypes(y, skipPtrs)
    if sameObjectTypes(y, a): return
    y = y[0]
    inc(result)
  result = high(int)

proc commonSuperclass*(a, b: PType): PType =
  # quick check: are they the same?
  if sameObjectTypes(a, b): return a

  # simple algorithm: we store all ancestors of 'a' in a ID-set and walk 'b'
  # up until the ID is found:
  assert a.kind == tyObject
  assert b.kind == tyObject
  var x = a
  var ancestors = initIntSet()
  while x != nil:
    x = skipTypes(x, skipPtrs)
    ancestors.incl(x.id)
    x = x[0]
  var y = b
  while y != nil:
    var t = y # bug #7818, save type before skip
    y = skipTypes(y, skipPtrs)
    if ancestors.contains(y.id):
      # bug #7818, defer the previous skipTypes
      if t.kind != tyGenericInst: t = y
      return t
    y = y[0]

type
  TTypeAllowedFlag* = enum
    taField,
    taHeap,
    taConcept,
    taIsOpenArray,
    taNoUntyped

  TTypeAllowedFlags* = set[TTypeAllowedFlag]

proc typeAllowedAux(marker: var IntSet, typ: PType, kind: TSymKind,
                    flags: TTypeAllowedFlags = {}): PType

proc typeAllowedNode(marker: var IntSet, n: PNode, kind: TSymKind,
                     flags: TTypeAllowedFlags = {}): PType =
  if n != nil:
    result = typeAllowedAux(marker, n.typ, kind, flags)
    if result == nil:
      case n.kind
      of nkNone..nkNilLit:
        discard
      else:
        #if n.kind == nkRecCase and kind in {skProc, skFunc, skConst}:
        #  return n[0].typ
        for i in 0..<n.len:
          let it = n[i]
          result = typeAllowedNode(marker, it, kind, flags)
          if result != nil: break

proc matchType*(a: PType, pattern: openArray[tuple[k:TTypeKind, i:int]],
                last: TTypeKind): bool =
  var a = a
  for k, i in pattern.items:
    if a.kind != k: return false
    if i >= a.len or a[i] == nil: return false
    a = a[i]
  result = a.kind == last

proc typeAllowedAux(marker: var IntSet, typ: PType, kind: TSymKind,
                    flags: TTypeAllowedFlags = {}): PType =
  assert(kind in {skVar, skLet, skConst, skProc, skFunc, skParam, skResult})
  # if we have already checked the type, return true, because we stop the
  # evaluation if something is wrong:
  result = nil
  if typ == nil: return nil
  if containsOrIncl(marker, typ.id): return nil
  var t = skipTypes(typ, abstractInst-{tyTypeDesc})
  case t.kind
  of tyVar, tyLent:
    if kind in {skProc, skFunc, skConst}:
      result = t
    elif t.kind == tyLent and kind != skResult:
      result = t
    else:
      var t2 = skipTypes(t[0], abstractInst-{tyTypeDesc})
      case t2.kind
      of tyVar, tyLent:
        if taHeap notin flags: result = t2 # ``var var`` is illegal on the heap
      of tyOpenArray:
        if kind != skParam or taIsOpenArray in flags: result = t
        else: result = typeAllowedAux(marker, t2[0], kind, flags+{taIsOpenArray})
      of tyUncheckedArray:
        if kind != skParam: result = t
        else: result = typeAllowedAux(marker, t2[0], kind, flags)
      else:
        if kind notin {skParam, skResult}: result = t
        else: result = typeAllowedAux(marker, t2, kind, flags)
  of tyProc:
    if isInlineIterator(typ) and kind in {skVar, skLet, skConst, skParam, skResult}:
      # only closure iterators my be assigned to anything.
      result = t
    let f = if kind in {skProc, skFunc}: flags+{taNoUntyped} else: flags
    for i in 1..<t.len:
      if result != nil: break
      result = typeAllowedAux(marker, t[i], skParam, f-{taIsOpenArray})
    if result.isNil and t[0] != nil:
      result = typeAllowedAux(marker, t[0], skResult, flags)
  of tyTypeDesc:
    # XXX: This is still a horrible idea...
    result = nil
  of tyUntyped, tyTyped:
    if kind notin {skParam, skResult} or taNoUntyped in flags: result = t
  of tyStatic:
    if kind notin {skParam}: result = t
  of tyVoid:
    if taField notin flags: result = t
  of tyTypeClasses:
    if tfGenericTypeParam in t.flags or taConcept in flags: #or taField notin flags:
      discard
    elif t.isResolvedUserTypeClass:
      result = typeAllowedAux(marker, t.lastSon, kind, flags)
    elif kind notin {skParam, skResult}:
      result = t
  of tyGenericBody, tyGenericParam, tyGenericInvocation,
     tyNone, tyForward, tyFromExpr:
    result = t
  of tyNil:
    if kind != skConst and kind != skParam: result = t
  of tyString, tyBool, tyChar, tyEnum, tyInt..tyUInt64, tyCString, tyPointer:
    result = nil
  of tyOrdinal:
    if kind != skParam: result = t
  of tyGenericInst, tyDistinct, tyAlias, tyInferred:
    result = typeAllowedAux(marker, lastSon(t), kind, flags)
  of tyRange:
    if skipTypes(t[0], abstractInst-{tyTypeDesc}).kind notin
      {tyChar, tyEnum, tyInt..tyFloat128, tyInt..tyUInt64}: result = t
  of tyOpenArray, tyVarargs, tySink:
    # you cannot nest openArrays/sinks/etc.
    if kind != skParam or taIsOpenArray in flags:
      result = t
    else:
      result = typeAllowedAux(marker, t[0], kind, flags+{taIsOpenArray})
  of tyUncheckedArray:
    if kind != skParam and taHeap notin flags:
      result = t
    else:
      result = typeAllowedAux(marker, lastSon(t), kind, flags-{taHeap})
  of tySequence, tyOpt:
    if t[0].kind != tyEmpty:
      result = typeAllowedAux(marker, t[0], kind, flags+{taHeap})
    elif kind in {skVar, skLet}:
      result = t[0]
  of tyArray:
    if t[1].kind != tyEmpty:
      result = typeAllowedAux(marker, t[1], kind, flags)
    elif kind in {skVar, skLet}:
      result = t[1]
  of tyRef:
    if kind == skConst: result = t
    else: result = typeAllowedAux(marker, t.lastSon, kind, flags+{taHeap})
  of tyPtr:
    result = typeAllowedAux(marker, t.lastSon, kind, flags+{taHeap})
  of tySet:
    for i in 0..<t.len:
      result = typeAllowedAux(marker, t[i], kind, flags)
      if result != nil: break
  of tyObject, tyTuple:
    if kind in {skProc, skFunc, skConst} and
        t.kind == tyObject and t[0] != nil:
      result = t
    else:
      let flags = flags+{taField}
      for i in 0..<t.len:
        result = typeAllowedAux(marker, t[i], kind, flags)
        if result != nil: break
      if result.isNil and t.n != nil:
        result = typeAllowedNode(marker, t.n, kind, flags)
  of tyEmpty:
    if kind in {skVar, skLet}: result = t
  of tyProxy:
    # for now same as error node; we say it's a valid type as it should
    # prevent cascading errors:
    result = nil
  of tyOwned:
    if t.len == 1 and t[0].skipTypes(abstractInst).kind in {tyRef, tyPtr, tyProc}:
      result = typeAllowedAux(marker, t.lastSon, kind, flags+{taHeap})
    else:
      result = t

proc typeAllowed*(t: PType, kind: TSymKind; flags: TTypeAllowedFlags = {}): PType =
  # returns 'nil' on success and otherwise the part of the type that is
  # wrong!
  var marker = initIntSet()
  result = typeAllowedAux(marker, t, kind, flags)

include sizealignoffsetimpl

proc computeSize*(conf: ConfigRef; typ: PType): BiggestInt =
  computeSizeAlign(conf, typ)
  result = typ.size

proc getReturnType*(s: PSym): PType =
  # Obtains the return type of a iterator/proc/macro/template
  assert s.kind in skProcKinds
  result = s.typ[0]

proc getAlign*(conf: ConfigRef; typ: PType): BiggestInt =
  computeSizeAlign(conf, typ)
  result = typ.align

proc getSize*(conf: ConfigRef; typ: PType): BiggestInt =
  computeSizeAlign(conf, typ)
  result = typ.size

proc containsGenericTypeIter(t: PType, closure: RootRef): bool =
  case t.kind
  of tyStatic:
    return t.n == nil
  of tyTypeDesc:
    if t.base.kind == tyNone: return true
    if containsGenericTypeIter(t.base, closure): return true
    return false
  of GenericTypes + tyTypeClasses + {tyFromExpr}:
    return true
  else:
    return false

proc containsGenericType*(t: PType): bool =
  result = iterOverType(t, containsGenericTypeIter, nil)

proc baseOfDistinct*(t: PType): PType =
  if t.kind == tyDistinct:
    result = t[0]
  else:
    result = copyType(t, t.owner, false)
    var parent: PType = nil
    var it = result
    while it.kind in {tyPtr, tyRef, tyOwned}:
      parent = it
      it = it.lastSon
    if it.kind == tyDistinct and parent != nil:
      parent[0] = it[0]

proc safeInheritanceDiff*(a, b: PType): int =
  # same as inheritanceDiff but checks for tyError:
  if a.kind == tyError or b.kind == tyError:
    result = -1
  else:
    result = inheritanceDiff(a.skipTypes(skipPtrs), b.skipTypes(skipPtrs))

proc compatibleEffectsAux(se, re: PNode): bool =
  if re.isNil: return false
  for r in items(re):
    block search:
      for s in items(se):
        if safeInheritanceDiff(r.typ, s.typ) <= 0:
          break search
      return false
  result = true

type
  EffectsCompat* = enum
    efCompat
    efRaisesDiffer
    efRaisesUnknown
    efTagsDiffer
    efTagsUnknown
    efLockLevelsDiffer

proc compatibleEffects*(formal, actual: PType): EffectsCompat =
  # for proc type compatibility checking:
  assert formal.kind == tyProc and actual.kind == tyProc
  if formal.n[0].kind != nkEffectList or
     actual.n[0].kind != nkEffectList:
    return efTagsUnknown

  var spec = formal.n[0]
  if spec.len != 0:
    var real = actual.n[0]

    let se = spec[exceptionEffects]
    # if 'se.kind == nkArgList' it is no formal type really, but a
    # computed effect and as such no spec:
    # 'r.msgHandler = if isNil(msgHandler): defaultMsgHandler else: msgHandler'
    if not isNil(se) and se.kind != nkArgList:
      # spec requires some exception or tag, but we don't know anything:
      if real.len == 0: return efRaisesUnknown
      let res = compatibleEffectsAux(se, real[exceptionEffects])
      if not res: return efRaisesDiffer

    let st = spec[tagEffects]
    if not isNil(st) and st.kind != nkArgList:
      # spec requires some exception or tag, but we don't know anything:
      if real.len == 0: return efTagsUnknown
      let res = compatibleEffectsAux(st, real[tagEffects])
      if not res: return efTagsDiffer
  if formal.lockLevel.ord < 0 or
      actual.lockLevel.ord <= formal.lockLevel.ord:
    result = efCompat
  else:
    result = efLockLevelsDiffer

proc isCompileTimeOnly*(t: PType): bool {.inline.} =
  result = t.kind in {tyTypeDesc, tyStatic}

proc containsCompileTimeOnly*(t: PType): bool =
  if isCompileTimeOnly(t): return true
  for i in 0..<t.len:
    if t[i] != nil and isCompileTimeOnly(t[i]):
      return true
  return false

type
  OrdinalType* = enum
    NoneLike, IntLike, FloatLike

proc classify*(t: PType): OrdinalType =
  ## for convenient type checking:
  if t == nil:
    result = NoneLike
  else:
    case skipTypes(t, abstractVarRange).kind
    of tyFloat..tyFloat128: result = FloatLike
    of tyInt..tyInt64, tyUInt..tyUInt64, tyBool, tyChar, tyEnum:
      result = IntLike
    else: result = NoneLike

proc skipConv*(n: PNode): PNode =
  result = n
  case n.kind
  of nkObjUpConv, nkObjDownConv, nkChckRange, nkChckRangeF, nkChckRange64:
    # only skip the conversion if it doesn't lose too important information
    # (see bug #1334)
    if n[0].typ.classify == n.typ.classify:
      result = n[0]
  of nkHiddenStdConv, nkHiddenSubConv, nkConv:
    if n[1].typ.classify == n.typ.classify:
      result = n[1]
  else: discard

proc skipHidden*(n: PNode): PNode =
  result = n
  while true:
    case result.kind
    of nkHiddenStdConv, nkHiddenSubConv:
      if result[1].typ.classify == result.typ.classify:
        result = result[1]
      else: break
    of nkHiddenDeref, nkHiddenAddr:
      result = result[0]
    else: break

proc skipConvTakeType*(n: PNode): PNode =
  result = n.skipConv
  result.typ = n.typ

proc isEmptyContainer*(t: PType): bool =
  case t.kind
  of tyUntyped, tyNil: result = true
  of tyArray: result = t[1].kind == tyEmpty
  of tySet, tySequence, tyOpenArray, tyVarargs:
    result = t[0].kind == tyEmpty
  of tyGenericInst, tyAlias, tySink: result = isEmptyContainer(t.lastSon)
  else: result = false

proc takeType*(formal, arg: PType): PType =
  # param: openArray[string] = []
  # [] is an array constructor of length 0 of type string!
  if arg.kind == tyNil:
    # and not (formal.kind == tyProc and formal.callConv == ccClosure):
    result = formal
  elif formal.kind in {tyOpenArray, tyVarargs, tySequence} and
      arg.isEmptyContainer:
    let a = copyType(arg.skipTypes({tyGenericInst, tyAlias}), arg.owner, keepId=false)
    a[ord(arg.kind == tyArray)] = formal[0]
    result = a
  elif formal.kind in {tyTuple, tySet} and arg.kind == formal.kind:
    result = formal
  else:
    result = arg

proc skipHiddenSubConv*(n: PNode): PNode =
  if n.kind == nkHiddenSubConv:
    # param: openArray[string] = []
    # [] is an array constructor of length 0 of type string!
    let formal = n.typ
    result = n[1]
    let arg = result.typ
    let dest = takeType(formal, arg)
    if dest == arg and formal.kind != tyUntyped:
      #echo n.info, " came here for ", formal.typeToString
      result = n
    else:
      result = copyTree(result)
      result.typ = dest
  else:
    result = n

proc typeMismatch*(conf: ConfigRef; info: TLineInfo, formal, actual: PType) =
  if formal.kind != tyError and actual.kind != tyError:
    let named = typeToString(formal)
    let desc = typeToString(formal, preferDesc)
    let x = if named == desc: named else: named & " = " & desc
    var msg = "type mismatch: got <" &
              typeToString(actual) & "> " &
              "but expected '" & x & "'"

    if formal.kind == tyProc and actual.kind == tyProc:
      case compatibleEffects(formal, actual)
      of efCompat: discard
      of efRaisesDiffer:
        msg.add "\n.raise effects differ"
      of efRaisesUnknown:
        msg.add "\n.raise effect is 'can raise any'"
      of efTagsDiffer:
        msg.add "\n.tag effects differ"
      of efTagsUnknown:
        msg.add "\n.tag effect is 'any tag allowed'"
      of efLockLevelsDiffer:
        msg.add "\nlock levels differ"
    localError(conf, info, msg)

proc isTupleRecursive(t: PType, cycleDetector: var IntSet): bool =
  if t == nil:
    return false
  if cycleDetector.containsOrIncl(t.id):
    return true
  case t.kind:
    of tyTuple:
      var cycleDetectorCopy: IntSet
      for i in  0..<t.len:
        assign(cycleDetectorCopy, cycleDetector)
        if isTupleRecursive(t[i], cycleDetectorCopy):
          return true
    of tyAlias, tyRef, tyPtr, tyGenericInst, tyVar, tyLent, tySink, tyArray, tyUncheckedArray, tySequence:
      return isTupleRecursive(t.lastSon, cycleDetector)
    else:
      return false

proc isTupleRecursive*(t: PType): bool =
  var cycleDetector = initIntSet()
  isTupleRecursive(t, cycleDetector)

proc isException*(t: PType): bool =
  # check if `y` is object type and it inherits from Exception
  assert(t != nil)

  var t = t.skipTypes(abstractInst)
  while t.kind == tyObject:
    if t.sym != nil and t.sym.magic == mException: return true
    if t[0] == nil: break
    t = skipTypes(t[0], abstractPtrs)
  return false

proc isSinkTypeForParam*(t: PType): bool =
  # a parameter like 'seq[owned T]' must not be used only once, but its
  # elements must, so we detect this case here:
  result = t.skipTypes({tyGenericInst, tyAlias}).kind in {tySink, tyOwned}
  when false:
    if isSinkType(t):
      if t.skipTypes({tyGenericInst, tyAlias}).kind in {tyArray, tyVarargs, tyOpenArray, tySequence}:
        result = false
      else:
        result = true<|MERGE_RESOLUTION|>--- conflicted
+++ resolved
@@ -712,13 +712,8 @@
   of tyOrdinal:
     if t.len > 0: result = firstOrd(conf, lastSon(t))
     else: internalError(conf, "invalid kind for firstOrd(" & $t.kind & ')')
-<<<<<<< HEAD
   of tyUncheckedArray, tyCString:
-    result = 0
-=======
-  of tyUncheckedArray:
     result = Zero
->>>>>>> 380a5055
   else:
     internalError(conf, "invalid kind for firstOrd(" & $t.kind & ')')
     result = Zero
