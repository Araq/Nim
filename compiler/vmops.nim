--- conflicted
+++ resolved
@@ -141,10 +141,10 @@
   for k, f in walkDir(path, relative):
     result.add toLit((k, f))
 
-<<<<<<< HEAD
 from std / compilesettings import SingleValueSetting, MultipleValueSetting
 
 proc querySettingImpl(conf: ConfigRef, switch: BiggestInt): string =
+  {.push warning[Deprecated]:off.}
   case SingleValueSetting(switch)
   of arguments: result = conf.arguments
   of outFile: result = conf.outFile.string
@@ -162,6 +162,7 @@
   of libPath: result = conf.libpath.string
   of gc: result = $conf.selectedGC
   of mm: result = $conf.selectedGC
+  {.pop.}
 
 proc querySettingSeqImpl(conf: ConfigRef, switch: BiggestInt): seq[string] =
   template copySeq(field: untyped): untyped =
@@ -174,43 +175,6 @@
   of commandArgs: result = conf.commandArgs
   of cincludes: copySeq(conf.cIncludes)
   of clibs: copySeq(conf.cLibs)
-=======
-when defined(nimHasInvariant):
-  from std / compilesettings import SingleValueSetting, MultipleValueSetting
-
-  proc querySettingImpl(conf: ConfigRef, switch: BiggestInt): string =
-    {.push warning[Deprecated]:off.}
-    case SingleValueSetting(switch)
-    of arguments: result = conf.arguments
-    of outFile: result = conf.outFile.string
-    of outDir: result = conf.outDir.string
-    of nimcacheDir: result = conf.getNimcacheDir().string
-    of projectName: result = conf.projectName
-    of projectPath: result = conf.projectPath.string
-    of projectFull: result = conf.projectFull.string
-    of command: result = conf.command
-    of commandLine: result = conf.commandLine
-    of linkOptions: result = conf.linkOptions
-    of compileOptions: result = conf.compileOptions
-    of ccompilerPath: result = conf.cCompilerPath
-    of backend: result = $conf.backend
-    of libPath: result = conf.libpath.string
-    of gc: result = $conf.selectedGC
-    of mm: result = $conf.selectedGC
-    {.pop.}
-
-  proc querySettingSeqImpl(conf: ConfigRef, switch: BiggestInt): seq[string] =
-    template copySeq(field: untyped): untyped =
-      for i in field: result.add i.string
-
-    case MultipleValueSetting(switch)
-    of nimblePaths: copySeq(conf.nimblePaths)
-    of searchPaths: copySeq(conf.searchPaths)
-    of lazyPaths: copySeq(conf.lazyPaths)
-    of commandArgs: result = conf.commandArgs
-    of cincludes: copySeq(conf.cIncludes)
-    of clibs: copySeq(conf.cLibs)
->>>>>>> 8a77798d
 
 proc stackTrace2(c: PCtx, msg: string, n: PNode) =
   stackTrace(c, PStackFrame(prc: c.prc.sym, comesFrom: 0, next: nil), c.exceptionInstr, msg, n.info)
