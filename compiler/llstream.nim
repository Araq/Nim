#
#
#           The Nim Compiler
#        (c) Copyright 2012 Andreas Rumpf
#
#    See the file "copying.txt", included in this
#    distribution, for details about the copyright.
#

## Low-level streams for high performance.

import
  pathutils

<<<<<<< HEAD
# support '-d:useGnuReadline' for backwards compatibility:
when not defined(windows) and (defined(useGnuReadline) or defined(useLinenoise)):
  import rdstdin
=======
# support `useGnuReadline`, `useLinenoise` for backwards compatibility
const hasRstdin = (defined(nimUseLinenoise) or defined(useLinenoise) or defined(useGnuReadline)) and
  not defined(windows)

when hasRstdin: import rdstdin
>>>>>>> e4ed19c1

type
  TLLRepl* = proc (s: PLLStream, buf: pointer, bufLen: int): int
  TLLStreamKind* = enum       # enum of different stream implementations
    llsNone,                  # null stream: reading and writing has no effect
    llsString,                # stream encapsulates a string
    llsFile,                  # stream encapsulates a file
    llsStdIn                  # stream encapsulates stdin
  TLLStream* = object of RootObj
    kind*: TLLStreamKind # accessible for low-level access (lexbase uses this)
    f*: File
    s*: string
    rd*, wr*: int             # for string streams
    lineOffset*: int          # for fake stdin line numbers
    repl*: TLLRepl            # gives stdin control to clients

  PLLStream* = ref TLLStream

proc llStreamOpen*(data: string): PLLStream =
  new(result)
  result.s = data
  result.kind = llsString

proc llStreamOpen*(f: File): PLLStream =
  new(result)
  result.f = f
  result.kind = llsFile

proc llStreamOpen*(filename: AbsoluteFile, mode: FileMode): PLLStream =
  new(result)
  result.kind = llsFile
  if not open(result.f, filename.string, mode): result = nil

proc llStreamOpen*(): PLLStream =
  new(result)
  result.kind = llsNone

proc llReadFromStdin(s: PLLStream, buf: pointer, bufLen: int): int
proc llStreamOpenStdIn*(r: TLLRepl = llReadFromStdin): PLLStream =
  new(result)
  result.kind = llsStdIn
  result.s = ""
  result.lineOffset = -1
  result.repl = r

proc llStreamClose*(s: PLLStream) =
  case s.kind
  of llsNone, llsString, llsStdIn:
    discard
  of llsFile:
    close(s.f)

when not declared(readLineFromStdin):
  # fallback implementation:
  proc readLineFromStdin(prompt: string, line: var string): bool =
    stderr.write(prompt)
    result = readLine(stdin, line)
    if not result:
      stderr.write("\n")
      quit(0)

proc endsWith*(x: string, s: set[char]): bool =
  var i = x.len-1
  while i >= 0 and x[i] == ' ': dec(i)
  if i >= 0 and x[i] in s:
    result = true

const
  LineContinuationOprs = {'+', '-', '*', '/', '\\', '<', '>', '!', '?', '^',
                          '|', '%', '&', '$', '@', '~', ','}
  AdditionalLineContinuationOprs = {'#', ':', '='}

proc endsWithOpr*(x: string): bool =
  result = x.endsWith(LineContinuationOprs)

proc continueLine(line: string, inTripleString: bool): bool {.inline.} =
  result = inTripleString or line.len > 0 and (
        line[0] == ' ' or
        line.endsWith(LineContinuationOprs+AdditionalLineContinuationOprs))

proc countTriples(s: string): int =
  var i = 0
  while i+2 < s.len:
    if s[i] == '"' and s[i+1] == '"' and s[i+2] == '"':
      inc result
      inc i, 2
    inc i

proc llReadFromStdin(s: PLLStream, buf: pointer, bufLen: int): int =
  s.s = ""
  s.rd = 0
  var line = newStringOfCap(120)
  var triples = 0
  while readLineFromStdin(if s.s.len == 0: ">>> " else: "... ", line):
    s.s.add(line)
    s.s.add("\n")
    inc triples, countTriples(line)
    if not continueLine(line, (triples and 1) == 1): break
  inc(s.lineOffset)
  result = min(bufLen, s.s.len - s.rd)
  if result > 0:
    copyMem(buf, addr(s.s[s.rd]), result)
    inc(s.rd, result)

proc llStreamRead*(s: PLLStream, buf: pointer, bufLen: int): int =
  case s.kind
  of llsNone:
    result = 0
  of llsString:
    result = min(bufLen, s.s.len - s.rd)
    if result > 0:
      copyMem(buf, addr(s.s[0 + s.rd]), result)
      inc(s.rd, result)
  of llsFile:
    result = readBuffer(s.f, buf, bufLen)
  of llsStdIn:
    result = s.repl(s, buf, bufLen)

proc llStreamReadLine*(s: PLLStream, line: var string): bool =
  setLen(line, 0)
  case s.kind
  of llsNone:
    result = true
  of llsString:
    while s.rd < s.s.len:
      case s.s[s.rd]
      of '\x0D':
        inc(s.rd)
        if s.s[s.rd] == '\x0A': inc(s.rd)
        break
      of '\x0A':
        inc(s.rd)
        break
      else:
        line.add(s.s[s.rd])
        inc(s.rd)
    result = line.len > 0 or s.rd < s.s.len
  of llsFile:
    result = readLine(s.f, line)
  of llsStdIn:
    result = readLine(stdin, line)

proc llStreamWrite*(s: PLLStream, data: string) =
  case s.kind
  of llsNone, llsStdIn:
    discard
  of llsString:
    s.s.add(data)
    inc(s.wr, data.len)
  of llsFile:
    write(s.f, data)

proc llStreamWriteln*(s: PLLStream, data: string) =
  llStreamWrite(s, data)
  llStreamWrite(s, "\n")

proc llStreamWrite*(s: PLLStream, data: char) =
  var c: char
  case s.kind
  of llsNone, llsStdIn:
    discard
  of llsString:
    s.s.add(data)
    inc(s.wr)
  of llsFile:
    c = data
    discard writeBuffer(s.f, addr(c), sizeof(c))

proc llStreamWrite*(s: PLLStream, buf: pointer, buflen: int) =
  case s.kind
  of llsNone, llsStdIn:
    discard
  of llsString:
    if buflen > 0:
      setLen(s.s, s.s.len + buflen)
      copyMem(addr(s.s[0 + s.wr]), buf, buflen)
      inc(s.wr, buflen)
  of llsFile:
    discard writeBuffer(s.f, buf, buflen)

proc llStreamReadAll*(s: PLLStream): string =
  const
    bufSize = 2048
  case s.kind
  of llsNone, llsStdIn:
    result = ""
  of llsString:
    if s.rd == 0: result = s.s
    else: result = substr(s.s, s.rd)
    s.rd = s.s.len
  of llsFile:
    result = newString(bufSize)
    var bytes = readBuffer(s.f, addr(result[0]), bufSize)
    var i = bytes
    while bytes == bufSize:
      setLen(result, i + bufSize)
      bytes = readBuffer(s.f, addr(result[i + 0]), bufSize)
      inc(i, bytes)
    setLen(result, i)<|MERGE_RESOLUTION|>--- conflicted
+++ resolved
@@ -12,17 +12,11 @@
 import
   pathutils
 
-<<<<<<< HEAD
-# support '-d:useGnuReadline' for backwards compatibility:
-when not defined(windows) and (defined(useGnuReadline) or defined(useLinenoise)):
-  import rdstdin
-=======
 # support `useGnuReadline`, `useLinenoise` for backwards compatibility
 const hasRstdin = (defined(nimUseLinenoise) or defined(useLinenoise) or defined(useGnuReadline)) and
   not defined(windows)
 
 when hasRstdin: import rdstdin
->>>>>>> e4ed19c1
 
 type
   TLLRepl* = proc (s: PLLStream, buf: pointer, bufLen: int): int
