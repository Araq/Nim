--- conflicted
+++ resolved
@@ -347,24 +347,15 @@
       if (dest.storage == OnStack and p.config.selectedGC != gcGo) or not usesWriteBarrier(p.config):
         linefmt(p, cpsStmts, "$1 = #copyString($2);$n", [dest.rdLoc, src.rdLoc])
       elif dest.storage == OnHeap:
-<<<<<<< HEAD
-        # we use a temporary to care for the dreaded self assignment:
-        var tmp: TLoc = default(TLoc)
-        getTemp(p, ty, tmp)
-        linefmt(p, cpsStmts, "$3 = $1; $1 = #copyStringRC1($2);$n",
-                [dest.rdLoc, src.rdLoc, tmp.rdLoc])
-        linefmt(p, cpsStmts, "if ($1) #nimGCunrefNoCycle($1);$n", [tmp.rdLoc])
-=======
         if dest.lode.typ.kind == tySink:
           genRefAssign(p, dest, src)
         else:
           # we use a temporary to care for the dreaded self assignment:
-          var tmp: TLoc
+          var tmp: TLoc = default(TLoc)
           getTemp(p, ty, tmp)
           linefmt(p, cpsStmts, "$3 = $1; $1 = #copyStringRC1($2);$n",
                   [dest.rdLoc, src.rdLoc, tmp.rdLoc])
           linefmt(p, cpsStmts, "if ($1) #nimGCunrefNoCycle($1);$n", [tmp.rdLoc])
->>>>>>> b40da812
       else:
         linefmt(p, cpsStmts, "#unsureAsgnRef((void**) $1, #copyString($2));$n",
                [addrLoc(p.config, dest), rdLoc(src)])
