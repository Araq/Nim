--- conflicted
+++ resolved
@@ -1864,12 +1864,6 @@
   of mNewFinalize: genNewFinalize(p, e)
   of mNewSeq: genNewSeq(p, e)
   of mNewSeqOfCap: genNewSeqOfCap(p, e, d)
-<<<<<<< HEAD
-=======
-  of mSizeOf:
-    let t = e.sons[1].typ.skipTypes({tyTypeDesc})
-    putIntoDest(p, d, e, "((NI)sizeof($1))" % [getTypeDesc(p.module, t)])
->>>>>>> 8d2953e8
   of mChr: genSomeCast(p, e, d)
   of mOrd: genOrd(p, e, d)
   of mLengthArray, mHigh, mLengthStr, mLengthSeq, mLengthOpenArray:
