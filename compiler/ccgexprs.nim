#
#
#           The Nim Compiler
#        (c) Copyright 2013 Andreas Rumpf
#
#    See the file "copying.txt", included in this
#    distribution, for details about the copyright.
#

# included from cgen.nim

# -------------------------- constant expressions ------------------------

proc int64Literal(i: BiggestInt): Rope =
  if i > low(int64):
    result = rfmt(nil, "IL64($1)", rope(i))
  else:
    result = ~"(IL64(-9223372036854775807) - IL64(1))"

proc uint64Literal(i: uint64): Rope = rope($i & "ULL")

proc intLiteral(i: BiggestInt): Rope =
  if i > low(int32) and i <= high(int32):
    result = rope(i)
  elif i == low(int32):
    # Nim has the same bug for the same reasons :-)
    result = ~"(-2147483647 -1)"
  elif i > low(int64):
    result = rfmt(nil, "IL64($1)", rope(i))
  else:
    result = ~"(IL64(-9223372036854775807) - IL64(1))"

proc getStrLit(m: BModule, s: string): Rope =
  discard cgsym(m, "TGenericSeq")
  result = getTempName(m)
  addf(m.s[cfsData], "STRING_LITERAL($1, $2, $3);$n",
       [result, makeCString(s), rope(len(s))])

proc genLiteral(p: BProc, n: PNode, ty: PType): Rope =
  if ty == nil: internalError(n.info, "genLiteral: ty is nil")
  case n.kind
  of nkCharLit..nkUInt64Lit:
    case skipTypes(ty, abstractVarRange).kind
    of tyChar, tyNil:
      result = intLiteral(n.intVal)
    of tyBool:
      if n.intVal != 0: result = ~"NIM_TRUE"
      else: result = ~"NIM_FALSE"
    of tyInt64: result = int64Literal(n.intVal)
    of tyUInt64: result = uint64Literal(uint64(n.intVal))
    else:
      result = "(($1) $2)" % [getTypeDesc(p.module,
          ty), intLiteral(n.intVal)]
  of nkNilLit:
    let t = skipTypes(ty, abstractVarRange)
    if t.kind == tyProc and t.callConv == ccClosure:
      let id = nodeTableTestOrSet(p.module.dataCache, n, p.module.labels)
      result = p.module.tmpBase & rope(id)
      if id == p.module.labels:
        # not found in cache:
        inc(p.module.labels)
        addf(p.module.s[cfsData],
             "static NIM_CONST $1 $2 = {NIM_NIL,NIM_NIL};$n",
             [getTypeDesc(p.module, ty), result])
    else:
      result = rope("NIM_NIL")
  of nkStrLit..nkTripleStrLit:
    if n.strVal.isNil:
      result = ropecg(p.module, "((#NimStringDesc*) NIM_NIL)", [])
    elif skipTypes(ty, abstractVarRange).kind == tyString:
      let id = nodeTableTestOrSet(p.module.dataCache, n, p.module.labels)
      if id == p.module.labels:
        # string literal not found in the cache:
        result = ropecg(p.module, "((#NimStringDesc*) &$1)",
                        [getStrLit(p.module, n.strVal)])
      else:
        result = ropecg(p.module, "((#NimStringDesc*) &$1$2)",
                        [p.module.tmpBase, rope(id)])
    else:
      result = makeCString(n.strVal)
  of nkFloatLit, nkFloat64Lit:
    result = rope(n.floatVal.toStrMaxPrecision)
  of nkFloat32Lit:
    result = rope(n.floatVal.toStrMaxPrecision("f"))
  else:
    internalError(n.info, "genLiteral(" & $n.kind & ')')
    result = nil

proc genLiteral(p: BProc, n: PNode): Rope =
  result = genLiteral(p, n, n.typ)

proc bitSetToWord(s: TBitSet, size: int): BiggestInt =
  result = 0
  when true:
    for j in countup(0, size - 1):
      if j < len(s): result = result or `shl`(ze64(s[j]), j * 8)
  else:
    # not needed, too complex thinking:
    if CPU[platform.hostCPU].endian == CPU[targetCPU].endian:
      for j in countup(0, size - 1):
        if j < len(s): result = result or `shl`(Ze64(s[j]), j * 8)
    else:
      for j in countup(0, size - 1):
        if j < len(s): result = result or `shl`(Ze64(s[j]), (Size - 1 - j) * 8)

proc genRawSetData(cs: TBitSet, size: int): Rope =
  var frmt: FormatStr
  if size > 8:
    result = "{$n" % []
    for i in countup(0, size - 1):
      if i < size - 1:
        # not last iteration?
        if (i + 1) mod 8 == 0: frmt = "0x$1,$n"
        else: frmt = "0x$1, "
      else:
        frmt = "0x$1}$n"
      addf(result, frmt, [rope(toHex(ze64(cs[i]), 2))])
  else:
    result = intLiteral(bitSetToWord(cs, size))
    #  result := rope('0x' + ToHex(bitSetToWord(cs, size), size * 2))

proc genSetNode(p: BProc, n: PNode): Rope =
  var cs: TBitSet
  var size = int(getSize(n.typ))
  toBitSet(n, cs)
  if size > 8:
    let id = nodeTableTestOrSet(p.module.dataCache, n, p.module.labels)
    result = p.module.tmpBase & rope(id)
    if id == p.module.labels:
      # not found in cache:
      inc(p.module.labels)
      addf(p.module.s[cfsData], "static NIM_CONST $1 $2 = $3;$n",
           [getTypeDesc(p.module, n.typ), result, genRawSetData(cs, size)])
  else:
    result = genRawSetData(cs, size)

proc getStorageLoc(n: PNode): TStorageLoc =
  case n.kind
  of nkSym:
    case n.sym.kind
    of skParam, skTemp:
      result = OnStack
    of skVar, skForVar, skResult, skLet:
      if sfGlobal in n.sym.flags: result = OnHeap
      else: result = OnStack
    of skConst:
      if sfGlobal in n.sym.flags: result = OnHeap
      else: result = OnUnknown
    else: result = OnUnknown
  of nkDerefExpr, nkHiddenDeref:
    case n.sons[0].typ.kind
    of tyVar: result = OnUnknown
    of tyPtr: result = OnStack
    of tyRef: result = OnHeap
    else: internalError(n.info, "getStorageLoc")
  of nkBracketExpr, nkDotExpr, nkObjDownConv, nkObjUpConv:
    result = getStorageLoc(n.sons[0])
  else: result = OnUnknown

proc canMove(n: PNode): bool =
  # for now we're conservative here:
  if n.kind == nkBracket:
    # This needs to be kept consistent with 'const' seq code
    # generation!
    if not isDeepConstExpr(n) or n.len == 0:
      if skipTypes(n.typ, abstractVarRange).kind == tySequence:
        return true
  result = n.kind in nkCallKinds
  #if result:
  #  echo n.info, " optimized ", n
  #  result = false

proc genRefAssign(p: BProc, dest, src: TLoc, flags: TAssignmentFlags) =
  if dest.storage == OnStack or not usesNativeGC():
    linefmt(p, cpsStmts, "$1 = $2;$n", rdLoc(dest), rdLoc(src))
  elif dest.storage == OnHeap:
    # location is on heap
    # now the writer barrier is inlined for performance:
    #
    #    if afSrcIsNotNil in flags:
    #      UseMagic(p.module, 'nimGCref')
    #      lineF(p, cpsStmts, 'nimGCref($1);$n', [rdLoc(src)])
    #    elif afSrcIsNil notin flags:
    #      UseMagic(p.module, 'nimGCref')
    #      lineF(p, cpsStmts, 'if ($1) nimGCref($1);$n', [rdLoc(src)])
    #    if afDestIsNotNil in flags:
    #      UseMagic(p.module, 'nimGCunref')
    #      lineF(p, cpsStmts, 'nimGCunref($1);$n', [rdLoc(dest)])
    #    elif afDestIsNil notin flags:
    #      UseMagic(p.module, 'nimGCunref')
    #      lineF(p, cpsStmts, 'if ($1) nimGCunref($1);$n', [rdLoc(dest)])
    #    lineF(p, cpsStmts, '$1 = $2;$n', [rdLoc(dest), rdLoc(src)])
    if canFormAcycle(dest.t):
      linefmt(p, cpsStmts, "#asgnRef((void**) $1, $2);$n",
              addrLoc(dest), rdLoc(src))
    else:
      linefmt(p, cpsStmts, "#asgnRefNoCycle((void**) $1, $2);$n",
              addrLoc(dest), rdLoc(src))
  else:
    linefmt(p, cpsStmts, "#unsureAsgnRef((void**) $1, $2);$n",
            addrLoc(dest), rdLoc(src))

proc asgnComplexity(n: PNode): int =
  if n != nil:
    case n.kind
    of nkSym: result = 1
    of nkRecCase:
      # 'case objects' are too difficult to inline their assignment operation:
      result = 100
    of nkRecList:
      for t in items(n):
        result += asgnComplexity(t)
    else: discard

proc optAsgnLoc(a: TLoc, t: PType, field: Rope): TLoc =
  assert field != nil
  result.k = locField
  result.storage = a.storage
  result.lode = lodeTyp t
  result.r = rdLoc(a) & "." & field

proc genOptAsgnTuple(p: BProc, dest, src: TLoc, flags: TAssignmentFlags) =
  let newflags =
    if src.storage == OnStatic:
      flags + {needToCopy}
    elif tfShallow in dest.t.flags:
      flags - {needToCopy}
    else:
      flags
  let t = skipTypes(dest.t, abstractInst).getUniqueType()
  for i in 0 ..< t.len:
    let t = t.sons[i]
    let field = "Field$1" % [i.rope]
    genAssignment(p, optAsgnLoc(dest, t, field),
                     optAsgnLoc(src, t, field), newflags)

proc genOptAsgnObject(p: BProc, dest, src: TLoc, flags: TAssignmentFlags,
                      t: PNode, typ: PType) =
  if t == nil: return
  let newflags =
    if src.storage == OnStatic:
      flags + {needToCopy}
    elif tfShallow in dest.t.flags:
      flags - {needToCopy}
    else:
      flags
  case t.kind
  of nkSym:
    let field = t.sym
    if field.loc.r == nil: fillObjectFields(p.module, typ)
    genAssignment(p, optAsgnLoc(dest, field.typ, field.loc.r),
                     optAsgnLoc(src, field.typ, field.loc.r), newflags)
  of nkRecList:
    for child in items(t): genOptAsgnObject(p, dest, src, newflags, child, typ)
  else: discard

proc genGenericAsgn(p: BProc, dest, src: TLoc, flags: TAssignmentFlags) =
  # Consider:
  # type TMyFastString {.shallow.} = string
  # Due to the implementation of pragmas this would end up to set the
  # tfShallow flag for the built-in string type too! So we check only
  # here for this flag, where it is reasonably safe to do so
  # (for objects, etc.):
  if needToCopy notin flags or
      tfShallow in skipTypes(dest.t, abstractVarRange).flags:
    if dest.storage == OnStack or not usesNativeGC():
      useStringh(p.module)
      linefmt(p, cpsStmts,
           "memcpy((void*)$1, (NIM_CONST void*)$2, sizeof($3));$n",
           addrLoc(dest), addrLoc(src), rdLoc(dest))
    else:
      linefmt(p, cpsStmts, "#genericShallowAssign((void*)$1, (void*)$2, $3);$n",
              addrLoc(dest), addrLoc(src), genTypeInfo(p.module, dest.t, dest.lode.info))
  else:
    linefmt(p, cpsStmts, "#genericAssign((void*)$1, (void*)$2, $3);$n",
            addrLoc(dest), addrLoc(src), genTypeInfo(p.module, dest.t, dest.lode.info))

proc genAssignment(p: BProc, dest, src: TLoc, flags: TAssignmentFlags) =
  # This function replaces all other methods for generating
  # the assignment operation in C.
  if src.t != nil and src.t.kind == tyPtr:
    # little HACK to support the new 'var T' as return type:
    linefmt(p, cpsStmts, "$1 = $2;$n", rdLoc(dest), rdLoc(src))
    return
  let ty = skipTypes(dest.t, abstractRange + tyUserTypeClasses)
  case ty.kind
  of tyRef:
    genRefAssign(p, dest, src, flags)
  of tySequence:
    if (needToCopy notin flags and src.storage != OnStatic) or canMove(src.lode):
      genRefAssign(p, dest, src, flags)
    else:
      linefmt(p, cpsStmts, "#genericSeqAssign($1, $2, $3);$n",
              addrLoc(dest), rdLoc(src),
              genTypeInfo(p.module, dest.t, dest.lode.info))
  of tyString:
    if (needToCopy notin flags and src.storage != OnStatic) or canMove(src.lode):
      genRefAssign(p, dest, src, flags)
    else:
      if dest.storage == OnStack or not usesNativeGC():
        linefmt(p, cpsStmts, "$1 = #copyString($2);$n", dest.rdLoc, src.rdLoc)
      elif dest.storage == OnHeap:
        # we use a temporary to care for the dreaded self assignment:
        var tmp: TLoc
        getTemp(p, ty, tmp)
        linefmt(p, cpsStmts, "$3 = $1; $1 = #copyStringRC1($2);$n",
                dest.rdLoc, src.rdLoc, tmp.rdLoc)
        linefmt(p, cpsStmts, "if ($1) #nimGCunrefNoCycle($1);$n", tmp.rdLoc)
      else:
        linefmt(p, cpsStmts, "#unsureAsgnRef((void**) $1, #copyString($2));$n",
               addrLoc(dest), rdLoc(src))
  of tyProc:
    if needsComplexAssignment(dest.t):
      # optimize closure assignment:
      let a = optAsgnLoc(dest, dest.t, "ClE_0".rope)
      let b = optAsgnLoc(src, dest.t, "ClE_0".rope)
      genRefAssign(p, a, b, flags)
      linefmt(p, cpsStmts, "$1.ClP_0 = $2.ClP_0;$n", rdLoc(dest), rdLoc(src))
    else:
      linefmt(p, cpsStmts, "$1 = $2;$n", rdLoc(dest), rdLoc(src))
  of tyTuple:
    if needsComplexAssignment(dest.t):
      if dest.t.len <= 4: genOptAsgnTuple(p, dest, src, flags)
      else: genGenericAsgn(p, dest, src, flags)
    else:
      linefmt(p, cpsStmts, "$1 = $2;$n", rdLoc(dest), rdLoc(src))
  of tyObject:
    # XXX: check for subtyping?
    if ty.isImportedCppType:
      linefmt(p, cpsStmts, "$1 = $2;$n", rdLoc(dest), rdLoc(src))
    elif not isObjLackingTypeField(ty):
      genGenericAsgn(p, dest, src, flags)
    elif needsComplexAssignment(ty):
      if ty.sons[0].isNil and asgnComplexity(ty.n) <= 4:
        discard getTypeDesc(p.module, ty)
        internalAssert ty.n != nil
        genOptAsgnObject(p, dest, src, flags, ty.n, ty)
      else:
        genGenericAsgn(p, dest, src, flags)
    else:
      linefmt(p, cpsStmts, "$1 = $2;$n", rdLoc(dest), rdLoc(src))
  of tyArray:
    if needsComplexAssignment(dest.t):
      genGenericAsgn(p, dest, src, flags)
    else:
      useStringh(p.module)
      linefmt(p, cpsStmts,
           "memcpy((void*)$1, (NIM_CONST void*)$2, sizeof($3));$n",
           rdLoc(dest), rdLoc(src), getTypeDesc(p.module, dest.t))
  of tyOpenArray, tyVarargs:
    # open arrays are always on the stack - really? What if a sequence is
    # passed to an open array?
    if needsComplexAssignment(dest.t):
      linefmt(p, cpsStmts,     # XXX: is this correct for arrays?
           "#genericAssignOpenArray((void*)$1, (void*)$2, $1Len_0, $3);$n",
           addrLoc(dest), addrLoc(src),
           genTypeInfo(p.module, dest.t, dest.lode.info))
    else:
      useStringh(p.module)
      linefmt(p, cpsStmts,
           "memcpy((void*)$1, (NIM_CONST void*)$2, sizeof($1[0])*$1Len_0);$n",
           rdLoc(dest), rdLoc(src))
  of tySet:
    if mapType(ty) == ctArray:
      useStringh(p.module)
      linefmt(p, cpsStmts, "memcpy((void*)$1, (NIM_CONST void*)$2, $3);$n",
              rdLoc(dest), rdLoc(src), rope(getSize(dest.t)))
    else:
      linefmt(p, cpsStmts, "$1 = $2;$n", rdLoc(dest), rdLoc(src))
  of tyPtr, tyPointer, tyChar, tyBool, tyEnum, tyCString,
     tyInt..tyUInt64, tyRange, tyVar:
    linefmt(p, cpsStmts, "$1 = $2;$n", rdLoc(dest), rdLoc(src))
  else: internalError("genAssignment: " & $ty.kind)

  if optMemTracker in p.options and dest.storage in {OnHeap, OnUnknown}:
    #writeStackTrace()
    #echo p.currLineInfo, " requesting"
    linefmt(p, cpsStmts, "#memTrackerWrite((void*)$1, $2, $3, $4);$n",
            addrLoc(dest), rope getSize(dest.t),
            makeCString(p.currLineInfo.toFullPath),
            rope p.currLineInfo.safeLineNm)

proc genDeepCopy(p: BProc; dest, src: TLoc) =
  template addrLocOrTemp(a: TLoc): Rope =
    if a.k == locExpr:
      var tmp: TLoc
      getTemp(p, a.t, tmp)
      genAssignment(p, tmp, a, {})
      addrLoc(tmp)
    else:
      addrLoc(a)

  var ty = skipTypes(dest.t, abstractVarRange)
  case ty.kind
  of tyPtr, tyRef, tyProc, tyTuple, tyObject, tyArray:
    # XXX optimize this
    linefmt(p, cpsStmts, "#genericDeepCopy((void*)$1, (void*)$2, $3);$n",
            addrLoc(dest), addrLocOrTemp(src),
            genTypeInfo(p.module, dest.t, dest.lode.info))
  of tySequence, tyString:
    linefmt(p, cpsStmts, "#genericSeqDeepCopy($1, $2, $3);$n",
            addrLoc(dest), rdLoc(src),
            genTypeInfo(p.module, dest.t, dest.lode.info))
  of tyOpenArray, tyVarargs:
    linefmt(p, cpsStmts,
         "#genericDeepCopyOpenArray((void*)$1, (void*)$2, $1Len_0, $3);$n",
         addrLoc(dest), addrLocOrTemp(src),
         genTypeInfo(p.module, dest.t, dest.lode.info))
  of tySet:
    if mapType(ty) == ctArray:
      useStringh(p.module)
      linefmt(p, cpsStmts, "memcpy((void*)$1, (NIM_CONST void*)$2, $3);$n",
              rdLoc(dest), rdLoc(src), rope(getSize(dest.t)))
    else:
      linefmt(p, cpsStmts, "$1 = $2;$n", rdLoc(dest), rdLoc(src))
  of tyPointer, tyChar, tyBool, tyEnum, tyCString,
     tyInt..tyUInt64, tyRange, tyVar:
    linefmt(p, cpsStmts, "$1 = $2;$n", rdLoc(dest), rdLoc(src))
  else: internalError("genDeepCopy: " & $ty.kind)

proc putLocIntoDest(p: BProc, d: var TLoc, s: TLoc) =
  if d.k != locNone:
    if lfNoDeepCopy in d.flags: genAssignment(p, d, s, {})
    else: genAssignment(p, d, s, {needToCopy})
  else:
    d = s # ``d`` is free, so fill it with ``s``

proc putDataIntoDest(p: BProc, d: var TLoc, n: PNode, r: Rope) =
  var a: TLoc
  if d.k != locNone:
    # need to generate an assignment here
    initLoc(a, locData, n, OnStatic)
    a.r = r
    if lfNoDeepCopy in d.flags: genAssignment(p, d, a, {})
    else: genAssignment(p, d, a, {needToCopy})
  else:
    # we cannot call initLoc() here as that would overwrite
    # the flags field!
    d.k = locData
    d.lode = n
    d.r = r

proc putIntoDest(p: BProc, d: var TLoc, n: PNode, r: Rope; s=OnUnknown) =
  var a: TLoc
  if d.k != locNone:
    # need to generate an assignment here
    initLoc(a, locExpr, n, s)
    a.r = r
    if lfNoDeepCopy in d.flags: genAssignment(p, d, a, {})
    else: genAssignment(p, d, a, {needToCopy})
  else:
    # we cannot call initLoc() here as that would overwrite
    # the flags field!
    d.k = locExpr
    d.lode = n
    d.r = r

proc binaryStmt(p: BProc, e: PNode, d: var TLoc, frmt: string) =
  var a, b: TLoc
  if d.k != locNone: internalError(e.info, "binaryStmt")
  initLocExpr(p, e.sons[1], a)
  initLocExpr(p, e.sons[2], b)
  lineCg(p, cpsStmts, frmt, rdLoc(a), rdLoc(b))

proc unaryStmt(p: BProc, e: PNode, d: var TLoc, frmt: string) =
  var a: TLoc
  if d.k != locNone: internalError(e.info, "unaryStmt")
  initLocExpr(p, e.sons[1], a)
  lineCg(p, cpsStmts, frmt, [rdLoc(a)])

proc binaryExpr(p: BProc, e: PNode, d: var TLoc, frmt: string) =
  var a, b: TLoc
  assert(e.sons[1].typ != nil)
  assert(e.sons[2].typ != nil)
  initLocExpr(p, e.sons[1], a)
  initLocExpr(p, e.sons[2], b)
  putIntoDest(p, d, e, ropecg(p.module, frmt, [rdLoc(a), rdLoc(b)]))

proc binaryExprChar(p: BProc, e: PNode, d: var TLoc, frmt: string) =
  var a, b: TLoc
  assert(e.sons[1].typ != nil)
  assert(e.sons[2].typ != nil)
  initLocExpr(p, e.sons[1], a)
  initLocExpr(p, e.sons[2], b)
  putIntoDest(p, d, e, ropecg(p.module, frmt, [a.rdCharLoc, b.rdCharLoc]))

proc unaryExpr(p: BProc, e: PNode, d: var TLoc, frmt: string) =
  var a: TLoc
  initLocExpr(p, e.sons[1], a)
  putIntoDest(p, d, e, ropecg(p.module, frmt, [rdLoc(a)]))

proc unaryExprChar(p: BProc, e: PNode, d: var TLoc, frmt: string) =
  var a: TLoc
  initLocExpr(p, e.sons[1], a)
  putIntoDest(p, d, e, ropecg(p.module, frmt, [rdCharLoc(a)]))

proc binaryArithOverflowRaw(p: BProc, t: PType, a, b: TLoc;
                            frmt: string): Rope =
  var size = getSize(t)
  let storage = if size < platform.intSize: rope("NI")
                else: getTypeDesc(p.module, t)
  result = getTempName(p.module)
  linefmt(p, cpsLocals, "$1 $2;$n", storage, result)
  lineCg(p, cpsStmts, frmt, result, rdCharLoc(a), rdCharLoc(b))
  if size < platform.intSize or t.kind in {tyRange, tyEnum}:
    linefmt(p, cpsStmts, "if ($1 < $2 || $1 > $3) #raiseOverflow();$n",
            result, intLiteral(firstOrd(t)), intLiteral(lastOrd(t)))

proc binaryArithOverflow(p: BProc, e: PNode, d: var TLoc, m: TMagic) =
  const
    prc: array[mAddI..mPred, string] = [
      "$# = #addInt($#, $#);$n", "$# = #subInt($#, $#);$n",
      "$# = #mulInt($#, $#);$n", "$# = #divInt($#, $#);$n",
      "$# = #modInt($#, $#);$n",
      "$# = #addInt($#, $#);$n", "$# = #subInt($#, $#);$n"]
    prc64: array[mAddI..mPred, string] = [
      "$# = #addInt64($#, $#);$n", "$# = #subInt64($#, $#);$n",
      "$# = #mulInt64($#, $#);$n", "$# = #divInt64($#, $#);$n",
      "$# = #modInt64($#, $#);$n",
      "$# = #addInt64($#, $#);$n", "$# = #subInt64($#, $#);$n"]
    opr: array[mAddI..mPred, string] = [
      "($#)($# + $#)", "($#)($# - $#)", "($#)($# * $#)",
      "($#)($# / $#)", "($#)($# % $#)",
      "($#)($# + $#)", "($#)($# - $#)"]
  var a, b: TLoc
  assert(e.sons[1].typ != nil)
  assert(e.sons[2].typ != nil)
  initLocExpr(p, e.sons[1], a)
  initLocExpr(p, e.sons[2], b)
  # skipping 'range' is correct here as we'll generate a proper range check
  # later via 'chckRange'
  let t = e.typ.skipTypes(abstractRange)
  if optOverflowCheck notin p.options:
    let res = opr[m] % [getTypeDesc(p.module, e.typ), rdLoc(a), rdLoc(b)]
    putIntoDest(p, d, e, res)
  else:
    let res = binaryArithOverflowRaw(p, t, a, b,
                                   if t.kind == tyInt64: prc64[m] else: prc[m])
    putIntoDest(p, d, e, "($#)($#)" % [getTypeDesc(p.module, e.typ), res])

proc unaryArithOverflow(p: BProc, e: PNode, d: var TLoc, m: TMagic) =
  const
    opr: array[mUnaryMinusI..mAbsI, string] = [
      mUnaryMinusI: "((NI$2)-($1))",
      mUnaryMinusI64: "-($1)",
      mAbsI: "($1 > 0? ($1) : -($1))"]
  var
    a: TLoc
    t: PType
  assert(e.sons[1].typ != nil)
  initLocExpr(p, e.sons[1], a)
  t = skipTypes(e.typ, abstractRange)
  if optOverflowCheck in p.options:
    linefmt(p, cpsStmts, "if ($1 == $2) #raiseOverflow();$n",
            rdLoc(a), intLiteral(firstOrd(t)))
  putIntoDest(p, d, e, opr[m] % [rdLoc(a), rope(getSize(t) * 8)])

proc binaryArith(p: BProc, e: PNode, d: var TLoc, op: TMagic) =
  const
    binArithTab: array[mAddF64..mXor, string] = [
      "(($4)($1) + ($4)($2))", # AddF64
      "(($4)($1) - ($4)($2))", # SubF64
      "(($4)($1) * ($4)($2))", # MulF64
      "(($4)($1) / ($4)($2))", # DivF64

      "($4)((NU$5)($1) >> (NU$3)($2))", # ShrI
      "($4)((NU$3)($1) << (NU$3)($2))", # ShlI
      "($4)($1 & $2)",      # BitandI
      "($4)($1 | $2)",      # BitorI
      "($4)($1 ^ $2)",      # BitxorI
      "(($1 <= $2) ? $1 : $2)", # MinI
      "(($1 >= $2) ? $1 : $2)", # MaxI
      "(($1 <= $2) ? $1 : $2)", # MinF64
      "(($1 >= $2) ? $1 : $2)", # MaxF64
      "($4)((NU$3)($1) + (NU$3)($2))", # AddU
      "($4)((NU$3)($1) - (NU$3)($2))", # SubU
      "($4)((NU$3)($1) * (NU$3)($2))", # MulU
      "($4)((NU$3)($1) / (NU$3)($2))", # DivU
      "($4)((NU$3)($1) % (NU$3)($2))", # ModU
      "($1 == $2)",           # EqI
      "($1 <= $2)",           # LeI
      "($1 < $2)",            # LtI
      "($1 == $2)",           # EqF64
      "($1 <= $2)",           # LeF64
      "($1 < $2)",            # LtF64
      "((NU$3)($1) <= (NU$3)($2))", # LeU
      "((NU$3)($1) < (NU$3)($2))", # LtU
      "((NU64)($1) <= (NU64)($2))", # LeU64
      "((NU64)($1) < (NU64)($2))", # LtU64
      "($1 == $2)",           # EqEnum
      "($1 <= $2)",           # LeEnum
      "($1 < $2)",            # LtEnum
      "((NU8)($1) == (NU8)($2))", # EqCh
      "((NU8)($1) <= (NU8)($2))", # LeCh
      "((NU8)($1) < (NU8)($2))", # LtCh
      "($1 == $2)",           # EqB
      "($1 <= $2)",           # LeB
      "($1 < $2)",            # LtB
      "($1 == $2)",           # EqRef
      "($1 == $2)",           # EqPtr
      "($1 <= $2)",           # LePtr
      "($1 < $2)",            # LtPtr
      "($1 != $2)"]           # Xor
  var
    a, b: TLoc
    s, k: BiggestInt
  assert(e.sons[1].typ != nil)
  assert(e.sons[2].typ != nil)
  initLocExpr(p, e.sons[1], a)
  initLocExpr(p, e.sons[2], b)
  # BUGFIX: cannot use result-type here, as it may be a boolean
  s = max(getSize(a.t), getSize(b.t)) * 8
  k = getSize(a.t) * 8
  putIntoDest(p, d, e,
              binArithTab[op] % [rdLoc(a), rdLoc(b), rope(s),
                                      getSimpleTypeDesc(p.module, e.typ), rope(k)])

proc genEqProc(p: BProc, e: PNode, d: var TLoc) =
  var a, b: TLoc
  assert(e.sons[1].typ != nil)
  assert(e.sons[2].typ != nil)
  initLocExpr(p, e.sons[1], a)
  initLocExpr(p, e.sons[2], b)
  if a.t.skipTypes(abstractInst).callConv == ccClosure:
    putIntoDest(p, d, e,
      "($1.ClP_0 == $2.ClP_0 && $1.ClE_0 == $2.ClE_0)" % [rdLoc(a), rdLoc(b)])
  else:
    putIntoDest(p, d, e, "($1 == $2)" % [rdLoc(a), rdLoc(b)])

proc genIsNil(p: BProc, e: PNode, d: var TLoc) =
  let t = skipTypes(e.sons[1].typ, abstractRange)
  if t.kind == tyProc and t.callConv == ccClosure:
    unaryExpr(p, e, d, "($1.ClP_0 == 0)")
  else:
    unaryExpr(p, e, d, "($1 == 0)")

proc unaryArith(p: BProc, e: PNode, d: var TLoc, op: TMagic) =
  const
    unArithTab: array[mNot..mToBiggestInt, string] = ["!($1)", # Not
      "$1",                   # UnaryPlusI
      "($3)((NU$2) ~($1))",   # BitnotI
      "$1",                   # UnaryPlusF64
      "-($1)",                # UnaryMinusF64
      "($1 < 0? -($1) : ($1))", # AbsF64; BUGFIX: fabs() makes problems
                                # for Tiny C, so we don't use it
      "(($3)(NU)(NU8)($1))",  # mZe8ToI
      "(($3)(NU64)(NU8)($1))", # mZe8ToI64
      "(($3)(NU)(NU16)($1))", # mZe16ToI
      "(($3)(NU64)(NU16)($1))", # mZe16ToI64
      "(($3)(NU64)(NU32)($1))", # mZe32ToI64
      "(($3)(NU64)(NU)($1))", # mZeIToI64
      "(($3)(NU8)(NU)($1))", # ToU8
      "(($3)(NU16)(NU)($1))", # ToU16
      "(($3)(NU32)(NU64)($1))", # ToU32
      "((double) ($1))",      # ToFloat
      "((double) ($1))",      # ToBiggestFloat
      "float64ToInt32($1)",   # ToInt
      "float64ToInt64($1)"]   # ToBiggestInt
  var
    a: TLoc
    t: PType
  assert(e.sons[1].typ != nil)
  initLocExpr(p, e.sons[1], a)
  t = skipTypes(e.typ, abstractRange)
  putIntoDest(p, d, e,
              unArithTab[op] % [rdLoc(a), rope(getSize(t) * 8),
                getSimpleTypeDesc(p.module, e.typ)])

proc isCppRef(p: BProc; typ: PType): bool {.inline.} =
  result = p.module.compileToCpp and
      skipTypes(typ, abstractInst).kind == tyVar and
      tfVarIsPtr notin skipTypes(typ, abstractInst).flags

proc genDeref(p: BProc, e: PNode, d: var TLoc; enforceDeref=false) =
  let mt = mapType(e.sons[0].typ)
  if mt in {ctArray, ctPtrToArray} and not enforceDeref:
    # XXX the amount of hacks for C's arrays is incredible, maybe we should
    # simply wrap them in a struct? --> Losing auto vectorization then?
    #if e[0].kind != nkBracketExpr:
    #  message(e.info, warnUser, "CAME HERE " & renderTree(e))
    expr(p, e.sons[0], d)
    if e.sons[0].typ.skipTypes(abstractInst).kind == tyRef:
      d.storage = OnHeap
  else:
    var a: TLoc
    var typ = skipTypes(e.sons[0].typ, abstractInst)
    if typ.kind in {tyUserTypeClass, tyUserTypeClassInst} and typ.isResolvedUserTypeClass:
      typ = typ.lastSon
    if typ.kind == tyVar and tfVarIsPtr notin typ.flags and p.module.compileToCpp and e.sons[0].kind == nkHiddenAddr:
      initLocExprSingleUse(p, e[0][0], d)
      return
    else:
      initLocExprSingleUse(p, e.sons[0], a)
    if d.k == locNone:
      # dest = *a;  <-- We do not know that 'dest' is on the heap!
      # It is completely wrong to set 'd.storage' here, unless it's not yet
      # been assigned to.
      case typ.kind
      of tyRef:
        d.storage = OnHeap
      of tyVar:
        d.storage = OnUnknown
        if tfVarIsPtr notin typ.flags and p.module.compileToCpp and
            e.kind == nkHiddenDeref:
          putIntoDest(p, d, e, rdLoc(a), a.storage)
          return
      of tyPtr:
        d.storage = OnUnknown         # BUGFIX!
      else:
        internalError(e.info, "genDeref " & $typ.kind)
    elif p.module.compileToCpp:
      if typ.kind == tyVar and tfVarIsPtr notin typ.flags and
           e.kind == nkHiddenDeref:
        putIntoDest(p, d, e, rdLoc(a), a.storage)
        return
    if enforceDeref and mt == ctPtrToArray:
      # we lie about the type for better C interop: 'ptr array[3,T]' is
      # translated to 'ptr T', but for deref'ing this produces wrong code.
      # See tmissingderef. So we get rid of the deref instead. The codegen
      # ends up using 'memcpy' for the array assignment,
      # so the '&' and '*' cancel out:
      putIntoDest(p, d, lodeTyp(a.t.sons[0]), rdLoc(a), a.storage)
    else:
      putIntoDest(p, d, e, "(*$1)" % [rdLoc(a)], a.storage)

proc genAddr(p: BProc, e: PNode, d: var TLoc) =
  # careful  'addr(myptrToArray)' needs to get the ampersand:
  if e.sons[0].typ.skipTypes(abstractInst).kind in {tyRef, tyPtr}:
    var a: TLoc
    initLocExpr(p, e.sons[0], a)
    putIntoDest(p, d, e, "&" & a.r, a.storage)
    #Message(e.info, warnUser, "HERE NEW &")
  elif mapType(e.sons[0].typ) == ctArray or isCppRef(p, e.sons[0].typ):
    expr(p, e.sons[0], d)
  else:
    var a: TLoc
    initLocExpr(p, e.sons[0], a)
    putIntoDest(p, d, e, addrLoc(a), a.storage)

template inheritLocation(d: var TLoc, a: TLoc) =
  if d.k == locNone: d.storage = a.storage

proc genRecordFieldAux(p: BProc, e: PNode, d, a: var TLoc) =
  initLocExpr(p, e.sons[0], a)
  if e.sons[1].kind != nkSym: internalError(e.info, "genRecordFieldAux")
  d.inheritLocation(a)
  discard getTypeDesc(p.module, a.t) # fill the record's fields.loc

proc genTupleElem(p: BProc, e: PNode, d: var TLoc) =
  var
    a: TLoc
    i: int
  initLocExpr(p, e.sons[0], a)
  let tupType = a.t.skipTypes(abstractInst)
  assert tupType.kind == tyTuple
  d.inheritLocation(a)
  discard getTypeDesc(p.module, a.t) # fill the record's fields.loc
  var r = rdLoc(a)
  case e.sons[1].kind
  of nkIntLit..nkUInt64Lit: i = int(e.sons[1].intVal)
  else: internalError(e.info, "genTupleElem")
  addf(r, ".Field$1", [rope(i)])
  putIntoDest(p, d, e, r, a.storage)

proc lookupFieldAgain(p: BProc, ty: PType; field: PSym; r: var Rope;
                      resTyp: ptr PType = nil): PSym =
  var ty = ty
  assert r != nil
  while ty != nil:
    ty = ty.skipTypes(skipPtrs)
    assert(ty.kind in {tyTuple, tyObject})
    result = lookupInRecord(ty.n, field.name)
    if result != nil:
      if resTyp != nil: resTyp[] = ty
      break
    if not p.module.compileToCpp: add(r, ".Sup")
    ty = ty.sons[0]
  if result == nil: internalError(field.info, "genCheckedRecordField")

proc genRecordField(p: BProc, e: PNode, d: var TLoc) =
  var a: TLoc
  genRecordFieldAux(p, e, d, a)
  var r = rdLoc(a)
  var f = e.sons[1].sym
  let ty = skipTypes(a.t, abstractInst + tyUserTypeClasses)
  if ty.kind == tyTuple:
    # we found a unique tuple type which lacks field information
    # so we use Field$i
    addf(r, ".Field$1", [rope(f.position)])
    putIntoDest(p, d, e, r, a.storage)
  else:
    var rtyp: PType
    let field = lookupFieldAgain(p, ty, f, r, addr rtyp)
    if field.loc.r == nil and rtyp != nil: fillObjectFields(p.module, rtyp)
    if field.loc.r == nil: internalError(e.info, "genRecordField 3 " & typeToString(ty))
    addf(r, ".$1", [field.loc.r])
    putIntoDest(p, d, e, r, a.storage)

proc genInExprAux(p: BProc, e: PNode, a, b, d: var TLoc)

proc genFieldCheck(p: BProc, e: PNode, obj: Rope, field: PSym) =
  var test, u, v: TLoc
  for i in countup(1, sonsLen(e) - 1):
    var it = e.sons[i]
    assert(it.kind in nkCallKinds)
    assert(it.sons[0].kind == nkSym)
    let op = it.sons[0].sym
    if op.magic == mNot: it = it.sons[1]
    let disc = it.sons[2].skipConv
    assert(disc.kind == nkSym)
    initLoc(test, locNone, it, OnStack)
    initLocExpr(p, it.sons[1], u)
<<<<<<< HEAD
    initLoc(v, locExpr, disc.sym.typ, OnUnknown)
    v.r = obj
=======
    var o = obj
    let d = lookupFieldAgain(p, origTy, disc.sym, o)
    initLoc(v, locExpr, disc, OnUnknown)
    v.r = o
>>>>>>> 963184fe
    v.r.add(".")
    v.r.add(disc.sym.loc.r)
    genInExprAux(p, it, u, v, test)
    let id = nodeTableTestOrSet(p.module.dataCache,
                               newStrNode(nkStrLit, field.name.s), p.module.labels)
    let strLit = if id == p.module.labels: getStrLit(p.module, field.name.s)
                 else: p.module.tmpBase & rope(id)
    if op.magic == mNot:
      linefmt(p, cpsStmts,
              "if ($1) #raiseFieldError(((#NimStringDesc*) &$2));$n",
              rdLoc(test), strLit)
    else:
      linefmt(p, cpsStmts,
              "if (!($1)) #raiseFieldError(((#NimStringDesc*) &$2));$n",
              rdLoc(test), strLit)

proc genCheckedRecordField(p: BProc, e: PNode, d: var TLoc) =
  if optFieldCheck in p.options:
    var a: TLoc
    genRecordFieldAux(p, e.sons[0], d, a)
    let ty = skipTypes(a.t, abstractInst)
    var r = rdLoc(a)
    let f = e.sons[0].sons[1].sym
    let field = lookupFieldAgain(p, ty, f, r)
    if field.loc.r == nil: fillObjectFields(p.module, ty)
    if field.loc.r == nil:
      internalError(e.info, "genCheckedRecordField") # generate the checks:
    genFieldCheck(p, e, r, field)
    add(r, rfmt(nil, ".$1", field.loc.r))
    putIntoDest(p, d, e.sons[0], r, a.storage)
  else:
    genRecordField(p, e.sons[0], d)

proc genArrayElem(p: BProc, n, x, y: PNode, d: var TLoc) =
  var a, b: TLoc
  initLocExpr(p, x, a)
  initLocExpr(p, y, b)
  var ty = skipTypes(skipTypes(a.t, abstractVarRange), abstractPtrs)
  var first = intLiteral(firstOrd(ty))
  # emit range check:
  if optBoundsCheck in p.options and tfUncheckedArray notin ty.flags:
    if not isConstExpr(y):
      # semantic pass has already checked for const index expressions
      if firstOrd(ty) == 0:
        if (firstOrd(b.t) < firstOrd(ty)) or (lastOrd(b.t) > lastOrd(ty)):
          linefmt(p, cpsStmts, "if ((NU)($1) > (NU)($2)) #raiseIndexError();$n",
                  rdCharLoc(b), intLiteral(lastOrd(ty)))
      else:
        linefmt(p, cpsStmts, "if ($1 < $2 || $1 > $3) #raiseIndexError();$n",
                rdCharLoc(b), first, intLiteral(lastOrd(ty)))
    else:
      let idx = getOrdValue(y)
      if idx < firstOrd(ty) or idx > lastOrd(ty):
        localError(x.info, errIndexOutOfBounds)
  d.inheritLocation(a)
  putIntoDest(p, d, n,
              rfmt(nil, "$1[($2)- $3]", rdLoc(a), rdCharLoc(b), first), a.storage)

proc genCStringElem(p: BProc, n, x, y: PNode, d: var TLoc) =
  var a, b: TLoc
  initLocExpr(p, x, a)
  initLocExpr(p, y, b)
  var ty = skipTypes(a.t, abstractVarRange)
  inheritLocation(d, a)
  putIntoDest(p, d, n,
              rfmt(nil, "$1[$2]", rdLoc(a), rdCharLoc(b)), a.storage)

proc genOpenArrayElem(p: BProc, n, x, y: PNode, d: var TLoc) =
  var a, b: TLoc
  initLocExpr(p, x, a)
  initLocExpr(p, y, b) # emit range check:
  if optBoundsCheck in p.options:
    linefmt(p, cpsStmts, "if ((NU)($1) >= (NU)($2Len_0)) #raiseIndexError();$n",
            rdLoc(b), rdLoc(a)) # BUGFIX: ``>=`` and not ``>``!
  inheritLocation(d, a)
  putIntoDest(p, d, n,
              rfmt(nil, "$1[$2]", rdLoc(a), rdCharLoc(b)), a.storage)

proc genSeqElem(p: BProc, n, x, y: PNode, d: var TLoc) =
  var a, b: TLoc
  initLocExpr(p, x, a)
  initLocExpr(p, y, b)
  var ty = skipTypes(a.t, abstractVarRange)
  if ty.kind in {tyRef, tyPtr}:
    ty = skipTypes(ty.lastSon, abstractVarRange) # emit range check:
  if optBoundsCheck in p.options:
    if ty.kind == tyString:
      linefmt(p, cpsStmts,
           "if ((NU)($1) > (NU)($2->$3)) #raiseIndexError();$n",
           rdLoc(b), rdLoc(a), lenField(p))
    else:
      linefmt(p, cpsStmts,
           "if ((NU)($1) >= (NU)($2->$3)) #raiseIndexError();$n",
           rdLoc(b), rdLoc(a), lenField(p))
  if d.k == locNone: d.storage = OnHeap
  if skipTypes(a.t, abstractVar).kind in {tyRef, tyPtr}:
    a.r = rfmt(nil, "(*$1)", a.r)
  putIntoDest(p, d, n,
              rfmt(nil, "$1->data[$2]", rdLoc(a), rdCharLoc(b)), a.storage)

proc genBracketExpr(p: BProc; n: PNode; d: var TLoc) =
  var ty = skipTypes(n.sons[0].typ, abstractVarRange + tyUserTypeClasses)
  if ty.kind in {tyRef, tyPtr}: ty = skipTypes(ty.lastSon, abstractVarRange)
  case ty.kind
  of tyArray: genArrayElem(p, n, n.sons[0], n.sons[1], d)
  of tyOpenArray, tyVarargs: genOpenArrayElem(p, n, n.sons[0], n.sons[1], d)
  of tySequence, tyString: genSeqElem(p, n, n.sons[0], n.sons[1], d)
  of tyCString: genCStringElem(p, n, n.sons[0], n.sons[1], d)
  of tyTuple: genTupleElem(p, n, d)
  else: internalError(n.info, "expr(nkBracketExpr, " & $ty.kind & ')')

proc genAndOr(p: BProc, e: PNode, d: var TLoc, m: TMagic) =
  # how to generate code?
  #  'expr1 and expr2' becomes:
  #     result = expr1
  #     fjmp result, end
  #     result = expr2
  #  end:
  #  ... (result computed)
  # BUGFIX:
  #   a = b or a
  # used to generate:
  # a = b
  # if a: goto end
  # a = a
  # end:
  # now it generates:
  # tmp = b
  # if tmp: goto end
  # tmp = a
  # end:
  # a = tmp
  var
    L: TLabel
    tmp: TLoc
  getTemp(p, e.typ, tmp)      # force it into a temp!
  inc p.splitDecls
  expr(p, e.sons[1], tmp)
  L = getLabel(p)
  if m == mOr:
    lineF(p, cpsStmts, "if ($1) goto $2;$n", [rdLoc(tmp), L])
  else:
    lineF(p, cpsStmts, "if (!($1)) goto $2;$n", [rdLoc(tmp), L])
  expr(p, e.sons[2], tmp)
  fixLabel(p, L)
  if d.k == locNone:
    d = tmp
  else:
    genAssignment(p, d, tmp, {}) # no need for deep copying
  dec p.splitDecls

proc genEcho(p: BProc, n: PNode) =
  # this unusal way of implementing it ensures that e.g. ``echo("hallo", 45)``
  # is threadsafe.
  internalAssert n.kind == nkBracket
  if platform.targetOS == osGenode:
    # bypass libc and print directly to the Genode LOG session
    var args: Rope = nil
    var a: TLoc
    for i in countup(0, n.len-1):
      if n.sons[i].skipConv.kind == nkNilLit:
        add(args, ", \"nil\"")
      else:
        initLocExpr(p, n.sons[i], a)
        addf(args, ", $1? ($1)->data:\"nil\"", [rdLoc(a)])
    p.module.includeHeader("<base/log.h>")
    linefmt(p, cpsStmts, """Genode::log(""$1);$n""", args)
  else:
    if n.len == 0:
      linefmt(p, cpsStmts, "#echoBinSafe(NIM_NIL, $1);$n", n.len.rope)
    else:
      var a: TLoc
      initLocExpr(p, n, a)
      linefmt(p, cpsStmts, "#echoBinSafe($1, $2);$n", a.rdLoc, n.len.rope)
    when false:
      p.module.includeHeader("<stdio.h>")
      linefmt(p, cpsStmts, "printf($1$2);$n",
              makeCString(repeat("%s", n.len) & tnl), args)
      linefmt(p, cpsStmts, "fflush(stdout);$n")

proc gcUsage(n: PNode) =
  if gSelectedGC == gcNone: message(n.info, warnGcMem, n.renderTree)

proc genStrConcat(p: BProc, e: PNode, d: var TLoc) =
  #   <Nim code>
  #   s = 'Hello ' & name & ', how do you feel?' & 'z'
  #
  #   <generated C code>
  #  {
  #    string tmp0;
  #    ...
  #    tmp0 = rawNewString(6 + 17 + 1 + s2->len);
  #    // we cannot generate s = rawNewString(...) here, because
  #    // ``s`` may be used on the right side of the expression
  #    appendString(tmp0, strlit_1);
  #    appendString(tmp0, name);
  #    appendString(tmp0, strlit_2);
  #    appendChar(tmp0, 'z');
  #    asgn(s, tmp0);
  #  }
  var a, tmp: TLoc
  getTemp(p, e.typ, tmp)
  var L = 0
  var appends: Rope = nil
  var lens: Rope = nil
  for i in countup(0, sonsLen(e) - 2):
    # compute the length expression:
    initLocExpr(p, e.sons[i + 1], a)
    if skipTypes(e.sons[i + 1].typ, abstractVarRange).kind == tyChar:
      inc(L)
      add(appends, rfmt(p.module, "#appendChar($1, $2);$n", tmp.r, rdLoc(a)))
    else:
      if e.sons[i + 1].kind in {nkStrLit..nkTripleStrLit}:
        inc(L, len(e.sons[i + 1].strVal))
      else:
        addf(lens, "$1->$2 + ", [rdLoc(a), lenField(p)])
      add(appends, rfmt(p.module, "#appendString($1, $2);$n", tmp.r, rdLoc(a)))
  linefmt(p, cpsStmts, "$1 = #rawNewString($2$3);$n", tmp.r, lens, rope(L))
  add(p.s(cpsStmts), appends)
  if d.k == locNone:
    d = tmp
  else:
    genAssignment(p, d, tmp, {}) # no need for deep copying
  gcUsage(e)

proc genStrAppend(p: BProc, e: PNode, d: var TLoc) =
  #  <Nim code>
  #  s &= 'Hello ' & name & ', how do you feel?' & 'z'
  #  // BUG: what if s is on the left side too?
  #  <generated C code>
  #  {
  #    s = resizeString(s, 6 + 17 + 1 + name->len);
  #    appendString(s, strlit_1);
  #    appendString(s, name);
  #    appendString(s, strlit_2);
  #    appendChar(s, 'z');
  #  }
  var
    a, dest: TLoc
    appends, lens: Rope
  assert(d.k == locNone)
  var L = 0
  initLocExpr(p, e.sons[1], dest)
  for i in countup(0, sonsLen(e) - 3):
    # compute the length expression:
    initLocExpr(p, e.sons[i + 2], a)
    if skipTypes(e.sons[i + 2].typ, abstractVarRange).kind == tyChar:
      inc(L)
      add(appends, rfmt(p.module, "#appendChar($1, $2);$n",
                        rdLoc(dest), rdLoc(a)))
    else:
      if e.sons[i + 2].kind in {nkStrLit..nkTripleStrLit}:
        inc(L, len(e.sons[i + 2].strVal))
      else:
        addf(lens, "$1->$2 + ", [rdLoc(a), lenField(p)])
      add(appends, rfmt(p.module, "#appendString($1, $2);$n",
                        rdLoc(dest), rdLoc(a)))
  linefmt(p, cpsStmts, "$1 = #resizeString($1, $2$3);$n",
          rdLoc(dest), lens, rope(L))
  add(p.s(cpsStmts), appends)
  gcUsage(e)

proc genSeqElemAppend(p: BProc, e: PNode, d: var TLoc) =
  # seq &= x  -->
  #    seq = (typeof seq) incrSeq(&seq->Sup, sizeof(x));
  #    seq->data[seq->len-1] = x;
  let seqAppendPattern = if not p.module.compileToCpp:
                           "$1 = ($2) #incrSeqV2(&($1)->Sup, sizeof($3));$n"
                         else:
                           "$1 = ($2) #incrSeqV2($1, sizeof($3));$n"
  var a, b, dest, tmpL: TLoc
  initLocExpr(p, e.sons[1], a)
  initLocExpr(p, e.sons[2], b)
  let bt = skipTypes(e.sons[2].typ, {tyVar})
  lineCg(p, cpsStmts, seqAppendPattern, [
      rdLoc(a),
      getTypeDesc(p.module, e.sons[1].typ),
      getTypeDesc(p.module, bt)])
  #if bt != b.t:
  #  echo "YES ", e.info, " new: ", typeToString(bt), " old: ", typeToString(b.t)
  initLoc(dest, locExpr, e.sons[2], OnHeap)
  getIntTemp(p, tmpL)
  lineCg(p, cpsStmts, "$1 = $2->$3++;$n", tmpL.r, rdLoc(a), lenField(p))
  dest.r = rfmt(nil, "$1->data[$2]", rdLoc(a), tmpL.r)
  genAssignment(p, dest, b, {needToCopy, afDestIsNil})
  gcUsage(e)

proc genReset(p: BProc, n: PNode) =
  var a: TLoc
  initLocExpr(p, n.sons[1], a)
  linefmt(p, cpsStmts, "#genericReset((void*)$1, $2);$n",
          addrLoc(a),
          genTypeInfo(p.module, skipTypes(a.t, {tyVar}), n.info))

proc rawGenNew(p: BProc, a: TLoc, sizeExpr: Rope) =
  var sizeExpr = sizeExpr
  let typ = a.t
  var b: TLoc
  initLoc(b, locExpr, a.lode, OnHeap)
  let refType = typ.skipTypes(abstractInst)
  assert refType.kind == tyRef
  let bt = refType.lastSon
  if sizeExpr.isNil:
    sizeExpr = "sizeof($1)" %
        [getTypeDesc(p.module, bt)]
  let args = [getTypeDesc(p.module, typ),
              genTypeInfo(p.module, typ, a.lode.info),
              sizeExpr]
  if a.storage == OnHeap and usesNativeGC():
    # use newObjRC1 as an optimization
    if canFormAcycle(a.t):
      linefmt(p, cpsStmts, "if ($1) { #nimGCunrefRC1($1); $1 = NIM_NIL; }$n", a.rdLoc)
    else:
      linefmt(p, cpsStmts, "if ($1) { #nimGCunrefNoCycle($1); $1 = NIM_NIL; }$n", a.rdLoc)
    b.r = ropecg(p.module, "($1) #newObjRC1($2, $3)", args)
    linefmt(p, cpsStmts, "$1 = $2;$n", a.rdLoc, b.rdLoc)
  else:
    b.r = ropecg(p.module, "($1) #newObj($2, $3)", args)
    genAssignment(p, a, b, {})  # set the object type:
  genObjectInit(p, cpsStmts, bt, a, false)

proc genNew(p: BProc, e: PNode) =
  var a: TLoc
  initLocExpr(p, e.sons[1], a)
  # 'genNew' also handles 'unsafeNew':
  if e.len == 3:
    var se: TLoc
    initLocExpr(p, e.sons[2], se)
    rawGenNew(p, a, se.rdLoc)
  else:
    rawGenNew(p, a, nil)
  gcUsage(e)

proc genNewSeqAux(p: BProc, dest: TLoc, length: Rope) =
  let seqtype = skipTypes(dest.t, abstractVarRange)
  let args = [getTypeDesc(p.module, seqtype),
              genTypeInfo(p.module, seqtype, dest.lode.info), length]
  var call: TLoc
  initLoc(call, locExpr, dest.lode, OnHeap)
  if dest.storage == OnHeap and usesNativeGC():
    if canFormAcycle(dest.t):
      linefmt(p, cpsStmts, "if ($1) { #nimGCunrefRC1($1); $1 = NIM_NIL; }$n", dest.rdLoc)
    else:
      linefmt(p, cpsStmts, "if ($1) { #nimGCunrefNoCycle($1); $1 = NIM_NIL; }$n", dest.rdLoc)
    call.r = ropecg(p.module, "($1) #newSeqRC1($2, $3)", args)
    linefmt(p, cpsStmts, "$1 = $2;$n", dest.rdLoc, call.rdLoc)
  else:
    call.r = ropecg(p.module, "($1) #newSeq($2, $3)", args)
    genAssignment(p, dest, call, {})

proc genNewSeq(p: BProc, e: PNode) =
  var a, b: TLoc
  initLocExpr(p, e.sons[1], a)
  initLocExpr(p, e.sons[2], b)
  genNewSeqAux(p, a, b.rdLoc)
  gcUsage(e)

proc genNewSeqOfCap(p: BProc; e: PNode; d: var TLoc) =
  let seqtype = skipTypes(e.typ, abstractVarRange)
  var a: TLoc
  initLocExpr(p, e.sons[1], a)
  putIntoDest(p, d, e, ropecg(p.module,
              "($1)#nimNewSeqOfCap($2, $3)", [
              getTypeDesc(p.module, seqtype),
              genTypeInfo(p.module, seqtype, e.info), a.rdLoc]))
  gcUsage(e)

proc genConstExpr(p: BProc, n: PNode): Rope
proc handleConstExpr(p: BProc, n: PNode, d: var TLoc): bool =
  if d.k == locNone and n.len > ord(n.kind == nkObjConstr) and n.isDeepConstExpr:
    let t = n.typ
    discard getTypeDesc(p.module, t) # so that any fields are initialized
    let id = nodeTableTestOrSet(p.module.dataCache, n, p.module.labels)
    fillLoc(d, locData, n, p.module.tmpBase & rope(id), OnStatic)
    if id == p.module.labels:
      # expression not found in the cache:
      inc(p.module.labels)
      addf(p.module.s[cfsData], "NIM_CONST $1 $2 = $3;$n",
           [getTypeDesc(p.module, t), d.r, genConstExpr(p, n)])
    result = true
  else:
    result = false

proc genObjConstr(p: BProc, e: PNode, d: var TLoc) =
  #echo rendertree e, " ", e.isDeepConstExpr
  # inheritance in C++ does not allow struct initialization so
  # we skip this step here:
  if not p.module.compileToCpp:
    if handleConstExpr(p, e, d): return
  var tmp: TLoc
  var t = e.typ.skipTypes(abstractInst)
  getTemp(p, t, tmp)
  let isRef = t.kind == tyRef
  var r = rdLoc(tmp)
  if isRef:
    rawGenNew(p, tmp, nil)
    t = t.lastSon.skipTypes(abstractInst)
    r = "(*$1)" % [r]
    gcUsage(e)
  else:
    constructLoc(p, tmp)
  discard getTypeDesc(p.module, t)
  let ty = getUniqueType(t)
  for i in 1 ..< e.len:
    let it = e.sons[i]
    var tmp2: TLoc
    tmp2.r = r
    let field = lookupFieldAgain(p, ty, it.sons[0].sym, tmp2.r)
    if field.loc.r == nil: fillObjectFields(p.module, ty)
    if field.loc.r == nil: internalError(e.info, "genObjConstr")
    if it.len == 3 and optFieldCheck in p.options:
      genFieldCheck(p, it.sons[2], r, field)
    add(tmp2.r, ".")
    add(tmp2.r, field.loc.r)
    tmp2.k = locTemp
    tmp2.lode = it.sons[1]
    tmp2.storage = if isRef: OnHeap else: OnStack
    expr(p, it.sons[1], tmp2)

  if d.k == locNone:
    d = tmp
  else:
    genAssignment(p, d, tmp, {})

proc genSeqConstr(p: BProc, n: PNode, d: var TLoc) =
  var arr: TLoc
  if d.k == locNone:
    getTemp(p, n.typ, d)
  # generate call to newSeq before adding the elements per hand:
  genNewSeqAux(p, d, intLiteral(sonsLen(n)))
  for i in countup(0, sonsLen(n) - 1):
    initLoc(arr, locExpr, n[i], OnHeap)
    arr.r = rfmt(nil, "$1->data[$2]", rdLoc(d), intLiteral(i))
    arr.storage = OnHeap            # we know that sequences are on the heap
    expr(p, n[i], arr)
  gcUsage(n)

proc genArrToSeq(p: BProc, n: PNode, d: var TLoc) =
  var elem, a, arr: TLoc
  if n.sons[1].kind == nkBracket:
    n.sons[1].typ = n.typ
    genSeqConstr(p, n.sons[1], d)
    return
  if d.k == locNone:
    getTemp(p, n.typ, d)
  # generate call to newSeq before adding the elements per hand:
  let L = int(lengthOrd(n.sons[1].typ))
  genNewSeqAux(p, d, intLiteral(L))
  initLocExpr(p, n.sons[1], a)
  # bug #5007; do not produce excessive C source code:
  if L < 10:
    for i in countup(0, L - 1):
      initLoc(elem, locExpr, lodeTyp elemType(skipTypes(n.typ, abstractInst)), OnHeap)
      elem.r = rfmt(nil, "$1->data[$2]", rdLoc(d), intLiteral(i))
      elem.storage = OnHeap # we know that sequences are on the heap
      initLoc(arr, locExpr, lodeTyp elemType(skipTypes(n.sons[1].typ, abstractInst)), a.storage)
      arr.r = rfmt(nil, "$1[$2]", rdLoc(a), intLiteral(i))
      genAssignment(p, elem, arr, {afDestIsNil, needToCopy})
  else:
    var i: TLoc
    getTemp(p, getSysType(tyInt), i)
    let oldCode = p.s(cpsStmts)
    linefmt(p, cpsStmts, "for ($1 = 0; $1 < $2; $1++) {$n",  i.r, L.rope)
    initLoc(elem, locExpr, lodeTyp elemType(skipTypes(n.typ, abstractInst)), OnHeap)
    elem.r = rfmt(nil, "$1->data[$2]", rdLoc(d), rdLoc(i))
    elem.storage = OnHeap # we know that sequences are on the heap
    initLoc(arr, locExpr, lodeTyp elemType(skipTypes(n.sons[1].typ, abstractInst)), a.storage)
    arr.r = rfmt(nil, "$1[$2]", rdLoc(a), rdLoc(i))
    genAssignment(p, elem, arr, {afDestIsNil, needToCopy})
    lineF(p, cpsStmts, "}$n", [])


proc genNewFinalize(p: BProc, e: PNode) =
  var
    a, b, f: TLoc
    refType, bt: PType
    ti: Rope
  refType = skipTypes(e.sons[1].typ, abstractVarRange)
  initLocExpr(p, e.sons[1], a)
  initLocExpr(p, e.sons[2], f)
  initLoc(b, locExpr, a.lode, OnHeap)
  ti = genTypeInfo(p.module, refType, e.info)
  addf(p.module.s[cfsTypeInit3], "$1->finalizer = (void*)$2;$n", [ti, rdLoc(f)])
  b.r = ropecg(p.module, "($1) #newObj($2, sizeof($3))", [
      getTypeDesc(p.module, refType),
      ti, getTypeDesc(p.module, skipTypes(refType.lastSon, abstractRange))])
  genAssignment(p, a, b, {})  # set the object type:
  bt = skipTypes(refType.lastSon, abstractRange)
  genObjectInit(p, cpsStmts, bt, a, false)
  gcUsage(e)

proc genOfHelper(p: BProc; dest: PType; a: Rope; info: TLineInfo): Rope =
  # unfortunately 'genTypeInfo' sets tfObjHasKids as a side effect, so we
  # have to call it here first:
  let ti = genTypeInfo(p.module, dest, info)
  if tfFinal in dest.flags or (objHasKidsValid in p.module.flags and
                               tfObjHasKids notin dest.flags):
    result = "$1.m_type == $2" % [a, ti]
  else:
    discard cgsym(p.module, "TNimType")
    inc p.module.labels
    let cache = "Nim_OfCheck_CACHE" & p.module.labels.rope
    addf(p.module.s[cfsVars], "static TNimType* $#[2];$n", [cache])
    result = rfmt(p.module, "#isObjWithCache($#.m_type, $#, $#)", a, ti, cache)
  when false:
    # former version:
    result = rfmt(p.module, "#isObj($1.m_type, $2)",
                  a, genTypeInfo(p.module, dest, info))

proc genOf(p: BProc, x: PNode, typ: PType, d: var TLoc) =
  var a: TLoc
  initLocExpr(p, x, a)
  var dest = skipTypes(typ, typedescPtrs)
  var r = rdLoc(a)
  var nilCheck: Rope = nil
  var t = skipTypes(a.t, abstractInst)
  while t.kind in {tyVar, tyPtr, tyRef}:
    if t.kind != tyVar: nilCheck = r
    if t.kind != tyVar or not p.module.compileToCpp:
      r = rfmt(nil, "(*$1)", r)
    t = skipTypes(t.lastSon, typedescInst)
  if not p.module.compileToCpp:
    while t.kind == tyObject and t.sons[0] != nil:
      add(r, ~".Sup")
      t = skipTypes(t.sons[0], skipPtrs)
  if isObjLackingTypeField(t):
    globalError(x.info, errGenerated,
      "no 'of' operator available for pure objects")
  if nilCheck != nil:
    r = rfmt(p.module, "(($1) && ($2))", nilCheck, genOfHelper(p, dest, r, x.info))
  else:
    r = rfmt(p.module, "($1)", genOfHelper(p, dest, r, x.info))
  putIntoDest(p, d, x, r, a.storage)

proc genOf(p: BProc, n: PNode, d: var TLoc) =
  genOf(p, n.sons[1], n.sons[2].typ, d)

proc genRepr(p: BProc, e: PNode, d: var TLoc) =
  var a: TLoc
  initLocExpr(p, e.sons[1], a)
  var t = skipTypes(e.sons[1].typ, abstractVarRange)
  case t.kind
  of tyInt..tyInt64, tyUInt..tyUInt64:
    putIntoDest(p, d, e,
                ropecg(p.module, "#reprInt((NI64)$1)", [rdLoc(a)]), a.storage)
  of tyFloat..tyFloat128:
    putIntoDest(p, d, e, ropecg(p.module, "#reprFloat($1)", [rdLoc(a)]), a.storage)
  of tyBool:
    putIntoDest(p, d, e, ropecg(p.module, "#reprBool($1)", [rdLoc(a)]), a.storage)
  of tyChar:
    putIntoDest(p, d, e, ropecg(p.module, "#reprChar($1)", [rdLoc(a)]), a.storage)
  of tyEnum, tyOrdinal:
    putIntoDest(p, d, e,
                ropecg(p.module, "#reprEnum((NI)$1, $2)", [
                rdLoc(a), genTypeInfo(p.module, t, e.info)]), a.storage)
  of tyString:
    putIntoDest(p, d, e, ropecg(p.module, "#reprStr($1)", [rdLoc(a)]), a.storage)
  of tySet:
    putIntoDest(p, d, e, ropecg(p.module, "#reprSet($1, $2)", [
                addrLoc(a), genTypeInfo(p.module, t, e.info)]), a.storage)
  of tyOpenArray, tyVarargs:
    var b: TLoc
    case a.t.kind
    of tyOpenArray, tyVarargs:
      putIntoDest(p, b, e, "$1, $1Len_0" % [rdLoc(a)], a.storage)
    of tyString, tySequence:
      putIntoDest(p, b, e,
                  "$1->data, $1->$2" % [rdLoc(a), lenField(p)], a.storage)
    of tyArray:
      putIntoDest(p, b, e,
                  "$1, $2" % [rdLoc(a), rope(lengthOrd(a.t))], a.storage)
    else: internalError(e.sons[0].info, "genRepr()")
    putIntoDest(p, d, e,
        ropecg(p.module, "#reprOpenArray($1, $2)", [rdLoc(b),
        genTypeInfo(p.module, elemType(t), e.info)]), a.storage)
  of tyCString, tyArray, tyRef, tyPtr, tyPointer, tyNil, tySequence:
    putIntoDest(p, d, e,
                ropecg(p.module, "#reprAny($1, $2)", [
                rdLoc(a), genTypeInfo(p.module, t, e.info)]), a.storage)
  of tyEmpty, tyVoid:
    localError(e.info, "'repr' doesn't support 'void' type")
  else:
    putIntoDest(p, d, e, ropecg(p.module, "#reprAny($1, $2)",
                              [addrLoc(a), genTypeInfo(p.module, t, e.info)]),
                               a.storage)
  gcUsage(e)

proc genGetTypeInfo(p: BProc, e: PNode, d: var TLoc) =
  let t = e.sons[1].typ
  putIntoDest(p, d, e, genTypeInfo(p.module, t, e.info))

proc genDollar(p: BProc, n: PNode, d: var TLoc, frmt: string) =
  var a: TLoc
  initLocExpr(p, n.sons[1], a)
  a.r = ropecg(p.module, frmt, [rdLoc(a)])
  if d.k == locNone: getTemp(p, n.typ, d)
  genAssignment(p, d, a, {})
  gcUsage(n)

proc genArrayLen(p: BProc, e: PNode, d: var TLoc, op: TMagic) =
  var a = e.sons[1]
  if a.kind == nkHiddenAddr: a = a.sons[0]
  var typ = skipTypes(a.typ, abstractVar + tyUserTypeClasses)
  case typ.kind
  of tyOpenArray, tyVarargs:
    if op == mHigh: unaryExpr(p, e, d, "($1Len_0-1)")
    else: unaryExpr(p, e, d, "$1Len_0")
  of tyCString:
    useStringh(p.module)
    if op == mHigh: unaryExpr(p, e, d, "($1 ? (strlen($1)-1) : -1)")
    else: unaryExpr(p, e, d, "($1 ? strlen($1) : 0)")
  of tyString:
    if not p.module.compileToCpp:
      if op == mHigh: unaryExpr(p, e, d, "($1 ? ($1->Sup.len-1) : -1)")
      else: unaryExpr(p, e, d, "($1 ? $1->Sup.len : 0)")
    else:
      if op == mHigh: unaryExpr(p, e, d, "($1 ? ($1->len-1) : -1)")
      else: unaryExpr(p, e, d, "($1 ? $1->len : 0)")
  of tySequence:
    var a, tmp: TLoc
    initLocExpr(p, e[1], a)
    getIntTemp(p, tmp)
    var frmt: FormatStr
    if not p.module.compileToCpp:
      if op == mHigh:
        frmt = "$1 = ($2 ? ($2->Sup.len-1) : -1);$n"
      else:
        frmt = "$1 = ($2 ? $2->Sup.len : 0);$n"
    else:
      if op == mHigh:
        frmt = "$1 = ($2 ? ($2->len-1) : -1);$n"
      else:
        frmt = "$1 = ($2 ? $2->len : 0);$n"
    lineCg(p, cpsStmts, frmt, tmp.r, rdLoc(a))
    putIntoDest(p, d, e, tmp.r)
  of tyArray:
    # YYY: length(sideeffect) is optimized away incorrectly?
    if op == mHigh: putIntoDest(p, d, e, rope(lastOrd(typ)))
    else: putIntoDest(p, d, e, rope(lengthOrd(typ)))
  else: internalError(e.info, "genArrayLen()")

proc genSetLengthSeq(p: BProc, e: PNode, d: var TLoc) =
  var a, b: TLoc
  assert(d.k == locNone)
  var x = e.sons[1]
  if x.kind in {nkAddr, nkHiddenAddr}: x = x[0]
  initLocExpr(p, x, a)
  initLocExpr(p, e.sons[2], b)
  let t = skipTypes(e.sons[1].typ, {tyVar})
  let setLenPattern = if not p.module.compileToCpp:
      "$1 = ($3) #setLengthSeq(&($1)->Sup, sizeof($4), $2);$n"
    else:
      "$1 = ($3) #setLengthSeq($1, sizeof($4), $2);$n"

  lineCg(p, cpsStmts, setLenPattern, [
      rdLoc(a), rdLoc(b), getTypeDesc(p.module, t),
      getTypeDesc(p.module, t.skipTypes(abstractInst).sons[0])])
  gcUsage(e)

proc genSetLengthStr(p: BProc, e: PNode, d: var TLoc) =
  binaryStmt(p, e, d, "$1 = #setLengthStr($1, $2);$n")
  gcUsage(e)

proc genSwap(p: BProc, e: PNode, d: var TLoc) =
  # swap(a, b) -->
  # temp = a
  # a = b
  # b = temp
  var a, b, tmp: TLoc
  getTemp(p, skipTypes(e.sons[1].typ, abstractVar), tmp)
  initLocExpr(p, e.sons[1], a) # eval a
  initLocExpr(p, e.sons[2], b) # eval b
  genAssignment(p, tmp, a, {})
  genAssignment(p, a, b, {})
  genAssignment(p, b, tmp, {})

proc rdSetElemLoc(a: TLoc, setType: PType): Rope =
  # read a location of an set element; it may need a subtraction operation
  # before the set operation
  result = rdCharLoc(a)
  assert(setType.kind == tySet)
  if firstOrd(setType) != 0:
    result = "($1- $2)" % [result, rope(firstOrd(setType))]

proc fewCmps(s: PNode): bool =
  # this function estimates whether it is better to emit code
  # for constructing the set or generating a bunch of comparisons directly
  if s.kind != nkCurly: internalError(s.info, "fewCmps")
  if (getSize(s.typ) <= platform.intSize) and (nfAllConst in s.flags):
    result = false            # it is better to emit the set generation code
  elif elemType(s.typ).kind in {tyInt, tyInt16..tyInt64}:
    result = true             # better not emit the set if int is basetype!
  else:
    result = sonsLen(s) <= 8  # 8 seems to be a good value

proc binaryExprIn(p: BProc, e: PNode, a, b, d: var TLoc, frmt: string) =
  putIntoDest(p, d, e, frmt % [rdLoc(a), rdSetElemLoc(b, a.t)])

proc genInExprAux(p: BProc, e: PNode, a, b, d: var TLoc) =
  case int(getSize(skipTypes(e.sons[1].typ, abstractVar)))
  of 1: binaryExprIn(p, e, a, b, d, "(($1 &(1U<<((NU)($2)&7U)))!=0)")
  of 2: binaryExprIn(p, e, a, b, d, "(($1 &(1U<<((NU)($2)&15U)))!=0)")
  of 4: binaryExprIn(p, e, a, b, d, "(($1 &(1U<<((NU)($2)&31U)))!=0)")
  of 8: binaryExprIn(p, e, a, b, d, "(($1 &((NU64)1<<((NU)($2)&63U)))!=0)")
  else: binaryExprIn(p, e, a, b, d, "(($1[(NU)($2)>>3] &(1U<<((NU)($2)&7U)))!=0)")

proc binaryStmtInExcl(p: BProc, e: PNode, d: var TLoc, frmt: string) =
  var a, b: TLoc
  assert(d.k == locNone)
  initLocExpr(p, e.sons[1], a)
  initLocExpr(p, e.sons[2], b)
  lineF(p, cpsStmts, frmt, [rdLoc(a), rdSetElemLoc(b, a.t)])

proc genInOp(p: BProc, e: PNode, d: var TLoc) =
  var a, b, x, y: TLoc
  if (e.sons[1].kind == nkCurly) and fewCmps(e.sons[1]):
    # a set constructor but not a constant set:
    # do not emit the set, but generate a bunch of comparisons; and if we do
    # so, we skip the unnecessary range check: This is a semantical extension
    # that code now relies on. :-/ XXX
    let ea = if e.sons[2].kind in {nkChckRange, nkChckRange64}:
               e.sons[2].sons[0]
             else:
               e.sons[2]
    initLocExpr(p, ea, a)
    initLoc(b, locExpr, e, OnUnknown)
    b.r = rope("(")
    var length = sonsLen(e.sons[1])
    for i in countup(0, length - 1):
      if e.sons[1].sons[i].kind == nkRange:
        initLocExpr(p, e.sons[1].sons[i].sons[0], x)
        initLocExpr(p, e.sons[1].sons[i].sons[1], y)
        addf(b.r, "$1 >= $2 && $1 <= $3",
             [rdCharLoc(a), rdCharLoc(x), rdCharLoc(y)])
      else:
        initLocExpr(p, e.sons[1].sons[i], x)
        addf(b.r, "$1 == $2", [rdCharLoc(a), rdCharLoc(x)])
      if i < length - 1: add(b.r, " || ")
    add(b.r, ")")
    putIntoDest(p, d, e, b.r)
  else:
    assert(e.sons[1].typ != nil)
    assert(e.sons[2].typ != nil)
    initLocExpr(p, e.sons[1], a)
    initLocExpr(p, e.sons[2], b)
    genInExprAux(p, e, a, b, d)

proc genSetOp(p: BProc, e: PNode, d: var TLoc, op: TMagic) =
  const
    lookupOpr: array[mLeSet..mSymDiffSet, string] = [
      "for ($1 = 0; $1 < $2; $1++) { $n" &
        "  $3 = (($4[$1] & ~ $5[$1]) == 0);$n" &
        "  if (!$3) break;}$n", "for ($1 = 0; $1 < $2; $1++) { $n" &
        "  $3 = (($4[$1] & ~ $5[$1]) == 0);$n" & "  if (!$3) break;}$n" &
        "if ($3) $3 = (memcmp($4, $5, $2) != 0);$n",
      "&", "|", "& ~", "^"]
  var a, b, i: TLoc
  var setType = skipTypes(e.sons[1].typ, abstractVar)
  var size = int(getSize(setType))
  case size
  of 1, 2, 4, 8:
    case op
    of mIncl:
      var ts = "NU" & $(size * 8)
      binaryStmtInExcl(p, e, d,
          "$1 |= ((" & ts & ")1)<<(($2)%(sizeof(" & ts & ")*8));$n")
    of mExcl:
      var ts = "NU" & $(size * 8)
      binaryStmtInExcl(p, e, d, "$1 &= ~(((" & ts & ")1) << (($2) % (sizeof(" &
          ts & ")*8)));$n")
    of mCard:
      if size <= 4: unaryExprChar(p, e, d, "#countBits32($1)")
      else: unaryExprChar(p, e, d, "#countBits64($1)")
    of mLtSet: binaryExprChar(p, e, d, "(($1 & ~ $2 ==0)&&($1 != $2))")
    of mLeSet: binaryExprChar(p, e, d, "(($1 & ~ $2)==0)")
    of mEqSet: binaryExpr(p, e, d, "($1 == $2)")
    of mMulSet: binaryExpr(p, e, d, "($1 & $2)")
    of mPlusSet: binaryExpr(p, e, d, "($1 | $2)")
    of mMinusSet: binaryExpr(p, e, d, "($1 & ~ $2)")
    of mSymDiffSet: binaryExpr(p, e, d, "($1 ^ $2)")
    of mInSet:
      genInOp(p, e, d)
    else: internalError(e.info, "genSetOp()")
  else:
    case op
    of mIncl: binaryStmtInExcl(p, e, d, "$1[(NU)($2)>>3] |=(1U<<($2&7U));$n")
    of mExcl: binaryStmtInExcl(p, e, d, "$1[(NU)($2)>>3] &= ~(1U<<($2&7U));$n")
    of mCard: unaryExprChar(p, e, d, "#cardSet($1, " & $size & ')')
    of mLtSet, mLeSet:
      getTemp(p, getSysType(tyInt), i) # our counter
      initLocExpr(p, e.sons[1], a)
      initLocExpr(p, e.sons[2], b)
      if d.k == locNone: getTemp(p, getSysType(tyBool), d)
      lineF(p, cpsStmts, lookupOpr[op],
           [rdLoc(i), rope(size), rdLoc(d), rdLoc(a), rdLoc(b)])
    of mEqSet:
      useStringh(p.module)
      binaryExprChar(p, e, d, "(memcmp($1, $2, " & $(size) & ")==0)")
    of mMulSet, mPlusSet, mMinusSet, mSymDiffSet:
      # we inline the simple for loop for better code generation:
      getTemp(p, getSysType(tyInt), i) # our counter
      initLocExpr(p, e.sons[1], a)
      initLocExpr(p, e.sons[2], b)
      if d.k == locNone: getTemp(p, a.t, d)
      lineF(p, cpsStmts,
           "for ($1 = 0; $1 < $2; $1++) $n" &
           "  $3[$1] = $4[$1] $6 $5[$1];$n", [
          rdLoc(i), rope(size), rdLoc(d), rdLoc(a), rdLoc(b),
          rope(lookupOpr[op])])
    of mInSet: genInOp(p, e, d)
    else: internalError(e.info, "genSetOp")

proc genOrd(p: BProc, e: PNode, d: var TLoc) =
  unaryExprChar(p, e, d, "$1")

proc genSomeCast(p: BProc, e: PNode, d: var TLoc) =
  const
    ValueTypes = {tyTuple, tyObject, tyArray, tyOpenArray, tyVarargs}
  # we use whatever C gives us. Except if we have a value-type, we need to go
  # through its address:
  var a: TLoc
  initLocExpr(p, e.sons[1], a)
  let etyp = skipTypes(e.typ, abstractRange)
  if etyp.kind in ValueTypes and lfIndirect notin a.flags:
    putIntoDest(p, d, e, "(*($1*) ($2))" %
        [getTypeDesc(p.module, e.typ), addrLoc(a)], a.storage)
  elif etyp.kind == tyProc and etyp.callConv == ccClosure:
    putIntoDest(p, d, e, "(($1) ($2))" %
        [getClosureType(p.module, etyp, clHalfWithEnv), rdCharLoc(a)], a.storage)
  else:
    putIntoDest(p, d, e, "(($1) ($2))" %
        [getTypeDesc(p.module, e.typ), rdCharLoc(a)], a.storage)

proc genCast(p: BProc, e: PNode, d: var TLoc) =
  const ValueTypes = {tyFloat..tyFloat128, tyTuple, tyObject, tyArray}
  let
    destt = skipTypes(e.typ, abstractRange)
    srct = skipTypes(e.sons[1].typ, abstractRange)
  if destt.kind in ValueTypes or srct.kind in ValueTypes:
    # 'cast' and some float type involved? --> use a union.
    inc(p.labels)
    var lbl = p.labels.rope
    var tmp: TLoc
    tmp.r = "LOC$1.source" % [lbl]
    linefmt(p, cpsLocals, "union { $1 source; $2 dest; } LOC$3;$n",
      getTypeDesc(p.module, e.sons[1].typ), getTypeDesc(p.module, e.typ), lbl)
    tmp.k = locExpr
    tmp.lode = lodeTyp srct
    tmp.storage = OnStack
    tmp.flags = {}
    expr(p, e.sons[1], tmp)
    putIntoDest(p, d, e, "LOC$#.dest" % [lbl], tmp.storage)
  else:
    # I prefer the shorter cast version for pointer types -> generate less
    # C code; plus it's the right thing to do for closures:
    genSomeCast(p, e, d)

proc genRangeChck(p: BProc, n: PNode, d: var TLoc, magic: string) =
  var a: TLoc
  var dest = skipTypes(n.typ, abstractVar)
  # range checks for unsigned turned out to be buggy and annoying:
  if optRangeCheck notin p.options or dest.skipTypes({tyRange}).kind in
                                             {tyUInt..tyUInt64}:
    initLocExpr(p, n.sons[0], a)
    putIntoDest(p, d, n, "(($1) ($2))" %
        [getTypeDesc(p.module, dest), rdCharLoc(a)], a.storage)
  else:
    initLocExpr(p, n.sons[0], a)
    putIntoDest(p, d, lodeTyp dest, ropecg(p.module, "(($1)#$5($2, $3, $4))", [
        getTypeDesc(p.module, dest), rdCharLoc(a),
        genLiteral(p, n.sons[1], dest), genLiteral(p, n.sons[2], dest),
        rope(magic)]), a.storage)

proc genConv(p: BProc, e: PNode, d: var TLoc) =
  let destType = e.typ.skipTypes({tyVar, tyGenericInst, tyAlias})
  if compareTypes(destType, e.sons[1].typ, dcEqIgnoreDistinct):
    expr(p, e.sons[1], d)
  else:
    genSomeCast(p, e, d)

proc convStrToCStr(p: BProc, n: PNode, d: var TLoc) =
  var a: TLoc
  initLocExpr(p, n.sons[0], a)
  putIntoDest(p, d, n, "$1->data" % [rdLoc(a)],
              a.storage)

proc convCStrToStr(p: BProc, n: PNode, d: var TLoc) =
  var a: TLoc
  initLocExpr(p, n.sons[0], a)
  putIntoDest(p, d, n,
              ropecg(p.module, "#cstrToNimstr($1)", [rdLoc(a)]),
              a.storage)
  gcUsage(n)

proc genStrEquals(p: BProc, e: PNode, d: var TLoc) =
  var x: TLoc
  var a = e.sons[1]
  var b = e.sons[2]
  if (a.kind == nkNilLit) or (b.kind == nkNilLit):
    binaryExpr(p, e, d, "($1 == $2)")
  elif (a.kind in {nkStrLit..nkTripleStrLit}) and (a.strVal == ""):
    initLocExpr(p, e.sons[2], x)
    putIntoDest(p, d, e,
      rfmt(nil, "(($1) && ($1)->$2 == 0)", rdLoc(x), lenField(p)))
  elif (b.kind in {nkStrLit..nkTripleStrLit}) and (b.strVal == ""):
    initLocExpr(p, e.sons[1], x)
    putIntoDest(p, d, e,
      rfmt(nil, "(($1) && ($1)->$2 == 0)", rdLoc(x), lenField(p)))
  else:
    binaryExpr(p, e, d, "#eqStrings($1, $2)")

proc binaryFloatArith(p: BProc, e: PNode, d: var TLoc, m: TMagic) =
  if {optNaNCheck, optInfCheck} * p.options != {}:
    const opr: array[mAddF64..mDivF64, string] = ["+", "-", "*", "/"]
    var a, b: TLoc
    assert(e.sons[1].typ != nil)
    assert(e.sons[2].typ != nil)
    initLocExpr(p, e.sons[1], a)
    initLocExpr(p, e.sons[2], b)
    putIntoDest(p, d, e, rfmt(nil, "(($4)($2) $1 ($4)($3))",
                              rope(opr[m]), rdLoc(a), rdLoc(b),
                              getSimpleTypeDesc(p.module, e[1].typ)))
    if optNaNCheck in p.options:
      linefmt(p, cpsStmts, "#nanCheck($1);$n", rdLoc(d))
    if optInfCheck in p.options:
      linefmt(p, cpsStmts, "#infCheck($1);$n", rdLoc(d))
  else:
    binaryArith(p, e, d, m)

proc genMagicExpr(p: BProc, e: PNode, d: var TLoc, op: TMagic) =
  case op
  of mOr, mAnd: genAndOr(p, e, d, op)
  of mNot..mToBiggestInt: unaryArith(p, e, d, op)
  of mUnaryMinusI..mAbsI: unaryArithOverflow(p, e, d, op)
  of mAddF64..mDivF64: binaryFloatArith(p, e, d, op)
  of mShrI..mXor: binaryArith(p, e, d, op)
  of mEqProc: genEqProc(p, e, d)
  of mAddI..mPred: binaryArithOverflow(p, e, d, op)
  of mRepr: genRepr(p, e, d)
  of mGetTypeInfo: genGetTypeInfo(p, e, d)
  of mSwap: genSwap(p, e, d)
  of mUnaryLt:
    if optOverflowCheck notin p.options: unaryExpr(p, e, d, "($1 - 1)")
    else: unaryExpr(p, e, d, "#subInt($1, 1)")
  of mInc, mDec:
    const opr: array[mInc..mDec, string] = ["$1 += $2;$n", "$1 -= $2;$n"]
    const fun64: array[mInc..mDec, string] = ["$# = #addInt64($#, $#);$n",
                                               "$# = #subInt64($#, $#);$n"]
    const fun: array[mInc..mDec, string] = ["$# = #addInt($#, $#);$n",
                                             "$# = #subInt($#, $#);$n"]
    let underlying = skipTypes(e.sons[1].typ, {tyGenericInst, tyAlias, tyVar, tyRange})
    if optOverflowCheck notin p.options or underlying.kind in {tyUInt..tyUInt64}:
      binaryStmt(p, e, d, opr[op])
    else:
      var a, b: TLoc
      assert(e.sons[1].typ != nil)
      assert(e.sons[2].typ != nil)
      initLocExpr(p, e.sons[1], a)
      initLocExpr(p, e.sons[2], b)

      let ranged = skipTypes(e.sons[1].typ, {tyGenericInst, tyAlias, tyVar})
      let res = binaryArithOverflowRaw(p, ranged, a, b,
        if underlying.kind == tyInt64: fun64[op] else: fun[op])
      putIntoDest(p, a, e.sons[1], "($#)($#)" % [
        getTypeDesc(p.module, ranged), res])

  of mConStrStr: genStrConcat(p, e, d)
  of mAppendStrCh: binaryStmt(p, e, d, "$1 = #addChar($1, $2);$n")
  of mAppendStrStr: genStrAppend(p, e, d)
  of mAppendSeqElem: genSeqElemAppend(p, e, d)
  of mEqStr: genStrEquals(p, e, d)
  of mLeStr: binaryExpr(p, e, d, "(#cmpStrings($1, $2) <= 0)")
  of mLtStr: binaryExpr(p, e, d, "(#cmpStrings($1, $2) < 0)")
  of mIsNil: genIsNil(p, e, d)
  of mIntToStr: genDollar(p, e, d, "#nimIntToStr($1)")
  of mInt64ToStr: genDollar(p, e, d, "#nimInt64ToStr($1)")
  of mBoolToStr: genDollar(p, e, d, "#nimBoolToStr($1)")
  of mCharToStr: genDollar(p, e, d, "#nimCharToStr($1)")
  of mFloatToStr: genDollar(p, e, d, "#nimFloatToStr($1)")
  of mCStrToStr: genDollar(p, e, d, "#cstrToNimstr($1)")
  of mStrToStr: expr(p, e.sons[1], d)
  of mEnumToStr: genRepr(p, e, d)
  of mOf: genOf(p, e, d)
  of mNew: genNew(p, e)
  of mNewFinalize: genNewFinalize(p, e)
  of mNewSeq: genNewSeq(p, e)
  of mNewSeqOfCap: genNewSeqOfCap(p, e, d)
  of mSizeOf:
    let t = e.sons[1].typ.skipTypes({tyTypeDesc})
    putIntoDest(p, d, e, "((NI)sizeof($1))" % [getTypeDesc(p.module, t)])
  of mChr: genSomeCast(p, e, d)
  of mOrd: genOrd(p, e, d)
  of mLengthArray, mHigh, mLengthStr, mLengthSeq, mLengthOpenArray:
    genArrayLen(p, e, d, op)
  of mXLenStr:
    if not p.module.compileToCpp:
      unaryExpr(p, e, d, "($1->Sup.len)")
    else:
      unaryExpr(p, e, d, "$1->len")
  of mXLenSeq:
    # see 'taddhigh.nim' for why we need to use a temporary here:
    var a, tmp: TLoc
    initLocExpr(p, e[1], a)
    getIntTemp(p, tmp)
    var frmt: FormatStr
    if not p.module.compileToCpp:
      frmt = "$1 = $2->Sup.len;$n"
    else:
      frmt = "$1 = $2->len;$n"
    lineCg(p, cpsStmts, frmt, tmp.r, rdLoc(a))
    putIntoDest(p, d, e, tmp.r)
  of mGCref: unaryStmt(p, e, d, "#nimGCref($1);$n")
  of mGCunref: unaryStmt(p, e, d, "#nimGCunref($1);$n")
  of mSetLengthStr: genSetLengthStr(p, e, d)
  of mSetLengthSeq: genSetLengthSeq(p, e, d)
  of mIncl, mExcl, mCard, mLtSet, mLeSet, mEqSet, mMulSet, mPlusSet, mMinusSet,
     mInSet:
    genSetOp(p, e, d, op)
  of mNewString, mNewStringOfCap, mCopyStr, mCopyStrLast, mExit,
      mParseBiggestFloat:
    var opr = e.sons[0].sym
    if lfNoDecl notin opr.loc.flags:
      discard cgsym(p.module, $opr.loc.r)
    genCall(p, e, d)
  of mReset: genReset(p, e)
  of mEcho: genEcho(p, e[1].skipConv)
  of mArrToSeq: genArrToSeq(p, e, d)
  of mNLen..mNError, mSlurp..mQuoteAst:
    localError(e.info, errXMustBeCompileTime, e.sons[0].sym.name.s)
  of mSpawn:
    let n = lowerings.wrapProcForSpawn(p.module.module, e, e.typ, nil, nil)
    expr(p, n, d)
  of mParallel:
    let n = semparallel.liftParallel(p.module.module, e)
    expr(p, n, d)
  of mDeepCopy:
    var a, b: TLoc
    let x = if e[1].kind in {nkAddr, nkHiddenAddr}: e[1][0] else: e[1]
    initLocExpr(p, x, a)
    initLocExpr(p, e.sons[2], b)
    genDeepCopy(p, a, b)
  of mDotDot, mEqCString: genCall(p, e, d)
  else: internalError(e.info, "genMagicExpr: " & $op)

proc genSetConstr(p: BProc, e: PNode, d: var TLoc) =
  # example: { a..b, c, d, e, f..g }
  # we have to emit an expression of the form:
  # memset(tmp, 0, sizeof(tmp)); inclRange(tmp, a, b); incl(tmp, c);
  # incl(tmp, d); incl(tmp, e); inclRange(tmp, f, g);
  var
    a, b, idx: TLoc
  if nfAllConst in e.flags:
    putIntoDest(p, d, e, genSetNode(p, e))
  else:
    if d.k == locNone: getTemp(p, e.typ, d)
    if getSize(e.typ) > 8:
      # big set:
      useStringh(p.module)
      lineF(p, cpsStmts, "memset($1, 0, sizeof($1));$n", [rdLoc(d)])
      for i in countup(0, sonsLen(e) - 1):
        if e.sons[i].kind == nkRange:
          getTemp(p, getSysType(tyInt), idx) # our counter
          initLocExpr(p, e.sons[i].sons[0], a)
          initLocExpr(p, e.sons[i].sons[1], b)
          lineF(p, cpsStmts, "for ($1 = $3; $1 <= $4; $1++) $n" &
              "$2[(NU)($1)>>3] |=(1U<<((NU)($1)&7U));$n", [rdLoc(idx), rdLoc(d),
              rdSetElemLoc(a, e.typ), rdSetElemLoc(b, e.typ)])
        else:
          initLocExpr(p, e.sons[i], a)
          lineF(p, cpsStmts, "$1[(NU)($2)>>3] |=(1U<<((NU)($2)&7U));$n",
               [rdLoc(d), rdSetElemLoc(a, e.typ)])
    else:
      # small set
      var ts = "NU" & $(getSize(e.typ) * 8)
      lineF(p, cpsStmts, "$1 = 0;$n", [rdLoc(d)])
      for i in countup(0, sonsLen(e) - 1):
        if e.sons[i].kind == nkRange:
          getTemp(p, getSysType(tyInt), idx) # our counter
          initLocExpr(p, e.sons[i].sons[0], a)
          initLocExpr(p, e.sons[i].sons[1], b)
          lineF(p, cpsStmts, "for ($1 = $3; $1 <= $4; $1++) $n" &
              "$2 |=((" & ts & ")(1)<<(($1)%(sizeof(" & ts & ")*8)));$n", [
              rdLoc(idx), rdLoc(d), rdSetElemLoc(a, e.typ),
              rdSetElemLoc(b, e.typ)])
        else:
          initLocExpr(p, e.sons[i], a)
          lineF(p, cpsStmts,
               "$1 |=((" & ts & ")(1)<<(($2)%(sizeof(" & ts & ")*8)));$n",
               [rdLoc(d), rdSetElemLoc(a, e.typ)])

proc genTupleConstr(p: BProc, n: PNode, d: var TLoc) =
  var rec: TLoc
  if not handleConstExpr(p, n, d):
    let t = n.typ
    discard getTypeDesc(p.module, t) # so that any fields are initialized
    if d.k == locNone: getTemp(p, t, d)
    for i in countup(0, sonsLen(n) - 1):
      var it = n.sons[i]
      if it.kind == nkExprColonExpr: it = it.sons[1]
      initLoc(rec, locExpr, it, d.storage)
      rec.r = "$1.Field$2" % [rdLoc(d), rope(i)]
      expr(p, it, rec)

proc isConstClosure(n: PNode): bool {.inline.} =
  result = n.sons[0].kind == nkSym and isRoutine(n.sons[0].sym) and
      n.sons[1].kind == nkNilLit

proc genClosure(p: BProc, n: PNode, d: var TLoc) =
  assert n.kind == nkClosure

  if isConstClosure(n):
    inc(p.module.labels)
    var tmp = "CNSTCLOSURE" & rope(p.module.labels)
    addf(p.module.s[cfsData], "static NIM_CONST $1 $2 = $3;$n",
        [getTypeDesc(p.module, n.typ), tmp, genConstExpr(p, n)])
    putIntoDest(p, d, n, tmp, OnStatic)
  else:
    var tmp, a, b: TLoc
    initLocExpr(p, n.sons[0], a)
    initLocExpr(p, n.sons[1], b)
    if n.sons[0].skipConv.kind == nkClosure:
      internalError(n.info, "closure to closure created")
    # tasyncawait.nim breaks with this optimization:
    when false:
      if d.k != locNone:
        linefmt(p, cpsStmts, "$1.ClP_0 = $2; $1.ClE_0 = $3;$n",
                d.rdLoc, a.rdLoc, b.rdLoc)
    else:
      getTemp(p, n.typ, tmp)
      linefmt(p, cpsStmts, "$1.ClP_0 = $2; $1.ClE_0 = $3;$n",
              tmp.rdLoc, a.rdLoc, b.rdLoc)
      putLocIntoDest(p, d, tmp)

proc genArrayConstr(p: BProc, n: PNode, d: var TLoc) =
  var arr: TLoc
  if not handleConstExpr(p, n, d):
    if d.k == locNone: getTemp(p, n.typ, d)
    for i in countup(0, sonsLen(n) - 1):
      initLoc(arr, locExpr, lodeTyp elemType(skipTypes(n.typ, abstractInst)), d.storage)
      arr.r = "$1[$2]" % [rdLoc(d), intLiteral(i)]
      expr(p, n.sons[i], arr)

proc genComplexConst(p: BProc, sym: PSym, d: var TLoc) =
  requestConstImpl(p, sym)
  assert((sym.loc.r != nil) and (sym.loc.t != nil))
  putLocIntoDest(p, d, sym.loc)

proc genStmtListExpr(p: BProc, n: PNode, d: var TLoc) =
  var length = sonsLen(n)
  for i in countup(0, length - 2): genStmts(p, n.sons[i])
  if length > 0: expr(p, n.sons[length - 1], d)

proc upConv(p: BProc, n: PNode, d: var TLoc) =
  var a: TLoc
  initLocExpr(p, n.sons[0], a)
  let dest = skipTypes(n.typ, abstractPtrs)
  if optObjCheck in p.options and not isObjLackingTypeField(dest):
    var r = rdLoc(a)
    var nilCheck: Rope = nil
    var t = skipTypes(a.t, abstractInst)
    while t.kind in {tyVar, tyPtr, tyRef}:
      if t.kind != tyVar: nilCheck = r
      if t.kind != tyVar or not p.module.compileToCpp:
        r = "(*$1)" % [r]
      t = skipTypes(t.lastSon, abstractInst)
    if not p.module.compileToCpp:
      while t.kind == tyObject and t.sons[0] != nil:
        add(r, ".Sup")
        t = skipTypes(t.sons[0], skipPtrs)
    if nilCheck != nil:
      linefmt(p, cpsStmts, "if ($1) #chckObj($2.m_type, $3);$n",
              nilCheck, r, genTypeInfo(p.module, dest, n.info))
    else:
      linefmt(p, cpsStmts, "#chckObj($1.m_type, $2);$n",
              r, genTypeInfo(p.module, dest, n.info))
  if n.sons[0].typ.kind != tyObject:
    putIntoDest(p, d, n,
                "(($1) ($2))" % [getTypeDesc(p.module, n.typ), rdLoc(a)], a.storage)
  else:
    putIntoDest(p, d, n, "(*($1*) ($2))" %
                        [getTypeDesc(p.module, dest), addrLoc(a)], a.storage)

proc downConv(p: BProc, n: PNode, d: var TLoc) =
  if p.module.compileToCpp:
    expr(p, n.sons[0], d)     # downcast does C++ for us
  else:
    var dest = skipTypes(n.typ, abstractPtrs)

    var arg = n.sons[0]
    while arg.kind == nkObjDownConv: arg = arg.sons[0]

    var src = skipTypes(arg.typ, abstractPtrs)
    var a: TLoc
    initLocExpr(p, arg, a)
    var r = rdLoc(a)
    let isRef = skipTypes(arg.typ, abstractInst).kind in {tyRef, tyPtr, tyVar}
    if isRef:
      add(r, "->Sup")
    else:
      add(r, ".Sup")
    for i in countup(2, abs(inheritanceDiff(dest, src))): add(r, ".Sup")
    if isRef:
      # it can happen that we end up generating '&&x->Sup' here, so we pack
      # the '&x->Sup' into a temporary and then those address is taken
      # (see bug #837). However sometimes using a temporary is not correct:
      # init(TFigure(my)) # where it is passed to a 'var TFigure'. We test
      # this by ensuring the destination is also a pointer:
      if d.k == locNone and skipTypes(n.typ, abstractInst).kind in {tyRef, tyPtr, tyVar}:
        getTemp(p, n.typ, d)
        linefmt(p, cpsStmts, "$1 = &$2;$n", rdLoc(d), r)
      else:
        r = "&" & r
        putIntoDest(p, d, n, r, a.storage)
    else:
      putIntoDest(p, d, n, r, a.storage)

proc exprComplexConst(p: BProc, n: PNode, d: var TLoc) =
  let t = n.typ
  discard getTypeDesc(p.module, t) # so that any fields are initialized
  let id = nodeTableTestOrSet(p.module.dataCache, n, p.module.labels)
  let tmp = p.module.tmpBase & rope(id)

  if id == p.module.labels:
    # expression not found in the cache:
    inc(p.module.labels)
    addf(p.module.s[cfsData], "NIM_CONST $1 $2 = $3;$n",
         [getTypeDesc(p.module, t), tmp, genConstExpr(p, n)])

  if d.k == locNone:
    fillLoc(d, locData, n, tmp, OnStatic)
  else:
    putDataIntoDest(p, d, n, tmp)
    # This fixes bug #4551, but we really need better dataflow
    # analysis to make this 100% safe.
    if t.kind notin {tySequence, tyString}:
      d.storage = OnStatic

proc expr(p: BProc, n: PNode, d: var TLoc) =
  p.currLineInfo = n.info
  case n.kind
  of nkSym:
    var sym = n.sym
    case sym.kind
    of skMethod:
      if {sfDispatcher, sfForward} * sym.flags != {}:
        # we cannot produce code for the dispatcher yet:
        fillProcLoc(p.module, n)
        genProcPrototype(p.module, sym)
      else:
        genProc(p.module, sym)
      putLocIntoDest(p, d, sym.loc)
    of skProc, skConverter, skIterator, skFunc:
      #if sym.kind == skIterator:
      #  echo renderTree(sym.getBody, {renderIds})
      if sfCompileTime in sym.flags:
        localError(n.info, "request to generate code for .compileTime proc: " &
           sym.name.s)
      genProc(p.module, sym)
      if sym.loc.r == nil or sym.loc.lode == nil:
        internalError(n.info, "expr: proc not init " & sym.name.s)
      putLocIntoDest(p, d, sym.loc)
    of skConst:
      if isSimpleConst(sym.typ):
        putIntoDest(p, d, n, genLiteral(p, sym.ast, sym.typ), OnStatic)
      else:
        genComplexConst(p, sym, d)
    of skEnumField:
      putIntoDest(p, d, n, rope(sym.position))
    of skVar, skForVar, skResult, skLet:
      if {sfGlobal, sfThread} * sym.flags != {}:
        genVarPrototype(p.module, n)
      if sym.loc.r == nil or sym.loc.t == nil:
        #echo "FAILED FOR PRCO ", p.prc.name.s
        #echo renderTree(p.prc.ast, {renderIds})
        internalError n.info, "expr: var not init " & sym.name.s & "_" & $sym.id
      if sfThread in sym.flags:
        accessThreadLocalVar(p, sym)
        if emulatedThreadVars():
          putIntoDest(p, d, sym.loc.lode, "NimTV_->" & sym.loc.r)
        else:
          putLocIntoDest(p, d, sym.loc)
      else:
        putLocIntoDest(p, d, sym.loc)
    of skTemp:
      if sym.loc.r == nil or sym.loc.t == nil:
        #echo "FAILED FOR PRCO ", p.prc.name.s
        #echo renderTree(p.prc.ast, {renderIds})
        internalError(n.info, "expr: temp not init " & sym.name.s & "_" & $sym.id)
      putLocIntoDest(p, d, sym.loc)
    of skParam:
      if sym.loc.r == nil or sym.loc.t == nil:
        # echo "FAILED FOR PRCO ", p.prc.name.s
        # debug p.prc.typ.n
        # echo renderTree(p.prc.ast, {renderIds})
        internalError(n.info, "expr: param not init " & sym.name.s & "_" & $sym.id)
      putLocIntoDest(p, d, sym.loc)
    else: internalError(n.info, "expr(" & $sym.kind & "); unknown symbol")
  of nkNilLit:
    if not isEmptyType(n.typ):
      putIntoDest(p, d, n, genLiteral(p, n))
  of nkStrLit..nkTripleStrLit:
    putDataIntoDest(p, d, n, genLiteral(p, n))
  of nkIntLit..nkUInt64Lit,
     nkFloatLit..nkFloat128Lit, nkCharLit:
    putIntoDest(p, d, n, genLiteral(p, n))
  of nkCall, nkHiddenCallConv, nkInfix, nkPrefix, nkPostfix, nkCommand,
     nkCallStrLit:
    genLineDir(p, n)
    let op = n.sons[0]
    if n.typ.isNil:
      # discard the value:
      var a: TLoc
      if op.kind == nkSym and op.sym.magic != mNone:
        genMagicExpr(p, n, a, op.sym.magic)
      else:
        genCall(p, n, a)
    else:
      # load it into 'd':
      if op.kind == nkSym and op.sym.magic != mNone:
        genMagicExpr(p, n, d, op.sym.magic)
      else:
        genCall(p, n, d)
  of nkCurly:
    if isDeepConstExpr(n) and n.len != 0:
      putIntoDest(p, d, n, genSetNode(p, n))
    else:
      genSetConstr(p, n, d)
  of nkBracket:
    if isDeepConstExpr(n) and n.len != 0:
      exprComplexConst(p, n, d)
    elif skipTypes(n.typ, abstractVarRange).kind == tySequence:
      genSeqConstr(p, n, d)
    else:
      genArrayConstr(p, n, d)
  of nkPar:
    if isDeepConstExpr(n) and n.len != 0:
      exprComplexConst(p, n, d)
    else:
      genTupleConstr(p, n, d)
  of nkObjConstr: genObjConstr(p, n, d)
  of nkCast: genCast(p, n, d)
  of nkHiddenStdConv, nkHiddenSubConv, nkConv: genConv(p, n, d)
  of nkHiddenAddr, nkAddr: genAddr(p, n, d)
  of nkBracketExpr: genBracketExpr(p, n, d)
  of nkDerefExpr, nkHiddenDeref: genDeref(p, n, d)
  of nkDotExpr: genRecordField(p, n, d)
  of nkCheckedFieldExpr: genCheckedRecordField(p, n, d)
  of nkBlockExpr, nkBlockStmt: genBlock(p, n, d)
  of nkStmtListExpr: genStmtListExpr(p, n, d)
  of nkStmtList:
    for i in countup(0, sonsLen(n) - 1): genStmts(p, n.sons[i])
  of nkIfExpr, nkIfStmt: genIf(p, n, d)
  of nkWhen:
    # This should be a "when nimvm" node.
    expr(p, n.sons[1].sons[0], d)
  of nkObjDownConv: downConv(p, n, d)
  of nkObjUpConv: upConv(p, n, d)
  of nkChckRangeF: genRangeChck(p, n, d, "chckRangeF")
  of nkChckRange64: genRangeChck(p, n, d, "chckRange64")
  of nkChckRange: genRangeChck(p, n, d, "chckRange")
  of nkStringToCString: convStrToCStr(p, n, d)
  of nkCStringToString: convCStrToStr(p, n, d)
  of nkLambdaKinds:
    var sym = n.sons[namePos].sym
    genProc(p.module, sym)
    if sym.loc.r == nil or sym.loc.lode == nil:
      internalError(n.info, "expr: proc not init " & sym.name.s)
    putLocIntoDest(p, d, sym.loc)
  of nkClosure: genClosure(p, n, d)

  of nkEmpty: discard
  of nkWhileStmt: genWhileStmt(p, n)
  of nkVarSection, nkLetSection: genVarStmt(p, n)
  of nkConstSection: genConstStmt(p, n)
  of nkForStmt: internalError(n.info, "for statement not eliminated")
  of nkCaseStmt: genCase(p, n, d)
  of nkReturnStmt: genReturnStmt(p, n)
  of nkBreakStmt: genBreakStmt(p, n)
  of nkAsgn:
    if nfPreventCg notin n.flags:
      genAsgn(p, n, fastAsgn=false)
  of nkFastAsgn:
    if nfPreventCg notin n.flags:
      # transf is overly aggressive with 'nkFastAsgn', so we work around here.
      # See tests/run/tcnstseq3 for an example that would fail otherwise.
      genAsgn(p, n, fastAsgn=p.prc != nil)
  of nkDiscardStmt:
    let ex = n[0]
    if ex.kind != nkEmpty:
      genLineDir(p, n)
      var a: TLoc
      if ex.kind in nkCallKinds and (ex[0].kind != nkSym or
                                     ex[0].sym.magic == mNone):
        # bug #6037: do not assign to a temp in C++ mode:
        incl a.flags, lfSingleUse
        genCall(p, ex, a)
        if lfSingleUse notin a.flags:
          line(p, cpsStmts, a.r & ";" & tnl)
      else:
        initLocExpr(p, ex, a)
  of nkAsmStmt: genAsmStmt(p, n)
  of nkTryStmt:
    if p.module.compileToCpp and optNoCppExceptions notin gGlobalOptions:
      genTryCpp(p, n, d)
    else:
      genTry(p, n, d)
  of nkRaiseStmt: genRaiseStmt(p, n)
  of nkTypeSection:
    # we have to emit the type information for object types here to support
    # separate compilation:
    genTypeSection(p.module, n)
  of nkCommentStmt, nkIteratorDef, nkIncludeStmt,
     nkImportStmt, nkImportExceptStmt, nkExportStmt, nkExportExceptStmt,
     nkFromStmt, nkTemplateDef, nkMacroDef:
    discard
  of nkPragma: genPragma(p, n)
  of nkPragmaBlock: expr(p, n.lastSon, d)
  of nkProcDef, nkFuncDef, nkMethodDef, nkConverterDef:
    if n.sons[genericParamsPos].kind == nkEmpty:
      var prc = n.sons[namePos].sym
      # due to a bug/limitation in the lambda lifting, unused inner procs
      # are not transformed correctly. We work around this issue (#411) here
      # by ensuring it's no inner proc (owner is a module):
      if prc.skipGenericOwner.kind == skModule and sfCompileTime notin prc.flags:
        if (not emitLazily(prc)) or
            ({sfExportc, sfCompilerProc} * prc.flags == {sfExportc}) or
            (sfExportc in prc.flags and lfExportLib in prc.loc.flags) or
            (prc.kind == skMethod):
          # we have not only the header:
          if prc.getBody.kind != nkEmpty or lfDynamicLib in prc.loc.flags:
            genProc(p.module, prc)
  of nkParForStmt: genParForStmt(p, n)
  of nkState: genState(p, n)
  of nkGotoState: genGotoState(p, n)
  of nkBreakState: genBreakState(p, n)
  else: internalError(n.info, "expr(" & $n.kind & "); unknown node kind")

proc genNamedConstExpr(p: BProc, n: PNode): Rope =
  if n.kind == nkExprColonExpr: result = genConstExpr(p, n.sons[1])
  else: result = genConstExpr(p, n)

proc getDefaultValue(p: BProc; typ: PType; info: TLineInfo): Rope =
  var t = skipTypes(typ, abstractRange-{tyTypeDesc})
  case t.kind
  of tyBool: result = rope"NIM_FALSE"
  of tyEnum, tyChar, tyInt..tyInt64, tyUInt..tyUInt64: result = rope"0"
  of tyFloat..tyFloat128: result = rope"0.0"
  of tyCString, tyString, tyVar, tyPointer, tyPtr, tySequence, tyExpr,
     tyStmt, tyTypeDesc, tyStatic, tyRef, tyNil:
    result = rope"NIM_NIL"
  of tyProc:
    if t.callConv != ccClosure:
      result = rope"NIM_NIL"
    else:
      result = rope"{NIM_NIL, NIM_NIL}"
  of tyObject:
    if not isObjLackingTypeField(t) and not p.module.compileToCpp:
      result = "{{$1}}" % [genTypeInfo(p.module, t, info)]
    else:
      result = rope"{}"
  of tyTuple:
    result = rope"{"
    for i in 0 ..< typ.len:
      if i > 0: result.add ", "
      result.add getDefaultValue(p, typ.sons[i], info)
    result.add "}"
  of tyArray: result = rope"{}"
  of tySet:
    if mapType(t) == ctArray: result = rope"{}"
    else: result = rope"0"
  else:
    globalError(info, "cannot create null element for: " & $t.kind)

proc getNullValueAux(p: BProc; t: PType; obj, cons: PNode, result: var Rope; count: var int) =
  case obj.kind
  of nkRecList:
    for i in countup(0, sonsLen(obj) - 1):
      getNullValueAux(p, t, obj.sons[i], cons, result, count)
  of nkRecCase:
    getNullValueAux(p, t, obj.sons[0], cons, result, count)
    for i in countup(1, sonsLen(obj) - 1):
      getNullValueAux(p, t, lastSon(obj.sons[i]), cons, result, count)
  of nkSym:
    if count > 0: result.add ", "
    inc count
    let field = obj.sym
    for i in 1..<cons.len:
      if cons[i].kind == nkExprColonExpr:
        if cons[i][0].sym.name.id == field.name.id:
          result.add genConstExpr(p, cons[i][1])
          return
      elif i == field.position:
        result.add genConstExpr(p, cons[i])
        return
    # not found, produce default value:
    result.add getDefaultValue(p, field.typ, cons.info)
  else:
    localError(cons.info, "cannot create null element for: " & $obj)

proc getNullValueAuxT(p: BProc; orig, t: PType; obj, cons: PNode, result: var Rope; count: var int) =
  var base = t.sons[0]
  let oldRes = result
  if not p.module.compileToCpp: result.add "{"
  let oldcount = count
  if base != nil:
    base = skipTypes(base, skipPtrs)
    getNullValueAuxT(p, orig, base, base.n, cons, result, count)
  elif not isObjLackingTypeField(t) and not p.module.compileToCpp:
    addf(result, "$1", [genTypeInfo(p.module, orig, obj.info)])
    inc count
  getNullValueAux(p, t, obj, cons, result, count)
  # do not emit '{}' as that is not valid C:
  if oldcount == count: result = oldres
  elif not p.module.compileToCpp: result.add "}"

proc genConstObjConstr(p: BProc; n: PNode): Rope =
  result = nil
  let t = n.typ.skipTypes(abstractInst)
  var count = 0
  #if not isObjLackingTypeField(t) and not p.module.compileToCpp:
  #  addf(result, "{$1}", [genTypeInfo(p.module, t)])
  #  inc count
  getNullValueAuxT(p, t, t, t.n, n, result, count)
  if p.module.compileToCpp:
    result = "{$1}$n" % [result]

proc genConstSimpleList(p: BProc, n: PNode): Rope =
  var length = sonsLen(n)
  result = rope("{")
  let t = n.typ.skipTypes(abstractInst)
  for i in countup(0, length - 2):
    addf(result, "$1,$n", [genNamedConstExpr(p, n.sons[i])])
  if length > 0:
    add(result, genNamedConstExpr(p, n.sons[length - 1]))
  addf(result, "}$n", [])

proc genConstSeq(p: BProc, n: PNode, t: PType): Rope =
  var data = "{{$1, $1}" % [n.len.rope]
  if n.len > 0:
    # array part needs extra curlies:
    data.add(", {")
    for i in countup(0, n.len - 1):
      if i > 0: data.addf(",$n", [])
      data.add genConstExpr(p, n.sons[i])
    data.add("}")
  data.add("}")

  result = getTempName(p.module)
  let base = t.skipTypes(abstractInst).sons[0]

  appcg(p.module, cfsData,
        "NIM_CONST struct {$n" &
        "  #TGenericSeq Sup;$n" &
        "  $1 data[$2];$n" &
        "} $3 = $4;$n", [
        getTypeDesc(p.module, base), n.len.rope, result, data])

  result = "(($1)&$2)" % [getTypeDesc(p.module, t), result]

proc genConstExpr(p: BProc, n: PNode): Rope =
  case n.kind
  of nkHiddenStdConv, nkHiddenSubConv:
    result = genConstExpr(p, n.sons[1])
  of nkCurly:
    var cs: TBitSet
    toBitSet(n, cs)
    result = genRawSetData(cs, int(getSize(n.typ)))
  of nkBracket, nkPar, nkClosure:
    var t = skipTypes(n.typ, abstractInst)
    if t.kind == tySequence:
      result = genConstSeq(p, n, n.typ)
    elif t.kind == tyProc and t.callConv == ccClosure and not n.sons.isNil and
         n.sons[0].kind == nkNilLit and n.sons[1].kind == nkNilLit:
      # this hack fixes issue that nkNilLit is expanded to {NIM_NIL,NIM_NIL}
      # this behaviour is needed since closure_var = nil must be
      # expanded to {NIM_NIL,NIM_NIL}
      # in VM closures are initialized with nkPar(nkNilLit, nkNilLit)
      # leading to duplicate code like this:
      # "{NIM_NIL,NIM_NIL}, {NIM_NIL,NIM_NIL}"
      result = ~"{NIM_NIL,NIM_NIL}"
    else:
      result = genConstSimpleList(p, n)
  of nkObjConstr:
    result = genConstObjConstr(p, n)
  else:
    var d: TLoc
    initLocExpr(p, n, d)
    result = rdLoc(d)<|MERGE_RESOLUTION|>--- conflicted
+++ resolved
@@ -810,15 +810,8 @@
     assert(disc.kind == nkSym)
     initLoc(test, locNone, it, OnStack)
     initLocExpr(p, it.sons[1], u)
-<<<<<<< HEAD
-    initLoc(v, locExpr, disc.sym.typ, OnUnknown)
+    initLoc(v, locExpr, disc, OnUnknown)
     v.r = obj
-=======
-    var o = obj
-    let d = lookupFieldAgain(p, origTy, disc.sym, o)
-    initLoc(v, locExpr, disc, OnUnknown)
-    v.r = o
->>>>>>> 963184fe
     v.r.add(".")
     v.r.add(disc.sym.loc.r)
     genInExprAux(p, it, u, v, test)
