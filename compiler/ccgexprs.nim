#
#
#           The Nim Compiler
#        (c) Copyright 2013 Andreas Rumpf
#
#    See the file "copying.txt", included in this
#    distribution, for details about the copyright.
#

# included from cgen.nim

# -------------------------- constant expressions ------------------------

proc int64Literal(i: BiggestInt): Rope =
  if i > low(int64):
    result = "IL64($1)" % [rope(i)]
  else:
    result = ~"(IL64(-9223372036854775807) - IL64(1))"

proc uint64Literal(i: uint64): Rope = rope($i & "ULL")

proc intLiteral(i: BiggestInt): Rope =
  if i > low(int32) and i <= high(int32):
    result = rope(i)
  elif i == low(int32):
    # Nim has the same bug for the same reasons :-)
    result = ~"(-2147483647 -1)"
  elif i > low(int64):
    result = "IL64($1)" % [rope(i)]
  else:
    result = ~"(IL64(-9223372036854775807) - IL64(1))"

proc intLiteral(i: Int128): Rope =
  intLiteral(toInt64(i))

proc genLiteral(p: BProc, n: PNode, ty: PType): Rope =
  case n.kind
  of nkCharLit..nkUInt64Lit:
    var k: TTypeKind
    if ty != nil:
      k = skipTypes(ty, abstractVarRange).kind
    else:
      case n.kind
      of nkCharLit: k = tyChar
      of nkUInt64Lit: k = tyUInt64
      of nkInt64Lit: k = tyInt64
      else: k = tyNil # don't go into the case variant that uses 'ty'
    case k
    of tyChar, tyNil:
      result = intLiteral(n.intVal)
    of tyBool:
      if n.intVal != 0: result = ~"NIM_TRUE"
      else: result = ~"NIM_FALSE"
    of tyInt64: result = int64Literal(n.intVal)
    of tyUInt64: result = uint64Literal(uint64(n.intVal))
    else:
      result = "(($1) $2)" % [getTypeDesc(p.module,
          ty), intLiteral(n.intVal)]
  of nkNilLit:
    let k = if ty == nil: tyPointer else: skipTypes(ty, abstractVarRange).kind
    if k == tyProc and skipTypes(ty, abstractVarRange).callConv == ccClosure:
      let id = nodeTableTestOrSet(p.module.dataCache, n, p.module.labels)
      result = p.module.tmpBase & rope(id)
      if id == p.module.labels:
        # not found in cache:
        inc(p.module.labels)
        addf(p.module.s[cfsData],
             "static NIM_CONST $1 $2 = {NIM_NIL,NIM_NIL};$n",
             [getTypeDesc(p.module, ty), result])
    else:
      result = rope("NIM_NIL")
  of nkStrLit..nkTripleStrLit:
    let k = if ty == nil: tyString
            else: skipTypes(ty, abstractVarRange + {tyStatic, tyUserTypeClass, tyUserTypeClassInst}).kind
    case k
    of tyNil:
      result = genNilStringLiteral(p.module, n.info)
    of tyString:
      # with the new semantics for 'nil' strings, we can map "" to nil and
      # save tons of allocations:
      if n.strVal.len == 0 and optNilSeqs notin p.options and
          optSeqDestructors notin p.config.globalOptions:
        result = genNilStringLiteral(p.module, n.info)
      else:
        result = genStringLiteral(p.module, n)
    else:
      result = makeCString(n.strVal)
  of nkFloatLit, nkFloat64Lit:
    result = rope(n.floatVal.toStrMaxPrecision)
  of nkFloat32Lit:
    result = rope(n.floatVal.toStrMaxPrecision("f"))
  else:
    internalError(p.config, n.info, "genLiteral(" & $n.kind & ')')
    result = nil

proc genLiteral(p: BProc, n: PNode): Rope =
  result = genLiteral(p, n, n.typ)

proc bitSetToWord(s: TBitSet, size: int): BiggestUInt =
  result = 0
  for j in 0 ..< size:
    if j < len(s): result = result or (BiggestUInt(s[j]) shl (j * 8))

proc genRawSetData(cs: TBitSet, size: int): Rope =
  if size > 8:
    var res = "{\n"
    for i in 0 ..< size:
      res.add "0x"
      res.add "0123456789abcdef"[cs[i] div 16]
      res.add "0123456789abcdef"[cs[i] mod 16]
      if i < size - 1:
        # not last iteration
        if i mod 8 == 7:
          res.add ",\n"
        else:
          res.add ", "
      else:
        res.add "}\n"

    result = rope(res)
  else:
    result = intLiteral(cast[BiggestInt](bitSetToWord(cs, size)))

proc genSetNode(p: BProc, n: PNode): Rope =
  var cs: TBitSet
  var size = int(getSize(p.config, n.typ))
  toBitSet(p.config, n, cs)
  if size > 8:
    let id = nodeTableTestOrSet(p.module.dataCache, n, p.module.labels)
    result = p.module.tmpBase & rope(id)
    if id == p.module.labels:
      # not found in cache:
      inc(p.module.labels)
      addf(p.module.s[cfsData], "static NIM_CONST $1 $2 = $3;$n",
           [getTypeDesc(p.module, n.typ), result, genRawSetData(cs, size)])
  else:
    result = genRawSetData(cs, size)

proc getStorageLoc(n: PNode): TStorageLoc =
  case n.kind
  of nkSym:
    case n.sym.kind
    of skParam, skTemp:
      result = OnStack
    of skVar, skForVar, skResult, skLet:
      if sfGlobal in n.sym.flags: result = OnHeap
      else: result = OnStack
    of skConst:
      if sfGlobal in n.sym.flags: result = OnHeap
      else: result = OnUnknown
    else: result = OnUnknown
  of nkDerefExpr, nkHiddenDeref:
    case n.sons[0].typ.kind
    of tyVar, tyLent: result = OnUnknown
    of tyPtr: result = OnStack
    of tyRef: result = OnHeap
    else: doAssert(false, "getStorageLoc")
  of nkBracketExpr, nkDotExpr, nkObjDownConv, nkObjUpConv:
    result = getStorageLoc(n.sons[0])
  else: result = OnUnknown

proc canMove(p: BProc, n: PNode; dest: TLoc): bool =
  # for now we're conservative here:
  if n.kind == nkBracket:
    # This needs to be kept consistent with 'const' seq code
    # generation!
    if not isDeepConstExpr(n) or n.len == 0:
      if skipTypes(n.typ, abstractVarRange).kind == tySequence:
        return true
  elif optNilSeqs notin p.options and
    n.kind in nkStrKinds and n.strVal.len == 0:
    # Empty strings are codegen'd as NIM_NIL so it's just a pointer copy
    return true
  result = n.kind in nkCallKinds
  #if not result and dest.k == locTemp:
  #  return true

  #if result:
  #  echo n.info, " optimized ", n
  #  result = false

proc genRefAssign(p: BProc, dest, src: TLoc) =
  if (dest.storage == OnStack and p.config.selectedGC != gcGo) or not usesWriteBarrier(p.config):
    linefmt(p, cpsStmts, "$1 = $2;$n", [rdLoc(dest), rdLoc(src)])
  elif dest.storage == OnHeap:
    linefmt(p, cpsStmts, "#asgnRef((void**) $1, $2);$n",
            [addrLoc(p.config, dest), rdLoc(src)])
  else:
    linefmt(p, cpsStmts, "#unsureAsgnRef((void**) $1, $2);$n",
            [addrLoc(p.config, dest), rdLoc(src)])

proc asgnComplexity(n: PNode): int =
  if n != nil:
    case n.kind
    of nkSym: result = 1
    of nkRecCase:
      # 'case objects' are too difficult to inline their assignment operation:
      result = 100
    of nkRecList:
      for t in items(n):
        result += asgnComplexity(t)
    else: discard

proc optAsgnLoc(a: TLoc, t: PType, field: Rope): TLoc =
  assert field != nil
  result.k = locField
  result.storage = a.storage
  result.lode = lodeTyp t
  result.r = rdLoc(a) & "." & field

proc genOptAsgnTuple(p: BProc, dest, src: TLoc, flags: TAssignmentFlags) =
  let newflags =
    if src.storage == OnStatic:
      flags + {needToCopy}
    elif tfShallow in dest.t.flags:
      flags - {needToCopy}
    else:
      flags
  let t = skipTypes(dest.t, abstractInst).getUniqueType()
  for i in 0 ..< t.len:
    let t = t.sons[i]
    let field = "Field$1" % [i.rope]
    genAssignment(p, optAsgnLoc(dest, t, field),
                     optAsgnLoc(src, t, field), newflags)

proc genOptAsgnObject(p: BProc, dest, src: TLoc, flags: TAssignmentFlags,
                      t: PNode, typ: PType) =
  if t == nil: return
  let newflags =
    if src.storage == OnStatic:
      flags + {needToCopy}
    elif tfShallow in dest.t.flags:
      flags - {needToCopy}
    else:
      flags
  case t.kind
  of nkSym:
    let field = t.sym
    if field.loc.r == nil: fillObjectFields(p.module, typ)
    genAssignment(p, optAsgnLoc(dest, field.typ, field.loc.r),
                     optAsgnLoc(src, field.typ, field.loc.r), newflags)
  of nkRecList:
    for child in items(t): genOptAsgnObject(p, dest, src, newflags, child, typ)
  else: discard

proc genGenericAsgn(p: BProc, dest, src: TLoc, flags: TAssignmentFlags) =
  # Consider:
  # type TMyFastString {.shallow.} = string
  # Due to the implementation of pragmas this would end up to set the
  # tfShallow flag for the built-in string type too! So we check only
  # here for this flag, where it is reasonably safe to do so
  # (for objects, etc.):
  if optSeqDestructors in p.config.globalOptions:
    linefmt(p, cpsStmts,
        "$1 = $2;$n",
        [rdLoc(dest), rdLoc(src)])
  elif needToCopy notin flags or
      tfShallow in skipTypes(dest.t, abstractVarRange).flags:
    if (dest.storage == OnStack and p.config.selectedGC != gcGo) or not usesWriteBarrier(p.config):
      linefmt(p, cpsStmts,
           "#nimCopyMem((void*)$1, (NIM_CONST void*)$2, sizeof($3));$n",
           [addrLoc(p.config, dest), addrLoc(p.config, src), rdLoc(dest)])
    else:
      linefmt(p, cpsStmts, "#genericShallowAssign((void*)$1, (void*)$2, $3);$n",
              [addrLoc(p.config, dest), addrLoc(p.config, src), genTypeInfo(p.module, dest.t, dest.lode.info)])
  else:
    linefmt(p, cpsStmts, "#genericAssign((void*)$1, (void*)$2, $3);$n",
            [addrLoc(p.config, dest), addrLoc(p.config, src), genTypeInfo(p.module, dest.t, dest.lode.info)])

proc genAssignment(p: BProc, dest, src: TLoc, flags: TAssignmentFlags) =
  # This function replaces all other methods for generating
  # the assignment operation in C.
  if src.t != nil and src.t.kind == tyPtr:
    # little HACK to support the new 'var T' as return type:
    linefmt(p, cpsStmts, "$1 = $2;$n", [rdLoc(dest), rdLoc(src)])
    return
  let ty = skipTypes(dest.t, abstractRange + tyUserTypeClasses + {tyStatic})
  case ty.kind
  of tyRef:
    genRefAssign(p, dest, src)
  of tySequence:
    if optSeqDestructors in p.config.globalOptions:
      genGenericAsgn(p, dest, src, flags)
    elif (needToCopy notin flags and src.storage != OnStatic) or canMove(p, src.lode, dest):
      genRefAssign(p, dest, src)
    else:
      linefmt(p, cpsStmts, "#genericSeqAssign($1, $2, $3);$n",
              [addrLoc(p.config, dest), rdLoc(src),
              genTypeInfo(p.module, dest.t, dest.lode.info)])
  of tyString:
    if optSeqDestructors in p.config.globalOptions:
      genGenericAsgn(p, dest, src, flags)
    elif (needToCopy notin flags and src.storage != OnStatic) or canMove(p, src.lode, dest):
      genRefAssign(p, dest, src)
    else:
      if (dest.storage == OnStack and p.config.selectedGC != gcGo) or not usesWriteBarrier(p.config):
        linefmt(p, cpsStmts, "$1 = #copyString($2);$n", [dest.rdLoc, src.rdLoc])
      elif dest.storage == OnHeap:
        # we use a temporary to care for the dreaded self assignment:
        var tmp: TLoc
        getTemp(p, ty, tmp)
        linefmt(p, cpsStmts, "$3 = $1; $1 = #copyStringRC1($2);$n",
                [dest.rdLoc, src.rdLoc, tmp.rdLoc])
        linefmt(p, cpsStmts, "if ($1) #nimGCunrefNoCycle($1);$n", [tmp.rdLoc])
      else:
        linefmt(p, cpsStmts, "#unsureAsgnRef((void**) $1, #copyString($2));$n",
               [addrLoc(p.config, dest), rdLoc(src)])
  of tyProc:
    if containsGarbageCollectedRef(dest.t):
      # optimize closure assignment:
      let a = optAsgnLoc(dest, dest.t, "ClE_0".rope)
      let b = optAsgnLoc(src, dest.t, "ClE_0".rope)
      genRefAssign(p, a, b)
      linefmt(p, cpsStmts, "$1.ClP_0 = $2.ClP_0;$n", [rdLoc(dest), rdLoc(src)])
    else:
      linefmt(p, cpsStmts, "$1 = $2;$n", [rdLoc(dest), rdLoc(src)])
  of tyTuple:
    if containsGarbageCollectedRef(dest.t):
      if dest.t.len <= 4: genOptAsgnTuple(p, dest, src, flags)
      else: genGenericAsgn(p, dest, src, flags)
    else:
      linefmt(p, cpsStmts, "$1 = $2;$n", [rdLoc(dest), rdLoc(src)])
  of tyObject:
    # XXX: check for subtyping?
    if ty.isImportedCppType:
      linefmt(p, cpsStmts, "$1 = $2;$n", [rdLoc(dest), rdLoc(src)])
    elif not isObjLackingTypeField(ty):
      genGenericAsgn(p, dest, src, flags)
    elif containsGarbageCollectedRef(ty):
      if ty.sons[0].isNil and asgnComplexity(ty.n) <= 4:
        discard getTypeDesc(p.module, ty)
        internalAssert p.config, ty.n != nil
        genOptAsgnObject(p, dest, src, flags, ty.n, ty)
      else:
        genGenericAsgn(p, dest, src, flags)
    else:
      linefmt(p, cpsStmts, "$1 = $2;$n", [rdLoc(dest), rdLoc(src)])
  of tyArray:
    if containsGarbageCollectedRef(dest.t):
      genGenericAsgn(p, dest, src, flags)
    else:
      linefmt(p, cpsStmts,
           "#nimCopyMem((void*)$1, (NIM_CONST void*)$2, sizeof($3));$n",
           [rdLoc(dest), rdLoc(src), getTypeDesc(p.module, dest.t)])
  of tyOpenArray, tyVarargs:
    # open arrays are always on the stack - really? What if a sequence is
    # passed to an open array?
    if containsGarbageCollectedRef(dest.t):
      linefmt(p, cpsStmts,     # XXX: is this correct for arrays?
           "#genericAssignOpenArray((void*)$1, (void*)$2, $1Len_0, $3);$n",
           [addrLoc(p.config, dest), addrLoc(p.config, src),
           genTypeInfo(p.module, dest.t, dest.lode.info)])
    else:
      linefmt(p, cpsStmts,
           # bug #4799, keep the nimCopyMem for a while
           #"#nimCopyMem((void*)$1, (NIM_CONST void*)$2, sizeof($1[0])*$1Len_0);$n",
           "$1 = $2;$n",
           [rdLoc(dest), rdLoc(src)])
  of tySet:
    if mapType(p.config, ty) == ctArray:
      linefmt(p, cpsStmts, "#nimCopyMem((void*)$1, (NIM_CONST void*)$2, $3);$n",
              [rdLoc(dest), rdLoc(src), getSize(p.config, dest.t)])
    else:
      linefmt(p, cpsStmts, "$1 = $2;$n", [rdLoc(dest), rdLoc(src)])
  of tyPtr, tyPointer, tyChar, tyBool, tyEnum, tyCString,
     tyInt..tyUInt64, tyRange, tyVar, tyLent, tyNil:
    linefmt(p, cpsStmts, "$1 = $2;$n", [rdLoc(dest), rdLoc(src)])
  else: internalError(p.config, "genAssignment: " & $ty.kind)

  if optMemTracker in p.options and dest.storage in {OnHeap, OnUnknown}:
    #writeStackTrace()
    #echo p.currLineInfo, " requesting"
    linefmt(p, cpsStmts, "#memTrackerWrite((void*)$1, $2, $3, $4);$n",
            [addrLoc(p.config, dest), getSize(p.config, dest.t),
            makeCString(toFullPath(p.config, p.currLineInfo)),
            p.currLineInfo.safeLineNm])

proc genDeepCopy(p: BProc; dest, src: TLoc) =
  template addrLocOrTemp(a: TLoc): Rope =
    if a.k == locExpr:
      var tmp: TLoc
      getTemp(p, a.t, tmp)
      genAssignment(p, tmp, a, {})
      addrLoc(p.config, tmp)
    else:
      addrLoc(p.config, a)

  var ty = skipTypes(dest.t, abstractVarRange + {tyStatic})
  case ty.kind
  of tyPtr, tyRef, tyProc, tyTuple, tyObject, tyArray:
    # XXX optimize this
    linefmt(p, cpsStmts, "#genericDeepCopy((void*)$1, (void*)$2, $3);$n",
            [addrLoc(p.config, dest), addrLocOrTemp(src),
            genTypeInfo(p.module, dest.t, dest.lode.info)])
  of tySequence, tyString:
    linefmt(p, cpsStmts, "#genericSeqDeepCopy($1, $2, $3);$n",
            [addrLoc(p.config, dest), rdLoc(src),
            genTypeInfo(p.module, dest.t, dest.lode.info)])
  of tyOpenArray, tyVarargs:
    linefmt(p, cpsStmts,
         "#genericDeepCopyOpenArray((void*)$1, (void*)$2, $1Len_0, $3);$n",
         [addrLoc(p.config, dest), addrLocOrTemp(src),
         genTypeInfo(p.module, dest.t, dest.lode.info)])
  of tySet:
    if mapType(p.config, ty) == ctArray:
      linefmt(p, cpsStmts, "#nimCopyMem((void*)$1, (NIM_CONST void*)$2, $3);$n",
              [rdLoc(dest), rdLoc(src), getSize(p.config, dest.t)])
    else:
      linefmt(p, cpsStmts, "$1 = $2;$n", [rdLoc(dest), rdLoc(src)])
  of tyPointer, tyChar, tyBool, tyEnum, tyCString,
     tyInt..tyUInt64, tyRange, tyVar, tyLent:
    linefmt(p, cpsStmts, "$1 = $2;$n", [rdLoc(dest), rdLoc(src)])
  else: internalError(p.config, "genDeepCopy: " & $ty.kind)

proc putLocIntoDest(p: BProc, d: var TLoc, s: TLoc) =
  if d.k != locNone:
    if lfNoDeepCopy in d.flags: genAssignment(p, d, s, {})
    else: genAssignment(p, d, s, {needToCopy})
  else:
    d = s # ``d`` is free, so fill it with ``s``

proc putDataIntoDest(p: BProc, d: var TLoc, n: PNode, r: Rope) =
  var a: TLoc
  if d.k != locNone:
    # need to generate an assignment here
    initLoc(a, locData, n, OnStatic)
    a.r = r
    if lfNoDeepCopy in d.flags: genAssignment(p, d, a, {})
    else: genAssignment(p, d, a, {needToCopy})
  else:
    # we cannot call initLoc() here as that would overwrite
    # the flags field!
    d.k = locData
    d.lode = n
    d.r = r

proc putIntoDest(p: BProc, d: var TLoc, n: PNode, r: Rope; s=OnUnknown) =
  var a: TLoc
  if d.k != locNone:
    # need to generate an assignment here
    initLoc(a, locExpr, n, s)
    a.r = r
    if lfNoDeepCopy in d.flags: genAssignment(p, d, a, {})
    else: genAssignment(p, d, a, {needToCopy})
  else:
    # we cannot call initLoc() here as that would overwrite
    # the flags field!
    d.k = locExpr
    d.lode = n
    d.r = r

proc binaryStmt(p: BProc, e: PNode, d: var TLoc, op: string) =
  var a, b: TLoc
  if d.k != locNone: internalError(p.config, e.info, "binaryStmt")
  initLocExpr(p, e.sons[1], a)
  initLocExpr(p, e.sons[2], b)
  lineCg(p, cpsStmts, "$1 $2 $3;$n", [rdLoc(a), op, rdLoc(b)])

proc binaryStmtAddr(p: BProc, e: PNode, d: var TLoc, cpname: string) =
  var a, b: TLoc
  if d.k != locNone: internalError(p.config, e.info, "binaryStmtAddr")
  initLocExpr(p, e.sons[1], a)
  initLocExpr(p, e.sons[2], b)
  lineCg(p, cpsStmts, "#$1($2, $3);$n", [cpname, byRefLoc(p, a), rdLoc(b)])

template unaryStmt(p: BProc, e: PNode, d: var TLoc, frmt: string) =
  var a: TLoc
  if d.k != locNone: internalError(p.config, e.info, "unaryStmt")
  initLocExpr(p, e.sons[1], a)
  lineCg(p, cpsStmts, frmt, [rdLoc(a)])

template binaryExpr(p: BProc, e: PNode, d: var TLoc, frmt: string) =
  var a, b: TLoc
  assert(e.sons[1].typ != nil)
  assert(e.sons[2].typ != nil)
  initLocExpr(p, e.sons[1], a)
  initLocExpr(p, e.sons[2], b)
  putIntoDest(p, d, e, ropecg(p.module, frmt, [rdLoc(a), rdLoc(b)]))

template binaryExprChar(p: BProc, e: PNode, d: var TLoc, frmt: string) =
  var a, b: TLoc
  assert(e.sons[1].typ != nil)
  assert(e.sons[2].typ != nil)
  initLocExpr(p, e.sons[1], a)
  initLocExpr(p, e.sons[2], b)
  putIntoDest(p, d, e, ropecg(p.module, frmt, [a.rdCharLoc, b.rdCharLoc]))

template unaryExpr(p: BProc, e: PNode, d: var TLoc, frmt: string) =
  var a: TLoc
  initLocExpr(p, e.sons[1], a)
  putIntoDest(p, d, e, ropecg(p.module, frmt, [rdLoc(a)]))

template unaryExprChar(p: BProc, e: PNode, d: var TLoc, frmt: string) =
  var a: TLoc
  initLocExpr(p, e.sons[1], a)
  putIntoDest(p, d, e, ropecg(p.module, frmt, [rdCharLoc(a)]))

template binaryArithOverflowRaw(p: BProc, t: PType, a, b: TLoc;
                            cpname: string): Rope =
  var size = getSize(p.config, t)
  let storage = if size < p.config.target.intSize: rope("NI")
                else: getTypeDesc(p.module, t)
  var result = getTempName(p.module)
  linefmt(p, cpsLocals, "$1 $2;$n", [storage, result])
  lineCg(p, cpsStmts, "$1 = #$2($3, $4);$n", [result, cpname, rdCharLoc(a), rdCharLoc(b)])
  if size < p.config.target.intSize or t.kind in {tyRange, tyEnum}:
    linefmt(p, cpsStmts, "if ($1 < $2 || $1 > $3) #raiseOverflow();$n",
            [result, intLiteral(firstOrd(p.config, t)), intLiteral(lastOrd(p.config, t))])
  result

proc binaryArithOverflow(p: BProc, e: PNode, d: var TLoc, m: TMagic) =
  const
    prc: array[mAddI..mPred, string] = [
      "addInt", "subInt",
      "mulInt", "divInt", "modInt",
      "addInt", "subInt"
    ]
    prc64: array[mAddI..mPred, string] = [
      "addInt64", "subInt64",
      "mulInt64", "divInt64", "modInt64",
      "addInt64", "subInt64"
    ]
    opr: array[mAddI..mPred, string] = ["+", "-", "*", "/", "%", "+", "-"]
  var a, b: TLoc
  assert(e.sons[1].typ != nil)
  assert(e.sons[2].typ != nil)
  initLocExpr(p, e.sons[1], a)
  initLocExpr(p, e.sons[2], b)
  # skipping 'range' is correct here as we'll generate a proper range check
  # later via 'chckRange'
  let t = e.typ.skipTypes(abstractRange)
  if optOverflowCheck notin p.options:
    let res = "($1)($2 $3 $4)" % [getTypeDesc(p.module, e.typ), rdLoc(a), rope(opr[m]), rdLoc(b)]
    putIntoDest(p, d, e, res)
  else:
    let res = binaryArithOverflowRaw(p, t, a, b,
      if t.kind == tyInt64: prc64[m] else: prc[m])
    putIntoDest(p, d, e, "($#)($#)" % [getTypeDesc(p.module, e.typ), res])

proc unaryArithOverflow(p: BProc, e: PNode, d: var TLoc, m: TMagic) =
  var
    a: TLoc
    t: PType
  assert(e.sons[1].typ != nil)
  initLocExpr(p, e.sons[1], a)
  t = skipTypes(e.typ, abstractRange)
  if optOverflowCheck in p.options:
    linefmt(p, cpsStmts, "if ($1 == $2) #raiseOverflow();$n",
            [rdLoc(a), intLiteral(firstOrd(p.config, t))])
  case m
  of mUnaryMinusI:
    putIntoDest(p, d, e, "((NI$2)-($1))" % [rdLoc(a), rope(getSize(p.config, t) * 8)])
  of mUnaryMinusI64:
    putIntoDest(p, d, e, "-($1)" % [rdLoc(a)])
  of mAbsI:
    putIntoDest(p, d, e, "($1 > 0? ($1) : -($1))" % [rdLoc(a)])
  else:
    assert(false, $m)

proc binaryArith(p: BProc, e: PNode, d: var TLoc, op: TMagic) =
  var
    a, b: TLoc
    s, k: BiggestInt
  assert(e.sons[1].typ != nil)
  assert(e.sons[2].typ != nil)
  initLocExpr(p, e.sons[1], a)
  initLocExpr(p, e.sons[2], b)
  # BUGFIX: cannot use result-type here, as it may be a boolean
  s = max(getSize(p.config, a.t), getSize(p.config, b.t)) * 8
  k = getSize(p.config, a.t) * 8

  template applyFormat(frmt: untyped) =
    putIntoDest(p, d, e, frmt % [
      rdLoc(a), rdLoc(b), rope(s),
      getSimpleTypeDesc(p.module, e.typ), rope(k)]
    )

  case op
  of mAddF64: applyFormat("(($4)($1) + ($4)($2))")
  of mSubF64: applyFormat("(($4)($1) - ($4)($2))")
  of mMulF64: applyFormat("(($4)($1) * ($4)($2))")
  of mDivF64: applyFormat("(($4)($1) / ($4)($2))")
  of mShrI: applyFormat("($4)((NU$5)($1) >> (NU$3)($2))")
  of mShlI: applyFormat("($4)((NU$3)($1) << (NU$3)($2))")
  of mAshrI: applyFormat("($4)((NI$3)($1) >> (NU$3)($2))")
  of mBitandI: applyFormat("($4)($1 & $2)")
  of mBitorI: applyFormat("($4)($1 | $2)")
  of mBitxorI: applyFormat("($4)($1 ^ $2)")
  of mMinI: applyFormat("(($1 <= $2) ? $1 : $2)")
  of mMaxI: applyFormat("(($1 >= $2) ? $1 : $2)")
  of mAddU: applyFormat("($4)((NU$3)($1) + (NU$3)($2))")
  of mSubU: applyFormat("($4)((NU$3)($1) - (NU$3)($2))")
  of mMulU: applyFormat("($4)((NU$3)($1) * (NU$3)($2))")
  of mDivU: applyFormat("($4)((NU$3)($1) / (NU$3)($2))")
  of mModU: applyFormat("($4)((NU$3)($1) % (NU$3)($2))")
  of mEqI: applyFormat("($1 == $2)")
  of mLeI: applyFormat("($1 <= $2)")
  of mLtI: applyFormat("($1 < $2)")
  of mEqF64: applyFormat("($1 == $2)")
  of mLeF64: applyFormat("($1 <= $2)")
  of mLtF64: applyFormat("($1 < $2)")
  of mLeU: applyFormat("((NU$3)($1) <= (NU$3)($2))")
  of mLtU: applyFormat("((NU$3)($1) < (NU$3)($2))")
  of mLeU64: applyFormat("((NU64)($1) <= (NU64)($2))")
  of mLtU64: applyFormat("((NU64)($1) < (NU64)($2))")
  of mEqEnum: applyFormat("($1 == $2)")
  of mLeEnum: applyFormat("($1 <= $2)")
  of mLtEnum: applyFormat("($1 < $2)")
  of mEqCh: applyFormat("((NU8)($1) == (NU8)($2))")
  of mLeCh: applyFormat("((NU8)($1) <= (NU8)($2))")
  of mLtCh: applyFormat("((NU8)($1) < (NU8)($2))")
  of mEqB: applyFormat("($1 == $2)")
  of mLeB: applyFormat("($1 <= $2)")
  of mLtB: applyFormat("($1 < $2)")
  of mEqRef: applyFormat("($1 == $2)")
  of mEqUntracedRef: applyFormat("($1 == $2)")
  of mLePtr: applyFormat("($1 <= $2)")
  of mLtPtr: applyFormat("($1 < $2)")
  of mXor: applyFormat("($1 != $2)")
  else:
    assert(false, $op)

proc genEqProc(p: BProc, e: PNode, d: var TLoc) =
  var a, b: TLoc
  assert(e.sons[1].typ != nil)
  assert(e.sons[2].typ != nil)
  initLocExpr(p, e.sons[1], a)
  initLocExpr(p, e.sons[2], b)
  if a.t.skipTypes(abstractInstOwned).callConv == ccClosure:
    putIntoDest(p, d, e,
      "($1.ClP_0 == $2.ClP_0 && $1.ClE_0 == $2.ClE_0)" % [rdLoc(a), rdLoc(b)])
  else:
    putIntoDest(p, d, e, "($1 == $2)" % [rdLoc(a), rdLoc(b)])

proc genIsNil(p: BProc, e: PNode, d: var TLoc) =
  let t = skipTypes(e.sons[1].typ, abstractRange)
  if t.kind == tyProc and t.callConv == ccClosure:
    unaryExpr(p, e, d, "($1.ClP_0 == 0)")
  else:
    unaryExpr(p, e, d, "($1 == 0)")

proc unaryArith(p: BProc, e: PNode, d: var TLoc, op: TMagic) =
  var
    a: TLoc
    t: PType
  assert(e.sons[1].typ != nil)
  initLocExpr(p, e.sons[1], a)
  t = skipTypes(e.typ, abstractRange)

  template applyFormat(frmt: untyped) =
    putIntoDest(p, d, e, frmt % [rdLoc(a), rope(getSize(p.config, t) * 8),
                getSimpleTypeDesc(p.module, e.typ)])
  case op
  of mNot:
    applyFormat("!($1)")
  of mUnaryPlusI:
    applyFormat("$1")
  of mBitnotI:
    applyFormat("($3)((NU$2) ~($1))")
  of mUnaryPlusF64:
    applyFormat("$1")
  of mUnaryMinusF64:
    applyFormat("-($1)")
  else:
    assert false, $op

proc isCppRef(p: BProc; typ: PType): bool {.inline.} =
  result = p.module.compileToCpp and
      skipTypes(typ, abstractInstOwned).kind == tyVar and
      tfVarIsPtr notin skipTypes(typ, abstractInstOwned).flags

proc genDeref(p: BProc, e: PNode, d: var TLoc) =
  let mt = mapType(p.config, e.sons[0].typ)
  if mt in {ctArray, ctPtrToArray} and lfEnforceDeref notin d.flags:
    # XXX the amount of hacks for C's arrays is incredible, maybe we should
    # simply wrap them in a struct? --> Losing auto vectorization then?
    expr(p, e.sons[0], d)
    if e.sons[0].typ.skipTypes(abstractInstOwned).kind == tyRef:
      d.storage = OnHeap
  else:
    var a: TLoc
    var typ = e.sons[0].typ
    if typ.kind in {tyUserTypeClass, tyUserTypeClassInst} and typ.isResolvedUserTypeClass:
      typ = typ.lastSon
    typ = typ.skipTypes(abstractInstOwned)
    if typ.kind == tyVar and tfVarIsPtr notin typ.flags and p.module.compileToCpp and e.sons[0].kind == nkHiddenAddr:
      initLocExprSingleUse(p, e[0][0], d)
      return
    else:
      initLocExprSingleUse(p, e.sons[0], a)
    if d.k == locNone:
      # dest = *a;  <-- We do not know that 'dest' is on the heap!
      # It is completely wrong to set 'd.storage' here, unless it's not yet
      # been assigned to.
      case typ.kind
      of tyRef:
        d.storage = OnHeap
      of tyVar, tyLent:
        d.storage = OnUnknown
        if tfVarIsPtr notin typ.flags and p.module.compileToCpp and
            e.kind == nkHiddenDeref:
          putIntoDest(p, d, e, rdLoc(a), a.storage)
          return
      of tyPtr:
        d.storage = OnUnknown         # BUGFIX!
      else:
        internalError(p.config, e.info, "genDeref " & $typ.kind)
    elif p.module.compileToCpp:
      if typ.kind == tyVar and tfVarIsPtr notin typ.flags and
           e.kind == nkHiddenDeref:
        putIntoDest(p, d, e, rdLoc(a), a.storage)
        return
    if mt == ctPtrToArray and lfEnforceDeref in d.flags:
      # we lie about the type for better C interop: 'ptr array[3,T]' is
      # translated to 'ptr T', but for deref'ing this produces wrong code.
      # See tmissingderef. So we get rid of the deref instead. The codegen
      # ends up using 'memcpy' for the array assignment,
      # so the '&' and '*' cancel out:
      putIntoDest(p, d, lodeTyp(a.t.sons[0]), rdLoc(a), a.storage)
    else:
      putIntoDest(p, d, e, "(*$1)" % [rdLoc(a)], a.storage)

proc genAddr(p: BProc, e: PNode, d: var TLoc) =
  # careful  'addr(myptrToArray)' needs to get the ampersand:
  if e.sons[0].typ.skipTypes(abstractInstOwned).kind in {tyRef, tyPtr}:
    var a: TLoc
    initLocExpr(p, e.sons[0], a)
    putIntoDest(p, d, e, "&" & a.r, a.storage)
    #Message(e.info, warnUser, "HERE NEW &")
  elif mapType(p.config, e.sons[0].typ) == ctArray or isCppRef(p, e.typ):
    expr(p, e.sons[0], d)
  else:
    var a: TLoc
    initLocExpr(p, e.sons[0], a)
    putIntoDest(p, d, e, addrLoc(p.config, a), a.storage)

template inheritLocation(d: var TLoc, a: TLoc) =
  if d.k == locNone: d.storage = a.storage

proc genRecordFieldAux(p: BProc, e: PNode, d, a: var TLoc) =
  initLocExpr(p, e.sons[0], a)
  if e.sons[1].kind != nkSym: internalError(p.config, e.info, "genRecordFieldAux")
  d.inheritLocation(a)
  discard getTypeDesc(p.module, a.t) # fill the record's fields.loc

proc genTupleElem(p: BProc, e: PNode, d: var TLoc) =
  var
    a: TLoc
    i: int
  initLocExpr(p, e.sons[0], a)
  let tupType = a.t.skipTypes(abstractInst+{tyVar})
  assert tupType.kind == tyTuple
  d.inheritLocation(a)
  discard getTypeDesc(p.module, a.t) # fill the record's fields.loc
  var r = rdLoc(a)
  case e.sons[1].kind
  of nkIntLit..nkUInt64Lit: i = int(e.sons[1].intVal)
  else: internalError(p.config, e.info, "genTupleElem")
  addf(r, ".Field$1", [rope(i)])
  putIntoDest(p, d, e, r, a.storage)

proc lookupFieldAgain(p: BProc, ty: PType; field: PSym; r: var Rope;
                      resTyp: ptr PType = nil): PSym =
  var ty = ty
  assert r != nil
  while ty != nil:
    ty = ty.skipTypes(skipPtrs)
    assert(ty.kind in {tyTuple, tyObject})
    result = lookupInRecord(ty.n, field.name)
    if result != nil:
      if resTyp != nil: resTyp[] = ty
      break
    if not p.module.compileToCpp: add(r, ".Sup")
    ty = ty.sons[0]
  if result == nil: internalError(p.config, field.info, "genCheckedRecordField")

proc genRecordField(p: BProc, e: PNode, d: var TLoc) =
  var a: TLoc
  genRecordFieldAux(p, e, d, a)
  var r = rdLoc(a)
  var f = e.sons[1].sym
  let ty = skipTypes(a.t, abstractInstOwned + tyUserTypeClasses)
  if ty.kind == tyTuple:
    # we found a unique tuple type which lacks field information
    # so we use Field$i
    addf(r, ".Field$1", [rope(f.position)])
    putIntoDest(p, d, e, r, a.storage)
  else:
    var rtyp: PType
    let field = lookupFieldAgain(p, ty, f, r, addr rtyp)
    if field.loc.r == nil and rtyp != nil: fillObjectFields(p.module, rtyp)
    if field.loc.r == nil: internalError(p.config, e.info, "genRecordField 3 " & typeToString(ty))
    addf(r, ".$1", [field.loc.r])
    putIntoDest(p, d, e, r, a.storage)

proc genInExprAux(p: BProc, e: PNode, a, b, d: var TLoc)

proc genFieldCheck(p: BProc, e: PNode, obj: Rope, field: PSym) =
  var test, u, v: TLoc
  for i in 1 ..< len(e):
    var it = e.sons[i]
    assert(it.kind in nkCallKinds)
    assert(it.sons[0].kind == nkSym)
    let op = it.sons[0].sym
    if op.magic == mNot: it = it.sons[1]
    let disc = it.sons[2].skipConv
    assert(disc.kind == nkSym)
    initLoc(test, locNone, it, OnStack)
    initLocExpr(p, it.sons[1], u)
    initLoc(v, locExpr, disc, OnUnknown)
    v.r = obj
    v.r.add(".")
    v.r.add(disc.sym.loc.r)
    genInExprAux(p, it, u, v, test)
    let msg = genFieldError(field, disc.sym)
    let strLit = genStringLiteral(p.module, newStrNode(nkStrLit, msg))
    if op.magic == mNot:
      linefmt(p, cpsStmts,
              "if ($1) #raiseFieldError($2);$n",
              [rdLoc(test), strLit])
    else:
      linefmt(p, cpsStmts,
              "if (!($1)) #raiseFieldError($2);$n",
              [rdLoc(test), strLit])

proc genCheckedRecordField(p: BProc, e: PNode, d: var TLoc) =
  if optFieldCheck in p.options:
    var a: TLoc
    genRecordFieldAux(p, e.sons[0], d, a)
    let ty = skipTypes(a.t, abstractInst + tyUserTypeClasses)
    var r = rdLoc(a)
    let f = e.sons[0].sons[1].sym
    let field = lookupFieldAgain(p, ty, f, r)
    if field.loc.r == nil: fillObjectFields(p.module, ty)
    if field.loc.r == nil:
      internalError(p.config, e.info, "genCheckedRecordField") # generate the checks:
    genFieldCheck(p, e, r, field)
    add(r, ropecg(p.module, ".$1", [field.loc.r]))
    putIntoDest(p, d, e.sons[0], r, a.storage)
  else:
    genRecordField(p, e.sons[0], d)

proc genUncheckedArrayElem(p: BProc, n, x, y: PNode, d: var TLoc) =
  var a, b: TLoc
  initLocExpr(p, x, a)
  initLocExpr(p, y, b)
  d.inheritLocation(a)
  putIntoDest(p, d, n, ropecg(p.module, "$1[$2]", [rdLoc(a), rdCharLoc(b)]),
              a.storage)

proc genArrayElem(p: BProc, n, x, y: PNode, d: var TLoc) =
  var a, b: TLoc
  initLocExpr(p, x, a)
  initLocExpr(p, y, b)
  var ty = skipTypes(a.t, abstractVarRange + abstractPtrs + tyUserTypeClasses)
  var first = intLiteral(firstOrd(p.config, ty))
  # emit range check:
  if optBoundsCheck in p.options and ty.kind != tyUncheckedArray:
    if not isConstExpr(y):
      # semantic pass has already checked for const index expressions
      if firstOrd(p.config, ty) == 0:
        if (firstOrd(p.config, b.t) < firstOrd(p.config, ty)) or (lastOrd(p.config, b.t) > lastOrd(p.config, ty)):
          linefmt(p, cpsStmts, "if ((NU)($1) > (NU)($2)) #raiseIndexError2($1, $2);$n",
                  [rdCharLoc(b), intLiteral(lastOrd(p.config, ty))])
      else:
        linefmt(p, cpsStmts, "if ($1 < $2 || $1 > $3) #raiseIndexError3($1, $2, $3);$n",
                [rdCharLoc(b), first, intLiteral(lastOrd(p.config, ty))])
    else:
      let idx = getOrdValue(y)
      if idx < firstOrd(p.config, ty) or idx > lastOrd(p.config, ty):
        localError(p.config, x.info, formatErrorIndexBound(idx, firstOrd(p.config, ty), lastOrd(p.config, ty)))
  d.inheritLocation(a)
  putIntoDest(p, d, n,
              ropecg(p.module, "$1[($2)- $3]", [rdLoc(a), rdCharLoc(b), first]), a.storage)

proc genCStringElem(p: BProc, n, x, y: PNode, d: var TLoc) =
  var a, b: TLoc
  initLocExpr(p, x, a)
  initLocExpr(p, y, b)
  inheritLocation(d, a)
  putIntoDest(p, d, n,
              ropecg(p.module, "$1[$2]", [rdLoc(a), rdCharLoc(b)]), a.storage)

proc genBoundsCheck(p: BProc; arr, a, b: TLoc) =
  let ty = skipTypes(arr.t, abstractVarRange)
  case ty.kind
  of tyOpenArray, tyVarargs:
    linefmt(p, cpsStmts,
      "if ($2-$1 != -1 && " &
      "((NU)($1) >= (NU)($3Len_0) || (NU)($2) >= (NU)($3Len_0))) #raiseIndexError();$n",
      [rdLoc(a), rdLoc(b), rdLoc(arr)])
  of tyArray:
    let first = intLiteral(firstOrd(p.config, ty))
    linefmt(p, cpsStmts,
      "if ($2-$1 != -1 && " &
      "($2-$1 < -1 || $1 < $3 || $1 > $4 || $2 < $3 || $2 > $4)) #raiseIndexError();$n",
      [rdCharLoc(a), rdCharLoc(b), first, intLiteral(lastOrd(p.config, ty))])
  of tySequence, tyString:
    linefmt(p, cpsStmts,
      "if ($2-$1 != -1 && " &
      "((NU)($1) >= (NU)$3 || (NU)($2) >= (NU)$3)) #raiseIndexError();$n",
      [rdLoc(a), rdLoc(b), lenExpr(p, arr)])
  else: discard

proc genOpenArrayElem(p: BProc, n, x, y: PNode, d: var TLoc) =
  var a, b: TLoc
  initLocExpr(p, x, a)
  initLocExpr(p, y, b) # emit range check:
  if optBoundsCheck in p.options:
    linefmt(p, cpsStmts, "if ((NU)($1) >= (NU)($2Len_0)) #raiseIndexError2($1,$2Len_0-1);$n",
            [rdLoc(b), rdLoc(a)]) # BUGFIX: ``>=`` and not ``>``!
  inheritLocation(d, a)
  putIntoDest(p, d, n,
              ropecg(p.module, "$1[$2]", [rdLoc(a), rdCharLoc(b)]), a.storage)

proc genSeqElem(p: BProc, n, x, y: PNode, d: var TLoc) =
  var a, b: TLoc
  initLocExpr(p, x, a)
  initLocExpr(p, y, b)
  var ty = skipTypes(a.t, abstractVarRange)
  if ty.kind in {tyRef, tyPtr}:
    ty = skipTypes(ty.lastSon, abstractVarRange) # emit range check:
  if optBoundsCheck in p.options:
    if ty.kind == tyString and (not defined(nimNoZeroTerminator) or optLaxStrings in p.options):
      linefmt(p, cpsStmts,
              "if ((NU)($1) > (NU)$2) #raiseIndexError2($1,$2);$n",
              [rdLoc(b), lenExpr(p, a)])
    else:
      linefmt(p, cpsStmts,
              "if ((NU)($1) >= (NU)$2) #raiseIndexError2($1,$2-1);$n",
              [rdLoc(b), lenExpr(p, a)])
  if d.k == locNone: d.storage = OnHeap
  if skipTypes(a.t, abstractVar).kind in {tyRef, tyPtr}:
    a.r = ropecg(p.module, "(*$1)", [a.r])

  if lfPrepareForMutation in d.flags and ty.kind == tyString and
      optSeqDestructors in p.config.globalOptions:
    linefmt(p, cpsStmts, "#nimPrepareStrMutationV2($1);$n", [byRefLoc(p, a)])
  putIntoDest(p, d, n,
              ropecg(p.module, "$1$3[$2]", [rdLoc(a), rdCharLoc(b), dataField(p)]), a.storage)

proc genBracketExpr(p: BProc; n: PNode; d: var TLoc) =
  var ty = skipTypes(n.sons[0].typ, abstractVarRange + tyUserTypeClasses)
  if ty.kind in {tyRef, tyPtr}: ty = skipTypes(ty.lastSon, abstractVarRange)
  case ty.kind
  of tyUncheckedArray: genUncheckedArrayElem(p, n, n.sons[0], n.sons[1], d)
  of tyArray: genArrayElem(p, n, n.sons[0], n.sons[1], d)
  of tyOpenArray, tyVarargs: genOpenArrayElem(p, n, n.sons[0], n.sons[1], d)
  of tySequence, tyString: genSeqElem(p, n, n.sons[0], n.sons[1], d)
  of tyCString: genCStringElem(p, n, n.sons[0], n.sons[1], d)
  of tyTuple: genTupleElem(p, n, d)
  else: internalError(p.config, n.info, "expr(nkBracketExpr, " & $ty.kind & ')')
  discard getTypeDesc(p.module, n.typ)

proc isSimpleExpr(n: PNode): bool =
  # calls all the way down --> can stay expression based
  case n.kind
  of nkCallKinds, nkDotExpr, nkPar, nkTupleConstr,
      nkObjConstr, nkBracket, nkCurly, nkHiddenDeref, nkDerefExpr, nkHiddenAddr,
      nkHiddenStdConv, nkHiddenSubConv, nkConv, nkAddr:
    for c in n:
      if not isSimpleExpr(c): return false
    result = true
  of nkStmtListExpr:
    for i in 0..n.len-2:
      if n[i].kind notin {nkCommentStmt, nkEmpty}: return false
    result = isSimpleExpr(n.lastSon)
  else:
    if n.isAtom:
      result = true

proc genAndOr(p: BProc, e: PNode, d: var TLoc, m: TMagic) =
  # how to generate code?
  #  'expr1 and expr2' becomes:
  #     result = expr1
  #     fjmp result, end
  #     result = expr2
  #  end:
  #  ... (result computed)
  # BUGFIX:
  #   a = b or a
  # used to generate:
  # a = b
  # if a: goto end
  # a = a
  # end:
  # now it generates:
  # tmp = b
  # if tmp: goto end
  # tmp = a
  # end:
  # a = tmp
  when false:
    #if isSimpleExpr(e) and p.module.compileToCpp:
    var tmpA, tmpB: TLoc
    #getTemp(p, e.typ, tmpA)
    #getTemp(p, e.typ, tmpB)
    initLocExprSingleUse(p, e.sons[1], tmpA)
    initLocExprSingleUse(p, e.sons[2], tmpB)
    tmpB.k = locExpr
    if m == mOr:
      tmpB.r = "((" & rdLoc(tmpA) & ")||(" & rdLoc(tmpB) & "))"
    else:
      tmpB.r = "((" & rdLoc(tmpA) & ")&&(" & rdLoc(tmpB) & "))"
    if d.k == locNone:
      d = tmpB
    else:
      genAssignment(p, d, tmpB, {})
  else:
    var
      L: TLabel
      tmp: TLoc
    getTemp(p, e.typ, tmp)      # force it into a temp!
    inc p.splitDecls
    expr(p, e.sons[1], tmp)
    L = getLabel(p)
    if m == mOr:
      lineF(p, cpsStmts, "if ($1) goto $2;$n", [rdLoc(tmp), L])
    else:
      lineF(p, cpsStmts, "if (!($1)) goto $2;$n", [rdLoc(tmp), L])
    expr(p, e.sons[2], tmp)
    fixLabel(p, L)
    if d.k == locNone:
      d = tmp
    else:
      genAssignment(p, d, tmp, {}) # no need for deep copying
    dec p.splitDecls

proc genEcho(p: BProc, n: PNode) =
  # this unusual way of implementing it ensures that e.g. ``echo("hallo", 45)``
  # is threadsafe.
  internalAssert p.config, n.kind == nkBracket
  if p.config.target.targetOS == osGenode:
    # echo directly to the Genode LOG session
    var args: Rope = nil
    var a: TLoc
    for it in n.sons:
      if it.skipConv.kind == nkNilLit:
        add(args, ", \"\"")
      else:
        initLocExpr(p, it, a)
        add(args, ropecg(p.module, ", Genode::Cstring($1->data, $1->len)", [rdLoc(a)]))
    p.module.includeHeader("<base/log.h>")
    p.module.includeHeader("<util/string.h>")
    linefmt(p, cpsStmts, """Genode::log(""$1);$n""", [args])
  else:
    if n.len == 0:
      linefmt(p, cpsStmts, "#echoBinSafe(NIM_NIL, $1);$n", [n.len])
    else:
      var a: TLoc
      initLocExpr(p, n, a)
      linefmt(p, cpsStmts, "#echoBinSafe($1, $2);$n", [a.rdLoc, n.len])
    when false:
      p.module.includeHeader("<stdio.h>")
      linefmt(p, cpsStmts, "printf($1$2);$n",
              makeCString(repeat("%s", n.len) & "\L"), [args])
      linefmt(p, cpsStmts, "fflush(stdout);$n", [])

proc gcUsage(conf: ConfigRef; n: PNode) =
  if conf.selectedGC == gcNone: message(conf, n.info, warnGcMem, n.renderTree)

proc strLoc(p: BProc; d: TLoc): Rope =
  if optSeqDestructors in p.config.globalOptions:
    result = byRefLoc(p, d)
  else:
    result = rdLoc(d)

proc genStrConcat(p: BProc, e: PNode, d: var TLoc) =
  #   <Nim code>
  #   s = 'Hello ' & name & ', how do you feel?' & 'z'
  #
  #   <generated C code>
  #  {
  #    string tmp0;
  #    ...
  #    tmp0 = rawNewString(6 + 17 + 1 + s2->len);
  #    // we cannot generate s = rawNewString(...) here, because
  #    // ``s`` may be used on the right side of the expression
  #    appendString(tmp0, strlit_1);
  #    appendString(tmp0, name);
  #    appendString(tmp0, strlit_2);
  #    appendChar(tmp0, 'z');
  #    asgn(s, tmp0);
  #  }
  var a, tmp: TLoc
  getTemp(p, e.typ, tmp)
  var L = 0
  var appends: Rope = nil
  var lens: Rope = nil
  for i in 0 .. len(e) - 2:
    # compute the length expression:
    initLocExpr(p, e.sons[i + 1], a)
    if skipTypes(e.sons[i + 1].typ, abstractVarRange).kind == tyChar:
      inc(L)
      add(appends, ropecg(p.module, "#appendChar($1, $2);$n", [strLoc(p, tmp), rdLoc(a)]))
    else:
      if e.sons[i + 1].kind in {nkStrLit..nkTripleStrLit}:
        inc(L, len(e.sons[i + 1].strVal))
      else:
        add(lens, lenExpr(p, a))
        add(lens, " + ")
      add(appends, ropecg(p.module, "#appendString($1, $2);$n", [strLoc(p, tmp), rdLoc(a)]))
  linefmt(p, cpsStmts, "$1 = #rawNewString($2$3);$n", [tmp.r, lens, L])
  add(p.s(cpsStmts), appends)
  if d.k == locNone:
    d = tmp
  else:
    genAssignment(p, d, tmp, {}) # no need for deep copying
  gcUsage(p.config, e)

proc genStrAppend(p: BProc, e: PNode, d: var TLoc) =
  #  <Nim code>
  #  s &= 'Hello ' & name & ', how do you feel?' & 'z'
  #  // BUG: what if s is on the left side too?
  #  <generated C code>
  #  {
  #    s = resizeString(s, 6 + 17 + 1 + name->len);
  #    appendString(s, strlit_1);
  #    appendString(s, name);
  #    appendString(s, strlit_2);
  #    appendChar(s, 'z');
  #  }
  var
    a, dest, call: TLoc
    appends, lens: Rope
  assert(d.k == locNone)
  var L = 0
  initLocExpr(p, e.sons[1], dest)
  for i in 0 .. len(e) - 3:
    # compute the length expression:
    initLocExpr(p, e.sons[i + 2], a)
    if skipTypes(e.sons[i + 2].typ, abstractVarRange).kind == tyChar:
      inc(L)
      add(appends, ropecg(p.module, "#appendChar($1, $2);$n",
                        [strLoc(p, dest), rdLoc(a)]))
    else:
      if e.sons[i + 2].kind in {nkStrLit..nkTripleStrLit}:
        inc(L, len(e.sons[i + 2].strVal))
      else:
        add(lens, lenExpr(p, a))
        add(lens, " + ")
      add(appends, ropecg(p.module, "#appendString($1, $2);$n",
                        [strLoc(p, dest), rdLoc(a)]))
  if optSeqDestructors in p.config.globalOptions:
    linefmt(p, cpsStmts, "#prepareAdd($1, $2$3);$n",
            [byRefLoc(p, dest), lens, L])
  else:
    initLoc(call, locCall, e, OnHeap)
    call.r = ropecg(p.module, "#resizeString($1, $2$3)", [rdLoc(dest), lens, L])
    genAssignment(p, dest, call, {})
    gcUsage(p.config, e)
  add(p.s(cpsStmts), appends)

proc genSeqElemAppend(p: BProc, e: PNode, d: var TLoc) =
  # seq &= x  -->
  #    seq = (typeof seq) incrSeq(&seq->Sup, sizeof(x));
  #    seq->data[seq->len-1] = x;
  var a, b, dest, tmpL, call: TLoc
  initLocExpr(p, e.sons[1], a)
  initLocExpr(p, e.sons[2], b)
  let seqType = skipTypes(e.sons[1].typ, {tyVar})
  initLoc(call, locCall, e, OnHeap)
  if not p.module.compileToCpp:
    const seqAppendPattern = "($2) #incrSeqV3((TGenericSeq*)($1), $3)"
    call.r = ropecg(p.module, seqAppendPattern, [rdLoc(a),
      getTypeDesc(p.module, e.sons[1].typ),
      genTypeInfo(p.module, seqType, e.info)])
  else:
    const seqAppendPattern = "($2) #incrSeqV3($1, $3)"
    call.r = ropecg(p.module, seqAppendPattern, [rdLoc(a),
      getTypeDesc(p.module, e.sons[1].typ),
      genTypeInfo(p.module, seqType, e.info)])
  # emit the write barrier if required, but we can always move here, so
  # use 'genRefAssign' for the seq.
  genRefAssign(p, a, call)
  #if bt != b.t:
  #  echo "YES ", e.info, " new: ", typeToString(bt), " old: ", typeToString(b.t)
  initLoc(dest, locExpr, e.sons[2], OnHeap)
  getIntTemp(p, tmpL)
  lineCg(p, cpsStmts, "$1 = $2->$3++;$n", [tmpL.r, rdLoc(a), lenField(p)])
  dest.r = ropecg(p.module, "$1$3[$2]", [rdLoc(a), tmpL.r, dataField(p)])
  genAssignment(p, dest, b, {needToCopy})
  gcUsage(p.config, e)

proc genReset(p: BProc, n: PNode) =
  var a: TLoc
  initLocExpr(p, n.sons[1], a)
  linefmt(p, cpsStmts, "#genericReset((void*)$1, $2);$n",
          [addrLoc(p.config, a),
          genTypeInfo(p.module, skipTypes(a.t, {tyVar}), n.info)])

proc genDefault(p: BProc; n: PNode; d: var TLoc) =
  if d.k == locNone: getTemp(p, n.typ, d, needsInit=true)
  else: resetLoc(p, d)

proc rawGenNew(p: BProc, a: TLoc, sizeExpr: Rope) =
  var sizeExpr = sizeExpr
  let typ = a.t
  var b: TLoc
  initLoc(b, locExpr, a.lode, OnHeap)
  let refType = typ.skipTypes(abstractInstOwned)
  assert refType.kind == tyRef
  let bt = refType.lastSon
  if sizeExpr.isNil:
    sizeExpr = "sizeof($1)" % [getTypeDesc(p.module, bt)]

  if optTinyRtti in p.config.globalOptions:
    b.r = ropecg(p.module, "($1) #nimNewObj($2)",
        [getTypeDesc(p.module, typ), sizeExpr])
    genAssignment(p, a, b, {})
  else:
    let ti = genTypeInfo(p.module, typ, a.lode.info)
    if bt.destructor != nil and not trivialDestructor(bt.destructor):
      # the prototype of a destructor is ``=destroy(x: var T)`` and that of a
      # finalizer is: ``proc (x: ref T) {.nimcall.}``. We need to check the calling
      # convention at least:
      if bt.destructor.typ == nil or bt.destructor.typ.callConv != ccDefault:
        localError(p.module.config, a.lode.info,
          "the destructor that is turned into a finalizer needs " &
          "to have the 'nimcall' calling convention")
      var f: TLoc
      initLocExpr(p, newSymNode(bt.destructor), f)
      addf(p.module.s[cfsTypeInit3], "$1->finalizer = (void*)$2;$n", [ti, rdLoc(f)])

    if a.storage == OnHeap and usesWriteBarrier(p.config):
      if canFormAcycle(a.t):
        linefmt(p, cpsStmts, "if ($1) { #nimGCunrefRC1($1); $1 = NIM_NIL; }$n", [a.rdLoc])
      else:
        linefmt(p, cpsStmts, "if ($1) { #nimGCunrefNoCycle($1); $1 = NIM_NIL; }$n", [a.rdLoc])
      if p.config.selectedGC == gcGo:
        # newObjRC1() would clash with unsureAsgnRef() - which is used by gcGo to
        # implement the write barrier
        b.r = ropecg(p.module, "($1) #newObj($2, $3)", [getTypeDesc(p.module, typ), ti, sizeExpr])
        linefmt(p, cpsStmts, "#unsureAsgnRef((void**) $1, $2);$n",
                [addrLoc(p.config, a), b.rdLoc])
      else:
        # use newObjRC1 as an optimization
        b.r = ropecg(p.module, "($1) #newObjRC1($2, $3)", [getTypeDesc(p.module, typ), ti, sizeExpr])
        linefmt(p, cpsStmts, "$1 = $2;$n", [a.rdLoc, b.rdLoc])
    else:
      b.r = ropecg(p.module, "($1) #newObj($2, $3)", [getTypeDesc(p.module, typ), ti, sizeExpr])
      genAssignment(p, a, b, {})
  # set the object type:
  genObjectInit(p, cpsStmts, bt, a, false)

proc genNew(p: BProc, e: PNode) =
  var a: TLoc
  initLocExpr(p, e.sons[1], a)
  # 'genNew' also handles 'unsafeNew':
  if e.len == 3:
    var se: TLoc
    initLocExpr(p, e.sons[2], se)
    rawGenNew(p, a, se.rdLoc)
  else:
    rawGenNew(p, a, nil)
  gcUsage(p.config, e)

proc genNewSeqAux(p: BProc, dest: TLoc, length: Rope; lenIsZero: bool) =
  let seqtype = skipTypes(dest.t, abstractVarRange)
  var call: TLoc
  initLoc(call, locExpr, dest.lode, OnHeap)
  if dest.storage == OnHeap and usesWriteBarrier(p.config):
    if canFormAcycle(dest.t):
      linefmt(p, cpsStmts, "if ($1) { #nimGCunrefRC1($1); $1 = NIM_NIL; }$n", [dest.rdLoc])
    else:
      linefmt(p, cpsStmts, "if ($1) { #nimGCunrefNoCycle($1); $1 = NIM_NIL; }$n", [dest.rdLoc])
    if not lenIsZero:
      if p.config.selectedGC == gcGo:
        # we need the write barrier
        call.r = ropecg(p.module, "($1) #newSeq($2, $3)", [getTypeDesc(p.module, seqtype),
              genTypeInfo(p.module, seqtype, dest.lode.info), length])
        linefmt(p, cpsStmts, "#unsureAsgnRef((void**) $1, $2);$n", [addrLoc(p.config, dest), call.rdLoc])
      else:
        call.r = ropecg(p.module, "($1) #newSeqRC1($2, $3)", [getTypeDesc(p.module, seqtype),
              genTypeInfo(p.module, seqtype, dest.lode.info), length])
        linefmt(p, cpsStmts, "$1 = $2;$n", [dest.rdLoc, call.rdLoc])
  else:
    if lenIsZero:
      call.r = rope"NIM_NIL"
    else:
      call.r = ropecg(p.module, "($1) #newSeq($2, $3)", [getTypeDesc(p.module, seqtype),
              genTypeInfo(p.module, seqtype, dest.lode.info), length])
    genAssignment(p, dest, call, {})

proc genNewSeq(p: BProc, e: PNode) =
  var a, b: TLoc
  initLocExpr(p, e.sons[1], a)
  initLocExpr(p, e.sons[2], b)
<<<<<<< HEAD

  if p.config.selectedGC == gcDestructors:
=======
  if optSeqDestructors in p.config.globalOptions:
>>>>>>> 4e0f1209
    let seqtype = skipTypes(e.sons[1].typ, abstractVarRange)
    linefmt(p, cpsStmts, "$1.len = $2; $1.p = ($4*) #newSeqPayload($2, sizeof($3), $5($3));$n",
      [a.rdLoc, b.rdLoc, getTypeDesc(p.module, seqtype.lastSon),
      getSeqPayloadType(p.module, seqtype), alignOfKw(p.config.cmd)])
  else:
    let lenIsZero = optNilSeqs notin p.options and
      e[2].kind == nkIntLit and e[2].intVal == 0
    genNewSeqAux(p, a, b.rdLoc, lenIsZero)
    gcUsage(p.config, e)

proc genNewSeqOfCap(p: BProc; e: PNode; d: var TLoc) =
  let seqtype = skipTypes(e.typ, abstractVarRange)
  var a: TLoc
  initLocExpr(p, e.sons[1], a)
  if optSeqDestructors in p.config.globalOptions:
    if d.k == locNone: getTemp(p, e.typ, d, needsInit=false)
    linefmt(p, cpsStmts, "$1.len = 0; $1.p = ($4*) #newSeqPayload($2, sizeof($3), $5($3));$n",
      [d.rdLoc, a.rdLoc, getTypeDesc(p.module, seqtype.lastSon),
      getSeqPayloadType(p.module, seqtype),
      alignOfKw(p.config.cmd)
    ])
  else:
    putIntoDest(p, d, e, ropecg(p.module,
                "($1)#nimNewSeqOfCap($2, $3)", [
                getTypeDesc(p.module, seqtype),
                genTypeInfo(p.module, seqtype, e.info), a.rdLoc]))
    gcUsage(p.config, e)

proc genConstExpr(p: BProc, n: PNode): Rope
proc handleConstExpr(p: BProc, n: PNode, d: var TLoc): bool =
  if d.k == locNone and n.len > ord(n.kind == nkObjConstr) and n.isDeepConstExpr:
    let t = n.typ
    discard getTypeDesc(p.module, t) # so that any fields are initialized
    let id = nodeTableTestOrSet(p.module.dataCache, n, p.module.labels)
    fillLoc(d, locData, n, p.module.tmpBase & rope(id), OnStatic)
    if id == p.module.labels:
      # expression not found in the cache:
      inc(p.module.labels)
      addf(p.module.s[cfsData], "NIM_CONST $1 $2 = $3;$n",
           [getTypeDesc(p.module, t), d.r, genConstExpr(p, n)])
    result = true
  else:
    result = false

proc genObjConstr(p: BProc, e: PNode, d: var TLoc) =
  #echo rendertree e, " ", e.isDeepConstExpr
  # inheritance in C++ does not allow struct initialization so
  # we skip this step here:
  if not p.module.compileToCpp:
    if handleConstExpr(p, e, d): return
  var t = e.typ.skipTypes(abstractInstOwned)
  let isRef = t.kind == tyRef

  # check if we need to construct the object in a temporary
  var useTemp =
        isRef or
        (d.k notin {locTemp,locLocalVar,locGlobalVar,locParam,locField}) or
        (isPartOf(d.lode, e) != arNo)

  var tmp: TLoc
  var r: Rope
  if useTemp:
    getTemp(p, t, tmp)
    r = rdLoc(tmp)
    if isRef:
      rawGenNew(p, tmp, nil)
      t = t.lastSon.skipTypes(abstractInstOwned)
      r = "(*$1)" % [r]
      gcUsage(p.config, e)
    else:
      constructLoc(p, tmp)
  else:
    resetLoc(p, d)
    r = rdLoc(d)
  discard getTypeDesc(p.module, t)
  let ty = getUniqueType(t)
  for i in 1 ..< e.len:
    let it = e.sons[i]
    var tmp2: TLoc
    tmp2.r = r
    let field = lookupFieldAgain(p, ty, it.sons[0].sym, tmp2.r)
    if field.loc.r == nil: fillObjectFields(p.module, ty)
    if field.loc.r == nil: internalError(p.config, e.info, "genObjConstr")
    if it.len == 3 and optFieldCheck in p.options:
      genFieldCheck(p, it.sons[2], r, field)
    add(tmp2.r, ".")
    add(tmp2.r, field.loc.r)
    if useTemp:
      tmp2.k = locTemp
      tmp2.storage = if isRef: OnHeap else: OnStack
    else:
      tmp2.k = d.k
      tmp2.storage = if isRef: OnHeap else: d.storage
    tmp2.lode = it.sons[1]
    expr(p, it.sons[1], tmp2)
  if useTemp:
    if d.k == locNone:
      d = tmp
    else:
      genAssignment(p, d, tmp, {})

proc lhsDoesAlias(a, b: PNode): bool =
  for y in b:
    if isPartOf(a, y) != arNo: return true

proc genSeqConstr(p: BProc, n: PNode, d: var TLoc) =
  var arr, tmp: TLoc
  # bug #668
  let doesAlias = lhsDoesAlias(d.lode, n)
  let dest = if doesAlias: addr(tmp) else: addr(d)
  if doesAlias:
    getTemp(p, n.typ, tmp)
  elif d.k == locNone:
    getTemp(p, n.typ, d)

  let l = intLiteral(len(n))
  if optSeqDestructors in p.config.globalOptions:
    let seqtype = n.typ
    linefmt(p, cpsStmts, "$1.len = $2; $1.p = ($4*) #newSeqPayload($2, sizeof($3), $5($3));$n",
      [rdLoc dest[], l, getTypeDesc(p.module, seqtype.lastSon),
      getSeqPayloadType(p.module, seqtype), alignOfKw(p.config.cmd)])
  else:
    # generate call to newSeq before adding the elements per hand:
    genNewSeqAux(p, dest[], l,
      optNilSeqs notin p.options and n.len == 0)
  for i in 0 ..< len(n):
    initLoc(arr, locExpr, n[i], OnHeap)
    arr.r = ropecg(p.module, "$1$3[$2]", [rdLoc(dest[]), intLiteral(i), dataField(p)])
    arr.storage = OnHeap            # we know that sequences are on the heap
    expr(p, n[i], arr)
  gcUsage(p.config, n)
  if doesAlias:
    if d.k == locNone:
      d = tmp
    else:
      genAssignment(p, d, tmp, {})

proc genArrToSeq(p: BProc, n: PNode, d: var TLoc) =
  var elem, a, arr: TLoc
  if n.sons[1].kind == nkBracket:
    n.sons[1].typ = n.typ
    genSeqConstr(p, n.sons[1], d)
    return
  if d.k == locNone:
    getTemp(p, n.typ, d)
  # generate call to newSeq before adding the elements per hand:
  let L = toInt(lengthOrd(p.config, n.sons[1].typ))
  if optSeqDestructors in p.config.globalOptions:
    let seqtype = n.typ
    linefmt(p, cpsStmts, "$1.len = $2; $1.p = ($4*) #newSeqPayload($2, sizeof($3), $5($3));$n",
      [rdLoc d, L, getTypeDesc(p.module, seqtype.lastSon),
      getSeqPayloadType(p.module, seqtype), alignOfKw(p.config.cmd)])
  else:
    genNewSeqAux(p, d, intLiteral(L), optNilSeqs notin p.options and L == 0)
  initLocExpr(p, n.sons[1], a)
  # bug #5007; do not produce excessive C source code:
  if L < 10:
    for i in 0 ..< L:
      initLoc(elem, locExpr, lodeTyp elemType(skipTypes(n.typ, abstractInst)), OnHeap)
      elem.r = ropecg(p.module, "$1$3[$2]", [rdLoc(d), intLiteral(i), dataField(p)])
      elem.storage = OnHeap # we know that sequences are on the heap
      initLoc(arr, locExpr, lodeTyp elemType(skipTypes(n.sons[1].typ, abstractInst)), a.storage)
      arr.r = ropecg(p.module, "$1[$2]", [rdLoc(a), intLiteral(i)])
      genAssignment(p, elem, arr, {needToCopy})
  else:
    var i: TLoc
    getTemp(p, getSysType(p.module.g.graph, unknownLineInfo(), tyInt), i)
    linefmt(p, cpsStmts, "for ($1 = 0; $1 < $2; $1++) {$n",  [i.r, L])
    initLoc(elem, locExpr, lodeTyp elemType(skipTypes(n.typ, abstractInst)), OnHeap)
    elem.r = ropecg(p.module, "$1$3[$2]", [rdLoc(d), rdLoc(i), dataField(p)])
    elem.storage = OnHeap # we know that sequences are on the heap
    initLoc(arr, locExpr, lodeTyp elemType(skipTypes(n.sons[1].typ, abstractInst)), a.storage)
    arr.r = ropecg(p.module, "$1[$2]", [rdLoc(a), rdLoc(i)])
    genAssignment(p, elem, arr, {needToCopy})
    lineF(p, cpsStmts, "}$n", [])


proc genNewFinalize(p: BProc, e: PNode) =
  var
    a, b, f: TLoc
    refType, bt: PType
    ti: Rope
  refType = skipTypes(e.sons[1].typ, abstractVarRange)
  initLocExpr(p, e.sons[1], a)
  initLocExpr(p, e.sons[2], f)
  initLoc(b, locExpr, a.lode, OnHeap)
  ti = genTypeInfo(p.module, refType, e.info)
  addf(p.module.s[cfsTypeInit3], "$1->finalizer = (void*)$2;$n", [ti, rdLoc(f)])
  b.r = ropecg(p.module, "($1) #newObj($2, sizeof($3))", [
      getTypeDesc(p.module, refType),
      ti, getTypeDesc(p.module, skipTypes(refType.lastSon, abstractRange))])
  genAssignment(p, a, b, {})  # set the object type:
  bt = skipTypes(refType.lastSon, abstractRange)
  genObjectInit(p, cpsStmts, bt, a, false)
  gcUsage(p.config, e)

proc genOfHelper(p: BProc; dest: PType; a: Rope; info: TLineInfo): Rope =
  if optTinyRtti in p.config.globalOptions:
    result = ropecg(p.module, "#isObj($1.m_type, $2)",
      [a, genTypeInfo2Name(p.module, dest)])
  else:
    # unfortunately 'genTypeInfo' sets tfObjHasKids as a side effect, so we
    # have to call it here first:
    let ti = genTypeInfo(p.module, dest, info)
    if tfFinal in dest.flags or (objHasKidsValid in p.module.flags and
                                tfObjHasKids notin dest.flags):
      result = "$1.m_type == $2" % [a, ti]
    else:
      discard cgsym(p.module, "TNimType")
      inc p.module.labels
      let cache = "Nim_OfCheck_CACHE" & p.module.labels.rope
      addf(p.module.s[cfsVars], "static TNimType* $#[2];$n", [cache])
      result = ropecg(p.module, "#isObjWithCache($#.m_type, $#, $#)", [a, ti, cache])
    when false:
      # former version:
      result = ropecg(p.module, "#isObj($1.m_type, $2)",
                    [a, genTypeInfo(p.module, dest, info)])

proc genOf(p: BProc, x: PNode, typ: PType, d: var TLoc) =
  var a: TLoc
  initLocExpr(p, x, a)
  var dest = skipTypes(typ, typedescPtrs)
  var r = rdLoc(a)
  var nilCheck: Rope = nil
  var t = skipTypes(a.t, abstractInstOwned)
  while t.kind in {tyVar, tyLent, tyPtr, tyRef}:
    if t.kind notin {tyVar, tyLent}: nilCheck = r
    if t.kind notin {tyVar, tyLent} or not p.module.compileToCpp:
      r = ropecg(p.module, "(*$1)", [r])
    t = skipTypes(t.lastSon, typedescInst+{tyOwned})
  discard getTypeDesc(p.module, t)
  if not p.module.compileToCpp:
    while t.kind == tyObject and t.sons[0] != nil:
      add(r, ~".Sup")
      t = skipTypes(t.sons[0], skipPtrs)
  if isObjLackingTypeField(t):
    globalError(p.config, x.info,
      "no 'of' operator available for pure objects")
  if nilCheck != nil:
    r = ropecg(p.module, "(($1) && ($2))", [nilCheck, genOfHelper(p, dest, r, x.info)])
  else:
    r = ropecg(p.module, "($1)", [genOfHelper(p, dest, r, x.info)])
  putIntoDest(p, d, x, r, a.storage)

proc genOf(p: BProc, n: PNode, d: var TLoc) =
  genOf(p, n.sons[1], n.sons[2].typ, d)

proc genRepr(p: BProc, e: PNode, d: var TLoc) =
  if optTinyRtti in p.config.globalOptions:
    localError(p.config, e.info, "'repr' is not available for --newruntime")
  var a: TLoc
  initLocExpr(p, e.sons[1], a)
  var t = skipTypes(e.sons[1].typ, abstractVarRange)
  case t.kind
  of tyInt..tyInt64, tyUInt..tyUInt64:
    putIntoDest(p, d, e,
                ropecg(p.module, "#reprInt((NI64)$1)", [rdLoc(a)]), a.storage)
  of tyFloat..tyFloat128:
    putIntoDest(p, d, e, ropecg(p.module, "#reprFloat($1)", [rdLoc(a)]), a.storage)
  of tyBool:
    putIntoDest(p, d, e, ropecg(p.module, "#reprBool($1)", [rdLoc(a)]), a.storage)
  of tyChar:
    putIntoDest(p, d, e, ropecg(p.module, "#reprChar($1)", [rdLoc(a)]), a.storage)
  of tyEnum, tyOrdinal:
    putIntoDest(p, d, e,
                ropecg(p.module, "#reprEnum((NI)$1, $2)", [
                rdLoc(a), genTypeInfo(p.module, t, e.info)]), a.storage)
  of tyString:
    putIntoDest(p, d, e, ropecg(p.module, "#reprStr($1)", [rdLoc(a)]), a.storage)
  of tySet:
    putIntoDest(p, d, e, ropecg(p.module, "#reprSet($1, $2)", [
                addrLoc(p.config, a), genTypeInfo(p.module, t, e.info)]), a.storage)
  of tyOpenArray, tyVarargs:
    var b: TLoc
    case skipTypes(a.t, abstractVarRange).kind
    of tyOpenArray, tyVarargs:
      putIntoDest(p, b, e, "$1, $1Len_0" % [rdLoc(a)], a.storage)
    of tyString, tySequence:
      putIntoDest(p, b, e,
                  "$1$3, $2" % [rdLoc(a), lenExpr(p, a), dataField(p)], a.storage)
    of tyArray:
      putIntoDest(p, b, e,
                  "$1, $2" % [rdLoc(a), rope(lengthOrd(p.config, a.t))], a.storage)
    else: internalError(p.config, e.sons[0].info, "genRepr()")
    putIntoDest(p, d, e,
        ropecg(p.module, "#reprOpenArray($1, $2)", [rdLoc(b),
        genTypeInfo(p.module, elemType(t), e.info)]), a.storage)
  of tyCString, tyArray, tyRef, tyPtr, tyPointer, tyNil, tySequence:
    putIntoDest(p, d, e,
                ropecg(p.module, "#reprAny($1, $2)", [
                rdLoc(a), genTypeInfo(p.module, t, e.info)]), a.storage)
  of tyEmpty, tyVoid:
    localError(p.config, e.info, "'repr' doesn't support 'void' type")
  else:
    putIntoDest(p, d, e, ropecg(p.module, "#reprAny($1, $2)",
                              [addrLoc(p.config, a), genTypeInfo(p.module, t, e.info)]),
                               a.storage)
  gcUsage(p.config, e)

proc genGetTypeInfo(p: BProc, e: PNode, d: var TLoc) =
  let t = e.sons[1].typ
  putIntoDest(p, d, e, genTypeInfo(p.module, t, e.info))

template genDollar(p: BProc, n: PNode, d: var TLoc, frmt: string) =
  var a: TLoc
  initLocExpr(p, n.sons[1], a)
  a.r = ropecg(p.module, frmt, [rdLoc(a)])
  a.flags = a.flags - {lfIndirect} # this flag should not be propagated here (not just for HCR)
  if d.k == locNone: getTemp(p, n.typ, d)
  genAssignment(p, d, a, {})
  gcUsage(p.config, n)

proc genArrayLen(p: BProc, e: PNode, d: var TLoc, op: TMagic) =
  var a = e.sons[1]
  if a.kind == nkHiddenAddr: a = a.sons[0]
  var typ = skipTypes(a.typ, abstractVar + tyUserTypeClasses)
  case typ.kind
  of tyOpenArray, tyVarargs:
    # Bug #9279, len(toOpenArray()) has to work:
    if a.kind in nkCallKinds and a[0].kind == nkSym and a[0].sym.magic == mSlice:
      # magic: pass slice to openArray:
      var b, c: TLoc
      initLocExpr(p, a[2], b)
      initLocExpr(p, a[3], c)
      if op == mHigh:
        putIntoDest(p, d, e, ropecg(p.module, "($2)-($1)", [rdLoc(b), rdLoc(c)]))
      else:
        putIntoDest(p, d, e, ropecg(p.module, "($2)-($1)+1", [rdLoc(b), rdLoc(c)]))
    else:
      if op == mHigh: unaryExpr(p, e, d, "($1Len_0-1)")
      else: unaryExpr(p, e, d, "$1Len_0")
  of tyCString:
    if op == mHigh: unaryExpr(p, e, d, "($1 ? (#nimCStrLen($1)-1) : -1)")
    else: unaryExpr(p, e, d, "($1 ? #nimCStrLen($1) : 0)")
  of tyString:
    var a: TLoc
    initLocExpr(p, e.sons[1], a)
    var x = lenExpr(p, a)
    if op == mHigh: x = "($1-1)" % [x]
    putIntoDest(p, d, e, x)
  of tySequence:
    # we go through a temporary here because people write bullshit code.
    var a, tmp: TLoc
    initLocExpr(p, e[1], a)
    getIntTemp(p, tmp)
    var x = lenExpr(p, a)
    if op == mHigh: x = "($1-1)" % [x]
    lineCg(p, cpsStmts, "$1 = $2;$n", [tmp.r, x])
    putIntoDest(p, d, e, tmp.r)
  of tyArray:
    # YYY: length(sideeffect) is optimized away incorrectly?
    if op == mHigh: putIntoDest(p, d, e, rope(lastOrd(p.config, typ)))
    else: putIntoDest(p, d, e, rope(lengthOrd(p.config, typ)))
  else: internalError(p.config, e.info, "genArrayLen()")

proc makePtrType(baseType: PType): PType =
  result = newType(tyPtr, baseType.owner)
  addSonSkipIntLit(result, baseType)

proc makeAddr(n: PNode): PNode =
  if n.kind == nkHiddenAddr:
    result = n
  else:
    result = newTree(nkHiddenAddr, n)
    result.typ = makePtrType(n.typ)

proc genSetLengthSeq(p: BProc, e: PNode, d: var TLoc) =
  if optSeqDestructors in p.config.globalOptions:
    e.sons[1] = makeAddr(e[1])
    genCall(p, e, d)
    return
  var a, b, call: TLoc
  assert(d.k == locNone)
  var x = e.sons[1]
  if x.kind in {nkAddr, nkHiddenAddr}: x = x[0]
  initLocExpr(p, x, a)
  initLocExpr(p, e.sons[2], b)
  let t = skipTypes(e.sons[1].typ, {tyVar})

  initLoc(call, locCall, e, OnHeap)
  if not p.module.compileToCpp:
    const setLenPattern = "($3) #setLengthSeqV2(&($1)->Sup, $4, $2)"
    call.r = ropecg(p.module, setLenPattern, [
      rdLoc(a), rdLoc(b), getTypeDesc(p.module, t),
      genTypeInfo(p.module, t.skipTypes(abstractInst), e.info)])

  else:
    const setLenPattern = "($3) #setLengthSeqV2($1, $4, $2)"
    call.r = ropecg(p.module, setLenPattern, [
      rdLoc(a), rdLoc(b), getTypeDesc(p.module, t),
      genTypeInfo(p.module, t.skipTypes(abstractInst), e.info)])

  genAssignment(p, a, call, {})
  gcUsage(p.config, e)

proc genSetLengthStr(p: BProc, e: PNode, d: var TLoc) =
  if optSeqDestructors in p.config.globalOptions:
    binaryStmtAddr(p, e, d, "setLengthStrV2")
  else:
    var a, b, call: TLoc
    if d.k != locNone: internalError(p.config, e.info, "genSetLengthStr")
    initLocExpr(p, e.sons[1], a)
    initLocExpr(p, e.sons[2], b)

    initLoc(call, locCall, e, OnHeap)
    call.r = ropecg(p.module, "#setLengthStr($1, $2)", [
        rdLoc(a), rdLoc(b)])
    genAssignment(p, a, call, {})
    gcUsage(p.config, e)

proc genSwap(p: BProc, e: PNode, d: var TLoc) =
  # swap(a, b) -->
  # temp = a
  # a = b
  # b = temp
  var a, b, tmp: TLoc
  getTemp(p, skipTypes(e.sons[1].typ, abstractVar), tmp)
  initLocExpr(p, e.sons[1], a) # eval a
  initLocExpr(p, e.sons[2], b) # eval b
  genAssignment(p, tmp, a, {})
  genAssignment(p, a, b, {})
  genAssignment(p, b, tmp, {})

proc rdSetElemLoc(conf: ConfigRef; a: TLoc, typ: PType): Rope =
  # read a location of an set element; it may need a subtraction operation
  # before the set operation
  result = rdCharLoc(a)
  let setType = typ.skipTypes(abstractPtrs)
  assert(setType.kind == tySet)
  if firstOrd(conf, setType) != 0:
    result = "($1- $2)" % [result, rope(firstOrd(conf, setType))]

proc fewCmps(conf: ConfigRef; s: PNode): bool =
  # this function estimates whether it is better to emit code
  # for constructing the set or generating a bunch of comparisons directly
  if s.kind != nkCurly: return false
  if (getSize(conf, s.typ) <= conf.target.intSize) and (nfAllConst in s.flags):
    result = false            # it is better to emit the set generation code
  elif elemType(s.typ).kind in {tyInt, tyInt16..tyInt64}:
    result = true             # better not emit the set if int is basetype!
  else:
    result = len(s) <= 8  # 8 seems to be a good value

template binaryExprIn(p: BProc, e: PNode, a, b, d: var TLoc, frmt: string) =
  putIntoDest(p, d, e, frmt % [rdLoc(a), rdSetElemLoc(p.config, b, a.t)])

proc genInExprAux(p: BProc, e: PNode, a, b, d: var TLoc) =
  case int(getSize(p.config, skipTypes(e.sons[1].typ, abstractVar)))
  of 1: binaryExprIn(p, e, a, b, d, "(($1 &(1U<<((NU)($2)&7U)))!=0)")
  of 2: binaryExprIn(p, e, a, b, d, "(($1 &(1U<<((NU)($2)&15U)))!=0)")
  of 4: binaryExprIn(p, e, a, b, d, "(($1 &(1U<<((NU)($2)&31U)))!=0)")
  of 8: binaryExprIn(p, e, a, b, d, "(($1 &((NU64)1<<((NU)($2)&63U)))!=0)")
  else: binaryExprIn(p, e, a, b, d, "(($1[(NU)($2)>>3] &(1U<<((NU)($2)&7U)))!=0)")

template binaryStmtInExcl(p: BProc, e: PNode, d: var TLoc, frmt: string) =
  var a, b: TLoc
  assert(d.k == locNone)
  initLocExpr(p, e.sons[1], a)
  initLocExpr(p, e.sons[2], b)
  lineF(p, cpsStmts, frmt, [rdLoc(a), rdSetElemLoc(p.config, b, a.t)])

proc genInOp(p: BProc, e: PNode, d: var TLoc) =
  var a, b, x, y: TLoc
  if (e.sons[1].kind == nkCurly) and fewCmps(p.config, e.sons[1]):
    # a set constructor but not a constant set:
    # do not emit the set, but generate a bunch of comparisons; and if we do
    # so, we skip the unnecessary range check: This is a semantical extension
    # that code now relies on. :-/ XXX
    let ea = if e.sons[2].kind in {nkChckRange, nkChckRange64}:
               e.sons[2].sons[0]
             else:
               e.sons[2]
    initLocExpr(p, ea, a)
    initLoc(b, locExpr, e, OnUnknown)
    var length = len(e.sons[1])
    if length > 0:
      b.r = rope("(")
      for i in 0 ..< length:
        let it = e.sons[1].sons[i]
        if it.kind == nkRange:
          initLocExpr(p, it.sons[0], x)
          initLocExpr(p, it.sons[1], y)
          addf(b.r, "$1 >= $2 && $1 <= $3",
               [rdCharLoc(a), rdCharLoc(x), rdCharLoc(y)])
        else:
          initLocExpr(p, it, x)
          addf(b.r, "$1 == $2", [rdCharLoc(a), rdCharLoc(x)])
        if i < length - 1: add(b.r, " || ")
      add(b.r, ")")
    else:
      # handle the case of an empty set
      b.r = rope("0")
    putIntoDest(p, d, e, b.r)
  else:
    assert(e.sons[1].typ != nil)
    assert(e.sons[2].typ != nil)
    initLocExpr(p, e.sons[1], a)
    initLocExpr(p, e.sons[2], b)
    genInExprAux(p, e, a, b, d)

proc genSetOp(p: BProc, e: PNode, d: var TLoc, op: TMagic) =
  const
    lookupOpr: array[mLeSet..mSymDiffSet, string] = [
      "for ($1 = 0; $1 < $2; $1++) { $n" &
      "  $3 = (($4[$1] & ~ $5[$1]) == 0);$n" &
      "  if (!$3) break;}$n",
      "for ($1 = 0; $1 < $2; $1++) { $n" &
      "  $3 = (($4[$1] & ~ $5[$1]) == 0);$n" &
      "  if (!$3) break;}$n" &
      "if ($3) $3 = (#nimCmpMem($4, $5, $2) != 0);$n",
      "&",
      "|",
      "& ~",
      "^"]
  var a, b, i: TLoc
  var setType = skipTypes(e.sons[1].typ, abstractVar)
  var size = int(getSize(p.config, setType))
  case size
  of 1, 2, 4, 8:
    case op
    of mIncl:
      case size
      of 1: binaryStmtInExcl(p, e, d, "$1 |= ((NU8)1)<<(($2) & 7);$n")
      of 2: binaryStmtInExcl(p, e, d, "$1 |= ((NU16)1)<<(($2) & 15);$n")
      of 4: binaryStmtInExcl(p, e, d, "$1 |= ((NU32)1)<<(($2) & 31);$n")
      of 8: binaryStmtInExcl(p, e, d, "$1 |= ((NU64)1)<<(($2) & 63);$n")
      else: assert(false, $size)
    of mExcl:
      case size
      of 1: binaryStmtInExcl(p, e, d, "$1 &= ~(((NU8)1) << (($2) & 7));$n")
      of 2: binaryStmtInExcl(p, e, d, "$1 &= ~(((NU16)1) << (($2) & 15));$n")
      of 4: binaryStmtInExcl(p, e, d, "$1 &= ~(((NU32)1) << (($2) & 31));$n")
      of 8: binaryStmtInExcl(p, e, d, "$1 &= ~(((NU64)1) << (($2) & 63));$n")
      else: assert(false, $size)
    of mCard:
      if size <= 4: unaryExprChar(p, e, d, "#countBits32($1)")
      else: unaryExprChar(p, e, d, "#countBits64($1)")
    of mLtSet: binaryExprChar(p, e, d, "(($1 & ~ $2 ==0)&&($1 != $2))")
    of mLeSet: binaryExprChar(p, e, d, "(($1 & ~ $2)==0)")
    of mEqSet: binaryExpr(p, e, d, "($1 == $2)")
    of mMulSet: binaryExpr(p, e, d, "($1 & $2)")
    of mPlusSet: binaryExpr(p, e, d, "($1 | $2)")
    of mMinusSet: binaryExpr(p, e, d, "($1 & ~ $2)")
    of mSymDiffSet: binaryExpr(p, e, d, "($1 ^ $2)")
    of mInSet:
      genInOp(p, e, d)
    else: internalError(p.config, e.info, "genSetOp()")
  else:
    case op
    of mIncl: binaryStmtInExcl(p, e, d, "$1[(NU)($2)>>3] |=(1U<<($2&7U));$n")
    of mExcl: binaryStmtInExcl(p, e, d, "$1[(NU)($2)>>3] &= ~(1U<<($2&7U));$n")
    of mCard:
      var a: TLoc
      initLocExpr(p, e.sons[1], a)
      putIntoDest(p, d, e, ropecg(p.module, "#cardSet($1, $2)", [rdCharLoc(a), size]))
    of mLtSet, mLeSet:
      getTemp(p, getSysType(p.module.g.graph, unknownLineInfo(), tyInt), i) # our counter
      initLocExpr(p, e.sons[1], a)
      initLocExpr(p, e.sons[2], b)
      if d.k == locNone: getTemp(p, getSysType(p.module.g.graph, unknownLineInfo(), tyBool), d)
      if op == mLtSet:
        linefmt(p, cpsStmts, lookupOpr[mLtSet],
           [rdLoc(i), size, rdLoc(d), rdLoc(a), rdLoc(b)])
      else:
        linefmt(p, cpsStmts, lookupOpr[mLeSet],
           [rdLoc(i), size, rdLoc(d), rdLoc(a), rdLoc(b)])
    of mEqSet:
      var a, b: TLoc
      assert(e.sons[1].typ != nil)
      assert(e.sons[2].typ != nil)
      initLocExpr(p, e.sons[1], a)
      initLocExpr(p, e.sons[2], b)
      putIntoDest(p, d, e, ropecg(p.module, "(#nimCmpMem($1, $2, $3)==0)", [a.rdCharLoc, b.rdCharLoc, size]))
    of mMulSet, mPlusSet, mMinusSet, mSymDiffSet:
      # we inline the simple for loop for better code generation:
      getTemp(p, getSysType(p.module.g.graph, unknownLineInfo(), tyInt), i) # our counter
      initLocExpr(p, e.sons[1], a)
      initLocExpr(p, e.sons[2], b)
      if d.k == locNone: getTemp(p, setType, d)
      lineF(p, cpsStmts,
           "for ($1 = 0; $1 < $2; $1++) $n" &
           "  $3[$1] = $4[$1] $6 $5[$1];$n", [
          rdLoc(i), rope(size), rdLoc(d), rdLoc(a), rdLoc(b),
          rope(lookupOpr[op])])
    of mInSet: genInOp(p, e, d)
    else: internalError(p.config, e.info, "genSetOp")

proc genOrd(p: BProc, e: PNode, d: var TLoc) =
  unaryExprChar(p, e, d, "$1")

proc genSomeCast(p: BProc, e: PNode, d: var TLoc) =
  const
    ValueTypes = {tyTuple, tyObject, tyArray, tyOpenArray, tyVarargs, tyUncheckedArray}
  # we use whatever C gives us. Except if we have a value-type, we need to go
  # through its address:
  var a: TLoc
  initLocExpr(p, e.sons[1], a)
  let etyp = skipTypes(e.typ, abstractRange+{tyOwned})
  let srcTyp = skipTypes(e.sons[1].typ, abstractRange)
  if etyp.kind in ValueTypes and lfIndirect notin a.flags:
    putIntoDest(p, d, e, "(*($1*) ($2))" %
        [getTypeDesc(p.module, e.typ), addrLoc(p.config, a)], a.storage)
  elif etyp.kind == tyProc and etyp.callConv == ccClosure and srcTyp.callConv != ccClosure:
    putIntoDest(p, d, e, "(($1) ($2))" %
        [getClosureType(p.module, etyp, clHalfWithEnv), rdCharLoc(a)], a.storage)
  else:
    # C++ does not like direct casts from pointer to shorter integral types
    if srcTyp.kind in {tyPtr, tyPointer} and etyp.kind in IntegralTypes:
      putIntoDest(p, d, e, "(($1) (ptrdiff_t) ($2))" %
          [getTypeDesc(p.module, e.typ), rdCharLoc(a)], a.storage)
    elif optSeqDestructors in p.config.globalOptions and etyp.kind in {tySequence, tyString}:
      putIntoDest(p, d, e, "(*($1*) (&$2))" %
          [getTypeDesc(p.module, e.typ), rdCharLoc(a)], a.storage)
    else:
      putIntoDest(p, d, e, "(($1) ($2))" %
          [getTypeDesc(p.module, e.typ), rdCharLoc(a)], a.storage)

proc genCast(p: BProc, e: PNode, d: var TLoc) =
  const ValueTypes = {tyFloat..tyFloat128, tyTuple, tyObject, tyArray}
  let
    destt = skipTypes(e.typ, abstractRange)
    srct = skipTypes(e.sons[1].typ, abstractRange)
  if destt.kind in ValueTypes or srct.kind in ValueTypes:
    # 'cast' and some float type involved? --> use a union.
    inc(p.labels)
    var lbl = p.labels.rope
    var tmp: TLoc
    tmp.r = "LOC$1.source" % [lbl]
    linefmt(p, cpsLocals, "union { $1 source; $2 dest; } LOC$3;$n",
      [getTypeDesc(p.module, e.sons[1].typ), getTypeDesc(p.module, e.typ), lbl])
    tmp.k = locExpr
    tmp.lode = lodeTyp srct
    tmp.storage = OnStack
    tmp.flags = {}
    expr(p, e.sons[1], tmp)
    putIntoDest(p, d, e, "LOC$#.dest" % [lbl], tmp.storage)
  else:
    # I prefer the shorter cast version for pointer types -> generate less
    # C code; plus it's the right thing to do for closures:
    genSomeCast(p, e, d)

proc genRangeChck(p: BProc, n: PNode, d: var TLoc, magic: string) =
  var a: TLoc
  var dest = skipTypes(n.typ, abstractVar)
  if optRangeCheck notin p.options:
    initLocExpr(p, n.sons[0], a)
    putIntoDest(p, d, n, "(($1) ($2))" %
        [getTypeDesc(p.module, dest), rdCharLoc(a)], a.storage)
  else:
    let mm = if dest.kind in {tyUInt32, tyUInt64, tyUInt}: "chckRangeU" else: magic
    initLocExpr(p, n.sons[0], a)
    putIntoDest(p, d, lodeTyp dest, ropecg(p.module, "(($1)#$5($2, $3, $4))", [
        getTypeDesc(p.module, dest), rdCharLoc(a),
        genLiteral(p, n.sons[1], dest), genLiteral(p, n.sons[2], dest),
        mm]), a.storage)

proc genConv(p: BProc, e: PNode, d: var TLoc) =
  let destType = e.typ.skipTypes({tyVar, tyLent, tyGenericInst, tyAlias, tySink})
  if sameBackendType(destType, e.sons[1].typ):
    expr(p, e.sons[1], d)
  else:
    genSomeCast(p, e, d)

proc convStrToCStr(p: BProc, n: PNode, d: var TLoc) =
  var a: TLoc
  initLocExpr(p, n.sons[0], a)
  putIntoDest(p, d, n,
              ropecg(p.module, "#nimToCStringConv($1)", [rdLoc(a)]),
#                "($1 ? $1->data : (NCSTRING)\"\")" % [a.rdLoc],
              a.storage)

proc convCStrToStr(p: BProc, n: PNode, d: var TLoc) =
  var a: TLoc
  initLocExpr(p, n.sons[0], a)
  putIntoDest(p, d, n,
              ropecg(p.module, "#cstrToNimstr($1)", [rdLoc(a)]),
              a.storage)
  gcUsage(p.config, n)

proc genStrEquals(p: BProc, e: PNode, d: var TLoc) =
  var x: TLoc
  var a = e.sons[1]
  var b = e.sons[2]
  if a.kind in {nkStrLit..nkTripleStrLit} and a.strVal == "":
    initLocExpr(p, e.sons[2], x)
    putIntoDest(p, d, e,
      ropecg(p.module, "($1 == 0)", [lenExpr(p, x)]))
  elif b.kind in {nkStrLit..nkTripleStrLit} and b.strVal == "":
    initLocExpr(p, e.sons[1], x)
    putIntoDest(p, d, e,
      ropecg(p.module, "($1 == 0)", [lenExpr(p, x)]))
  else:
    binaryExpr(p, e, d, "#eqStrings($1, $2)")

proc binaryFloatArith(p: BProc, e: PNode, d: var TLoc, m: TMagic) =
  if {optNaNCheck, optInfCheck} * p.options != {}:
    const opr: array[mAddF64..mDivF64, string] = ["+", "-", "*", "/"]
    var a, b: TLoc
    assert(e.sons[1].typ != nil)
    assert(e.sons[2].typ != nil)
    initLocExpr(p, e.sons[1], a)
    initLocExpr(p, e.sons[2], b)
    putIntoDest(p, d, e, ropecg(p.module, "(($4)($2) $1 ($4)($3))",
                              [opr[m], rdLoc(a), rdLoc(b),
                              getSimpleTypeDesc(p.module, e[1].typ)]))
    if optNaNCheck in p.options:
      linefmt(p, cpsStmts, "#nanCheck($1);$n", [rdLoc(d)])
    if optInfCheck in p.options:
      linefmt(p, cpsStmts, "#infCheck($1);$n", [rdLoc(d)])
  else:
    binaryArith(p, e, d, m)

proc skipAddr(n: PNode): PNode =
  result = if n.kind in {nkAddr, nkHiddenAddr}: n[0] else: n

proc genWasMoved(p: BProc; n: PNode) =
  var a: TLoc
  initLocExpr(p, n[1].skipAddr, a)
  resetLoc(p, a)
  #linefmt(p, cpsStmts, "#nimZeroMem((void*)$1, sizeof($2));$n",
  #  [addrLoc(p.config, a), getTypeDesc(p.module, a.t)])

proc genMove(p: BProc; n: PNode; d: var TLoc) =
  var a: TLoc
  initLocExpr(p, n[1].skipAddr, a)
  if n.len == 4:
    # generated by liftdestructors:
    var src: TLoc
    initLocExpr(p, n[2], src)
    linefmt(p, cpsStmts, "if ($1.len && $1.p != $2.p) {", [rdLoc(a), rdLoc(src)])
    genStmts(p, n[3])
    linefmt(p, cpsStmts, "}$n$1.len = $2.len; $1.p = $2.p;$n", [rdLoc(a), rdLoc(src)])
  else:
    if d.k == locNone: getTemp(p, n.typ, d)
    genAssignment(p, d, a, {})
    resetLoc(p, a)

proc genDestroy(p: BProc; n: PNode) =
  if optSeqDestructors in p.config.globalOptions:
    let arg = n[1].skipAddr
    let t = arg.typ.skipTypes(abstractInst)
    case t.kind
    of tyString:
      var a: TLoc
      initLocExpr(p, arg, a)
      linefmt(p, cpsStmts, "if ($1.p && $1.p->allocator) {$n" &
        " $1.p->allocator->dealloc($1.p->allocator, $1.p, $1.p->cap + 1 + sizeof(NI) + sizeof(void*)); }$n",
        [rdLoc(a)])
    of tySequence:
      var a: TLoc
      initLocExpr(p, arg, a)
      linefmt(p, cpsStmts, "if ($1.p && $1.p->allocator) {$n" &
        " $1.p->allocator->dealloc($1.p->allocator, $1.p, ($1.p->cap * sizeof($2)) + sizeof(NI) + sizeof(void*)); }$n",
        [rdLoc(a), getTypeDesc(p.module, t.lastSon)])
    else: discard "nothing to do"
  else:
    let t = n[1].typ.skipTypes(abstractVar)
    if t.destructor != nil and t.destructor.ast[bodyPos].len != 0:
      internalError(p.config, n.info, "destructor turned out to be not trivial")
    discard "ignore calls to the default destructor"

proc genDispose(p: BProc; n: PNode) =
  when false:
    let elemType = n[1].typ.skipTypes(abstractVar).lastSon

    var a: TLoc
    initLocExpr(p, n[1].skipAddr, a)

    if isFinal(elemType):
      if elemType.destructor != nil:
        var destroyCall = newNodeI(nkCall, n.info)
        genStmts(p, destroyCall)
      lineCg(p, cpsStmts, ["#nimRawDispose($#)", rdLoc(a)])
    else:
      # ``nimRawDisposeVirtual`` calls the ``finalizer`` which is the same as the
      # destructor, but it uses the runtime type. Afterwards the memory is freed:
      lineCg(p, cpsStmts, ["#nimDestroyAndDispose($#)", rdLoc(a)])

proc genEnumToStr(p: BProc, e: PNode, d: var TLoc) =
  const ToStringProcSlot = -4
  let t = e[1].typ.skipTypes(abstractInst)
  var toStrProc: PSym = nil
  for idx, p in items(t.methods):
    if idx == ToStringProcSlot:
      toStrProc = p
      break
  if toStrProc == nil:
    toStrProc = genEnumToStrProc(t, e.info, p.module.g.graph)
    t.methods.add((ToStringProcSlot, toStrProc))
  var n = copyTree(e)
  n[0] = newSymNode(toStrProc)
  expr(p, n, d)

proc genMagicExpr(p: BProc, e: PNode, d: var TLoc, op: TMagic) =
  case op
  of mOr, mAnd: genAndOr(p, e, d, op)
  of mNot..mUnaryMinusF64: unaryArith(p, e, d, op)
  of mUnaryMinusI..mAbsI: unaryArithOverflow(p, e, d, op)
  of mAddF64..mDivF64: binaryFloatArith(p, e, d, op)
  of mShrI..mXor: binaryArith(p, e, d, op)
  of mEqProc: genEqProc(p, e, d)
  of mAddI..mPred: binaryArithOverflow(p, e, d, op)
  of mRepr: genRepr(p, e, d)
  of mGetTypeInfo: genGetTypeInfo(p, e, d)
  of mSwap: genSwap(p, e, d)
  of mUnaryLt:
    if optOverflowCheck notin p.options: unaryExpr(p, e, d, "($1 - 1)")
    else: unaryExpr(p, e, d, "#subInt($1, 1)")
  of mInc, mDec:
    const opr: array[mInc..mDec, string] = ["+=", "-="]
    const fun64: array[mInc..mDec, string] = ["addInt64",
                                               "subInt64"]
    const fun: array[mInc..mDec, string] = ["addInt",
                                             "subInt"]
    let underlying = skipTypes(e.sons[1].typ, {tyGenericInst, tyAlias, tySink, tyVar, tyLent, tyRange})
    if optOverflowCheck notin p.options or underlying.kind in {tyUInt..tyUInt64}:
      binaryStmt(p, e, d, opr[op])
    else:
      var a, b: TLoc
      assert(e.sons[1].typ != nil)
      assert(e.sons[2].typ != nil)
      initLocExpr(p, e.sons[1], a)
      initLocExpr(p, e.sons[2], b)

      let ranged = skipTypes(e.sons[1].typ, {tyGenericInst, tyAlias, tySink, tyVar, tyLent})
      let res = binaryArithOverflowRaw(p, ranged, a, b,
        if underlying.kind == tyInt64: fun64[op] else: fun[op])

      putIntoDest(p, a, e.sons[1], "($#)($#)" % [
        getTypeDesc(p.module, ranged), res])

  of mConStrStr: genStrConcat(p, e, d)
  of mAppendStrCh:
    if optSeqDestructors in p.config.globalOptions:
      binaryStmtAddr(p, e, d, "nimAddCharV1")
    else:
      var dest, b, call: TLoc
      initLoc(call, locCall, e, OnHeap)
      initLocExpr(p, e.sons[1], dest)
      initLocExpr(p, e.sons[2], b)
      call.r = ropecg(p.module, "#addChar($1, $2)", [rdLoc(dest), rdLoc(b)])
      genAssignment(p, dest, call, {})
  of mAppendStrStr: genStrAppend(p, e, d)
  of mAppendSeqElem:
    if optSeqDestructors in p.config.globalOptions:
      e.sons[1] = makeAddr(e[1])
      genCall(p, e, d)
    else:
      genSeqElemAppend(p, e, d)
  of mEqStr: genStrEquals(p, e, d)
  of mLeStr: binaryExpr(p, e, d, "(#cmpStrings($1, $2) <= 0)")
  of mLtStr: binaryExpr(p, e, d, "(#cmpStrings($1, $2) < 0)")
  of mIsNil: genIsNil(p, e, d)
  of mIntToStr: genDollar(p, e, d, "#nimIntToStr($1)")
  of mInt64ToStr: genDollar(p, e, d, "#nimInt64ToStr($1)")
  of mBoolToStr: genDollar(p, e, d, "#nimBoolToStr($1)")
  of mCharToStr: genDollar(p, e, d, "#nimCharToStr($1)")
  of mFloatToStr: genDollar(p, e, d, "#nimFloatToStr($1)")
  of mCStrToStr: genDollar(p, e, d, "#cstrToNimstr($1)")
  of mStrToStr, mUnown: expr(p, e.sons[1], d)
  of mEnumToStr:
    if optTinyRtti in p.config.globalOptions:
      genEnumToStr(p, e, d)
    else:
      genRepr(p, e, d)
  of mOf: genOf(p, e, d)
  of mNew: genNew(p, e)
  of mNewFinalize: genNewFinalize(p, e)
  of mNewSeq: genNewSeq(p, e)
  of mNewSeqOfCap: genNewSeqOfCap(p, e, d)
  of mSizeOf:
    let t = e.sons[1].typ.skipTypes({tyTypeDesc})
    putIntoDest(p, d, e, "((NI)sizeof($1))" % [getTypeDesc(p.module, t)])
  of mAlignOf:
    let t = e.sons[1].typ.skipTypes({tyTypeDesc})
    if not p.module.compileToCpp:
      p.module.includeHeader("<stdalign.h>")
    putIntoDest(p, d, e, "((NI)alignof($1))" % [getTypeDesc(p.module, t)])
  of mOffsetOf:
    var dotExpr: PNode
    block findDotExpr:
      if e[1].kind == nkDotExpr:
        dotExpr = e[1]
      elif e[1].kind == nkCheckedFieldExpr:
        dotExpr = e[1][0]
      else:
        internalError(p.config, e.info, "unknown ast")
    let t = dotExpr[0].typ.skipTypes({tyTypeDesc})
    let member =
      if t.kind == tyTuple:
        "Field" & rope(dotExpr[1].sym.position)
      else:
        rope(dotExpr[1].sym.name.s)
    putIntoDest(p,d,e, "((NI)offsetof($1, $2))" % [getTypeDesc(p.module, t), member])
  of mChr: genSomeCast(p, e, d)
  of mOrd: genOrd(p, e, d)
  of mLengthArray, mHigh, mLengthStr, mLengthSeq, mLengthOpenArray:
    genArrayLen(p, e, d, op)
  of mXLenStr:
    if not p.module.compileToCpp:
      unaryExpr(p, e, d, "($1->Sup.len)")
    else:
      unaryExpr(p, e, d, "$1->len")
  of mXLenSeq:
    # see 'taddhigh.nim' for why we need to use a temporary here:
    var a, tmp: TLoc
    initLocExpr(p, e[1], a)
    getIntTemp(p, tmp)
    if not p.module.compileToCpp:
      lineCg(p, cpsStmts, "$1 = $2->Sup.len;$n", [tmp.r, rdLoc(a)])
    else:
      lineCg(p, cpsStmts, "$1 = $2->len;$n", [tmp.r, rdLoc(a)])
    putIntoDest(p, d, e, tmp.r)
  of mGCref: unaryStmt(p, e, d, "if ($1) { #nimGCref($1); }$n")
  of mGCunref: unaryStmt(p, e, d, "if ($1) { #nimGCunref($1); }$n")
  of mSetLengthStr: genSetLengthStr(p, e, d)
  of mSetLengthSeq: genSetLengthSeq(p, e, d)
  of mIncl, mExcl, mCard, mLtSet, mLeSet, mEqSet, mMulSet, mPlusSet, mMinusSet,
     mInSet:
    genSetOp(p, e, d, op)
  of mCopyStr, mCopyStrLast:
    genCall(p, e, d)
  of mNewString, mNewStringOfCap, mExit, mParseBiggestFloat:
    var opr = e.sons[0].sym
    # Why would anyone want to set nodecl to one of these hardcoded magics?
    # - not sure, and it wouldn't work if the symbol behind the magic isn't
    #   somehow forward-declared from some other usage, but it is *possible*
    if lfNoDecl notin opr.loc.flags:
      let prc = magicsys.getCompilerProc(p.module.g.graph, $opr.loc.r)
      # HACK:
      # Explicitly add this proc as declared here so the cgsym call doesn't
      # add a forward declaration - without this we could end up with the same
      # 2 forward declarations. That happens because the magic symbol and the original
      # one that shall be used have different ids (even though a call to one is
      # actually a call to the other) so checking into m.declaredProtos with the 2 different ids doesn't work.
      # Why would 2 identical forward declarations be a problem?
      # - in the case of hot code-reloading we generate function pointers instead
      #   of forward declarations and in C++ it is an error to redefine a global
      let wasDeclared = containsOrIncl(p.module.declaredProtos, prc.id)
      # Make the function behind the magic get actually generated - this will
      # not lead to a forward declaration! The genCall will lead to one.
      discard cgsym(p.module, $opr.loc.r)
      # make sure we have pointer-initialising code for hot code reloading
      if not wasDeclared and p.hcrOn:
        addf(p.module.s[cfsDynLibInit], "\t$1 = ($2) hcrGetProc($3, \"$1\");$n",
             [mangleDynLibProc(prc), getTypeDesc(p.module, prc.loc.t), getModuleDllPath(p.module, prc)])
    genCall(p, e, d)
  of mDefault: genDefault(p, e, d)
  of mReset: genReset(p, e)
  of mEcho: genEcho(p, e[1].skipConv)
  of mArrToSeq: genArrToSeq(p, e, d)
  of mNLen..mNError, mSlurp..mQuoteAst:
    localError(p.config, e.info, strutils.`%`(errXMustBeCompileTime, e.sons[0].sym.name.s))
  of mSpawn:
    when defined(leanCompiler):
      quit "compiler built without support for the 'spawn' statement"
    else:
      let n = spawn.wrapProcForSpawn(p.module.g.graph, p.module.module, e, e.typ, nil, nil)
      expr(p, n, d)
  of mParallel:
    when defined(leanCompiler):
      quit "compiler built without support for the 'parallel' statement"
    else:
      let n = semparallel.liftParallel(p.module.g.graph, p.module.module, e)
      expr(p, n, d)
  of mDeepCopy:
    var a, b: TLoc
    let x = if e[1].kind in {nkAddr, nkHiddenAddr}: e[1][0] else: e[1]
    initLocExpr(p, x, a)
    initLocExpr(p, e.sons[2], b)
    genDeepCopy(p, a, b)
  of mDotDot, mEqCString: genCall(p, e, d)
  of mWasMoved: genWasMoved(p, e)
  of mMove: genMove(p, e, d)
  of mDestroy: genDestroy(p, e)
  of mAccessEnv: unaryExpr(p, e, d, "$1.ClE_0")
  of mSlice:
    localError(p.config, e.info, "invalid context for 'toOpenArray'; " &
      "'toOpenArray' is only valid within a call expression")
  else:
    when defined(debugMagics):
      echo p.prc.name.s, " ", p.prc.id, " ", p.prc.flags, " ", p.prc.ast[genericParamsPos].kind
    internalError(p.config, e.info, "genMagicExpr: " & $op)

proc genSetConstr(p: BProc, e: PNode, d: var TLoc) =
  # example: { a..b, c, d, e, f..g }
  # we have to emit an expression of the form:
  # nimZeroMem(tmp, sizeof(tmp)); inclRange(tmp, a, b); incl(tmp, c);
  # incl(tmp, d); incl(tmp, e); inclRange(tmp, f, g);
  var
    a, b, idx: TLoc
  if nfAllConst in e.flags:
    putIntoDest(p, d, e, genSetNode(p, e))
  else:
    if d.k == locNone: getTemp(p, e.typ, d)
    if getSize(p.config, e.typ) > 8:
      # big set:
      linefmt(p, cpsStmts, "#nimZeroMem($1, sizeof($2));$n",
          [rdLoc(d), getTypeDesc(p.module, e.typ)])
      for it in e.sons:
        if it.kind == nkRange:
          getTemp(p, getSysType(p.module.g.graph, unknownLineInfo(), tyInt), idx) # our counter
          initLocExpr(p, it.sons[0], a)
          initLocExpr(p, it.sons[1], b)
          lineF(p, cpsStmts, "for ($1 = $3; $1 <= $4; $1++) $n" &
              "$2[(NU)($1)>>3] |=(1U<<((NU)($1)&7U));$n", [rdLoc(idx), rdLoc(d),
              rdSetElemLoc(p.config, a, e.typ), rdSetElemLoc(p.config, b, e.typ)])
        else:
          initLocExpr(p, it, a)
          lineF(p, cpsStmts, "$1[(NU)($2)>>3] |=(1U<<((NU)($2)&7U));$n",
               [rdLoc(d), rdSetElemLoc(p.config, a, e.typ)])
    else:
      # small set
      var ts = "NU" & $(getSize(p.config, e.typ) * 8)
      lineF(p, cpsStmts, "$1 = 0;$n", [rdLoc(d)])
      for it in e.sons:
        if it.kind == nkRange:
          getTemp(p, getSysType(p.module.g.graph, unknownLineInfo(), tyInt), idx) # our counter
          initLocExpr(p, it.sons[0], a)
          initLocExpr(p, it.sons[1], b)
          lineF(p, cpsStmts, "for ($1 = $3; $1 <= $4; $1++) $n" &
              "$2 |=(($5)(1)<<(($1)%(sizeof($5)*8)));$n", [
              rdLoc(idx), rdLoc(d), rdSetElemLoc(p.config, a, e.typ),
              rdSetElemLoc(p.config, b, e.typ), rope(ts)])
        else:
          initLocExpr(p, it, a)
          lineF(p, cpsStmts,
               "$1 |=(($3)(1)<<(($2)%(sizeof($3)*8)));$n",
               [rdLoc(d), rdSetElemLoc(p.config, a, e.typ), rope(ts)])

proc genTupleConstr(p: BProc, n: PNode, d: var TLoc) =
  var rec: TLoc
  if not handleConstExpr(p, n, d):
    let t = n.typ
    discard getTypeDesc(p.module, t) # so that any fields are initialized
    if d.k == locNone: getTemp(p, t, d)
    for i in 0 ..< len(n):
      var it = n.sons[i]
      if it.kind == nkExprColonExpr: it = it.sons[1]
      initLoc(rec, locExpr, it, d.storage)
      rec.r = "$1.Field$2" % [rdLoc(d), rope(i)]
      rec.flags.incl(lfEnforceDeref)
      expr(p, it, rec)

proc isConstClosure(n: PNode): bool {.inline.} =
  result = n.sons[0].kind == nkSym and isRoutine(n.sons[0].sym) and
      n.sons[1].kind == nkNilLit

proc genClosure(p: BProc, n: PNode, d: var TLoc) =
  assert n.kind in {nkPar, nkTupleConstr, nkClosure}

  if isConstClosure(n):
    inc(p.module.labels)
    var tmp = "CNSTCLOSURE" & rope(p.module.labels)
    addf(p.module.s[cfsData], "static NIM_CONST $1 $2 = $3;$n",
        [getTypeDesc(p.module, n.typ), tmp, genConstExpr(p, n)])
    putIntoDest(p, d, n, tmp, OnStatic)
  else:
    var tmp, a, b: TLoc
    initLocExpr(p, n.sons[0], a)
    initLocExpr(p, n.sons[1], b)
    if n.sons[0].skipConv.kind == nkClosure:
      internalError(p.config, n.info, "closure to closure created")
    # tasyncawait.nim breaks with this optimization:
    when false:
      if d.k != locNone:
        linefmt(p, cpsStmts, "$1.ClP_0 = $2; $1.ClE_0 = $3;$n",
                [d.rdLoc, a.rdLoc, b.rdLoc])
    else:
      getTemp(p, n.typ, tmp)
      linefmt(p, cpsStmts, "$1.ClP_0 = $2; $1.ClE_0 = $3;$n",
              [tmp.rdLoc, a.rdLoc, b.rdLoc])
      putLocIntoDest(p, d, tmp)

proc genArrayConstr(p: BProc, n: PNode, d: var TLoc) =
  var arr: TLoc
  if not handleConstExpr(p, n, d):
    if d.k == locNone: getTemp(p, n.typ, d)
    for i in 0 ..< len(n):
      initLoc(arr, locExpr, lodeTyp elemType(skipTypes(n.typ, abstractInst)), d.storage)
      arr.r = "$1[$2]" % [rdLoc(d), intLiteral(i)]
      expr(p, n.sons[i], arr)

proc genComplexConst(p: BProc, sym: PSym, d: var TLoc) =
  requestConstImpl(p, sym)
  assert((sym.loc.r != nil) and (sym.loc.t != nil))
  putLocIntoDest(p, d, sym.loc)

template genStmtListExprImpl(exprOrStmt) {.dirty.} =
  #let hasNimFrame = magicsys.getCompilerProc("nimFrame") != nil
  let hasNimFrame = p.prc != nil and
      sfSystemModule notin p.module.module.flags and
      optStackTrace in p.prc.options
  var frameName: Rope = nil
  for i in 0 .. n.len - 2:
    let it = n[i]
    if it.kind == nkComesFrom:
      if hasNimFrame and frameName == nil:
        inc p.labels
        frameName = "FR" & rope(p.labels) & "_"
        let theMacro = it[0].sym
        add p.s(cpsStmts), initFrameNoDebug(p, frameName,
           makeCString theMacro.name.s,
           quotedFilename(p.config, theMacro.info), it.info.line.int)
    else:
      genStmts(p, it)
  if n.len > 0: exprOrStmt
  if frameName != nil:
    add p.s(cpsStmts), deinitFrameNoDebug(p, frameName)

proc genStmtListExpr(p: BProc, n: PNode, d: var TLoc) =
  genStmtListExprImpl:
    expr(p, n[n.len - 1], d)

proc genStmtList(p: BProc, n: PNode) =
  genStmtListExprImpl:
    genStmts(p, n[n.len - 1])

proc upConv(p: BProc, n: PNode, d: var TLoc) =
  var a: TLoc
  initLocExpr(p, n.sons[0], a)
  let dest = skipTypes(n.typ, abstractPtrs)
  if optObjCheck in p.options and not isObjLackingTypeField(dest):
    var r = rdLoc(a)
    var nilCheck: Rope = nil
    var t = skipTypes(a.t, abstractInst)
    while t.kind in {tyVar, tyLent, tyPtr, tyRef}:
      if t.kind notin {tyVar, tyLent}: nilCheck = r
      if t.kind notin {tyVar, tyLent} or not p.module.compileToCpp:
        r = "(*$1)" % [r]
      t = skipTypes(t.lastSon, abstractInst)
    discard getTypeDesc(p.module, t)
    if not p.module.compileToCpp:
      while t.kind == tyObject and t.sons[0] != nil:
        add(r, ".Sup")
        t = skipTypes(t.sons[0], skipPtrs)
    let checkFor = if optTinyRtti in p.config.globalOptions:
                     genTypeInfo2Name(p.module, dest)
                   else:
                     genTypeInfo(p.module, dest, n.info)
    if nilCheck != nil:
      linefmt(p, cpsStmts, "if ($1) #chckObj($2.m_type, $3);$n",
              [nilCheck, r, checkFor])
    else:
      linefmt(p, cpsStmts, "#chckObj($1.m_type, $2);$n",
              [r, checkFor])
  if n.sons[0].typ.kind != tyObject:
    putIntoDest(p, d, n,
                "(($1) ($2))" % [getTypeDesc(p.module, n.typ), rdLoc(a)], a.storage)
  else:
    putIntoDest(p, d, n, "(*($1*) ($2))" %
                        [getTypeDesc(p.module, dest), addrLoc(p.config, a)], a.storage)

proc downConv(p: BProc, n: PNode, d: var TLoc) =
  if p.module.compileToCpp:
    discard getTypeDesc(p.module, skipTypes(n[0].typ, abstractPtrs))
    expr(p, n.sons[0], d)     # downcast does C++ for us
  else:
    var dest = skipTypes(n.typ, abstractPtrs)

    var arg = n.sons[0]
    while arg.kind == nkObjDownConv: arg = arg.sons[0]

    var src = skipTypes(arg.typ, abstractPtrs)
    discard getTypeDesc(p.module, src)
    var a: TLoc
    initLocExpr(p, arg, a)
    var r = rdLoc(a)
    let isRef = skipTypes(arg.typ, abstractInstOwned).kind in {tyRef, tyPtr, tyVar, tyLent}
    if isRef:
      add(r, "->Sup")
    else:
      add(r, ".Sup")
    for i in 2 .. abs(inheritanceDiff(dest, src)): add(r, ".Sup")
    if isRef:
      # it can happen that we end up generating '&&x->Sup' here, so we pack
      # the '&x->Sup' into a temporary and then those address is taken
      # (see bug #837). However sometimes using a temporary is not correct:
      # init(TFigure(my)) # where it is passed to a 'var TFigure'. We test
      # this by ensuring the destination is also a pointer:
      if d.k == locNone and skipTypes(n.typ, abstractInstOwned).kind in {tyRef, tyPtr, tyVar, tyLent}:
        getTemp(p, n.typ, d)
        linefmt(p, cpsStmts, "$1 = &$2;$n", [rdLoc(d), r])
      else:
        r = "&" & r
        putIntoDest(p, d, n, r, a.storage)
    else:
      putIntoDest(p, d, n, r, a.storage)

proc exprComplexConst(p: BProc, n: PNode, d: var TLoc) =
  let t = n.typ
  discard getTypeDesc(p.module, t) # so that any fields are initialized
  let id = nodeTableTestOrSet(p.module.dataCache, n, p.module.labels)
  let tmp = p.module.tmpBase & rope(id)

  if id == p.module.labels:
    # expression not found in the cache:
    inc(p.module.labels)
    addf(p.module.s[cfsData], "NIM_CONST $1 $2 = $3;$n",
         [getTypeDesc(p.module, t), tmp, genConstExpr(p, n)])

  if d.k == locNone:
    fillLoc(d, locData, n, tmp, OnStatic)
  else:
    putDataIntoDest(p, d, n, tmp)
    # This fixes bug #4551, but we really need better dataflow
    # analysis to make this 100% safe.
    if t.kind notin {tySequence, tyString}:
      d.storage = OnStatic

proc expr(p: BProc, n: PNode, d: var TLoc) =
  p.currLineInfo = n.info

  case n.kind
  of nkSym:
    var sym = n.sym
    case sym.kind
    of skMethod:
      if {sfDispatcher, sfForward} * sym.flags != {}:
        # we cannot produce code for the dispatcher yet:
        fillProcLoc(p.module, n)
        genProcPrototype(p.module, sym)
      else:
        genProc(p.module, sym)
      putLocIntoDest(p, d, sym.loc)
    of skProc, skConverter, skIterator, skFunc:
      #if sym.kind == skIterator:
      #  echo renderTree(sym.getBody, {renderIds})
      if sfCompileTime in sym.flags:
        localError(p.config, n.info, "request to generate code for .compileTime proc: " &
           sym.name.s)
      genProc(p.module, sym)
      if sym.loc.r == nil or sym.loc.lode == nil:
        internalError(p.config, n.info, "expr: proc not init " & sym.name.s)
      putLocIntoDest(p, d, sym.loc)
    of skConst:
      if isSimpleConst(sym.typ):
        putIntoDest(p, d, n, genLiteral(p, sym.ast, sym.typ), OnStatic)
      else:
        genComplexConst(p, sym, d)
    of skEnumField:
      # we never reach this case - as of the time of this comment,
      # skEnumField is folded to an int in semfold.nim, but this code
      # remains for robustness
      putIntoDest(p, d, n, rope(sym.position))
    of skVar, skForVar, skResult, skLet:
      if {sfGlobal, sfThread} * sym.flags != {}:
        genVarPrototype(p.module, n)
        if sfCompileTime in sym.flags:
          genSingleVar(p, sym, n, astdef(sym))

      if sym.loc.r == nil or sym.loc.t == nil:
        #echo "FAILED FOR PRCO ", p.prc.name.s
        #echo renderTree(p.prc.ast, {renderIds})
        internalError p.config, n.info, "expr: var not init " & sym.name.s & "_" & $sym.id
      if sfThread in sym.flags:
        accessThreadLocalVar(p, sym)
        if emulatedThreadVars(p.config):
          putIntoDest(p, d, sym.loc.lode, "NimTV_->" & sym.loc.r)
        else:
          putLocIntoDest(p, d, sym.loc)
      else:
        putLocIntoDest(p, d, sym.loc)
    of skTemp:
      if sym.loc.r == nil or sym.loc.t == nil:
        #echo "FAILED FOR PRCO ", p.prc.name.s
        #echo renderTree(p.prc.ast, {renderIds})
        internalError(p.config, n.info, "expr: temp not init " & sym.name.s & "_" & $sym.id)
      putLocIntoDest(p, d, sym.loc)
    of skParam:
      if sym.loc.r == nil or sym.loc.t == nil:
        # echo "FAILED FOR PRCO ", p.prc.name.s
        # debug p.prc.typ.n
        # echo renderTree(p.prc.ast, {renderIds})
        internalError(p.config, n.info, "expr: param not init " & sym.name.s & "_" & $sym.id)
      putLocIntoDest(p, d, sym.loc)
    else: internalError(p.config, n.info, "expr(" & $sym.kind & "); unknown symbol")
  of nkNilLit:
    if not isEmptyType(n.typ):
      putIntoDest(p, d, n, genLiteral(p, n))
  of nkStrLit..nkTripleStrLit:
    putDataIntoDest(p, d, n, genLiteral(p, n))
  of nkIntLit..nkUInt64Lit,
     nkFloatLit..nkFloat128Lit, nkCharLit:
    putIntoDest(p, d, n, genLiteral(p, n))
  of nkCall, nkHiddenCallConv, nkInfix, nkPrefix, nkPostfix, nkCommand,
     nkCallStrLit:
    genLineDir(p, n) # may be redundant, it is generated in fixupCall as well
    let op = n.sons[0]
    if n.typ.isNil:
      # discard the value:
      var a: TLoc
      if op.kind == nkSym and op.sym.magic != mNone:
        genMagicExpr(p, n, a, op.sym.magic)
      else:
        genCall(p, n, a)
    else:
      # load it into 'd':
      if op.kind == nkSym and op.sym.magic != mNone:
        genMagicExpr(p, n, d, op.sym.magic)
      else:
        genCall(p, n, d)
  of nkCurly:
    if isDeepConstExpr(n) and n.len != 0:
      putIntoDest(p, d, n, genSetNode(p, n))
    else:
      genSetConstr(p, n, d)
  of nkBracket:
    if isDeepConstExpr(n) and n.len != 0:
      exprComplexConst(p, n, d)
    elif skipTypes(n.typ, abstractVarRange).kind == tySequence:
      genSeqConstr(p, n, d)
    else:
      genArrayConstr(p, n, d)
  of nkPar, nkTupleConstr:
    if n.typ != nil and n.typ.kind == tyProc and n.len == 2:
      genClosure(p, n, d)
    elif isDeepConstExpr(n) and n.len != 0:
      exprComplexConst(p, n, d)
    else:
      genTupleConstr(p, n, d)
  of nkObjConstr: genObjConstr(p, n, d)
  of nkCast: genCast(p, n, d)
  of nkHiddenStdConv, nkHiddenSubConv, nkConv: genConv(p, n, d)
  of nkHiddenAddr, nkAddr: genAddr(p, n, d)
  of nkBracketExpr: genBracketExpr(p, n, d)
  of nkDerefExpr, nkHiddenDeref: genDeref(p, n, d)
  of nkDotExpr: genRecordField(p, n, d)
  of nkCheckedFieldExpr: genCheckedRecordField(p, n, d)
  of nkBlockExpr, nkBlockStmt: genBlock(p, n, d)
  of nkStmtListExpr: genStmtListExpr(p, n, d)
  of nkStmtList: genStmtList(p, n)
  of nkIfExpr, nkIfStmt: genIf(p, n, d)
  of nkWhen:
    # This should be a "when nimvm" node.
    expr(p, n.sons[1].sons[0], d)
  of nkObjDownConv: downConv(p, n, d)
  of nkObjUpConv: upConv(p, n, d)
  of nkChckRangeF: genRangeChck(p, n, d, "chckRangeF")
  of nkChckRange64: genRangeChck(p, n, d, "chckRange64")
  of nkChckRange: genRangeChck(p, n, d, "chckRange")
  of nkStringToCString: convStrToCStr(p, n, d)
  of nkCStringToString: convCStrToStr(p, n, d)
  of nkLambdaKinds:
    var sym = n.sons[namePos].sym
    genProc(p.module, sym)
    if sym.loc.r == nil or sym.loc.lode == nil:
      internalError(p.config, n.info, "expr: proc not init " & sym.name.s)
    putLocIntoDest(p, d, sym.loc)
  of nkClosure: genClosure(p, n, d)

  of nkEmpty: discard
  of nkWhileStmt: genWhileStmt(p, n)
  of nkVarSection, nkLetSection: genVarStmt(p, n)
  of nkConstSection: discard  # consts generated lazily on use
  of nkForStmt: internalError(p.config, n.info, "for statement not eliminated")
  of nkCaseStmt: genCase(p, n, d)
  of nkReturnStmt: genReturnStmt(p, n)
  of nkBreakStmt: genBreakStmt(p, n)
  of nkAsgn:
    if nfPreventCg notin n.flags:
      genAsgn(p, n, fastAsgn=false)
  of nkFastAsgn:
    if nfPreventCg notin n.flags:
      # transf is overly aggressive with 'nkFastAsgn', so we work around here.
      # See tests/run/tcnstseq3 for an example that would fail otherwise.
      genAsgn(p, n, fastAsgn=p.prc != nil)
  of nkDiscardStmt:
    let ex = n[0]
    if ex.kind != nkEmpty:
      genLineDir(p, n)
      var a: TLoc
      initLocExprSingleUse(p, ex, a)
      line(p, cpsStmts, "(void)(" & a.r & ");\L")
  of nkAsmStmt: genAsmStmt(p, n)
  of nkTryStmt, nkHiddenTryStmt:
    if p.module.compileToCpp and optNoCppExceptions notin p.config.globalOptions:
      genTryCpp(p, n, d)
    else:
      genTry(p, n, d)
  of nkRaiseStmt: genRaiseStmt(p, n)
  of nkTypeSection:
    # we have to emit the type information for object types here to support
    # separate compilation:
    genTypeSection(p.module, n)
  of nkCommentStmt, nkIteratorDef, nkIncludeStmt,
     nkImportStmt, nkImportExceptStmt, nkExportStmt, nkExportExceptStmt,
     nkFromStmt, nkTemplateDef, nkMacroDef, nkStaticStmt:
    discard
  of nkPragma: genPragma(p, n)
  of nkPragmaBlock: expr(p, n.lastSon, d)
  of nkProcDef, nkFuncDef, nkMethodDef, nkConverterDef:
    if n.sons[genericParamsPos].kind == nkEmpty:
      var prc = n.sons[namePos].sym
      # due to a bug/limitation in the lambda lifting, unused inner procs
      # are not transformed correctly. We work around this issue (#411) here
      # by ensuring it's no inner proc (owner is a module):
      if prc.skipGenericOwner.kind == skModule and sfCompileTime notin prc.flags:
        if ({sfExportc, sfCompilerProc} * prc.flags == {sfExportc}) or
            (sfExportc in prc.flags and lfExportLib in prc.loc.flags) or
            (prc.kind == skMethod):
          # Generate proc even if empty body, bugfix #11651.
          genProc(p.module, prc)
  of nkParForStmt: genParForStmt(p, n)
  of nkState: genState(p, n)
  of nkGotoState:
    # simply never set it back to 0 here from here on...
    inc p.splitDecls
    genGotoState(p, n)
  of nkBreakState: genBreakState(p, n, d)
  else: internalError(p.config, n.info, "expr(" & $n.kind & "); unknown node kind")

proc genNamedConstExpr(p: BProc, n: PNode): Rope =
  if n.kind == nkExprColonExpr: result = genConstExpr(p, n.sons[1])
  else: result = genConstExpr(p, n)

proc getDefaultValue(p: BProc; typ: PType; info: TLineInfo): Rope =
  var t = skipTypes(typ, abstractRange+{tyOwned}-{tyTypeDesc})
  case t.kind
  of tyBool: result = rope"NIM_FALSE"
  of tyEnum, tyChar, tyInt..tyInt64, tyUInt..tyUInt64: result = rope"0"
  of tyFloat..tyFloat128: result = rope"0.0"
  of tyCString, tyVar, tyLent, tyPointer, tyPtr, tyUntyped,
     tyTyped, tyTypeDesc, tyStatic, tyRef, tyNil:
    result = rope"NIM_NIL"
  of tyString, tySequence:
    if optSeqDestructors in p.config.globalOptions:
      result = rope"{0, NIM_NIL}"
    else:
      result = rope"NIM_NIL"
  of tyProc:
    if t.callConv != ccClosure:
      result = rope"NIM_NIL"
    else:
      result = rope"{NIM_NIL, NIM_NIL}"
  of tyObject:
    if not isObjLackingTypeField(t) and not p.module.compileToCpp:
      result = "{{$1}}" % [genTypeInfo(p.module, t, info)]
    else:
      result = rope"{}"
  of tyTuple:
    result = rope"{"
    for i in 0 ..< typ.len:
      if i > 0: result.add ", "
      result.add getDefaultValue(p, typ.sons[i], info)
    result.add "}"
  of tyArray: result = rope"{}"
  of tySet:
    if mapType(p.config, t) == ctArray: result = rope"{}"
    else: result = rope"0"
  else:
    globalError(p.config, info, "cannot create null element for: " & $t.kind)

proc getNullValueAux(p: BProc; t: PType; obj, cons: PNode,
                     result: var Rope; count: var int) =
  case obj.kind
  of nkRecList:
    for it in obj.sons:
      getNullValueAux(p, t, it, cons, result, count)
  of nkRecCase:
    getNullValueAux(p, t, obj.sons[0], cons, result, count)
    for i in 1 ..< len(obj):
      getNullValueAux(p, t, lastSon(obj.sons[i]), cons, result, count)
  of nkSym:
    if count > 0: result.add ", "
    inc count
    let field = obj.sym
    for i in 1..<cons.len:
      if cons[i].kind == nkExprColonExpr:
        if cons[i][0].sym.name.id == field.name.id:
          result.add genConstExpr(p, cons[i][1])
          return
      elif i == field.position:
        result.add genConstExpr(p, cons[i])
        return
    # not found, produce default value:
    result.add getDefaultValue(p, field.typ, cons.info)
  else:
    localError(p.config, cons.info, "cannot create null element for: " & $obj)

proc getNullValueAuxT(p: BProc; orig, t: PType; obj, cons: PNode,
                      result: var Rope; count: var int) =
  var base = t.sons[0]
  let oldRes = result
  if not p.module.compileToCpp: result.add "{"
  let oldcount = count
  if base != nil:
    base = skipTypes(base, skipPtrs)
    getNullValueAuxT(p, orig, base, base.n, cons, result, count)
  elif not isObjLackingTypeField(t) and not p.module.compileToCpp:
    addf(result, "$1", [genTypeInfo(p.module, orig, obj.info)])
    inc count
  getNullValueAux(p, t, obj, cons, result, count)
  # do not emit '{}' as that is not valid C:
  if oldcount == count: result = oldRes
  elif not p.module.compileToCpp: result.add "}"

proc genConstObjConstr(p: BProc; n: PNode): Rope =
  result = nil
  let t = n.typ.skipTypes(abstractInstOwned)
  var count = 0
  #if not isObjLackingTypeField(t) and not p.module.compileToCpp:
  #  addf(result, "{$1}", [genTypeInfo(p.module, t)])
  #  inc count
  getNullValueAuxT(p, t, t, t.n, n, result, count)
  if p.module.compileToCpp:
    result = "{$1}$n" % [result]

proc genConstSimpleList(p: BProc, n: PNode): Rope =
  var length = len(n)
  result = rope("{")
  for i in 0 .. length - 2:
    addf(result, "$1,$n", [genNamedConstExpr(p, n.sons[i])])
  if length > 0:
    add(result, genNamedConstExpr(p, n.sons[length - 1]))
  addf(result, "}$n", [])

proc genConstSeq(p: BProc, n: PNode, t: PType): Rope =
  var data = "{{$1, $1 | NIM_STRLIT_FLAG}" % [n.len.rope]
  if n.len > 0:
    # array part needs extra curlies:
    data.add(", {")
    for i in 0 ..< n.len:
      if i > 0: data.addf(",$n", [])
      data.add genConstExpr(p, n.sons[i])
    data.add("}")
  data.add("}")

  result = getTempName(p.module)
  let base = t.skipTypes(abstractInst).sons[0]

  appcg(p.module, cfsData,
        "NIM_CONST struct {$n" &
        "  #TGenericSeq Sup;$n" &
        "  $1 data[$2];$n" &
        "} $3 = $4;$n", [
        getTypeDesc(p.module, base), n.len, result, data])

  result = "(($1)&$2)" % [getTypeDesc(p.module, t), result]

proc genConstSeqV2(p: BProc, n: PNode, t: PType): Rope =
  var data = rope"{"
  for i in 0 ..< n.len:
    if i > 0: data.addf(",$n", [])
    data.add genConstExpr(p, n.sons[i])
  data.add("}")

  let payload = getTempName(p.module)
  let base = t.skipTypes(abstractInst).sons[0]

  appcg(p.module, cfsData,
    "static const struct {$n" &
    "  NI cap; void* allocator; $1 data[$2];$n" &
    "} $3 = {$2, NIM_NIL, $4};$n", [
    getTypeDesc(p.module, base), len(n), payload, data])
  result = "{$1, ($2*)&$3}" % [rope(len(n)), getSeqPayloadType(p.module, t), payload]

proc genConstExpr(p: BProc, n: PNode): Rope =
  case n.kind
  of nkHiddenStdConv, nkHiddenSubConv:
    result = genConstExpr(p, n.sons[1])
  of nkCurly:
    var cs: TBitSet
    toBitSet(p.config, n, cs)
    result = genRawSetData(cs, int(getSize(p.config, n.typ)))
  of nkBracket, nkPar, nkTupleConstr, nkClosure:
    var t = skipTypes(n.typ, abstractInstOwned)
    if t.kind == tySequence:
      if optSeqDestructors in p.config.globalOptions:
        result = genConstSeqV2(p, n, n.typ)
      else:
        result = genConstSeq(p, n, n.typ)
    elif t.kind == tyProc and t.callConv == ccClosure and n.len > 1 and
         n.sons[1].kind == nkNilLit:
      # Conversion: nimcall -> closure.
      # this hack fixes issue that nkNilLit is expanded to {NIM_NIL,NIM_NIL}
      # this behaviour is needed since closure_var = nil must be
      # expanded to {NIM_NIL,NIM_NIL}
      # in VM closures are initialized with nkPar(nkNilLit, nkNilLit)
      # leading to duplicate code like this:
      # "{NIM_NIL,NIM_NIL}, {NIM_NIL,NIM_NIL}"
      if n[0].kind == nkNilLit:
        result = ~"{NIM_NIL,NIM_NIL}"
      else:
        var d: TLoc
        initLocExpr(p, n[0], d)
        result = "{(($1) $2),NIM_NIL}" % [getClosureType(p.module, t, clHalfWithEnv), rdLoc(d)]
    else:
      result = genConstSimpleList(p, n)
  of nkObjConstr:
    result = genConstObjConstr(p, n)
  of nkStrLit..nkTripleStrLit:
    if optSeqDestructors in p.config.globalOptions:
      result = genStringLiteralV2Const(p.module, n)
    else:
      var d: TLoc
      initLocExpr(p, n, d)
      result = rdLoc(d)
  else:
    var d: TLoc
    initLocExpr(p, n, d)
    result = rdLoc(d)<|MERGE_RESOLUTION|>--- conflicted
+++ resolved
@@ -1286,12 +1286,8 @@
   var a, b: TLoc
   initLocExpr(p, e.sons[1], a)
   initLocExpr(p, e.sons[2], b)
-<<<<<<< HEAD
-
-  if p.config.selectedGC == gcDestructors:
-=======
+
   if optSeqDestructors in p.config.globalOptions:
->>>>>>> 4e0f1209
     let seqtype = skipTypes(e.sons[1].typ, abstractVarRange)
     linefmt(p, cpsStmts, "$1.len = $2; $1.p = ($4*) #newSeqPayload($2, sizeof($3), $5($3));$n",
       [a.rdLoc, b.rdLoc, getTypeDesc(p.module, seqtype.lastSon),
