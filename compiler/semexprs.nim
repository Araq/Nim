#
#
#           The Nim Compiler
#        (c) Copyright 2013 Andreas Rumpf
#
#    See the file "copying.txt", included in this
#    distribution, for details about the copyright.
#

# this module does the semantic checking for expressions
# included from sem.nim

when defined(nimCompilerStackraceHints):
  import std/stackframes

const
  errExprXHasNoType = "expression '$1' has no type (or is ambiguous)"
  errXExpectsTypeOrValue = "'$1' expects a type or value"
  errVarForOutParamNeededX = "for a 'var' type a variable needs to be passed; but '$1' is immutable"
  errXStackEscape = "address of '$1' may not escape its stack frame"
  errExprHasNoAddress = "expression has no address"
  errCannotInterpretNodeX = "cannot evaluate '$1'"
  errNamedExprExpected = "named expression expected"
  errNamedExprNotAllowed = "named expression not allowed here"
  errFieldInitTwice = "field initialized twice: '$1'"
  errUndeclaredFieldX = "undeclared field: '$1'"

proc semTemplateExpr(c: PContext, n: PNode, s: PSym,
                     flags: TExprFlags = {}): PNode =
  let info = getCallLineInfo(n)
  markUsed(c, info, s)
  onUse(info, s)
  # Note: This is n.info on purpose. It prevents template from creating an info
  # context when called from an another template
  pushInfoContext(c.config, n.info, s.detailedInfo)
  result = evalTemplate(n, s, getCurrOwner(c), c.config, c.cache,
                        c.templInstCounter, c.idgen, efFromHlo in flags)
  if efNoSemCheck notin flags: result = semAfterMacroCall(c, n, result, s, flags)
  popInfoContext(c.config)

  # XXX: A more elaborate line info rewrite might be needed
  result.info = info

proc semFieldAccess(c: PContext, n: PNode, flags: TExprFlags = {}): PNode

template rejectEmptyNode(n: PNode) =
  # No matter what a nkEmpty node is not what we want here
  if n.kind == nkEmpty: illFormedAst(n, c.config)

proc semOperand(c: PContext, n: PNode, flags: TExprFlags = {}): PNode =
  rejectEmptyNode(n)
  # same as 'semExprWithType' but doesn't check for proc vars
  result = semExpr(c, n, flags + {efOperand})
  if result.typ != nil:
    # XXX tyGenericInst here?
    if result.typ.kind == tyProc and tfUnresolved in result.typ.flags:
      localError(c.config, n.info, errProcHasNoConcreteType % n.renderTree)
    if result.typ.kind in {tyVar, tyLent}: result = newDeref(result)
  elif {efWantStmt, efAllowStmt} * flags != {}:
    result.typ = newTypeS(tyVoid, c)
  else:
    localError(c.config, n.info, errExprXHasNoType %
               renderTree(result, {renderNoComments}))
    result.typ = errorType(c)

proc semExprCheck(c: PContext, n: PNode, flags: TExprFlags): PNode =
  rejectEmptyNode(n)
  result = semExpr(c, n, flags+{efWantValue})
  if result.kind == nkEmpty:
    # bug #12741, redundant error messages are the lesser evil here:
    localError(c.config, n.info, errExprXHasNoType %
                renderTree(result, {renderNoComments}))
    # do not produce another redundant error message:
    result = errorNode(c, n)

proc semExprWithType(c: PContext, n: PNode, flags: TExprFlags = {}): PNode =
  result = semExprCheck(c, n, flags)
  if result.typ == nil or result.typ == c.enforceVoidContext:
    localError(c.config, n.info, errExprXHasNoType %
                renderTree(result, {renderNoComments}))
    result.typ = errorType(c)
  else:
    if result.typ.kind in {tyVar, tyLent}: result = newDeref(result)

proc semExprNoDeref(c: PContext, n: PNode, flags: TExprFlags = {}): PNode =
  result = semExprCheck(c, n, flags)
  if result.typ == nil:
    localError(c.config, n.info, errExprXHasNoType %
               renderTree(result, {renderNoComments}))
    result.typ = errorType(c)

proc semSymGenericInstantiation(c: PContext, n: PNode, s: PSym): PNode =
  result = symChoice(c, n, s, scClosed)

proc inlineConst(c: PContext, n: PNode, s: PSym): PNode {.inline.} =
  result = copyTree(s.ast)
  if result.isNil:
    localError(c.config, n.info, "constant of type '" & typeToString(s.typ) & "' has no value")
    result = newSymNode(s)
  else:
    result.typ = s.typ
    result.info = n.info

type
  TConvStatus = enum
    convOK,
    convNotNeedeed,
    convNotLegal,
    convNotInRange

proc checkConversionBetweenObjects(castDest, src: PType; pointers: int): TConvStatus =
  let diff = inheritanceDiff(castDest, src)
  return if diff == high(int) or (pointers > 1 and diff != 0):
      convNotLegal
    else:
      convOK

const
  IntegralTypes = {tyBool, tyEnum, tyChar, tyInt..tyUInt64}

proc checkConvertible(c: PContext, targetTyp: PType, src: PNode): TConvStatus =
  let srcTyp = src.typ.skipTypes({tyStatic})
  result = convOK
  if sameType(targetTyp, srcTyp) and targetTyp.sym == srcTyp.sym:
    # don't annoy conversions that may be needed on another processor:
    if targetTyp.kind notin IntegralTypes+{tyRange}:
      result = convNotNeedeed
    return
  var d = skipTypes(targetTyp, abstractVar)
  var s = srcTyp
  if s.kind in tyUserTypeClasses and s.isResolvedUserTypeClass:
    s = s.lastSon
  s = skipTypes(s, abstractVar-{tyTypeDesc, tyOwned})
  if s.kind == tyOwned and d.kind != tyOwned:
    s = s.lastSon
  var pointers = 0
  while (d != nil) and (d.kind in {tyPtr, tyRef, tyOwned}):
    if s.kind == tyOwned and d.kind != tyOwned:
      s = s.lastSon
    elif d.kind != s.kind:
      break
    else:
      d = d.lastSon
      s = s.lastSon
    inc pointers

  let targetBaseTyp = skipTypes(targetTyp, abstractVarRange)
  let srcBaseTyp = skipTypes(srcTyp, abstractVarRange-{tyTypeDesc})

  if d == nil:
    result = convNotLegal
  elif d.skipTypes(abstractInst).kind == tyObject and s.skipTypes(abstractInst).kind == tyObject:
    result = checkConversionBetweenObjects(d.skipTypes(abstractInst), s.skipTypes(abstractInst), pointers)
  elif (targetBaseTyp.kind in IntegralTypes) and
      (srcBaseTyp.kind in IntegralTypes):
    if targetTyp.kind == tyBool:
      discard "convOk"
    elif targetTyp.isOrdinalType:
      if src.kind in nkCharLit..nkUInt64Lit and
          src.getInt notin firstOrd(c.config, targetTyp)..lastOrd(c.config, targetTyp):
        result = convNotInRange
      elif src.kind in nkFloatLit..nkFloat64Lit and
          (classify(src.floatVal) in {fcNan, fcNegInf, fcInf} or
            src.floatVal.int64 notin firstOrd(c.config, targetTyp)..lastOrd(c.config, targetTyp)):
        result = convNotInRange
    elif targetBaseTyp.kind in tyFloat..tyFloat64:
      if src.kind in nkFloatLit..nkFloat64Lit and
          not floatRangeCheck(src.floatVal, targetTyp):
        result = convNotInRange
      elif src.kind in nkCharLit..nkUInt64Lit and
          not floatRangeCheck(src.intVal.float, targetTyp):
        result = convNotInRange
  else:
    # we use d, s here to speed up that operation a bit:
    case cmpTypes(c, d, s)
    of isNone, isGeneric:
      if not compareTypes(targetTyp.skipTypes(abstractVar), srcTyp.skipTypes({tyOwned}), dcEqIgnoreDistinct):
        result = convNotLegal
    else:
      discard

proc isCastable(c: PContext; dst, src: PType): bool =
  ## Checks whether the source type can be cast to the destination type.
  ## Casting is very unrestrictive; casts are allowed as long as
  ## castDest.size >= src.size, and typeAllowed(dst, skParam)
  #const
  #  castableTypeKinds = {tyInt, tyPtr, tyRef, tyCstring, tyString,
  #                       tySequence, tyPointer, tyNil, tyOpenArray,
  #                       tyProc, tySet, tyEnum, tyBool, tyChar}
  let src = src.skipTypes(tyUserTypeClasses)
  if skipTypes(dst, abstractInst-{tyOpenArray}).kind == tyOpenArray:
    return false
  if skipTypes(src, abstractInst-{tyTypeDesc}).kind == tyTypeDesc:
    return false
  if skipTypes(dst, abstractInst).kind == tyBuiltInTypeClass:
    return false
  let conf = c.config
  if conf.selectedGC in {gcArc, gcOrc}:
    let d = skipTypes(dst, abstractInst)
    let s = skipTypes(src, abstractInst)
    if d.kind == tyRef and s.kind == tyRef and s[0].isFinal != d[0].isFinal:
      return false

  var dstSize, srcSize: BiggestInt
  dstSize = computeSize(conf, dst)
  srcSize = computeSize(conf, src)
  if dstSize == -3 or srcSize == -3: # szUnknownSize
    # The Nim compiler can't detect if it's legal or not.
    # Just assume the programmer knows what he is doing.
    return true
  if dstSize < 0:
    result = false
  elif srcSize < 0:
    result = false
  elif typeAllowed(dst, skParam, c) != nil:
    result = false
  elif dst.kind == tyProc and dst.callConv == ccClosure:
    result = src.kind == tyProc and src.callConv == ccClosure
  else:
    result = (dstSize >= srcSize) or
        (skipTypes(dst, abstractInst).kind in IntegralTypes) or
        (skipTypes(src, abstractInst-{tyTypeDesc}).kind in IntegralTypes)
  if result and src.kind == tyNil:
    result = dst.size <= conf.target.ptrSize

proc isSymChoice(n: PNode): bool {.inline.} =
  result = n.kind in nkSymChoices

proc maybeLiftType(t: var PType, c: PContext, info: TLineInfo) =
  # XXX: liftParamType started to perform addDecl
  # we could do that instead in semTypeNode by snooping for added
  # gnrc. params, then it won't be necessary to open a new scope here
  openScope(c)
  var lifted = liftParamType(c, skType, newNodeI(nkArgList, info),
                             t, ":anon", info)
  closeScope(c)
  if lifted != nil: t = lifted

proc isOwnedSym(c: PContext; n: PNode): bool =
  let s = qualifiedLookUp(c, n, {})
  result = s != nil and sfSystemModule in s.owner.flags and s.name.s == "owned"

proc semConv(c: PContext, n: PNode): PNode =
  if n.len != 2:
    localError(c.config, n.info, "a type conversion takes exactly one argument")
    return n

  result = newNodeI(nkConv, n.info)

  var targetType = semTypeNode(c, n[0], nil)
  case targetType.kind
  of tyTypeDesc:
    internalAssert c.config, targetType.len > 0
    if targetType.base.kind == tyNone:
      return semTypeOf(c, n)
    else:
      targetType = targetType.base
  of tyStatic:
    var evaluated = semStaticExpr(c, n[1])
    if evaluated.kind == nkType or evaluated.typ.kind == tyTypeDesc:
      result = n
      result.typ = c.makeTypeDesc semStaticType(c, evaluated, nil)
      return
    elif targetType.base.kind == tyNone:
      return evaluated
    else:
      targetType = targetType.base
  else: discard

  maybeLiftType(targetType, c, n[0].info)

  if targetType.kind in {tySink, tyLent} or isOwnedSym(c, n[0]):
    let baseType = semTypeNode(c, n[1], nil).skipTypes({tyTypeDesc})
    let t = newTypeS(targetType.kind, c)
    if targetType.kind == tyOwned:
      t.flags.incl tfHasOwned
    t.rawAddSonNoPropagationOfTypeFlags baseType
    result = newNodeI(nkType, n.info)
    result.typ = makeTypeDesc(c, t)
    return

  result.add copyTree(n[0])

  # special case to make MyObject(x = 3) produce a nicer error message:
  if n[1].kind == nkExprEqExpr and
      targetType.skipTypes(abstractPtrs).kind == tyObject:
    localError(c.config, n.info, "object construction uses ':', not '='")
  var op = semExprWithType(c, n[1])
  if targetType.kind != tyGenericParam and targetType.isMetaType:
    let final = inferWithMetatype(c, targetType, op, true)
    result.add final
    result.typ = final.typ
    return

  result.typ = targetType
  # XXX op is overwritten later on, this is likely added too early
  # here or needs to be overwritten too then.
  result.add op

  if targetType.kind == tyGenericParam:
    result.typ = makeTypeFromExpr(c, copyTree(result))
    return result

  if not isSymChoice(op):
    let status = checkConvertible(c, result.typ, op)
    case status
    of convOK:
      # handle SomeProcType(SomeGenericProc)
      if op.kind == nkSym and op.sym.isGenericRoutine:
        result[1] = fitNode(c, result.typ, result[1], result.info)
      elif op.kind in {nkPar, nkTupleConstr} and targetType.kind == tyTuple:
        op = fitNode(c, targetType, op, result.info)
    of convNotNeedeed:
      message(c.config, n.info, hintConvFromXtoItselfNotNeeded, result.typ.typeToString)
    of convNotLegal:
      result = fitNode(c, result.typ, result[1], result.info)
      if result == nil:
        localError(c.config, n.info, "illegal conversion from '$1' to '$2'" %
          [op.typ.typeToString, result.typ.typeToString])
    of convNotInRange:
      let value =
        if op.kind in {nkCharLit..nkUInt64Lit}: $op.getInt else: $op.getFloat
      localError(c.config, n.info, errGenerated, value & " can't be converted to " &
        result.typ.typeToString)
  else:
    for i in 0..<op.len:
      let it = op[i]
      let status = checkConvertible(c, result.typ, it)
      if status in {convOK, convNotNeedeed}:
        markUsed(c, n.info, it.sym)
        onUse(n.info, it.sym)
        markIndirect(c, it.sym)
        return it
    errorUseQualifier(c, n.info, op[0].sym)

proc semCast(c: PContext, n: PNode): PNode =
  ## Semantically analyze a casting ("cast[type](param)")
  checkSonsLen(n, 2, c.config)
  let targetType = semTypeNode(c, n[0], nil)
  let castedExpr = semExprWithType(c, n[1])
  if tfHasMeta in targetType.flags:
    localError(c.config, n[0].info, "cannot cast to a non concrete type: '$1'" % $targetType)
  if not isCastable(c, targetType, castedExpr.typ):
    let tar = $targetType
    let alt = typeToString(targetType, preferDesc)
    let msg = if tar != alt: tar & "=" & alt else: tar
    localError(c.config, n.info, "expression cannot be cast to " & msg)
  result = newNodeI(nkCast, n.info)
  result.typ = targetType
  result.add copyTree(n[0])
  result.add castedExpr

proc semLowHigh(c: PContext, n: PNode, m: TMagic): PNode =
  const
    opToStr: array[mLow..mHigh, string] = ["low", "high"]
  if n.len != 2:
    localError(c.config, n.info, errXExpectsTypeOrValue % opToStr[m])
  else:
    n[1] = semExprWithType(c, n[1], {efDetermineType})
    var typ = skipTypes(n[1].typ, abstractVarRange + {tyTypeDesc, tyUserTypeClassInst})
    case typ.kind
    of tySequence, tyString, tyCString, tyOpenArray, tyVarargs:
      n.typ = getSysType(c.graph, n.info, tyInt)
    of tyArray:
      n.typ = typ[0] # indextype
    of tyInt..tyInt64, tyChar, tyBool, tyEnum, tyUInt..tyUInt64, tyFloat..tyFloat64:
      n.typ = n[1].typ.skipTypes({tyTypeDesc})
    of tyGenericParam:
      # prepare this for resolving in semtypinst:
      # we must use copyTree here in order to avoid creating a cycle
      # that could easily turn into an infinite recursion in semtypinst
      n.typ = makeTypeFromExpr(c, n.copyTree)
    else:
      localError(c.config, n.info, "invalid argument for: " & opToStr[m])
  result = n

proc fixupStaticType(c: PContext, n: PNode) =
  # This proc can be applied to evaluated expressions to assign
  # them a static type.
  #
  # XXX: with implicit static, this should not be necessary,
  # because the output type of operations such as `semConstExpr`
  # should be a static type (as well as the type of any other
  # expression that can be implicitly evaluated). For now, we
  # apply this measure only in code that is enlightened to work
  # with static types.
  if n.typ.kind != tyStatic:
    n.typ = newTypeWithSons(getCurrOwner(c), tyStatic, @[n.typ], c.idgen)
    n.typ.n = n # XXX: cycles like the one here look dangerous.
                # Consider using `n.copyTree`

proc isOpImpl(c: PContext, n: PNode, flags: TExprFlags): PNode =
  internalAssert c.config,
    n.len == 3 and
    n[1].typ != nil and
    n[2].kind in {nkStrLit..nkTripleStrLit, nkType}

  var
    res = false
    t1 = n[1].typ
    t2 = n[2].typ

  if t1.kind == tyTypeDesc and t2.kind != tyTypeDesc:
    t1 = t1.base

  if n[2].kind in {nkStrLit..nkTripleStrLit}:
    case n[2].strVal.normalize
    of "closure":
      let t = skipTypes(t1, abstractRange)
      res = t.kind == tyProc and
            t.callConv == ccClosure and
            tfIterator notin t.flags
    of "iterator":
      let t = skipTypes(t1, abstractRange)
      res = t.kind == tyProc and
            t.callConv == ccClosure and
            tfIterator in t.flags
    else:
      res = false
  else:
    if t1.skipTypes({tyGenericInst, tyAlias, tySink, tyDistinct}).kind != tyGenericBody:
      maybeLiftType(t2, c, n.info)
    else:
      #[
      for this case:
      type Foo = object[T]
      Foo is Foo
      ]#
      discard
    var m = newCandidate(c, t2)
    if efExplain in flags:
      m.diagnostics = @[]
      m.diagnosticsEnabled = true
    res = typeRel(m, t2, t1) >= isSubtype # isNone
    # `res = sameType(t1, t2)` would be wrong, e.g. for `int is (int|float)`

  result = newIntNode(nkIntLit, ord(res))
  result.typ = n.typ

proc semIs(c: PContext, n: PNode, flags: TExprFlags): PNode =
  if n.len != 3:
    localError(c.config, n.info, "'is' operator takes 2 arguments")

  let boolType = getSysType(c.graph, n.info, tyBool)
  result = n
  n.typ = boolType
  var liftLhs = true

  n[1] = semExprWithType(c, n[1], {efDetermineType, efWantIterator})
  if n[2].kind notin {nkStrLit..nkTripleStrLit}:
    let t2 = semTypeNode(c, n[2], nil)
    n[2] = newNodeIT(nkType, n[2].info, t2)
    if t2.kind == tyStatic:
      let evaluated = tryConstExpr(c, n[1])
      if evaluated != nil:
        c.fixupStaticType(evaluated)
        n[1] = evaluated
      else:
        result = newIntNode(nkIntLit, 0)
        result.typ = boolType
        return
    elif t2.kind == tyTypeDesc and
        (t2.base.kind == tyNone or tfExplicit in t2.flags):
      # When the right-hand side is an explicit type, we must
      # not allow regular values to be matched against the type:
      liftLhs = false
  else:
    n[2] = semExpr(c, n[2])

  var lhsType = n[1].typ
  if lhsType.kind != tyTypeDesc:
    if liftLhs:
      n[1] = makeTypeSymNode(c, lhsType, n[1].info)
      lhsType = n[1].typ
  else:
    if lhsType.base.kind == tyNone or
        (c.inGenericContext > 0 and lhsType.base.containsGenericType):
      # BUGFIX: don't evaluate this too early: ``T is void``
      return

  result = isOpImpl(c, n, flags)

proc semOpAux(c: PContext, n: PNode) =
  const flags = {efDetermineType}
  for i in 1..<n.len:
    var a = n[i]
    if a.kind == nkExprEqExpr and a.len == 2:
      let info = a[0].info
      a[0] = newIdentNode(considerQuotedIdent(c, a[0], a), info)
      a[1] = semExprWithType(c, a[1], flags)
      a.typ = a[1].typ
    else:
      n[i] = semExprWithType(c, a, flags)

proc overloadedCallOpr(c: PContext, n: PNode): PNode =
  # quick check if there is *any* () operator overloaded:
  var par = getIdent(c.cache, "()")
  var amb = false
  if searchInScopes(c, par, amb) == nil:
    result = nil
  else:
    result = newNodeI(nkCall, n.info)
    result.add newIdentNode(par, n.info)
    for i in 0..<n.len: result.add n[i]
    result = semExpr(c, result)

proc changeType(c: PContext; n: PNode, newType: PType, check: bool) =
  case n.kind
  of nkCurly, nkBracket:
    for i in 0..<n.len:
      changeType(c, n[i], elemType(newType), check)
  of nkPar, nkTupleConstr:
    let tup = newType.skipTypes({tyGenericInst, tyAlias, tySink, tyDistinct})
    if tup.kind != tyTuple:
      if tup.kind == tyObject: return
      globalError(c.config, n.info, "no tuple type for constructor")
    elif n.len > 0 and n[0].kind == nkExprColonExpr:
      # named tuple?
      for i in 0..<n.len:
        var m = n[i][0]
        if m.kind != nkSym:
          globalError(c.config, m.info, "invalid tuple constructor")
          return
        if tup.n != nil:
          var f = getSymFromList(tup.n, m.sym.name)
          if f == nil:
            globalError(c.config, m.info, "unknown identifier: " & m.sym.name.s)
            return
          changeType(c, n[i][1], f.typ, check)
        else:
          changeType(c, n[i][1], tup[i], check)
    else:
      for i in 0..<n.len:
        changeType(c, n[i], tup[i], check)
        when false:
          var m = n[i]
          var a = newNodeIT(nkExprColonExpr, m.info, newType[i])
          a.add newSymNode(newType.n[i].sym)
          a.add m
          changeType(m, tup[i], check)
  of nkCharLit..nkUInt64Lit:
    if check and n.kind != nkUInt64Lit and not sameType(n.typ, newType):
      let value = n.intVal
      if value < firstOrd(c.config, newType) or value > lastOrd(c.config, newType):
        localError(c.config, n.info, "cannot convert " & $value &
                                         " to " & typeToString(newType))
  of nkFloatLit..nkFloat64Lit:
    if check and not floatRangeCheck(n.floatVal, newType):
      localError(c.config, n.info, errFloatToString % [$n.floatVal, typeToString(newType)])
  else: discard
  n.typ = newType

proc arrayConstrType(c: PContext, n: PNode): PType =
  var typ = newTypeS(tyArray, c)
  rawAddSon(typ, nil)     # index type
  if n.len == 0:
    rawAddSon(typ, newTypeS(tyEmpty, c)) # needs an empty basetype!
  else:
    var t = skipTypes(n[0].typ, {tyGenericInst, tyVar, tyLent, tyOrdinal, tyAlias, tySink})
    addSonSkipIntLit(typ, t, c.idgen)
  typ[0] = makeRangeType(c, 0, n.len - 1, n.info)
  result = typ

proc semArrayConstr(c: PContext, n: PNode, flags: TExprFlags): PNode =
  result = newNodeI(nkBracket, n.info)
  result.typ = newTypeS(tyArray, c)
  rawAddSon(result.typ, nil)     # index type
  var
    firstIndex, lastIndex: Int128
    indexType = getSysType(c.graph, n.info, tyInt)
    lastValidIndex = lastOrd(c.config, indexType)
  if n.len == 0:
    rawAddSon(result.typ, newTypeS(tyEmpty, c)) # needs an empty basetype!
    lastIndex = toInt128(-1)
  else:
    var x = n[0]
    if x.kind == nkExprColonExpr and x.len == 2:
      var idx = semConstExpr(c, x[0])
      if not isOrdinalType(idx.typ):
        localError(c.config, idx.info, "expected ordinal value for array " &
                   "index, got '$1'" % renderTree(idx))
      else:
        firstIndex = getOrdValue(idx)
        lastIndex = firstIndex
        indexType = idx.typ
        lastValidIndex = lastOrd(c.config, indexType)
        x = x[1]

    let yy = semExprWithType(c, x)
    var typ = yy.typ
    result.add yy
    #var typ = skipTypes(result[0].typ, {tyGenericInst, tyVar, tyLent, tyOrdinal})
    for i in 1..<n.len:
      if lastIndex == lastValidIndex:
        let validIndex = makeRangeType(c, toInt64(firstIndex), toInt64(lastValidIndex), n.info,
                                       indexType)
        localError(c.config, n.info, "size of array exceeds range of index " &
          "type '$1' by $2 elements" % [typeToString(validIndex), $(n.len-i)])

      x = n[i]
      if x.kind == nkExprColonExpr and x.len == 2:
        var idx = semConstExpr(c, x[0])
        idx = fitNode(c, indexType, idx, x.info)
        if lastIndex+1 != getOrdValue(idx):
          localError(c.config, x.info, "invalid order in array constructor")
        x = x[1]

      let xx = semExprWithType(c, x, flags*{efAllowDestructor})
      result.add xx
      typ = commonType(c, typ, xx.typ)
      #n[i] = semExprWithType(c, x, flags*{efAllowDestructor})
      #result.add fitNode(c, typ, n[i])
      inc(lastIndex)
    addSonSkipIntLit(result.typ, typ, c.idgen)
    for i in 0..<result.len:
      result[i] = fitNode(c, typ, result[i], result[i].info)
  result.typ[0] = makeRangeType(c, toInt64(firstIndex), toInt64(lastIndex), n.info,
                                     indexType)

proc fixAbstractType(c: PContext, n: PNode) =
  for i in 1..<n.len:
    let it = n[i]
    # do not get rid of nkHiddenSubConv for OpenArrays, the codegen needs it:
    if it.kind == nkHiddenSubConv and
        skipTypes(it.typ, abstractVar).kind notin {tyOpenArray, tyVarargs}:
      if skipTypes(it[1].typ, abstractVar).kind in
            {tyNil, tyTuple, tySet} or it[1].isArrayConstr:
        var s = skipTypes(it.typ, abstractVar)
        if s.kind != tyUntyped:
          changeType(c, it[1], s, check=true)
        n[i] = it[1]

proc isAssignable(c: PContext, n: PNode; isUnsafeAddr=false): TAssignableResult =
  result = parampatterns.isAssignable(c.p.owner, n, isUnsafeAddr)

proc isUnresolvedSym(s: PSym): bool =
  result = s.kind == skGenericParam
  if not result and s.typ != nil:
    result = tfInferrableStatic in s.typ.flags or
        (s.kind == skParam and s.typ.isMetaType) or
        (s.kind == skType and
        s.typ.flags * {tfGenericTypeParam, tfImplicitTypeParam} != {})

proc hasUnresolvedArgs(c: PContext, n: PNode): bool =
  # Checks whether an expression depends on generic parameters that
  # don't have bound values yet. E.g. this could happen in situations
  # such as:
  #  type Slot[T] = array[T.size, byte]
  #  proc foo[T](x: default(T))
  #
  # Both static parameter and type parameters can be unresolved.
  case n.kind
  of nkSym:
    return isUnresolvedSym(n.sym)
  of nkIdent, nkAccQuoted:
    let ident = considerQuotedIdent(c, n)
    var amb = false
    let sym = searchInScopes(c, ident, amb)
    if sym != nil:
      return isUnresolvedSym(sym)
    else:
      return false
  else:
    for i in 0..<n.safeLen:
      if hasUnresolvedArgs(c, n[i]): return true
    return false

proc newHiddenAddrTaken(c: PContext, n: PNode): PNode =
  if n.kind == nkHiddenDeref and not (c.config.backend == backendCpp or
                                      sfCompileToCpp in c.module.flags):
    checkSonsLen(n, 1, c.config)
    result = n[0]
  else:
    result = newNodeIT(nkHiddenAddr, n.info, makeVarType(c, n.typ))
    result.add n
    if isAssignable(c, n) notin {arLValue, arLocalLValue}:
      localError(c.config, n.info, errVarForOutParamNeededX % renderNotLValue(n))

proc analyseIfAddressTaken(c: PContext, n: PNode): PNode =
  result = n
  case n.kind
  of nkSym:
    # n.sym.typ can be nil in 'check' mode ...
    if n.sym.typ != nil and
        skipTypes(n.sym.typ, abstractInst-{tyTypeDesc}).kind notin {tyVar, tyLent}:
      incl(n.sym.flags, sfAddrTaken)
      result = newHiddenAddrTaken(c, n)
  of nkDotExpr:
    checkSonsLen(n, 2, c.config)
    if n[1].kind != nkSym:
      internalError(c.config, n.info, "analyseIfAddressTaken")
      return
    if skipTypes(n[1].sym.typ, abstractInst-{tyTypeDesc}).kind notin {tyVar, tyLent}:
      incl(n[1].sym.flags, sfAddrTaken)
      result = newHiddenAddrTaken(c, n)
  of nkBracketExpr:
    checkMinSonsLen(n, 1, c.config)
    if skipTypes(n[0].typ, abstractInst-{tyTypeDesc}).kind notin {tyVar, tyLent}:
      if n[0].kind == nkSym: incl(n[0].sym.flags, sfAddrTaken)
      result = newHiddenAddrTaken(c, n)
  else:
    result = newHiddenAddrTaken(c, n)

proc analyseIfAddressTakenInCall(c: PContext, n: PNode) =
  checkMinSonsLen(n, 1, c.config)
  const
    FakeVarParams = {mNew, mNewFinalize, mInc, ast.mDec, mIncl, mExcl,
      mSetLengthStr, mSetLengthSeq, mAppendStrCh, mAppendStrStr, mSwap,
      mAppendSeqElem, mNewSeq, mReset, mShallowCopy, mDeepCopy, mMove,
      mWasMoved}

  # get the real type of the callee
  # it may be a proc var with a generic alias type, so we skip over them
  var t = n[0].typ.skipTypes({tyGenericInst, tyAlias, tySink})

  if n[0].kind == nkSym and n[0].sym.magic in FakeVarParams:
    # BUGFIX: check for L-Value still needs to be done for the arguments!
    # note sometimes this is eval'ed twice so we check for nkHiddenAddr here:
    for i in 1..<n.len:
      if i < t.len and t[i] != nil and
          skipTypes(t[i], abstractInst-{tyTypeDesc}).kind in {tyVar}:
        let it = n[i]
        if isAssignable(c, it) notin {arLValue, arLocalLValue}:
          if it.kind != nkHiddenAddr:
            localError(c.config, it.info, errVarForOutParamNeededX % $it)
    # bug #5113: disallow newSeq(result) where result is a 'var T':
    if n[0].sym.magic in {mNew, mNewFinalize, mNewSeq}:
      var arg = n[1] #.skipAddr
      if arg.kind == nkHiddenDeref: arg = arg[0]
      if arg.kind == nkSym and arg.sym.kind == skResult and
          arg.typ.skipTypes(abstractInst).kind in {tyVar, tyLent}:
        localError(c.config, n.info, errXStackEscape % renderTree(n[1], {renderNoComments}))

    return
  for i in 1..<n.len:
    let n = if n.kind == nkHiddenDeref: n[0] else: n
    if n[i].kind == nkHiddenCallConv:
      # we need to recurse explicitly here as converters can create nested
      # calls and then they wouldn't be analysed otherwise
      analyseIfAddressTakenInCall(c, n[i])
    if i < t.len and
        skipTypes(t[i], abstractInst-{tyTypeDesc}).kind in {tyVar}:
      if n[i].kind != nkHiddenAddr:
        n[i] = analyseIfAddressTaken(c, n[i])

include semmagic

proc evalAtCompileTime(c: PContext, n: PNode): PNode =
  result = n
  if n.kind notin nkCallKinds or n[0].kind != nkSym: return
  var callee = n[0].sym
  # workaround for bug #537 (overly aggressive inlining leading to
  # wrong NimNode semantics):
  if n.typ != nil and tfTriggersCompileTime in n.typ.flags: return

  # constant folding that is necessary for correctness of semantic pass:
  if callee.magic != mNone and callee.magic in ctfeWhitelist and n.typ != nil:
    var call = newNodeIT(nkCall, n.info, n.typ)
    call.add(n[0])
    var allConst = true
    for i in 1..<n.len:
      var a = getConstExpr(c.module, n[i], c.idgen, c.graph)
      if a == nil:
        allConst = false
        a = n[i]
        if a.kind == nkHiddenStdConv: a = a[1]
      call.add(a)
    if allConst:
      result = semfold.getConstExpr(c.module, call, c.idgen, c.graph)
      if result.isNil: result = n
      else: return result

  block maybeLabelAsStatic:
    # XXX: temporary work-around needed for tlateboundstatic.
    # This is certainly not correct, but it will get the job
    # done until we have a more robust infrastructure for
    # implicit statics.
    if n.len > 1:
      for i in 1..<n.len:
        # see bug #2113, it's possible that n[i].typ for errornous code:
        if n[i].typ.isNil or n[i].typ.kind != tyStatic or
            tfUnresolved notin n[i].typ.flags:
          break maybeLabelAsStatic
      n.typ = newTypeWithSons(c, tyStatic, @[n.typ])
      n.typ.flags.incl tfUnresolved

  # optimization pass: not necessary for correctness of the semantic pass
  if callee.kind == skConst or
     {sfNoSideEffect, sfCompileTime} * callee.flags != {} and
     {sfForward, sfImportc} * callee.flags == {} and n.typ != nil:

    if callee.kind != skConst and
       sfCompileTime notin callee.flags and
       optImplicitStatic notin c.config.options: return

    if callee.magic notin ctfeWhitelist: return

    if callee.kind notin {skProc, skFunc, skConverter, skConst} or callee.isGenericRoutine:
      return

    if n.typ != nil and typeAllowed(n.typ, skConst, c) != nil: return

    var call = newNodeIT(nkCall, n.info, n.typ)
    call.add(n[0])
    for i in 1..<n.len:
      let a = getConstExpr(c.module, n[i], c.idgen, c.graph)
      if a == nil: return n
      call.add(a)

    #echo "NOW evaluating at compile time: ", call.renderTree
    if c.inStaticContext == 0 or sfNoSideEffect in callee.flags:
      if sfCompileTime in callee.flags:
        result = evalStaticExpr(c.module, c.idgen, c.graph, call, c.p.owner)
        if result.isNil:
          localError(c.config, n.info, errCannotInterpretNodeX % renderTree(call))
        else: result = fixupTypeAfterEval(c, result, n)
      else:
        result = evalConstExpr(c.module, c.idgen, c.graph, call)
        if result.isNil: result = n
        else: result = fixupTypeAfterEval(c, result, n)
    else:
      result = n
    #if result != n:
    #  echo "SUCCESS evaluated at compile time: ", call.renderTree

proc semStaticExpr(c: PContext, n: PNode): PNode =
  inc c.inStaticContext
  openScope(c)
  let a = semExprWithType(c, n)
  closeScope(c)
  dec c.inStaticContext
  if a.findUnresolvedStatic != nil: return a
  result = evalStaticExpr(c.module, c.idgen, c.graph, a, c.p.owner)
  if result.isNil:
    localError(c.config, n.info, errCannotInterpretNodeX % renderTree(n))
    result = c.graph.emptyNode
  else:
    result = fixupTypeAfterEval(c, result, a)

proc semOverloadedCallAnalyseEffects(c: PContext, n: PNode, nOrig: PNode,
                                     flags: TExprFlags): PNode =
  if flags*{efInTypeof, efWantIterator} != {}:
    # consider: 'for x in pReturningArray()' --> we don't want the restriction
    # to 'skIterator' anymore; skIterator is preferred in sigmatch already
    # for typeof support.
    # for ``type(countup(1,3))``, see ``tests/ttoseq``.
    result = semOverloadedCall(c, n, nOrig,
      {skProc, skFunc, skMethod, skConverter, skMacro, skTemplate, skIterator}, flags)
  else:
    result = semOverloadedCall(c, n, nOrig,
      {skProc, skFunc, skMethod, skConverter, skMacro, skTemplate}, flags)

  if result != nil:
    if result[0].kind != nkSym:
      internalError(c.config, "semOverloadedCallAnalyseEffects")
      return
    let callee = result[0].sym
    case callee.kind
    of skMacro, skTemplate: discard
    else:
      if callee.kind == skIterator and callee.id == c.p.owner.id:
        localError(c.config, n.info, errRecursiveDependencyIteratorX % callee.name.s)
        # error correction, prevents endless for loop elimination in transf.
        # See bug #2051:
        result[0] = newSymNode(errorSym(c, n))

proc semObjConstr(c: PContext, n: PNode, flags: TExprFlags): PNode

proc resolveIndirectCall(c: PContext; n, nOrig: PNode;
                         t: PType): TCandidate =
  initCandidate(c, result, t)
  matches(c, n, nOrig, result)
  if result.state != csMatch:
    # try to deref the first argument:
    if implicitDeref in c.features and canDeref(n):
      n[1] = n[1].tryDeref
      initCandidate(c, result, t)
      matches(c, n, nOrig, result)

proc bracketedMacro(n: PNode): PSym =
  if n.len >= 1 and n[0].kind == nkSym:
    result = n[0].sym
    if result.kind notin {skMacro, skTemplate}:
      result = nil

proc setGenericParams(c: PContext, n: PNode) =
  for i in 1..<n.len:
    n[i].typ = semTypeNode(c, n[i], nil)

proc afterCallActions(c: PContext; n, orig: PNode, flags: TExprFlags): PNode =
  result = n
  let callee = result[0].sym
  case callee.kind
  of skMacro: result = semMacroExpr(c, result, orig, callee, flags)
  of skTemplate: result = semTemplateExpr(c, result, callee, flags)
  else:
    semFinishOperands(c, result)
    activate(c, result)
    fixAbstractType(c, result)
    analyseIfAddressTakenInCall(c, result)
    if callee.magic != mNone:
      result = magicsAfterOverloadResolution(c, result, flags)
    when false:
      if result.typ != nil and
          not (result.typ.kind == tySequence and result.typ[0].kind == tyEmpty):
        liftTypeBoundOps(c, result.typ, n.info)
    #result = patchResolvedTypeBoundOp(c, result)
  if c.matchedConcept == nil:
    result = evalAtCompileTime(c, result)

proc semIndirectOp(c: PContext, n: PNode, flags: TExprFlags): PNode =
  result = nil
  checkMinSonsLen(n, 1, c.config)
  var prc = n[0]
  if n[0].kind == nkDotExpr:
    checkSonsLen(n[0], 2, c.config)
    let n0 = semFieldAccess(c, n[0])
    if n0.kind == nkDotCall:
      # it is a static call!
      result = n0
      result.transitionSonsKind(nkCall)
      result.flags.incl nfExplicitCall
      for i in 1..<n.len: result.add n[i]
      return semExpr(c, result, flags)
    else:
      n[0] = n0
  else:
    n[0] = semExpr(c, n[0], {efInCall})
    let t = n[0].typ
    if t != nil and t.kind in {tyVar, tyLent}:
      n[0] = newDeref(n[0])
    elif n[0].kind == nkBracketExpr:
      let s = bracketedMacro(n[0])
      if s != nil:
        setGenericParams(c, n[0])
        return semDirectOp(c, n, flags)

  let nOrig = n.copyTree
  semOpAux(c, n)
  var t: PType = nil
  if n[0].typ != nil:
    t = skipTypes(n[0].typ, abstractInst+{tyOwned}-{tyTypeDesc, tyDistinct})
  if t != nil and t.kind == tyProc:
    # This is a proc variable, apply normal overload resolution
    let m = resolveIndirectCall(c, n, nOrig, t)
    if m.state != csMatch:
      if c.config.m.errorOutputs == {}:
        # speed up error generation:
        globalError(c.config, n.info, "type mismatch")
        return c.graph.emptyNode
      else:
        var hasErrorType = false
        var msg = "type mismatch: got <"
        for i in 1..<n.len:
          if i > 1: msg.add(", ")
          let nt = n[i].typ
          msg.add(typeToString(nt))
          if nt.kind == tyError:
            hasErrorType = true
            break
        if not hasErrorType:
          let typ = n[0].typ
          msg.add(">\nbut expected one of: \n" &
              typeToString(typ))
          # prefer notin preferToResolveSymbols
          # t.sym != nil
          # sfAnon notin t.sym.flags
          # t.kind != tySequence(It is tyProc)
          if typ.sym != nil and sfAnon notin typ.sym.flags and
                                typ.kind == tyProc:
            # when can `typ.sym != nil` ever happen?
            msg.add(" = " & typeToString(typ, preferDesc))
          msg.addDeclaredLocMaybe(c.config, typ)
          localError(c.config, n.info, msg)
        return errorNode(c, n)
      result = nil
    else:
      result = m.call
      instGenericConvertersSons(c, result, m)

  elif t != nil and t.kind == tyTypeDesc:
    if n.len == 1: return semObjConstr(c, n, flags)
    return semConv(c, n)
  else:
    result = overloadedCallOpr(c, n)
    # Now that nkSym does not imply an iteration over the proc/iterator space,
    # the old ``prc`` (which is likely an nkIdent) has to be restored:
    if result == nil:
      # XXX: hmm, what kind of symbols will end up here?
      # do we really need to try the overload resolution?
      n[0] = prc
      nOrig[0] = prc
      n.flags.incl nfExprCall
      result = semOverloadedCallAnalyseEffects(c, n, nOrig, flags)
      if result == nil: return errorNode(c, n)
    elif result.kind notin nkCallKinds:
      # the semExpr() in overloadedCallOpr can even break this condition!
      # See bug #904 of how to trigger it:
      return result
  #result = afterCallActions(c, result, nOrig, flags)
  if result[0].kind == nkSym:
    result = afterCallActions(c, result, nOrig, flags)
  else:
    fixAbstractType(c, result)
    analyseIfAddressTakenInCall(c, result)

proc semDirectOp(c: PContext, n: PNode, flags: TExprFlags): PNode =
  # this seems to be a hotspot in the compiler!
  let nOrig = n.copyTree
  #semLazyOpAux(c, n)
  result = semOverloadedCallAnalyseEffects(c, n, nOrig, flags)
  if result != nil: result = afterCallActions(c, result, nOrig, flags)
  else: result = errorNode(c, n)

proc buildEchoStmt(c: PContext, n: PNode): PNode =
  # we MUST not check 'n' for semantics again here! But for now we give up:
  result = newNodeI(nkCall, n.info)
  var e = getExport(c.graph, c.graph.systemModule, getIdent(c.cache, "echo"))
  if e != nil:
    result.add(newSymNode(e))
  else:
    localError(c.config, n.info, "system needs: echo")
    result.add(errorNode(c, n))
  result.add(n)
  result = semExpr(c, result)

proc semExprNoType(c: PContext, n: PNode): PNode =
  let isPush = c.config.hasHint(hintExtendedContext)
  if isPush: pushInfoContext(c.config, n.info)
  result = semExpr(c, n, {efWantStmt})
  discardCheck(c, result, {})
  if isPush: popInfoContext(c.config)

proc isTypeExpr(n: PNode): bool =
  case n.kind
  of nkType, nkTypeOfExpr: result = true
  of nkSym: result = n.sym.kind == skType
  else: result = false

proc createSetType(c: PContext; baseType: PType): PType =
  assert baseType != nil
  result = newTypeS(tySet, c)
  rawAddSon(result, baseType)

proc lookupInRecordAndBuildCheck(c: PContext, n, r: PNode, field: PIdent,
                                 check: var PNode): PSym =
  # transform in a node that contains the runtime check for the
  # field, if it is in a case-part...
  result = nil
  case r.kind
  of nkRecList:
    for i in 0..<r.len:
      result = lookupInRecordAndBuildCheck(c, n, r[i], field, check)
      if result != nil: return
  of nkRecCase:
    checkMinSonsLen(r, 2, c.config)
    if (r[0].kind != nkSym): illFormedAst(r, c.config)
    result = lookupInRecordAndBuildCheck(c, n, r[0], field, check)
    if result != nil: return
    let setType = createSetType(c, r[0].typ)
    var s = newNodeIT(nkCurly, r.info, setType)
    for i in 1..<r.len:
      var it = r[i]
      case it.kind
      of nkOfBranch:
        result = lookupInRecordAndBuildCheck(c, n, lastSon(it), field, check)
        if result == nil:
          for j in 0..<it.len-1: s.add copyTree(it[j])
        else:
          if check == nil:
            check = newNodeI(nkCheckedFieldExpr, n.info)
            check.add c.graph.emptyNode # make space for access node
          s = newNodeIT(nkCurly, n.info, setType)
          for j in 0..<it.len - 1: s.add copyTree(it[j])
          var inExpr = newNodeIT(nkCall, n.info, getSysType(c.graph, n.info, tyBool))
          inExpr.add newSymNode(c.graph.opContains, n.info)
          inExpr.add s
          inExpr.add copyTree(r[0])
          check.add inExpr
          #check.add semExpr(c, inExpr)
          return
      of nkElse:
        result = lookupInRecordAndBuildCheck(c, n, lastSon(it), field, check)
        if result != nil:
          if check == nil:
            check = newNodeI(nkCheckedFieldExpr, n.info)
            check.add c.graph.emptyNode # make space for access node
          var inExpr = newNodeIT(nkCall, n.info, getSysType(c.graph, n.info, tyBool))
          inExpr.add newSymNode(c.graph.opContains, n.info)
          inExpr.add s
          inExpr.add copyTree(r[0])
          var notExpr = newNodeIT(nkCall, n.info, getSysType(c.graph, n.info, tyBool))
          notExpr.add newSymNode(c.graph.opNot, n.info)
          notExpr.add inExpr
          check.add notExpr
          return
      else: illFormedAst(it, c.config)
  of nkSym:
    if r.sym.name.id == field.id: result = r.sym
  else: illFormedAst(n, c.config)

const
  tyTypeParamsHolders = {tyGenericInst, tyCompositeTypeClass}
  tyDotOpTransparent = {tyVar, tyLent, tyPtr, tyRef, tyOwned, tyAlias, tySink}

proc readTypeParameter(c: PContext, typ: PType,
                       paramName: PIdent, info: TLineInfo): PNode =
  # Note: This function will return emptyNode when attempting to read
  # a static type parameter that is not yet resolved (e.g. this may
  # happen in proc signatures such as `proc(x: T): array[T.sizeParam, U]`
  if typ.kind in {tyUserTypeClass, tyUserTypeClassInst}:
    for statement in typ.n:
      case statement.kind
      of nkTypeSection:
        for def in statement:
          if def[0].sym.name.id == paramName.id:
            # XXX: Instead of lifting the section type to a typedesc
            # here, we could try doing it earlier in semTypeSection.
            # This seems semantically correct and then we'll be able
            # to return the section symbol directly here
            let foundType = makeTypeDesc(c, def[2].typ)
            return newSymNode(copySym(def[0].sym, nextId c.idgen).linkTo(foundType), info)

      of nkConstSection:
        for def in statement:
          if def[0].sym.name.id == paramName.id:
            return def[2]

      else:
        discard

  if typ.kind != tyUserTypeClass:
    let ty = if typ.kind == tyCompositeTypeClass: typ[1].skipGenericAlias
             else: typ.skipGenericAlias
    let tbody = ty[0]
    for s in 0..<tbody.len-1:
      let tParam = tbody[s]
      if tParam.sym.name.id == paramName.id:
        let rawTyp = ty[s + 1]
        if rawTyp.kind == tyStatic:
          if rawTyp.n != nil:
            return rawTyp.n
          else:
            return c.graph.emptyNode
        else:
          let foundTyp = makeTypeDesc(c, rawTyp)
          return newSymNode(copySym(tParam.sym, nextId c.idgen).linkTo(foundTyp), info)

  return nil

proc semSym(c: PContext, n: PNode, sym: PSym, flags: TExprFlags): PNode =
  let s = getGenSym(c, sym)
  case s.kind
  of skConst:
    markUsed(c, n.info, s)
    onUse(n.info, s)
    let typ = skipTypes(s.typ, abstractInst-{tyTypeDesc})
    case typ.kind
    of  tyNil, tyChar, tyInt..tyInt64, tyFloat..tyFloat128,
        tyTuple, tySet, tyUInt..tyUInt64:
      if s.magic == mNone: result = inlineConst(c, n, s)
      else: result = newSymNode(s, n.info)
    of tyArray, tySequence:
      # Consider::
      #     const x = []
      #     proc p(a: openarray[int])
      #     proc q(a: openarray[char])
      #     p(x)
      #     q(x)
      #
      # It is clear that ``[]`` means two totally different things. Thus, we
      # copy `x`'s AST into each context, so that the type fixup phase can
      # deal with two different ``[]``.
      if s.ast.safeLen == 0: result = inlineConst(c, n, s)
      else: result = newSymNode(s, n.info)
    of tyStatic:
      if typ.n != nil:
        result = typ.n
        result.typ = typ.base
      else:
        result = newSymNode(s, n.info)
    else:
      result = newSymNode(s, n.info)
  of skMacro:
    if efNoEvaluateGeneric in flags and s.ast[genericParamsPos].len > 0 or
       (n.kind notin nkCallKinds and s.requiredParams > 0):
      markUsed(c, n.info, s)
      onUse(n.info, s)
      result = symChoice(c, n, s, scClosed)
    else:
      result = semMacroExpr(c, n, n, s, flags)
  of skTemplate:
    if efNoEvaluateGeneric in flags and s.ast[genericParamsPos].len > 0 or
       (n.kind notin nkCallKinds and s.requiredParams > 0) or
       sfCustomPragma in sym.flags:
      let info = getCallLineInfo(n)
      markUsed(c, info, s)
      onUse(info, s)
      result = symChoice(c, n, s, scClosed)
    else:
      result = semTemplateExpr(c, n, s, flags)
  of skParam:
    markUsed(c, n.info, s)
    onUse(n.info, s)
    if s.typ != nil and s.typ.kind == tyStatic and s.typ.n != nil:
      # XXX see the hack in sigmatch.nim ...
      return s.typ.n
    elif sfGenSym in s.flags:
      # the owner should have been set by now by addParamOrResult
      internalAssert c.config, s.owner != nil
    result = newSymNode(s, n.info)
  of skVar, skLet, skResult, skForVar:
    if s.magic == mNimvm:
      localError(c.config, n.info, "illegal context for 'nimvm' magic")

    markUsed(c, n.info, s)
    onUse(n.info, s)
    result = newSymNode(s, n.info)
    # We cannot check for access to outer vars for example because it's still
    # not sure the symbol really ends up being used:
    # var len = 0 # but won't be called
    # genericThatUsesLen(x) # marked as taking a closure?
  of skGenericParam:
    onUse(n.info, s)
    if s.typ.kind == tyStatic:
      result = newSymNode(s, n.info)
      result.typ = s.typ
    elif s.ast != nil:
      result = semExpr(c, s.ast)
    else:
      n.typ = s.typ
      return n
  of skType:
    markUsed(c, n.info, s)
    onUse(n.info, s)
    if s.typ.kind == tyStatic and s.typ.base.kind != tyNone and s.typ.n != nil:
      return s.typ.n
    result = newSymNode(s, n.info)
    result.typ = makeTypeDesc(c, s.typ)
  of skField:
    var p = c.p
    while p != nil and p.selfSym == nil:
      p = p.next
    if p != nil and p.selfSym != nil:
      var ty = skipTypes(p.selfSym.typ, {tyGenericInst, tyVar, tyLent, tyPtr, tyRef,
                                         tyAlias, tySink, tyOwned})
      while tfBorrowDot in ty.flags: ty = ty.skipTypes({tyDistinct})
      var check: PNode = nil
      if ty.kind == tyObject:
        while true:
          check = nil
          let f = lookupInRecordAndBuildCheck(c, n, ty.n, s.name, check)
          if f != nil and fieldVisible(c, f):
            # is the access to a public field or in the same module or in a friend?
            doAssert f == s
            markUsed(c, n.info, f)
            onUse(n.info, f)
            result = newNodeIT(nkDotExpr, n.info, f.typ)
            result.add makeDeref(newSymNode(p.selfSym))
            result.add newSymNode(f) # we now have the correct field
            if check != nil:
              check[0] = result
              check.typ = result.typ
              result = check
            return result
          if ty[0] == nil: break
          ty = skipTypes(ty[0], skipPtrs)
    # old code, not sure if it's live code:
    markUsed(c, n.info, s)
    onUse(n.info, s)
    result = newSymNode(s, n.info)
  else:
    let info = getCallLineInfo(n)
    #if efInCall notin flags:
    markUsed(c, info, s)
    onUse(info, s)
    result = newSymNode(s, info)

proc tryReadingGenericParam(c: PContext, n: PNode, i: PIdent, t: PType): PNode =
  case t.kind
  of tyTypeParamsHolders:
    result = readTypeParameter(c, t, i, n.info)
    if result == c.graph.emptyNode:
      result = n
      n.typ = makeTypeFromExpr(c, n.copyTree)
  of tyUserTypeClasses:
    if t.isResolvedUserTypeClass:
      result = readTypeParameter(c, t, i, n.info)
    else:
      n.typ = makeTypeFromExpr(c, copyTree(n))
      result = n
  of tyGenericParam, tyAnything:
    n.typ = makeTypeFromExpr(c, copyTree(n))
    result = n
  else:
    discard

proc tryReadingTypeField(c: PContext, n: PNode, i: PIdent, ty: PType): PNode =
  var ty = ty.skipTypes(tyDotOpTransparent)
  case ty.kind
  of tyEnum:
    # look up if the identifier belongs to the enum:
    var f = PSym(nil)
    while ty != nil:
      f = getSymFromList(ty.n, i)
      if f != nil: break
      ty = ty.sons[0]         # enum inheritance
    if f != nil:
      result = newSymNode(f)
      result.info = n.info
      result.typ = ty
      markUsed(c, n.info, f)
      onUse(n.info, f)
  of tyObject, tyTuple:
    if ty.n != nil and ty.n.kind == nkRecList:
      let field = lookupInRecord(ty.n, i)
      if field != nil:
        n.typ = makeTypeDesc(c, field.typ)
        result = n
  of tyGenericInst:
    result = tryReadingTypeField(c, n, i, ty.lastSon)
    if result == nil:
      result = tryReadingGenericParam(c, n, i, ty)
  else:
    result = tryReadingGenericParam(c, n, i, ty)

proc builtinFieldAccess(c: PContext, n: PNode, flags: TExprFlags): PNode =
  ## returns nil if it's not a built-in field access
  checkSonsLen(n, 2, c.config)
  # tests/bind/tbindoverload.nim wants an early exit here, but seems to
  # work without now. template/tsymchoicefield doesn't like an early exit
  # here at all!
  #if isSymChoice(n[1]): return
  when defined(nimsuggest):
    if c.config.cmd == cmdIdeTools:
      suggestExpr(c, n)
      if exactEquals(c.config.m.trackPos, n[1].info): suggestExprNoCheck(c, n)

  var s = qualifiedLookUp(c, n, {checkAmbiguity, checkUndeclared, checkModule})
  if s != nil:
    if s.kind in OverloadableSyms:
      result = symChoice(c, n, s, scClosed)
      if result.kind == nkSym: result = semSym(c, n, s, flags)
    else:
      markUsed(c, n[1].info, s)
      result = semSym(c, n, s, flags)
    onUse(n[1].info, s)
    return

  n[0] = semExprWithType(c, n[0], flags+{efDetermineType})
  #restoreOldStyleType(n[0])
  var i = considerQuotedIdent(c, n[1], n)
  var ty = n[0].typ
  var f: PSym = nil
  result = nil

  if ty.kind == tyTypeDesc:
    if ty.base.kind == tyNone:
      # This is a still unresolved typedesc parameter.
      # If this is a regular proc, then all bets are off and we must return
      # tyFromExpr, but when this happen in a macro this is not a built-in
      # field access and we leave the compiler to compile a normal call:
      if getCurrOwner(c).kind != skMacro:
        n.typ = makeTypeFromExpr(c, n.copyTree)
        return n
      else:
        return nil
    else:
      return tryReadingTypeField(c, n, i, ty.base)
  elif isTypeExpr(n.sons[0]):
    return tryReadingTypeField(c, n, i, ty)

  if ty.kind in tyUserTypeClasses and ty.isResolvedUserTypeClass:
    ty = ty.lastSon
  ty = skipTypes(ty, {tyGenericInst, tyVar, tyLent, tyPtr, tyRef, tyOwned, tyAlias, tySink})
  while tfBorrowDot in ty.flags: ty = ty.skipTypes({tyDistinct})
  var check: PNode = nil
  if ty.kind == tyObject:
    while true:
      check = nil
      f = lookupInRecordAndBuildCheck(c, n, ty.n, i, check)
      if f != nil: break
      if ty[0] == nil: break
      ty = skipTypes(ty[0], skipPtrs)
    if f != nil:
      let visibilityCheckNeeded =
        if n[1].kind == nkSym and n[1].sym == f:
          false # field lookup was done already, likely by hygienic template or bindSym
        else: true
      if not visibilityCheckNeeded or fieldVisible(c, f):
        # is the access to a public field or in the same module or in a friend?
        markUsed(c, n[1].info, f)
        onUse(n[1].info, f)
        n[0] = makeDeref(n[0])
        n[1] = newSymNode(f) # we now have the correct field
        n.typ = f.typ
        if check == nil:
          result = n
        else:
          check[0] = n
          check.typ = n.typ
          result = check
  elif ty.kind == tyTuple and ty.n != nil:
    f = getSymFromList(ty.n, i)
    if f != nil:
      markUsed(c, n[1].info, f)
      onUse(n[1].info, f)
      n[0] = makeDeref(n[0])
      n[1] = newSymNode(f)
      n.typ = f.typ
      result = n

  # we didn't find any field, let's look for a generic param
  if result == nil:
    let t = n[0].typ.skipTypes(tyDotOpTransparent)
    result = tryReadingGenericParam(c, n, i, t)

proc dotTransformation(c: PContext, n: PNode): PNode =
  if isSymChoice(n[1]):
    result = newNodeI(nkDotCall, n.info)
    result.add n[1]
    result.add copyTree(n[0])
  else:
    var i = considerQuotedIdent(c, n[1], n)
    result = newNodeI(nkDotCall, n.info)
    result.flags.incl nfDotField
    result.add newIdentNode(i, n[1].info)
    result.add copyTree(n[0])

proc semFieldAccess(c: PContext, n: PNode, flags: TExprFlags): PNode =
  # this is difficult, because the '.' is used in many different contexts
  # in Nim. We first allow types in the semantic checking.
  result = builtinFieldAccess(c, n, flags)
  if result == nil:
    result = dotTransformation(c, n)

proc buildOverloadedSubscripts(n: PNode, ident: PIdent): PNode =
  result = newNodeI(nkCall, n.info)
  result.add(newIdentNode(ident, n.info))
  for s in n: result.add s

proc semDeref(c: PContext, n: PNode): PNode =
  checkSonsLen(n, 1, c.config)
  n[0] = semExprWithType(c, n[0])
  let a = getConstExpr(c.module, n[0], c.idgen, c.graph)
  if a != nil:
    if a.kind == nkNilLit:
      localError(c.config, n.info, "nil dereference is not allowed")
    n[0] = a
  result = n
  var t = skipTypes(n[0].typ, {tyGenericInst, tyVar, tyLent, tyAlias, tySink, tyOwned})
  case t.kind
  of tyRef, tyPtr: n.typ = t.lastSon
  else: result = nil
  #GlobalError(n[0].info, errCircumNeedsPointer)

proc semSubscript(c: PContext, n: PNode, flags: TExprFlags): PNode =
  ## returns nil if not a built-in subscript operator; also called for the
  ## checking of assignments
  if n.len == 1:
    let x = semDeref(c, n)
    if x == nil: return nil
    result = newNodeIT(nkDerefExpr, x.info, x.typ)
    result.add(x[0])
    return
  checkMinSonsLen(n, 2, c.config)
  # make sure we don't evaluate generic macros/templates
  n[0] = semExprWithType(c, n[0],
                              {efNoEvaluateGeneric})
  var arr = skipTypes(n[0].typ, {tyGenericInst, tyUserTypeClassInst, tyOwned,
                                      tyVar, tyLent, tyPtr, tyRef, tyAlias, tySink})
  if arr.kind == tyStatic:
    if arr.base.kind == tyNone:
      result = n
      result.typ = semStaticType(c, n[1], nil)
      return
    elif arr.n != nil:
      return semSubscript(c, arr.n, flags)
    else:
      arr = arr.base

  case arr.kind
  of tyArray, tyOpenArray, tyVarargs, tySequence, tyString, tyCString,
    tyUncheckedArray:
    if n.len != 2: return nil
    n[0] = makeDeref(n[0])
    for i in 1..<n.len:
      n[i] = semExprWithType(c, n[i],
                                  flags*{efInTypeof, efDetermineType})
    # Arrays index type is dictated by the range's type
    if arr.kind == tyArray:
      var indexType = arr[0]
      var arg = indexTypesMatch(c, indexType, n[1].typ, n[1])
      if arg != nil:
        n[1] = arg
        result = n
        result.typ = elemType(arr)
    # Other types have a bit more of leeway
    elif n[1].typ.skipTypes(abstractRange-{tyDistinct}).kind in
        {tyInt..tyInt64, tyUInt..tyUInt64}:
      result = n
      result.typ = elemType(arr)
  of tyTypeDesc:
    # The result so far is a tyTypeDesc bound
    # a tyGenericBody. The line below will substitute
    # it with the instantiated type.
    result = n
    result.typ = makeTypeDesc(c, semTypeNode(c, n, nil))
    #result = symNodeFromType(c, semTypeNode(c, n, nil), n.info)
  of tyTuple:
    if n.len != 2: return nil
    n[0] = makeDeref(n[0])
    # [] operator for tuples requires constant expression:
    n[1] = semConstExpr(c, n[1])
    if skipTypes(n[1].typ, {tyGenericInst, tyRange, tyOrdinal, tyAlias, tySink}).kind in
        {tyInt..tyInt64}:
      let idx = getOrdValue(n[1])
      if idx >= 0 and idx < arr.len: n.typ = arr[toInt(idx)]
      else: localError(c.config, n.info, "invalid index value for tuple subscript")
      result = n
    else:
      result = nil
  else:
    let s = if n[0].kind == nkSym: n[0].sym
            elif n[0].kind in nkSymChoices: n[0][0].sym
            else: nil
    if s != nil:
      case s.kind
      of skProc, skFunc, skMethod, skConverter, skIterator:
        # type parameters: partial generic specialization
        n[0] = semSymGenericInstantiation(c, n[0], s)
        result = explicitGenericInstantiation(c, n, s)
        if result == n:
          n[0] = copyTree(result)
        else:
          n[0] = result
      of skMacro, skTemplate:
        if efInCall in flags:
          # We are processing macroOrTmpl[] in macroOrTmpl[](...) call.
          # Return as is, so it can be transformed into complete macro or
          # template call in semIndirectOp caller.
          result = n
        else:
          # We are processing macroOrTmpl[] not in call. Transform it to the
          # macro or template call with generic arguments here.
          n.transitionSonsKind(nkCall)
          case s.kind
          of skMacro: result = semMacroExpr(c, n, n, s, flags)
          of skTemplate: result = semTemplateExpr(c, n, s, flags)
          else: discard
      of skType:
        result = symNodeFromType(c, semTypeNode(c, n, nil), n.info)
      else:
        discard

proc semArrayAccess(c: PContext, n: PNode, flags: TExprFlags): PNode =
  result = semSubscript(c, n, flags)
  if result == nil:
    # overloaded [] operator:
    result = semExpr(c, buildOverloadedSubscripts(n, getIdent(c.cache, "[]")))

proc propertyWriteAccess(c: PContext, n, nOrig, a: PNode): PNode =
  var id = considerQuotedIdent(c, a[1], a)
  var setterId = newIdentNode(getIdent(c.cache, id.s & '='), n.info)
  # a[0] is already checked for semantics, that does ``builtinFieldAccess``
  # this is ugly. XXX Semantic checking should use the ``nfSem`` flag for
  # nodes?
  let aOrig = nOrig[0]
  result = newTreeI(nkCall, n.info, setterId, a[0], semExprWithType(c, n[1]))
  result.flags.incl nfDotSetter
  let orig = newTreeI(nkCall, n.info, setterId, aOrig[0], nOrig[1])
  result = semOverloadedCallAnalyseEffects(c, result, orig, {})

  if result != nil:
    result = afterCallActions(c, result, nOrig, {})
    #fixAbstractType(c, result)
    #analyseIfAddressTakenInCall(c, result)

proc takeImplicitAddr(c: PContext, n: PNode; isLent: bool): PNode =
  # See RFC #7373, calls returning 'var T' are assumed to
  # return a view into the first argument (if there is one):
  let root = exprRoot(n)
  if root != nil and root.owner == c.p.owner:
    template url: string = "var_t_return.html".createDocLink
    if root.kind in {skLet, skVar, skTemp} and sfGlobal notin root.flags:
      localError(c.config, n.info, "'$1' escapes its stack frame; context: '$2'; see $3" % [
        root.name.s, renderTree(n, {renderNoComments}), url])
    elif root.kind == skParam and root.position != 0:
      localError(c.config, n.info, "'$1' is not the first parameter; context: '$2'; see $3" % [
        root.name.s, renderTree(n, {renderNoComments}), url])
  case n.kind
  of nkHiddenAddr, nkAddr: return n
  of nkDerefExpr: return n[0]
  of nkBracketExpr:
    if n.len == 1: return n[0]
  of nkHiddenDeref:
    # issue #13848
    # `proc fun(a: var int): var int = a`
    discard
  else: discard
  let valid = isAssignable(c, n, isLent)
  if valid != arLValue:
    if valid == arLocalLValue:
      localError(c.config, n.info, errXStackEscape % renderTree(n, {renderNoComments}))
    else:
      localError(c.config, n.info, errExprHasNoAddress)
  result = newNodeIT(nkHiddenAddr, n.info, makePtrType(c, n.typ))
  result.add(n)

proc asgnToResultVar(c: PContext, n, le, ri: PNode) {.inline.} =
  if le.kind == nkHiddenDeref:
    var x = le[0]
    if (x.typ.kind in {tyVar, tyLent} or classifyViewType(x.typ) != noView) and x.kind == nkSym and x.sym.kind == skResult:
      n[0] = x # 'result[]' --> 'result'
      n[1] = takeImplicitAddr(c, ri, x.typ.kind == tyLent)
      x.typ.flags.incl tfVarIsPtr
      #echo x.info, " setting it for this type ", typeToString(x.typ), " ", n.info

proc borrowCheck(c: PContext, n, le, ri: PNode) =
  const
    PathKinds0 = {nkDotExpr, nkCheckedFieldExpr,
                  nkBracketExpr, nkAddr, nkHiddenAddr,
                  nkObjDownConv, nkObjUpConv}
    PathKinds1 = {nkHiddenStdConv, nkHiddenSubConv}

  proc getRoot(n: PNode; followDeref: bool): PNode =
    result = n
    while true:
      case result.kind
      of nkDerefExpr, nkHiddenDeref:
        if followDeref: result = result[0]
        else: break
      of PathKinds0:
        result = result[0]
      of PathKinds1:
        result = result[1]
      else: break

  proc scopedLifetime(c: PContext; ri: PNode): bool {.inline.} =
    let n = getRoot(ri, followDeref = false)
    result = (ri.kind in nkCallKinds+{nkObjConstr}) or
      (n.kind == nkSym and n.sym.owner == c.p.owner and n.sym.kind != skResult)

  proc escapes(c: PContext; le: PNode): bool {.inline.} =
    # param[].foo[] = self  definitely escapes, we don't need to
    # care about pointer derefs:
    let n = getRoot(le, followDeref = true)
    result = n.kind == nkSym and n.sym.kind == skParam

  # Special typing rule: do not allow to pass 'owned T' to 'T' in 'result = x':
  const absInst = abstractInst - {tyOwned}
  if ri.typ != nil and ri.typ.skipTypes(absInst).kind == tyOwned and
      le.typ != nil and le.typ.skipTypes(absInst).kind != tyOwned and
      scopedLifetime(c, ri):
    if le.kind == nkSym and le.sym.kind == skResult:
      localError(c.config, n.info, "cannot return an owned pointer as an unowned pointer; " &
        "use 'owned(" & typeToString(le.typ) & ")' as the return type")
    elif escapes(c, le):
      localError(c.config, n.info,
        "assignment produces a dangling ref: the unowned ref lives longer than the owned ref")

template resultTypeIsInferrable(typ: PType): untyped =
  typ.isMetaType and typ.kind != tyTypeDesc

proc goodLineInfo(arg: PNode): TLineInfo =
  if arg.kind == nkStmtListExpr and arg.len > 0:
    goodLineInfo(arg[^1])
  else:
    arg.info

proc semAsgn(c: PContext, n: PNode; mode=asgnNormal): PNode =
  checkSonsLen(n, 2, c.config)
  var a = n[0]
  case a.kind
  of nkDotExpr:
    # r.f = x
    # --> `f=` (r, x)
    let nOrig = n.copyTree
    a = builtinFieldAccess(c, a, {efLValue})
    if a == nil:
      a = propertyWriteAccess(c, n, nOrig, n[0])
      if a != nil: return a
      # we try without the '='; proc that return 'var' or macros are still
      # possible:
      a = dotTransformation(c, n[0])
      if a.kind == nkDotCall:
        a.transitionSonsKind(nkCall)
        a = semExprWithType(c, a, {efLValue})
  of nkBracketExpr:
    # a[i] = x
    # --> `[]=`(a, i, x)
    a = semSubscript(c, a, {efLValue})
    if a == nil:
      result = buildOverloadedSubscripts(n[0], getIdent(c.cache, "[]="))
      result.add(n[1])
      if mode == noOverloadedSubscript:
        bracketNotFoundError(c, result)
        return n
      else:
        result = semExprNoType(c, result)
        return result
  of nkCurlyExpr:
    # a{i} = x -->  `{}=`(a, i, x)
    result = buildOverloadedSubscripts(n[0], getIdent(c.cache, "{}="))
    result.add(n[1])
    return semExprNoType(c, result)
  of nkPar, nkTupleConstr:
    if a.len >= 2:
      # unfortunately we need to rewrite ``(x, y) = foo()`` already here so
      # that overloading of the assignment operator still works. Usually we
      # prefer to do these rewritings in transf.nim:
      return semStmt(c, lowerTupleUnpackingForAsgn(c.graph, n, c.idgen, c.p.owner), {})
    else:
      a = semExprWithType(c, a, {efLValue})
  else:
    a = semExprWithType(c, a, {efLValue})
  n[0] = a
  # a = b # both are vars, means: a[] = b[]
  # a = b # b no 'var T' means: a = addr(b)
  var le = a.typ
  if le == nil:
    localError(c.config, a.info, "expression has no type")
  elif (skipTypes(le, {tyGenericInst, tyAlias, tySink}).kind notin {tyVar} and
        isAssignable(c, a) in {arNone, arLentValue}) or (
      skipTypes(le, abstractVar).kind in {tyOpenArray, tyVarargs} and views notin c.features):
    # Direct assignment to a discriminant is allowed!
    localError(c.config, a.info, errXCannotBeAssignedTo %
               renderTree(a, {renderNoComments}))
  else:
    let
      lhs = n[0]
      lhsIsResult = lhs.kind == nkSym and lhs.sym.kind == skResult
    var
      rhs = semExprWithType(c, n[1],
        if lhsIsResult: {efAllowDestructor} else: {})
    if lhsIsResult:
      n.typ = c.enforceVoidContext
      if c.p.owner.kind != skMacro and resultTypeIsInferrable(lhs.sym.typ):
        var rhsTyp = rhs.typ
        if rhsTyp.kind in tyUserTypeClasses and rhsTyp.isResolvedUserTypeClass:
          rhsTyp = rhsTyp.lastSon
        if cmpTypes(c, lhs.typ, rhsTyp) in {isGeneric, isEqual}:
          internalAssert c.config, c.p.resultSym != nil
          # Make sure the type is valid for the result variable
          typeAllowedCheck(c, n.info, rhsTyp, skResult)
          lhs.typ = rhsTyp
          c.p.resultSym.typ = rhsTyp
          c.p.owner.typ[0] = rhsTyp
        else:
          typeMismatch(c.config, n.info, lhs.typ, rhsTyp, rhs)
    borrowCheck(c, n, lhs, rhs)

    n[1] = fitNode(c, le, rhs, goodLineInfo(n[1]))
    when false: liftTypeBoundOps(c, lhs.typ, lhs.info)

    fixAbstractType(c, n)
    asgnToResultVar(c, n, n[0], n[1])
  result = n

proc semReturn(c: PContext, n: PNode): PNode =
  result = n
  checkSonsLen(n, 1, c.config)
  if c.p.owner.kind in {skConverter, skMethod, skProc, skFunc, skMacro} or
      (not c.p.owner.typ.isNil and isClosureIterator(c.p.owner.typ)):
    if n[0].kind != nkEmpty:
      if n[0].kind == nkAsgn and n[0][0].kind == nkSym and c.p.resultSym == n[0][0].sym:
        discard "return is already transformed"
      elif c.p.resultSym != nil:
        # transform ``return expr`` to ``result = expr; return``
        var a = newNodeI(nkAsgn, n[0].info)
        a.add newSymNode(c.p.resultSym)
        a.add n[0]
        n[0] = a
      else:
        localError(c.config, n.info, errNoReturnTypeDeclared)
        return
      result[0] = semAsgn(c, n[0])
      # optimize away ``result = result``:
      if result[0][1].kind == nkSym and result[0][1].sym == c.p.resultSym:
        result[0] = c.graph.emptyNode
  else:
    localError(c.config, n.info, "'return' not allowed here")

proc semProcBody(c: PContext, n: PNode): PNode =
  openScope(c)
  result = semExpr(c, n)
  if c.p.resultSym != nil and not isEmptyType(result.typ):
    if result.kind == nkNilLit:
      # or ImplicitlyDiscardable(result):
      # new semantic: 'result = x' triggers the void context
      result.typ = nil
    elif result.kind == nkStmtListExpr and result.typ.kind == tyNil:
      # to keep backwards compatibility bodies like:
      #   nil
      #   # comment
      # are not expressions:
      fixNilType(c, result)
    else:
      var a = newNodeI(nkAsgn, n.info, 2)
      a[0] = newSymNode(c.p.resultSym)
      a[1] = result
      result = semAsgn(c, a)
  else:
    discardCheck(c, result, {})

  if c.p.owner.kind notin {skMacro, skTemplate} and
     c.p.resultSym != nil and c.p.resultSym.typ.isMetaType:
    if isEmptyType(result.typ):
      # we inferred a 'void' return type:
      c.p.resultSym.typ = errorType(c)
      c.p.owner.typ[0] = nil
    else:
      localError(c.config, c.p.resultSym.info, errCannotInferReturnType %
        c.p.owner.name.s)
  if isInlineIterator(c.p.owner.typ) and c.p.owner.typ[0] != nil and
      c.p.owner.typ[0].kind == tyUntyped:
    localError(c.config, c.p.owner.info, errCannotInferReturnType %
      c.p.owner.name.s)
  closeScope(c)

proc semYieldVarResult(c: PContext, n: PNode, restype: PType) =
  var t = skipTypes(restype, {tyGenericInst, tyAlias, tySink})
  case t.kind
  of tyVar, tyLent:
    t.flags.incl tfVarIsPtr # bugfix for #4048, #4910, #6892
    if n[0].kind in {nkHiddenStdConv, nkHiddenSubConv}:
      n[0] = n[0][1]
    n[0] = takeImplicitAddr(c, n[0], t.kind == tyLent)
  of tyTuple:
    for i in 0..<t.len:
      let e = skipTypes(t[i], {tyGenericInst, tyAlias, tySink})
      if e.kind in {tyVar, tyLent}:
        e.flags.incl tfVarIsPtr # bugfix for #4048, #4910, #6892
        let tupleConstr = if n[0].kind in {nkHiddenStdConv, nkHiddenSubConv}: n[0][1] else: n[0]
        if tupleConstr.kind in {nkPar, nkTupleConstr}:
          if tupleConstr[i].kind == nkExprColonExpr:
            tupleConstr[i][1] = takeImplicitAddr(c, tupleConstr[i][1], e.kind == tyLent)
          else:
            tupleConstr[i] = takeImplicitAddr(c, tupleConstr[i], e.kind == tyLent)
        else:
          localError(c.config, n[0].info, errXExpected, "tuple constructor")
  else:
    when false:
      # XXX investigate what we really need here.
      if isViewType(t):
        n[0] = takeImplicitAddr(c, n[0], false)

proc semYield(c: PContext, n: PNode): PNode =
  result = n
  checkSonsLen(n, 1, c.config)
  if c.p.owner == nil or c.p.owner.kind != skIterator:
    localError(c.config, n.info, errYieldNotAllowedHere)
  elif n[0].kind != nkEmpty:
    n[0] = semExprWithType(c, n[0]) # check for type compatibility:
    var iterType = c.p.owner.typ
    let restype = iterType[0]
    if restype != nil:
      if restype.kind != tyUntyped:
        n[0] = fitNode(c, restype, n[0], n.info)
      if n[0].typ == nil: internalError(c.config, n.info, "semYield")

      if resultTypeIsInferrable(restype):
        let inferred = n[0].typ
        iterType[0] = inferred
        if c.p.resultSym != nil:
          c.p.resultSym.typ = inferred

      semYieldVarResult(c, n, restype)
    else:
      localError(c.config, n.info, errCannotReturnExpr)
  elif c.p.owner.typ[0] != nil:
    localError(c.config, n.info, errGenerated, "yield statement must yield a value")

proc semDefined(c: PContext, n: PNode): PNode =
  checkSonsLen(n, 2, c.config)
  # we replace this node by a 'true' or 'false' node:
  result = newIntNode(nkIntLit, 0)
  result.intVal = ord isDefined(c.config, considerQuotedIdent(c, n[1], n).s)
  result.info = n.info
  result.typ = getSysType(c.graph, n.info, tyBool)

proc lookUpForDeclared(c: PContext, n: PNode, onlyCurrentScope: bool): PSym =
  case n.kind
  of nkIdent, nkAccQuoted:
    var amb = false
    let ident = considerQuotedIdent(c, n)
    result = if onlyCurrentScope:
               localSearchInScope(c, ident)
             else:
               searchInScopes(c, ident, amb)
  of nkDotExpr:
    result = nil
    if onlyCurrentScope: return
    checkSonsLen(n, 2, c.config)
    var m = lookUpForDeclared(c, n[0], onlyCurrentScope)
    if m != nil and m.kind == skModule:
      let ident = considerQuotedIdent(c, n[1], n)
      if m == c.module:
        result = strTableGet(c.topLevelScope.symbols, ident)
      else:
        result = getExport(c.graph, m, ident)
  of nkSym:
    result = n.sym
  of nkOpenSymChoice, nkClosedSymChoice:
    result = n[0].sym
  else:
    localError(c.config, n.info, "identifier expected, but got: " & renderTree(n))
    result = nil

proc semDeclared(c: PContext, n: PNode, onlyCurrentScope: bool): PNode =
  checkSonsLen(n, 2, c.config)
  # we replace this node by a 'true' or 'false' node:
  result = newIntNode(nkIntLit, 0)
  result.intVal = ord lookUpForDeclared(c, n[1], onlyCurrentScope) != nil
  result.info = n.info
  result.typ = getSysType(c.graph, n.info, tyBool)

proc expectMacroOrTemplateCall(c: PContext, n: PNode): PSym =
  ## The argument to the proc should be nkCall(...) or similar
  ## Returns the macro/template symbol
  if isCallExpr(n):
    var expandedSym = qualifiedLookUp(c, n[0], {checkUndeclared})
    if expandedSym == nil:
      errorUndeclaredIdentifier(c, n.info, n[0].renderTree)
      return errorSym(c, n[0])

    if expandedSym.kind notin {skMacro, skTemplate}:
      localError(c.config, n.info, "'$1' is not a macro or template" % expandedSym.name.s)
      return errorSym(c, n[0])

    result = expandedSym
  else:
    localError(c.config, n.info, "'$1' is not a macro or template" % n.renderTree)
    result = errorSym(c, n)

proc expectString(c: PContext, n: PNode): string =
  var n = semConstExpr(c, n)
  if n.kind in nkStrKinds:
    return n.strVal
  else:
    localError(c.config, n.info, errStringLiteralExpected)

proc newAnonSym(c: PContext; kind: TSymKind, info: TLineInfo): PSym =
  result = newSym(kind, c.cache.idAnon, nextId c.idgen, getCurrOwner(c), info)

proc semExpandToAst(c: PContext, n: PNode): PNode =
  let macroCall = n[1]

  when false:
    let expandedSym = expectMacroOrTemplateCall(c, macroCall)
    if expandedSym.kind == skError: return n

    macroCall[0] = newSymNode(expandedSym, macroCall.info)
    markUsed(c, n.info, expandedSym)
    onUse(n.info, expandedSym)

  if isCallExpr(macroCall):
    for i in 1..<macroCall.len:
      #if macroCall[0].typ[i].kind != tyUntyped:
      macroCall[i] = semExprWithType(c, macroCall[i], {})
    # performing overloading resolution here produces too serious regressions:
    let headSymbol = macroCall[0]
    var cands = 0
    var cand: PSym = nil
    var o: TOverloadIter
    var symx = initOverloadIter(o, c, headSymbol)
    while symx != nil:
      if symx.kind in {skTemplate, skMacro} and symx.typ.len == macroCall.len:
        cand = symx
        inc cands
      symx = nextOverloadIter(o, c, headSymbol)
    if cands == 0:
      localError(c.config, n.info, "expected a template that takes " & $(macroCall.len-1) & " arguments")
    elif cands >= 2:
      localError(c.config, n.info, "ambiguous symbol in 'getAst' context: " & $macroCall)
    else:
      let info = macroCall[0].info
      macroCall[0] = newSymNode(cand, info)
      markUsed(c, info, cand)
      onUse(info, cand)

    # we just perform overloading resolution here:
    #n[1] = semOverloadedCall(c, macroCall, macroCall, {skTemplate, skMacro})
  else:
    localError(c.config, n.info, "getAst takes a call, but got " & n.renderTree)
  # Preserve the magic symbol in order to be handled in evals.nim
  internalAssert c.config, n[0].sym.magic == mExpandToAst
  #n.typ = getSysSym("NimNode").typ # expandedSym.getReturnType
  if n.kind == nkStmtList and n.len == 1: result = n[0]
  else: result = n
  result.typ = sysTypeFromName(c.graph, n.info, "NimNode")

proc semExpandToAst(c: PContext, n: PNode, magicSym: PSym,
                    flags: TExprFlags = {}): PNode =
  if n.len == 2:
    n[0] = newSymNode(magicSym, n.info)
    result = semExpandToAst(c, n)
  else:
    result = semDirectOp(c, n, flags)

proc processQuotations(c: PContext; n: var PNode, op: string,
                       quotes: var seq[PNode],
                       ids: var seq[PNode]) =
  template returnQuote(q) =
    quotes.add q
    n = newIdentNode(getIdent(c.cache, $quotes.len), n.info)
    ids.add n
    return


  if n.kind == nkPrefix:
    checkSonsLen(n, 2, c.config)
    if n[0].kind == nkIdent:
      var examinedOp = n[0].ident.s
      if examinedOp == op:
        returnQuote n[1]
      elif examinedOp.startsWith(op):
        n[0] = newIdentNode(getIdent(c.cache, examinedOp.substr(op.len)), n.info)
  elif n.kind == nkAccQuoted and op == "``":
    returnQuote n[0]
  elif n.kind == nkIdent:
    if n.ident.s == "result":
      n = ids[0]

  for i in 0..<n.safeLen:
    processQuotations(c, n[i], op, quotes, ids)

proc semQuoteAst(c: PContext, n: PNode): PNode =
  if n.len != 2 and n.len != 3:
    localError(c.config, n.info, "'quote' expects 1 or 2 arguments")
    return n
  # We transform the do block into a template with a param for
  # each interpolation. We'll pass this template to getAst.
  var
    quotedBlock = n[^1]
    op = if n.len == 3: expectString(c, n[1]) else: "``"
    quotes = newSeq[PNode](2)
      # the quotes will be added to a nkCall statement
      # leave some room for the callee symbol and the result symbol
    ids = newSeq[PNode](1)
      # this will store the generated param names
      # leave some room for the result symbol

  if quotedBlock.kind != nkStmtList:
    localError(c.config, n.info, errXExpected, "block")

  # This adds a default first field to pass the result symbol
  ids[0] = newAnonSym(c, skParam, n.info).newSymNode
  processQuotations(c, quotedBlock, op, quotes, ids)

  var dummyTemplate = newProcNode(
    nkTemplateDef, quotedBlock.info, body = quotedBlock,
    params = c.graph.emptyNode,
    name = newAnonSym(c, skTemplate, n.info).newSymNode,
              pattern = c.graph.emptyNode, genericParams = c.graph.emptyNode,
              pragmas = c.graph.emptyNode, exceptions = c.graph.emptyNode)

  if ids.len > 0:
    dummyTemplate[paramsPos] = newNodeI(nkFormalParams, n.info)
    dummyTemplate[paramsPos].add getSysSym(c.graph, n.info, "untyped").newSymNode # return type
    ids.add getSysSym(c.graph, n.info, "untyped").newSymNode # params type
    ids.add c.graph.emptyNode # no default value
    dummyTemplate[paramsPos].add newTreeI(nkIdentDefs, n.info, ids)

  var tmpl = semTemplateDef(c, dummyTemplate)
  quotes[0] = tmpl[namePos]
  # This adds a call to newIdentNode("result") as the first argument to the template call
  let identNodeSym = getCompilerProc(c.graph, "newIdentNode")
  # so that new Nim compilers can compile old macros.nim versions, we check for 'nil'
  # here and provide the old fallback solution:
  let identNode = if identNodeSym == nil:
                    newIdentNode(getIdent(c.cache, "newIdentNode"), n.info)
                  else:
                    identNodeSym.newSymNode
  quotes[1] = newTreeI(nkCall, n.info, identNode, newStrNode(nkStrLit, "result"))
  result = newTreeI(nkCall, n.info,
     createMagic(c.graph, "getAst", mExpandToAst).newSymNode,
     newTreeI(nkCall, n.info, quotes))
  result = semExpandToAst(c, result)

proc tryExpr(c: PContext, n: PNode, flags: TExprFlags = {}): PNode =
  # watch out, hacks ahead:
  when defined(nimsuggest):
    # Remove the error hook so nimsuggest doesn't report errors there
    let tempHook = c.graph.config.structuredErrorHook
    c.graph.config.structuredErrorHook = nil
  let oldErrorCount = c.config.errorCounter
  let oldErrorMax = c.config.errorMax
  let oldCompilesId = c.compilesContextId
  # if this is a nested 'when compiles', do not increase the ID so that
  # generic instantiations can still be cached for this level.
  if c.compilesContextId == 0:
    inc c.compilesContextIdGenerator
    c.compilesContextId = c.compilesContextIdGenerator
  c.config.errorMax = high(int) # `setErrorMaxHighMaybe` not appropriate here

  # open a scope for temporary symbol inclusions:
  let oldScope = c.currentScope
  openScope(c)
  let oldOwnerLen = c.graph.owners.len
  let oldGenerics = c.generics
  let oldErrorOutputs = c.config.m.errorOutputs
  if efExplain notin flags: c.config.m.errorOutputs = {}
  let oldContextLen = msgs.getInfoContextLen(c.config)

  let oldInGenericContext = c.inGenericContext
  let oldInUnrolledContext = c.inUnrolledContext
  let oldInGenericInst = c.inGenericInst
  let oldInStaticContext = c.inStaticContext
  let oldProcCon = c.p
  c.generics = @[]
  var err: string
  try:
    result = semExpr(c, n, flags)
    if result != nil and efNoSem2Check notin flags:
      trackStmt(c, c.module, result, isTopLevel = false)
    if c.config.errorCounter != oldErrorCount:
      result = nil
  except ERecoverableError:
    discard
  # undo symbol table changes (as far as it's possible):
  c.compilesContextId = oldCompilesId
  c.generics = oldGenerics
  c.inGenericContext = oldInGenericContext
  c.inUnrolledContext = oldInUnrolledContext
  c.inGenericInst = oldInGenericInst
  c.inStaticContext = oldInStaticContext
  c.p = oldProcCon
  msgs.setInfoContextLen(c.config, oldContextLen)
  setLen(c.graph.owners, oldOwnerLen)
  c.currentScope = oldScope
  c.config.m.errorOutputs = oldErrorOutputs
  c.config.errorCounter = oldErrorCount
  c.config.errorMax = oldErrorMax
  when defined(nimsuggest):
    # Restore the error hook
    c.graph.config.structuredErrorHook = tempHook

proc semCompiles(c: PContext, n: PNode, flags: TExprFlags): PNode =
  # we replace this node by a 'true' or 'false' node:
  if n.len != 2: return semDirectOp(c, n, flags)

  result = newIntNode(nkIntLit, ord(tryExpr(c, n[1], flags) != nil))
  result.info = n.info
  result.typ = getSysType(c.graph, n.info, tyBool)

proc semShallowCopy(c: PContext, n: PNode, flags: TExprFlags): PNode =
  if n.len == 3:
    # XXX ugh this is really a hack: shallowCopy() can be overloaded only
    # with procs that take not 2 parameters:
    result = newNodeI(nkFastAsgn, n.info)
    result.add(n[1])
    result.add(n[2])
    result = semAsgn(c, result)
  else:
    result = semDirectOp(c, n, flags)

proc createFlowVar(c: PContext; t: PType; info: TLineInfo): PType =
  result = newType(tyGenericInvocation, nextId c.idgen, c.module)
  addSonSkipIntLit(result, magicsys.getCompilerProc(c.graph, "FlowVar").typ, c.idgen)
  addSonSkipIntLit(result, t, c.idgen)
  result = instGenericContainer(c, info, result, allowMetaTypes = false)

proc instantiateCreateFlowVarCall(c: PContext; t: PType;
                                  info: TLineInfo): PSym =
  let sym = magicsys.getCompilerProc(c.graph, "nimCreateFlowVar")
  if sym == nil:
    localError(c.config, info, "system needs: nimCreateFlowVar")
  var bindings: TIdTable
  initIdTable(bindings)
  bindings.idTablePut(sym.ast[genericParamsPos][0].typ, t)
  result = c.semGenerateInstance(c, sym, bindings, info)
  # since it's an instantiation, we unmark it as a compilerproc. Otherwise
  # codegen would fail:
  if sfCompilerProc in result.flags:
    result.flags.excl {sfCompilerProc, sfExportc, sfImportc}
    result.loc.r = nil

proc setMs(n: PNode, s: PSym): PNode =
  result = n
  n[0] = newSymNode(s)
  n[0].info = n.info

proc semSizeof(c: PContext, n: PNode): PNode =
  if n.len != 2:
    localError(c.config, n.info, errXExpectsTypeOrValue % "sizeof")
  else:
    n[1] = semExprWithType(c, n[1], {efDetermineType})
    #restoreOldStyleType(n[1])
  n.typ = getSysType(c.graph, n.info, tyInt)
  result = foldSizeOf(c.config, n, n)

proc semMagic(c: PContext, n: PNode, s: PSym, flags: TExprFlags): PNode =
  # this is a hotspot in the compiler!
  result = n
  case s.magic # magics that need special treatment
  of mAddr:
    markUsed(c, n.info, s)
    checkSonsLen(n, 2, c.config)
    result[0] = newSymNode(s, n[0].info)
    result[1] = semAddrArg(c, n[1], s.name.s == "unsafeAddr")
    result.typ = makePtrType(c, result[1].typ)
  of mTypeOf:
    markUsed(c, n.info, s)
    result = semTypeOf(c, n)
  of mDefined:
    markUsed(c, n.info, s)
    result = semDefined(c, setMs(n, s))
  of mDeclared:
    markUsed(c, n.info, s)
    result = semDeclared(c, setMs(n, s), false)
  of mDeclaredInScope:
    markUsed(c, n.info, s)
    result = semDeclared(c, setMs(n, s), true)
  of mCompiles:
    markUsed(c, n.info, s)
    result = semCompiles(c, setMs(n, s), flags)
  of mIs:
    markUsed(c, n.info, s)
    result = semIs(c, setMs(n, s), flags)
  of mShallowCopy:
    markUsed(c, n.info, s)
    result = semShallowCopy(c, n, flags)
  of mExpandToAst:
    markUsed(c, n.info, s)
    result = semExpandToAst(c, n, s, flags)
  of mQuoteAst:
    markUsed(c, n.info, s)
    result = semQuoteAst(c, n)
  of mAstToStr:
    markUsed(c, n.info, s)
    checkSonsLen(n, 2, c.config)
    result = newStrNodeT(renderTree(n[1], {renderNoComments}), n, c.graph)
    result.typ = getSysType(c.graph, n.info, tyString)
  of mParallel:
    markUsed(c, n.info, s)
    if parallel notin c.features:
      localError(c.config, n.info, "use the {.experimental.} pragma to enable 'parallel'")
    result = setMs(n, s)
    var x = n.lastSon
    if x.kind == nkDo: x = x[bodyPos]
    inc c.inParallelStmt
    result[1] = semStmt(c, x, {})
    dec c.inParallelStmt
  of mSpawn:
    markUsed(c, n.info, s)
    when defined(leanCompiler):
      localError(c.config, n.info, "compiler was built without 'spawn' support")
      result = n
    else:
      result = setMs(n, s)
      for i in 1..<n.len:
        result[i] = semExpr(c, n[i])
      let typ = result[^1].typ
      if not typ.isEmptyType:
        if spawnResult(typ, c.inParallelStmt > 0) == srFlowVar:
          result.typ = createFlowVar(c, typ, n.info)
        else:
          result.typ = typ
        result.add instantiateCreateFlowVarCall(c, typ, n.info).newSymNode
      else:
        result.add c.graph.emptyNode
  of mProcCall:
    markUsed(c, n.info, s)
    result = setMs(n, s)
    result[1] = semExpr(c, n[1])
    result.typ = n[1].typ
  of mPlugin:
    markUsed(c, n.info, s)
    # semDirectOp with conditional 'afterCallActions':
    let nOrig = n.copyTree
    #semLazyOpAux(c, n)
    result = semOverloadedCallAnalyseEffects(c, n, nOrig, flags)
    if result == nil:
      result = errorNode(c, n)
    else:
      let callee = result[0].sym
      if callee.magic == mNone:
        semFinishOperands(c, result)
      activate(c, result)
      fixAbstractType(c, result)
      analyseIfAddressTakenInCall(c, result)
      if callee.magic != mNone:
        result = magicsAfterOverloadResolution(c, result, flags)
  of mRunnableExamples:
    markUsed(c, n.info, s)
    if c.config.cmd in cmdDocLike and n.len >= 2 and n.lastSon.kind == nkStmtList:
      when false:
        # some of this dead code was moved to `prepareExamples`
        if sfMainModule in c.module.flags:
          let inp = toFullPath(c.config, c.module.info)
          if c.runnableExamples == nil:
            c.runnableExamples = newTree(nkStmtList,
              newTree(nkImportStmt, newStrNode(nkStrLit, expandFilename(inp))))
          let imports = newTree(nkStmtList)
          var savedLastSon = copyTree n.lastSon
          extractImports(savedLastSon, imports)
          for imp in imports: c.runnableExamples.add imp
          c.runnableExamples.add newTree(nkBlockStmt, c.graph.emptyNode, copyTree savedLastSon)
      result = setMs(n, s)
    else:
      result = c.graph.emptyNode
  of mSizeOf:
    markUsed(c, n.info, s)
    result = semSizeof(c, setMs(n, s))
  else:
    result = semDirectOp(c, n, flags)

proc semWhen(c: PContext, n: PNode, semCheck = true): PNode =
  # If semCheck is set to false, ``when`` will return the verbatim AST of
  # the correct branch. Otherwise the AST will be passed through semStmt.
  result = nil

  template setResult(e: untyped) =
    if semCheck: result = semExpr(c, e) # do not open a new scope!
    else: result = e

  # Check if the node is "when nimvm"
  # when nimvm:
  #   ...
  # else:
  #   ...
  var whenNimvm = false
  var typ = commonTypeBegin
  if n.len == 2 and n[0].kind == nkElifBranch and
      n[1].kind == nkElse:
    let exprNode = n[0][0]
    if exprNode.kind == nkIdent:
      whenNimvm = lookUp(c, exprNode).magic == mNimvm
    elif exprNode.kind == nkSym:
      whenNimvm = exprNode.sym.magic == mNimvm
    if whenNimvm: n.flags.incl nfLL

  for i in 0..<n.len:
    var it = n[i]
    case it.kind
    of nkElifBranch, nkElifExpr:
      checkSonsLen(it, 2, c.config)
      if whenNimvm:
        if semCheck:
          it[1] = semExpr(c, it[1])
          typ = commonType(c, typ, it[1].typ)
        result = n # when nimvm is not elimited until codegen
      else:
        let e = forceBool(c, semConstExpr(c, it[0]))
        if e.kind != nkIntLit:
          # can happen for cascading errors, assume false
          # InternalError(n.info, "semWhen")
          discard
        elif e.intVal != 0 and result == nil:
          setResult(it[1])
    of nkElse, nkElseExpr:
      checkSonsLen(it, 1, c.config)
      if result == nil or whenNimvm:
        if semCheck:
          it[0] = semExpr(c, it[0])
          typ = commonType(c, typ, it[0].typ)
        if result == nil:
          result = it[0]
    else: illFormedAst(n, c.config)
  if result == nil:
    result = newNodeI(nkEmpty, n.info)
  if whenNimvm: result.typ = typ

proc semSetConstr(c: PContext, n: PNode): PNode =
  result = newNodeI(nkCurly, n.info)
  result.typ = newTypeS(tySet, c)
  if n.len == 0:
    rawAddSon(result.typ, newTypeS(tyEmpty, c))
  else:
    # only semantic checking for all elements, later type checking:
    var typ: PType = nil
    for i in 0..<n.len:
      if isRange(n[i]):
        checkSonsLen(n[i], 3, c.config)
        n[i][1] = semExprWithType(c, n[i][1])
        n[i][2] = semExprWithType(c, n[i][2])
        if typ == nil:
          typ = skipTypes(n[i][1].typ,
                          {tyGenericInst, tyVar, tyLent, tyOrdinal, tyAlias, tySink})
        n[i].typ = n[i][2].typ # range node needs type too
      elif n[i].kind == nkRange:
        # already semchecked
        if typ == nil:
          typ = skipTypes(n[i][0].typ,
                          {tyGenericInst, tyVar, tyLent, tyOrdinal, tyAlias, tySink})
      else:
        n[i] = semExprWithType(c, n[i])
        if typ == nil:
          typ = skipTypes(n[i].typ, {tyGenericInst, tyVar, tyLent, tyOrdinal, tyAlias, tySink})
    if not isOrdinalType(typ, allowEnumWithHoles=true):
      localError(c.config, n.info, errOrdinalTypeExpected)
      typ = makeRangeType(c, 0, MaxSetElements-1, n.info)
    elif lengthOrd(c.config, typ) > MaxSetElements:
      typ = makeRangeType(c, 0, MaxSetElements-1, n.info)
    addSonSkipIntLit(result.typ, typ, c.idgen)
    for i in 0..<n.len:
      var m: PNode
      let info = n[i].info
      if isRange(n[i]):
        m = newNodeI(nkRange, info)
        m.add fitNode(c, typ, n[i][1], info)
        m.add fitNode(c, typ, n[i][2], info)
      elif n[i].kind == nkRange: m = n[i] # already semchecked
      else:
        m = fitNode(c, typ, n[i], info)
      result.add m

proc semTableConstr(c: PContext, n: PNode): PNode =
  # we simply transform ``{key: value, key2, key3: value}`` to
  # ``[(key, value), (key2, value2), (key3, value2)]``
  result = newNodeI(nkBracket, n.info)
  var lastKey = 0
  for i in 0..<n.len:
    var x = n[i]
    if x.kind == nkExprColonExpr and x.len == 2:
      for j in lastKey..<i:
        var pair = newNodeI(nkTupleConstr, x.info)
        pair.add(n[j])
        pair.add(x[1])
        result.add(pair)

      var pair = newNodeI(nkTupleConstr, x.info)
      pair.add(x[0])
      pair.add(x[1])
      result.add(pair)

      lastKey = i+1

  if lastKey != n.len: illFormedAst(n, c.config)
  result = semExpr(c, result)

type
  TParKind = enum
    paNone, paSingle, paTupleFields, paTuplePositions

proc checkPar(c: PContext; n: PNode): TParKind =
  if n.len == 0:
    result = paTuplePositions # ()
  elif n.len == 1:
    if n[0].kind == nkExprColonExpr: result = paTupleFields
    elif n.kind == nkTupleConstr: result = paTuplePositions
    else: result = paSingle         # (expr)
  else:
    if n[0].kind == nkExprColonExpr: result = paTupleFields
    else: result = paTuplePositions
    for i in 0..<n.len:
      if result == paTupleFields:
        if (n[i].kind != nkExprColonExpr) or
            n[i][0].kind notin {nkSym, nkIdent, nkAccQuoted}:
          localError(c.config, n[i].info, errNamedExprExpected)
          return paNone
      else:
        if n[i].kind == nkExprColonExpr:
          localError(c.config, n[i].info, errNamedExprNotAllowed)
          return paNone

proc semTupleFieldsConstr(c: PContext, n: PNode, flags: TExprFlags): PNode =
  result = newNodeI(nkTupleConstr, n.info)
  var typ = newTypeS(tyTuple, c)
  typ.n = newNodeI(nkRecList, n.info) # nkIdentDefs
  var ids = initIntSet()
  for i in 0..<n.len:
    if n[i].kind != nkExprColonExpr:
      illFormedAst(n[i], c.config)
    let id = considerQuotedIdent(c, n[i][0])
    if containsOrIncl(ids, id.id):
      localError(c.config, n[i].info, errFieldInitTwice % id.s)
    n[i][1] = semExprWithType(c, n[i][1],
                                        flags*{efAllowDestructor})

    if n[i][1].typ.kind == tyTypeDesc:
      localError(c.config, n[i][1].info, "typedesc not allowed as tuple field.")
      n[i][1].typ = errorType(c)

    var f = newSymS(skField, n[i][0], c)
    f.typ = skipIntLit(n[i][1].typ, c.idgen)
    f.position = i
    rawAddSon(typ, f.typ)
    typ.n.add newSymNode(f)
    n[i][0] = newSymNode(f)
    result.add n[i]
  result.typ = typ

proc semTuplePositionsConstr(c: PContext, n: PNode, flags: TExprFlags): PNode =
  result = n                  # we don't modify n, but compute the type:
  result.transitionSonsKind(nkTupleConstr)
  var typ = newTypeS(tyTuple, c)  # leave typ.n nil!
  for i in 0..<n.len:
    n[i] = semExprWithType(c, n[i], flags*{efAllowDestructor})
    addSonSkipIntLit(typ, n[i].typ, c.idgen)
  result.typ = typ

include semobjconstr

proc semBlock(c: PContext, n: PNode; flags: TExprFlags): PNode =
  result = n
  inc(c.p.nestedBlockCounter)
  checkSonsLen(n, 2, c.config)
  openScope(c) # BUGFIX: label is in the scope of block!
  if n[0].kind != nkEmpty:
    var labl = newSymG(skLabel, n[0], c)
    if sfGenSym notin labl.flags:
      addDecl(c, labl)
    elif labl.owner == nil:
      labl.owner = c.p.owner
    n[0] = newSymNode(labl, n[0].info)
    suggestSym(c.config, n[0].info, labl, c.graph.usageSym)
    styleCheckDef(c.config, labl)
    onDef(n[0].info, labl)
  n[1] = semExpr(c, n[1], flags)
  n.typ = n[1].typ
  if isEmptyType(n.typ): n.transitionSonsKind(nkBlockStmt)
  else: n.transitionSonsKind(nkBlockExpr)
  closeScope(c)
  dec(c.p.nestedBlockCounter)

proc semExportExcept(c: PContext, n: PNode): PNode =
  let moduleName = semExpr(c, n[0])
  if moduleName.kind != nkSym or moduleName.sym.kind != skModule:
    localError(c.config, n.info, "The export/except syntax expects a module name")
    return n
  let exceptSet = readExceptSet(c, n)
  let exported = moduleName.sym
  result = newNodeI(nkExportStmt, n.info)
  addExport(c, exported)
  for s in symbols(c.graph, exported):
    if s.kind in ExportableSymKinds+{skModule} and
       s.name.id notin exceptSet and sfError notin s.flags:
      addExport(c, s)
      result.add newSymNode(s, n.info)
  markUsed(c, n.info, exported)

proc semExport(c: PContext, n: PNode): PNode =
  proc specialSyms(c: PContext; s: PSym) {.inline.} =
    if s.kind == skConverter: addConverter(c, s)
    elif s.kind == skType and s.typ != nil and s.typ.kind == tyEnum and sfPure in s.flags:
      addPureEnum(c, s)

  result = newNodeI(nkExportStmt, n.info)
  for i in 0..<n.len:
    let a = n[i]
    var o: TOverloadIter
    var s = initOverloadIter(o, c, a)
    if s == nil:
      localError(c.config, a.info, errGenerated, "cannot export: " & renderTree(a))
    elif s.kind == skModule:
      # forward everything from that module:
      addExport(c, s)
      for it in symbols(c.graph, s):
        if it.kind in ExportableSymKinds+{skModule}:
          addExport(c, it)
          result.add newSymNode(it, a.info)
<<<<<<< HEAD
          specialSyms(c, it)
        it = nextIter(ti, s.tab)
=======
>>>>>>> 5eca3c2e
      markUsed(c, n.info, s)
    else:
      while s != nil:
        if s.kind == skEnumField:
          localError(c.config, a.info, errGenerated, "cannot export: " & renderTree(a) &
            "; enum field cannot be exported individually")
        if s.kind in ExportableSymKinds+{skModule} and sfError notin s.flags:
          result.add(newSymNode(s, a.info))
          addExport(c, s)
          markUsed(c, n.info, s)
<<<<<<< HEAD
          specialSyms(c, s)
=======
>>>>>>> 5eca3c2e
          if s.kind == skType and sfPure notin s.flags:
            var etyp = s.typ
            if etyp.kind in {tyBool, tyEnum}:
              for j in 0..<etyp.n.len:
                var e = etyp.n[j].sym
                if e.kind != skEnumField:
                  internalError(c.config, s.info, "rawImportSymbol")
<<<<<<< HEAD
                strTableAdd(c.module.tab, e)
=======
                addExport(c, e)
>>>>>>> 5eca3c2e

        s = nextOverloadIter(o, c, a)

proc semTupleConstr(c: PContext, n: PNode, flags: TExprFlags): PNode =
  var tupexp = semTuplePositionsConstr(c, n, flags)
  var isTupleType: bool
  if tupexp.len > 0: # don't interpret () as type
    isTupleType = tupexp[0].typ.kind == tyTypeDesc
    # check if either everything or nothing is tyTypeDesc
    for i in 1..<tupexp.len:
      if isTupleType != (tupexp[i].typ.kind == tyTypeDesc):
        localError(c.config, tupexp[i].info, "Mixing types and values in tuples is not allowed.")
        return(errorNode(c,n))
  if isTupleType: # expressions as ``(int, string)`` are reinterpret as type expressions
    result = n
    var typ = semTypeNode(c, n, nil).skipTypes({tyTypeDesc})
    result.typ = makeTypeDesc(c, typ)
  else:
    result = tupexp

proc shouldBeBracketExpr(n: PNode): bool =
  assert n.kind in nkCallKinds
  let a = n[0]
  if a.kind in nkCallKinds:
    let b = a[0]
    if b.kind in nkSymChoices:
      for i in 0..<b.len:
        if b[i].kind == nkSym and b[i].sym.magic == mArrGet:
          let be = newNodeI(nkBracketExpr, n.info)
          for i in 1..<a.len: be.add(a[i])
          n[0] = be
          return true

proc hoistParamsUsedInDefault(c: PContext, call, letSection, defExpr: var PNode) =
  # This takes care of complicated signatures such as:
  # proc foo(a: int, b = a)
  # proc bar(a: int, b: int, c = a + b)
  #
  # The recursion may confuse you. It performs two duties:
  #
  # 1) extracting all referenced params from default expressions
  #    into a let section preceding the call
  #
  # 2) replacing the "references" within the default expression
  #    with these extracted skLet symbols.
  #
  # The first duty is carried out directly in the code here, while the second
  # duty is activated by returning a non-nil value. The caller is responsible
  # for replacing the input to the function with the returned non-nil value.
  # (which is the hoisted symbol)
  if defExpr.kind == nkSym and defExpr.sym.kind == skParam and defExpr.sym.owner == call[0].sym:
    let paramPos = defExpr.sym.position + 1

    if call[paramPos].kind != nkSym:
      let hoistedVarSym = newSym(skLet, getIdent(c.graph.cache, genPrefix), nextId c.idgen,
                                 c.p.owner, letSection.info, c.p.owner.options)
      hoistedVarSym.typ = call[paramPos].typ

      letSection.add newTreeI(nkIdentDefs, letSection.info,
        newSymNode(hoistedVarSym),
        newNodeI(nkEmpty, letSection.info),
        call[paramPos])

      call[paramPos] = newSymNode(hoistedVarSym) # Refer the original arg to its hoisted sym

    # arg we refer to is a sym, wether introduced by hoisting or not doesn't matter, we simply reuse it
    defExpr = call[paramPos]
  else:
    for i in 0..<defExpr.safeLen:
      hoistParamsUsedInDefault(c, call, letSection, defExpr[i])

proc semExpr(c: PContext, n: PNode, flags: TExprFlags = {}): PNode =
  when defined(nimCompilerStackraceHints):
    setFrameMsg c.config$n.info & " " & $n.kind
  result = n
  if c.config.cmd == cmdIdeTools: suggestExpr(c, n)
  if nfSem in n.flags: return
  case n.kind
  of nkIdent, nkAccQuoted:
    let checks = if efNoEvaluateGeneric in flags:
        {checkUndeclared, checkPureEnumFields}
      elif efInCall in flags:
        {checkUndeclared, checkModule, checkPureEnumFields}
      else:
        {checkUndeclared, checkModule, checkAmbiguity, checkPureEnumFields}
    var s = qualifiedLookUp(c, n, checks)
    if c.matchedConcept == nil: semCaptureSym(s, c.p.owner)
    if s.kind in {skProc, skFunc, skMethod, skConverter, skIterator}:
      #performProcvarCheck(c, n, s)
      result = symChoice(c, n, s, scClosed)
      if result.kind == nkSym:
        markIndirect(c, result.sym)
        # if isGenericRoutine(result.sym):
        #   localError(c.config, n.info, errInstantiateXExplicitly, s.name.s)
      # "procs literals" are 'owned'
      if optOwnedRefs in c.config.globalOptions:
        result.typ = makeVarType(c, result.typ, tyOwned)
    else:
      result = semSym(c, n, s, flags)
  of nkSym:
    # because of the changed symbol binding, this does not mean that we
    # don't have to check the symbol for semantics here again!
    result = semSym(c, n, n.sym, flags)
  of nkEmpty, nkNone, nkCommentStmt, nkType:
    discard
  of nkNilLit:
    if result.typ == nil: result.typ = getSysType(c.graph, n.info, tyNil)
  of nkIntLit:
    if result.typ == nil: setIntLitType(c.graph, result)
  of nkInt8Lit:
    if result.typ == nil: result.typ = getSysType(c.graph, n.info, tyInt8)
  of nkInt16Lit:
    if result.typ == nil: result.typ = getSysType(c.graph, n.info, tyInt16)
  of nkInt32Lit:
    if result.typ == nil: result.typ = getSysType(c.graph, n.info, tyInt32)
  of nkInt64Lit:
    if result.typ == nil: result.typ = getSysType(c.graph, n.info, tyInt64)
  of nkUIntLit:
    if result.typ == nil: result.typ = getSysType(c.graph, n.info, tyUInt)
  of nkUInt8Lit:
    if result.typ == nil: result.typ = getSysType(c.graph, n.info, tyUInt8)
  of nkUInt16Lit:
    if result.typ == nil: result.typ = getSysType(c.graph, n.info, tyUInt16)
  of nkUInt32Lit:
    if result.typ == nil: result.typ = getSysType(c.graph, n.info, tyUInt32)
  of nkUInt64Lit:
    if result.typ == nil: result.typ = getSysType(c.graph, n.info, tyUInt64)
  #of nkFloatLit:
  #  if result.typ == nil: result.typ = getFloatLitType(result)
  of nkFloat32Lit:
    if result.typ == nil: result.typ = getSysType(c.graph, n.info, tyFloat32)
  of nkFloat64Lit, nkFloatLit:
    if result.typ == nil: result.typ = getSysType(c.graph, n.info, tyFloat64)
  of nkFloat128Lit:
    if result.typ == nil: result.typ = getSysType(c.graph, n.info, tyFloat128)
  of nkStrLit..nkTripleStrLit:
    if result.typ == nil: result.typ = getSysType(c.graph, n.info, tyString)
  of nkCharLit:
    if result.typ == nil: result.typ = getSysType(c.graph, n.info, tyChar)
  of nkDotExpr:
    result = semFieldAccess(c, n, flags)
    if result.kind == nkDotCall:
      result.transitionSonsKind(nkCall)
      result = semExpr(c, result, flags)
  of nkBind:
    message(c.config, n.info, warnDeprecated, "bind is deprecated")
    result = semExpr(c, n[0], flags)
  of nkTypeOfExpr, nkTupleTy, nkTupleClassTy, nkRefTy..nkEnumTy, nkStaticTy:
    if c.matchedConcept != nil and n.len == 1:
      let modifier = n.modifierTypeKindOfNode
      if modifier != tyNone:
        var baseType = semExpr(c, n[0]).typ.skipTypes({tyTypeDesc})
        result.typ = c.makeTypeDesc(c.newTypeWithSons(modifier, @[baseType]))
        return
    var typ = semTypeNode(c, n, nil).skipTypes({tyTypeDesc})
    result.typ = makeTypeDesc(c, typ)
  of nkStmtListType:
    let typ = semTypeNode(c, n, nil)
    result.typ = makeTypeDesc(c, typ)
  of nkCall, nkInfix, nkPrefix, nkPostfix, nkCommand, nkCallStrLit:
    # check if it is an expression macro:
    checkMinSonsLen(n, 1, c.config)
    #when defined(nimsuggest):
    #  if gIdeCmd == ideCon and c.config.m.trackPos == n.info: suggestExprNoCheck(c, n)
    let mode = if nfDotField in n.flags: {} else: {checkUndeclared}
    c.isAmbiguous = false
    var s = qualifiedLookUp(c, n[0], mode)
    if s != nil:
      #if c.config.cmd == cmdNimfix and n[0].kind == nkDotExpr:
      #  pretty.checkUse(n[0][1].info, s)
      case s.kind
      of skMacro, skTemplate:
        result = semDirectOp(c, n, flags)
      of skType:
        # XXX think about this more (``set`` procs)
        let ambig = c.isAmbiguous
        if not (n[0].kind in {nkClosedSymChoice, nkOpenSymChoice, nkIdent} and ambig) and n.len == 2:
          result = semConv(c, n)
        elif ambig and n.len == 1:
          errorUseQualifier(c, n.info, s)
        elif n.len == 1:
          result = semObjConstr(c, n, flags)
        elif s.magic == mNone: result = semDirectOp(c, n, flags)
        else: result = semMagic(c, n, s, flags)
      of skProc, skFunc, skMethod, skConverter, skIterator:
        if s.magic == mNone: result = semDirectOp(c, n, flags)
        else: result = semMagic(c, n, s, flags)
      else:
        #liMessage(n.info, warnUser, renderTree(n));
        result = semIndirectOp(c, n, flags)
    elif (n[0].kind == nkBracketExpr or shouldBeBracketExpr(n)) and
        isSymChoice(n[0][0]):
      # indirectOp can deal with explicit instantiations; the fixes
      # the 'newSeq[T](x)' bug
      setGenericParams(c, n[0])
      result = semDirectOp(c, n, flags)
    elif isSymChoice(n[0]) or nfDotField in n.flags:
      result = semDirectOp(c, n, flags)
    else:
      result = semIndirectOp(c, n, flags)

    if nfDefaultRefsParam in result.flags:
      result = result.copyTree #XXX: Figure out what causes default param nodes to be shared.. (sigmatch bug?)
      # We've found a default value that references another param.
      # See the notes in `hoistParamsUsedInDefault` for more details.
      var hoistedParams = newNodeI(nkLetSection, result.info)
      for i in 1..<result.len:
        hoistParamsUsedInDefault(c, result, hoistedParams, result[i])
      result = newTreeIT(nkStmtListExpr, result.info, result.typ, hoistedParams, result)
  of nkWhen:
    if efWantStmt in flags:
      result = semWhen(c, n, true)
    else:
      result = semWhen(c, n, false)
      if result == n:
        # This is a "when nimvm" stmt.
        result = semWhen(c, n, true)
      else:
        result = semExpr(c, result, flags)
  of nkBracketExpr:
    checkMinSonsLen(n, 1, c.config)
    result = semArrayAccess(c, n, flags)
  of nkCurlyExpr:
    result = semExpr(c, buildOverloadedSubscripts(n, getIdent(c.cache, "{}")), flags)
  of nkPragmaExpr:
    var
      pragma = n[1]
      pragmaName = considerQuotedIdent(c, pragma[0])
      flags = flags
      finalNodeFlags: TNodeFlags = {}

    case whichKeyword(pragmaName)
    of wExplain:
      flags.incl efExplain
    of wExecuteOnReload:
      finalNodeFlags.incl nfExecuteOnReload
    else:
      # what other pragmas are allowed for expressions? `likely`, `unlikely`
      invalidPragma(c, n)

    result = semExpr(c, n[0], flags)
    result.flags.incl finalNodeFlags
  of nkPar, nkTupleConstr:
    case checkPar(c, n)
    of paNone: result = errorNode(c, n)
    of paTuplePositions: result = semTupleConstr(c, n, flags)
    of paTupleFields: result = semTupleFieldsConstr(c, n, flags)
    of paSingle: result = semExpr(c, n[0], flags)
  of nkCurly: result = semSetConstr(c, n)
  of nkBracket: result = semArrayConstr(c, n, flags)
  of nkObjConstr: result = semObjConstr(c, n, flags)
  of nkLambdaKinds: result = semLambda(c, n, flags)
  of nkDerefExpr: result = semDeref(c, n)
  of nkAddr:
    result = n
    checkSonsLen(n, 1, c.config)
    result[0] = semAddrArg(c, n[0])
    result.typ = makePtrType(c, result[0].typ)
  of nkHiddenAddr, nkHiddenDeref:
    checkSonsLen(n, 1, c.config)
    n[0] = semExpr(c, n[0], flags)
  of nkCast: result = semCast(c, n)
  of nkIfExpr, nkIfStmt: result = semIf(c, n, flags)
  of nkHiddenStdConv, nkHiddenSubConv, nkConv, nkHiddenCallConv:
    checkSonsLen(n, 2, c.config)
    considerGenSyms(c, n)
  of nkStringToCString, nkCStringToString, nkObjDownConv, nkObjUpConv:
    checkSonsLen(n, 1, c.config)
    considerGenSyms(c, n)
  of nkChckRangeF, nkChckRange64, nkChckRange:
    checkSonsLen(n, 3, c.config)
    considerGenSyms(c, n)
  of nkCheckedFieldExpr:
    checkMinSonsLen(n, 2, c.config)
    considerGenSyms(c, n)
  of nkTableConstr:
    result = semTableConstr(c, n)
  of nkClosedSymChoice, nkOpenSymChoice:
    # handling of sym choices is context dependent
    # the node is left intact for now
    discard
  of nkStaticExpr: result = semStaticExpr(c, n[0])
  of nkAsgn: result = semAsgn(c, n)
  of nkBlockStmt, nkBlockExpr: result = semBlock(c, n, flags)
  of nkStmtList, nkStmtListExpr: result = semStmtList(c, n, flags)
  of nkRaiseStmt: result = semRaise(c, n)
  of nkVarSection: result = semVarOrLet(c, n, skVar)
  of nkLetSection: result = semVarOrLet(c, n, skLet)
  of nkConstSection: result = semConst(c, n)
  of nkTypeSection: result = semTypeSection(c, n)
  of nkDiscardStmt: result = semDiscard(c, n)
  of nkWhileStmt: result = semWhile(c, n, flags)
  of nkTryStmt, nkHiddenTryStmt: result = semTry(c, n, flags)
  of nkBreakStmt, nkContinueStmt: result = semBreakOrContinue(c, n)
  of nkForStmt, nkParForStmt: result = semFor(c, n, flags)
  of nkCaseStmt: result = semCase(c, n, flags)
  of nkReturnStmt: result = semReturn(c, n)
  of nkUsingStmt: result = semUsing(c, n)
  of nkAsmStmt: result = semAsm(c, n)
  of nkYieldStmt: result = semYield(c, n)
  of nkPragma: pragma(c, c.p.owner, n, stmtPragmas, true)
  of nkIteratorDef: result = semIterator(c, n)
  of nkProcDef: result = semProc(c, n)
  of nkFuncDef: result = semFunc(c, n)
  of nkMethodDef: result = semMethod(c, n)
  of nkConverterDef: result = semConverterDef(c, n)
  of nkMacroDef: result = semMacroDef(c, n)
  of nkTemplateDef: result = semTemplateDef(c, n)
  of nkImportStmt:
    # this particular way allows 'import' in a 'compiles' context so that
    # template canImport(x): bool =
    #   compiles:
    #     import x
    #
    # works:
    if c.currentScope.depthLevel > 2 + c.compilesContextId:
      localError(c.config, n.info, errXOnlyAtModuleScope % "import")
    result = evalImport(c, n)
  of nkImportExceptStmt:
    if not isTopLevel(c): localError(c.config, n.info, errXOnlyAtModuleScope % "import")
    result = evalImportExcept(c, n)
  of nkFromStmt:
    if not isTopLevel(c): localError(c.config, n.info, errXOnlyAtModuleScope % "from")
    result = evalFrom(c, n)
  of nkIncludeStmt:
    #if not isTopLevel(c): localError(c.config, n.info, errXOnlyAtModuleScope % "include")
    result = evalInclude(c, n)
  of nkExportStmt:
    if not isTopLevel(c): localError(c.config, n.info, errXOnlyAtModuleScope % "export")
    result = semExport(c, n)
  of nkExportExceptStmt:
    if not isTopLevel(c): localError(c.config, n.info, errXOnlyAtModuleScope % "export")
    result = semExportExcept(c, n)
  of nkPragmaBlock:
    result = semPragmaBlock(c, n)
  of nkStaticStmt:
    result = semStaticStmt(c, n)
  of nkDefer:
    if c.currentScope == c.topLevelScope:
      localError(c.config, n.info, "defer statement not supported at top level")
    n[0] = semExpr(c, n[0])
    if not n[0].typ.isEmptyType and not implicitlyDiscardable(n[0]):
      localError(c.config, n.info, "'defer' takes a 'void' expression")
    #localError(c.config, n.info, errGenerated, "'defer' not allowed in this context")
  of nkGotoState, nkState:
    if n.len != 1 and n.len != 2: illFormedAst(n, c.config)
    for i in 0..<n.len:
      n[i] = semExpr(c, n[i])
  of nkComesFrom: discard "ignore the comes from information for now"
  else:
    localError(c.config, n.info, "invalid expression: " &
               renderTree(n, {renderNoComments}))
  if result != nil: incl(result.flags, nfSem)<|MERGE_RESOLUTION|>--- conflicted
+++ resolved
@@ -2551,11 +2551,7 @@
         if it.kind in ExportableSymKinds+{skModule}:
           addExport(c, it)
           result.add newSymNode(it, a.info)
-<<<<<<< HEAD
           specialSyms(c, it)
-        it = nextIter(ti, s.tab)
-=======
->>>>>>> 5eca3c2e
       markUsed(c, n.info, s)
     else:
       while s != nil:
@@ -2566,10 +2562,7 @@
           result.add(newSymNode(s, a.info))
           addExport(c, s)
           markUsed(c, n.info, s)
-<<<<<<< HEAD
           specialSyms(c, s)
-=======
->>>>>>> 5eca3c2e
           if s.kind == skType and sfPure notin s.flags:
             var etyp = s.typ
             if etyp.kind in {tyBool, tyEnum}:
@@ -2577,11 +2570,7 @@
                 var e = etyp.n[j].sym
                 if e.kind != skEnumField:
                   internalError(c.config, s.info, "rawImportSymbol")
-<<<<<<< HEAD
-                strTableAdd(c.module.tab, e)
-=======
                 addExport(c, e)
->>>>>>> 5eca3c2e
 
         s = nextOverloadIter(o, c, a)
 
