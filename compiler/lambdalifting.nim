--- conflicted
+++ resolved
@@ -10,14 +10,8 @@
 # This file implements lambda lifting for the transformator.
 
 import
-<<<<<<< HEAD
-  intsets, strutils, options, ast, astalgo, trees, treetab, msgs, os,
-  idents, renderer, types, magicsys, lowerings, tables,
-  modulegraphs, lineinfos
-=======
   intsets, strutils, options, ast, astalgo, trees, treetab, msgs,
-  idents, renderer, types, magicsys, rodread, lowerings, tables, modulegraphs
->>>>>>> f99acdb0
+  idents, renderer, types, magicsys, lowerings, tables, modulegraphs, lineinfos
 
 discard """
   The basic approach is that captured vars need to be put on the heap and
@@ -142,13 +136,8 @@
   rawAddSon(result, intType)
 
 proc createStateField(g: ModuleGraph; iter: PSym): PSym =
-<<<<<<< HEAD
-  result = newSym(skField, getIdent(g.cache, ":state"), iter, iter.info, {})
-  result.typ = createStateType(g, iter)
-=======
-  result = newSym(skField, getIdent(":state"), iter, iter.info)
+  result = newSym(skField, getIdent(g.cache, ":state"), iter, iter.info)
   result.typ = createClosureIterStateType(g, iter)
->>>>>>> f99acdb0
 
 proc createEnvObj(g: ModuleGraph; owner: PSym; info: TLineInfo): PType =
   # YYY meh, just add the state field for every closure for now, it's too
@@ -156,16 +145,12 @@
   result = createObj(g, owner, info, final=false)
   rawAddField(result, createStateField(g, owner))
 
-<<<<<<< HEAD
-proc getIterResult(iter: PSym; cache: IdentCache): PSym =
-=======
-proc getClosureIterResult*(iter: PSym): PSym =
->>>>>>> f99acdb0
+proc getClosureIterResult*(g: ModuleGraph; iter: PSym): PSym =
   if resultPos < iter.ast.len:
     result = iter.ast.sons[resultPos].sym
   else:
     # XXX a bit hacky:
-    result = newSym(skResult, getIdent(cache, ":result"), iter, iter.info, {})
+    result = newSym(skResult, getIdent(g.cache, ":result"), iter, iter.info, {})
     result.typ = iter.typ.sons[0]
     incl(result.flags, sfUsed)
     iter.ast.add newSymNode(result)
@@ -414,15 +399,11 @@
           if not c.capturedVars.containsOrIncl(s.id):
             let obj = getHiddenParam(c.graph, owner).typ.lastSon
             #let obj = c.getEnvTypeForOwner(s.owner).lastSon
-<<<<<<< HEAD
-            addField(obj, s, c.graph.cache)
-=======
-
-            if s.name == getIdent(":state"):
+
+            if s.name.id == getIdent(c.graph.cache, ":state").id:
               obj.n[0].sym.id = -s.id
             else:
-              addField(obj, s)
->>>>>>> f99acdb0
+              addField(obj, s, c.graph.cache)
       # but always return because the rest of the proc is only relevant when
       # ow != owner:
       return
@@ -647,11 +628,7 @@
   if n.sons[0].kind != nkEmpty:
     var a = newNodeI(nkAsgn, n.sons[0].info)
     var retVal = liftCapturedVars(n.sons[0], owner, d, c)
-<<<<<<< HEAD
-    addSon(a, newSymNode(getIterResult(owner, d.graph.cache)))
-=======
-    addSon(a, newSymNode(getClosureIterResult(owner)))
->>>>>>> f99acdb0
+    addSon(a, newSymNode(getClosureIterResult(d.graph, owner)))
     addSon(a, retVal)
     retStmt.add(a)
   else:
@@ -965,12 +942,12 @@
   var bs = newNodeI(nkBreakState, body.info)
   bs.addSon(call.sons[0])
 
-  let ibs = newNode(nkIfStmt)
-  let elifBranch = newNode(nkElifBranch)
+  let ibs = newNodeI(nkIfStmt, body.info)
+  let elifBranch = newNodeI(nkElifBranch, body.info)
   elifBranch.add(bs)
 
-  let br = newNode(nkBreakStmt)
-  br.add(emptyNode)
+  let br = newNodeI(nkBreakStmt, body.info)
+  br.add(g.emptyNode)
 
   elifBranch.add(br)
   ibs.add(elifBranch)
