--- conflicted
+++ resolved
@@ -12,14 +12,10 @@
 import
   intsets, strutils, options, ast, astalgo, msgs,
   idents, renderer, types, magicsys, lowerings, tables, modulegraphs, lineinfos,
-<<<<<<< HEAD
-  liftdestructors
-=======
-  transf, liftdestructors, typeallowed
+  liftdestructors, typeallowed
 
 when defined(nimPreviewSlimSystem):
   import std/assertions
->>>>>>> eae29e8e
 
 discard """
   The basic approach is that captured vars need to be put on the heap and
