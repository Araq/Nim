--- conflicted
+++ resolved
@@ -23,11 +23,8 @@
   TRenderFlag* = enum
     renderNone, renderNoBody, renderNoComments, renderDocComments,
     renderNoPragmas, renderIds, renderNoProcDefs, renderSyms, renderRunnableExamples,
-<<<<<<< HEAD
-    renderIr, renderNonExportedFields
-=======
-    renderIr, renderExpandUsing
->>>>>>> 4647c7b5
+    renderIr, renderNonExportedFields, renderExpandUsing
+
   TRenderFlags* = set[TRenderFlag]
   TRenderTok* = object
     kind*: TokType
