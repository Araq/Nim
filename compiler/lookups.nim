--- conflicted
+++ resolved
@@ -191,19 +191,9 @@
       for s in symbols(im, marked, name, c.graph):
         if result == nil:
           result = s
-<<<<<<< HEAD
         elif s.kind notin symSet or result.kind notin symSet:
           ambiguous = true
           break outer
-=======
-          if result.kind notin symSet:
-            ambiguous = true
-            break outer
-        else:
-          if s.kind notin symSet:
-            ambiguous = true
-            break outer
->>>>>>> d2493b44
 
 proc searchInScopes*(c: PContext, s: PIdent; ambiguous: var bool): PSym =
   for scope in allScopes(c.currentScope):
